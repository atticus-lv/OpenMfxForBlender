--- conflicted
+++ resolved
@@ -59,11 +59,6 @@
 
     # Config file to be used (relative to blender's sources root)
     cmake_config_file = "build_files/cmake/config/blender_release.cmake"
-<<<<<<< HEAD
-    cmake_cuda_config_file = None
-=======
-    cmake_player_config_file = None
->>>>>>> 9d2397c7
 
     # Set build options.
     cmake_options = []
@@ -136,19 +131,6 @@
         target_name = 'install'
         # Tweaking CMake options to respect the target
         target_cmake_options = cmake_options[:]
-<<<<<<< HEAD
-        if target == 'cuda':
-            target_cmake_options += cuda_cmake_options
-            target_chroot_prefix = cuda_chroot_prefix[:]
-            target_name = 'cycles_kernel_cuda'
-        # If cuda binaries are compiled as a separate target, make sure
-        # other targets don't compile cuda binaries.
-        if 'cuda' in targets and target != 'cuda':
-            target_cmake_options.append("-DWITH_CYCLES_CUDA_BINARIES=OFF")
-=======
-        if target == 'player':
-            target_cmake_options.append("-C" + os.path.join(blender_dir, cmake_player_config_file))
->>>>>>> 9d2397c7
         # Do extra git fetch because not all platform/git/buildbot combinations
         # update the origin remote, causing buildinfo to detect local changes.
         os.chdir(blender_dir)
