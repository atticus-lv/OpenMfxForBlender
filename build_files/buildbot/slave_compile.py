--- conflicted
+++ resolved
@@ -114,16 +114,10 @@
         elif builder.endswith('i686_cmake'):
             bits = 32
             chroot_name = 'buildbot_' + deb_name + '_i686'
-<<<<<<< HEAD
             targets = ['blender']
-        cmake_extra_options.extend(["-DCMAKE_C_COMPILER=/usr/bin/gcc-7",
-                                    "-DCMAKE_CXX_COMPILER=/usr/bin/g++-7"])
-=======
-            targets = ['player', 'blender']
         if deb_name != "stretch":
             cmake_extra_options.extend(["-DCMAKE_C_COMPILER=/usr/bin/gcc-7",
                                         "-DCMAKE_CXX_COMPILER=/usr/bin/g++-7"])
->>>>>>> ddf8c497
 
     cmake_options.append("-C" + os.path.join(blender_dir, cmake_config_file))
 
