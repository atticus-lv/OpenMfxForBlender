--- conflicted
+++ resolved
@@ -1,8 +1,4 @@
 /*
-<<<<<<< HEAD
- * $Id: GHOST_WindowSDL.h 38349 2011-07-13 00:49:22Z gsrb3d $
-=======
->>>>>>> 4a04f720
  * ***** BEGIN GPL LICENSE BLOCK *****
  *
  * This program is free software; you can redistribute it and/or
