# ##### BEGIN GPL LICENSE BLOCK #####
#
#  This program is free software; you can redistribute it and/or
#  modify it under the terms of the GNU General Public License
#  as published by the Free Software Foundation; either version 2
#  of the License, or (at your option) any later version.
#
#  This program is distributed in the hope that it will be useful,
#  but WITHOUT ANY WARRANTY; without even the implied warranty of
#  MERCHANTABILITY or FITNESS FOR A PARTICULAR PURPOSE.  See the
#  GNU General Public License for more details.
#
#  You should have received a copy of the GNU General Public License
#  along with this program; if not, write to the Free Software Foundation,
#  Inc., 51 Franklin Street, Fifth Floor, Boston, MA 02110-1301, USA.
#
# ##### END GPL LICENSE BLOCK #####

# <pep8 compliant>
import bpy
from bpy.types import Panel
from bpy.app.translations import pgettext_iface as iface_


class ModifierButtonsPanel:
    bl_space_type = 'PROPERTIES'
    bl_region_type = 'WINDOW'
    bl_context = "modifier"
    bl_options = {'HIDE_HEADER'}


class DATA_PT_modifiers(ModifierButtonsPanel, Panel):
    bl_label = "Modifiers"

    @classmethod
    def poll(cls, context):
        ob = context.object
        return ob and ob.type != 'GPENCIL'

    def draw(self, context):
        layout = self.layout
        layout.operator_menu_enum("object.modifier_add", "type")
<<<<<<< HEAD

        for md in ob.modifiers:
            box = layout.template_modifier(md)
            if box:
                # match enum type to our functions, avoids a lookup table.
                getattr(self, md.type)(box, ob, md)

    # the mt.type enum is (ab)used for a lookup on function names
    # ...to avoid lengthy if statements
    # so each type must have a function here.

    def ARMATURE(self, layout, ob, md):
        split = layout.split()

        col = split.column()
        col.label(text="Object:")
        col.prop(md, "object", text="")
        col.prop(md, "use_deform_preserve_volume")

        col = split.column()
        col.label(text="Bind To:")
        col.prop(md, "use_vertex_groups", text="Vertex Groups")
        col.prop(md, "use_bone_envelopes", text="Bone Envelopes")

        layout.separator()

        split = layout.split()

        row = split.row(align=True)
        row.prop_search(md, "vertex_group", ob, "vertex_groups", text="")
        sub = row.row(align=True)
        sub.active = bool(md.vertex_group)
        sub.prop(md, "invert_vertex_group", text="", icon='ARROW_LEFTRIGHT')

        split.prop(md, "use_multi_modifier")

    def ARRAY(self, layout, _ob, md):
        layout.prop(md, "fit_type")

        if md.fit_type == 'FIXED_COUNT':
            layout.prop(md, "count")
        elif md.fit_type == 'FIT_LENGTH':
            layout.prop(md, "fit_length")
        elif md.fit_type == 'FIT_CURVE':
            layout.prop(md, "curve")

        layout.separator()

        split = layout.split()

        col = split.column()
        col.prop(md, "use_constant_offset")
        sub = col.column()
        sub.active = md.use_constant_offset
        sub.prop(md, "constant_offset_displace", text="")

        col.separator()

        col.prop(md, "use_merge_vertices", text="Merge")
        sub = col.column()
        sub.active = md.use_merge_vertices
        sub.prop(md, "use_merge_vertices_cap", text="First Last")
        sub.prop(md, "merge_threshold", text="Distance")

        col = split.column()
        col.prop(md, "use_relative_offset")
        sub = col.column()
        sub.active = md.use_relative_offset
        sub.prop(md, "relative_offset_displace", text="")

        col.separator()

        col.prop(md, "use_object_offset")
        sub = col.column()
        sub.active = md.use_object_offset
        sub.prop(md, "offset_object", text="")

        row = layout.row()
        split = row.split()
        col = split.column()
        col.label(text="UVs:")
        sub = col.column(align=True)
        sub.prop(md, "offset_u")
        sub.prop(md, "offset_v")
        layout.separator()

        layout.prop(md, "start_cap")
        layout.prop(md, "end_cap")

    def BEVEL(self, layout, ob, md):
        offset_type = md.offset_type
        if offset_type == 'PERCENT':
            layout.prop(md, "width_pct")
        else:
            offset_text = "Width"
            if offset_type == 'DEPTH':
                offset_text = "Depth"
            elif offset_type == 'OFFSET':
                offset_text = "Offset"
            layout.prop(md, "width", text=offset_text)
        layout.row().prop(md, "offset_type", expand=True)

        split = layout.split()
        col = split.column()
        col.prop(md, "use_only_vertices")
        col.prop(md, "use_clamp_overlap")
        col.prop(md, "loop_slide")
        col = split.column()
        col.prop(md, "mark_seam")
        col.prop(md, "mark_sharp")
        col.prop(md, "harden_normals")

        layout.row().prop(md, "segments")
        layout.row().prop(md, "profile")
        layout.row().prop(md, "material")

        layout.label(text="Miter Type:")
        layout.row().prop(md, "miter_outer", text="Outer")
        layout.row().prop(md, "miter_inner", text="Inner")
        if md.miter_inner in {'MITER_PATCH', 'MITER_ARC'}:
            layout.row().prop(md, "spread")

        layout.label(text="Limit Method:")
        layout.row().prop(md, "limit_method", expand=True)
        if md.limit_method == 'ANGLE':
            layout.prop(md, "angle_limit")
        elif md.limit_method == 'VGROUP':
            row = layout.row(align=True)
            row.prop_search(md, "vertex_group", ob, "vertex_groups", text="")
            row.prop(md, "invert_vertex_group", text="", icon='ARROW_LEFTRIGHT')

        layout.label(text="Face Strength Mode:")
        layout.row().prop(md, "face_strength_mode", expand=True)

        layout.label(text="Intersection Type:")
        layout.row().prop(md, "vmesh_method", expand=True)
        layout.row().prop(md, "use_custom_profile")
        row = layout.row()
        row.enabled = md.use_custom_profile
        if md.use_custom_profile:
            layout.template_curveprofile(md, "custom_profile")

    def BOOLEAN(self, layout, _ob, md):
        split = layout.split()

        col = split.column()
        col.label(text="Operation:")
        col.prop(md, "operation", text="")

        col = split.column()
        col.label(text="Object:")
        col.prop(md, "object", text="")

        layout.prop(md, "double_threshold")

        if bpy.app.debug:
            layout.prop(md, "debug_options")

    def BUILD(self, layout, _ob, md):
        split = layout.split()

        col = split.column()
        col.prop(md, "frame_start")
        col.prop(md, "frame_duration")
        col.prop(md, "use_reverse")

        col = split.column()
        col.prop(md, "use_random_order")
        sub = col.column()
        sub.active = md.use_random_order
        sub.prop(md, "seed")

    def MESH_CACHE(self, layout, _ob, md):
        layout.prop(md, "cache_format")
        layout.prop(md, "filepath")

        if md.cache_format == 'ABC':
            layout.prop(md, "sub_object")

        layout.label(text="Evaluation:")
        layout.prop(md, "factor", slider=True)
        layout.prop(md, "deform_mode")
        layout.prop(md, "interpolation")

        layout.label(text="Time Mapping:")

        row = layout.row()
        row.prop(md, "time_mode", expand=True)
        row = layout.row()
        row.prop(md, "play_mode", expand=True)
        if md.play_mode == 'SCENE':
            layout.prop(md, "frame_start")
            layout.prop(md, "frame_scale")
        else:
            time_mode = md.time_mode
            if time_mode == 'FRAME':
                layout.prop(md, "eval_frame")
            elif time_mode == 'TIME':
                layout.prop(md, "eval_time")
            elif time_mode == 'FACTOR':
                layout.prop(md, "eval_factor")

        layout.label(text="Axis Mapping:")
        split = layout.split(factor=0.5, align=True)
        split.alert = (md.forward_axis[-1] == md.up_axis[-1])
        split.label(text="Forward/Up Axis:")
        split.prop(md, "forward_axis", text="")
        split.prop(md, "up_axis", text="")
        split = layout.split(factor=0.5)
        split.label(text="Flip Axis:")
        row = split.row()
        row.prop(md, "flip_axis")

    def MESH_SEQUENCE_CACHE(self, layout, ob, md):
        layout.label(text="Cache File Properties:")
        box = layout.box()
        box.template_cache_file(md, "cache_file")

        cache_file = md.cache_file

        layout.label(text="Modifier Properties:")
        box = layout.box()

        if cache_file is not None:
            box.prop_search(md, "object_path", cache_file, "object_paths")

        if ob.type == 'MESH':
            box.row().prop(md, "read_data")

    def CAST(self, layout, ob, md):
        split = layout.split(factor=0.25)

        split.label(text="Cast Type:")
        split.prop(md, "cast_type", text="")

        split = layout.split(factor=0.25)

        col = split.column()
        col.prop(md, "use_x")
        col.prop(md, "use_y")
        col.prop(md, "use_z")

        col = split.column()
        col.prop(md, "factor")
        col.prop(md, "radius")
        col.prop(md, "size")
        col.prop(md, "use_radius_as_size")

        split = layout.split()

        col = split.column()
        col.label(text="Vertex Group:")
        row = col.row(align=True)
        row.prop_search(md, "vertex_group", ob, "vertex_groups", text="")
        row.prop(md, "invert_vertex_group", text="", icon='ARROW_LEFTRIGHT')
        col = split.column()
        col.label(text="Control Object:")
        col.prop(md, "object", text="")
        if md.object:
            col.prop(md, "use_transform")

    def CLOTH(self, layout, _ob, _md):
        layout.label(text="Settings are inside the Physics tab")

    def COLLISION(self, layout, _ob, _md):
        layout.label(text="Settings are inside the Physics tab")

    def CURVE(self, layout, ob, md):
        split = layout.split()

        col = split.column()
        col.label(text="Object:")
        col.prop(md, "object", text="")
        col = split.column()
        col.label(text="Vertex Group:")
        row = col.row(align=True)
        row.prop_search(md, "vertex_group", ob, "vertex_groups", text="")
        row.prop(md, "invert_vertex_group", text="", icon='ARROW_LEFTRIGHT')
        layout.label(text="Deformation Axis:")
        layout.row().prop(md, "deform_axis", expand=True)

    def DECIMATE(self, layout, ob, md):
        decimate_type = md.decimate_type

        row = layout.row()
        row.prop(md, "decimate_type", expand=True)

        if decimate_type == 'COLLAPSE':
            has_vgroup = bool(md.vertex_group)
            layout.prop(md, "ratio")

            split = layout.split()

            col = split.column()
            row = col.row(align=True)
            row.prop_search(md, "vertex_group", ob, "vertex_groups", text="")
            row.prop(md, "invert_vertex_group", text="", icon='ARROW_LEFTRIGHT')

            layout_info = col

            col = split.column()
            row = col.row()
            row.active = has_vgroup
            row.prop(md, "vertex_group_factor")

            col.prop(md, "use_collapse_triangulate")
            row = col.split(factor=0.75)
            row.prop(md, "use_symmetry")
            row.prop(md, "symmetry_axis", text="")

        elif decimate_type == 'UNSUBDIV':
            layout.prop(md, "iterations")
            layout_info = layout
        else:  # decimate_type == 'DISSOLVE':
            layout.prop(md, "angle_limit")
            layout.prop(md, "use_dissolve_boundaries")
            layout.label(text="Delimit:")
            row = layout.row()
            row.prop(md, "delimit")
            layout_info = layout

        layout_info.label(
            text=iface_("Face Count: {:,}".format(md.face_count)),
            translate=False,
        )

    def DISPLACE(self, layout, ob, md):
        has_texture = (md.texture is not None)

        col = layout.column(align=True)
        col.label(text="Texture:")
        col.template_ID(md, "texture", new="texture.new")

        split = layout.split()

        col = split.column(align=True)
        col.label(text="Direction:")
        col.prop(md, "direction", text="")
        if md.direction in {'X', 'Y', 'Z', 'RGB_TO_XYZ'}:
            col.label(text="Space:")
            col.prop(md, "space", text="")
        col.label(text="Vertex Group:")
        row = col.row(align=True)
        row.prop_search(md, "vertex_group", ob, "vertex_groups", text="")
        row.prop(md, "invert_vertex_group", text="", icon='ARROW_LEFTRIGHT')

        col = split.column(align=True)
        col.active = has_texture
        col.label(text="Texture Coordinates:")
        col.prop(md, "texture_coords", text="")
        if md.texture_coords == 'OBJECT':
            col.label(text="Object:")
            col.prop(md, "texture_coords_object", text="")
            obj = md.texture_coords_object
            if obj and obj.type == 'ARMATURE':
                col.label(text="Bone:")
                col.prop_search(md, "texture_coords_bone", obj.data, "bones", text="")
        elif md.texture_coords == 'UV' and ob.type == 'MESH':
            col.label(text="UV Map:")
            col.prop_search(md, "uv_layer", ob.data, "uv_layers", text="")

        layout.separator()

        row = layout.row()
        row.prop(md, "mid_level")
        row.prop(md, "strength")

    def DYNAMIC_PAINT(self, layout, _ob, _md):
        layout.label(text="Settings are inside the Physics tab")

    def EDGE_SPLIT(self, layout, _ob, md):
        split = layout.split()

        col = split.column()
        col.prop(md, "use_edge_angle", text="Edge Angle")
        sub = col.column()
        sub.active = md.use_edge_angle
        sub.prop(md, "split_angle")

        split.prop(md, "use_edge_sharp", text="Sharp Edges")

    def EXPLODE(self, layout, ob, md):
        split = layout.split()

        col = split.column()
        col.label(text="Vertex Group:")
        row = col.row(align=True)
        row.prop_search(md, "vertex_group", ob, "vertex_groups", text="")
        row.prop(md, "invert_vertex_group", text="", icon='ARROW_LEFTRIGHT')
        sub = col.column()
        sub.active = bool(md.vertex_group)
        sub.prop(md, "protect")
        col.label(text="Particle UV")
        col.prop_search(md, "particle_uv", ob.data, "uv_layers", text="")

        col = split.column()
        col.prop(md, "use_edge_cut")
        col.prop(md, "show_unborn")
        col.prop(md, "show_alive")
        col.prop(md, "show_dead")
        col.prop(md, "use_size")

        layout.operator("object.explode_refresh", text="Refresh")

    def FLUID_SIMULATION(self, layout, _ob, _md):
        layout.label(text="Settings are inside the Physics tab")

    def HOOK(self, layout, ob, md):
        use_falloff = (md.falloff_type != 'NONE')
        split = layout.split()

        col = split.column()
        col.label(text="Object:")
        col.prop(md, "object", text="")
        if md.object and md.object.type == 'ARMATURE':
            col.label(text="Bone:")
            col.prop_search(md, "subtarget", md.object.data, "bones", text="")
        col = split.column()
        col.label(text="Vertex Group:")
        row = col.row(align=True)
        row.prop_search(md, "vertex_group", ob, "vertex_groups", text="")
        row.prop(md, "invert_vertex_group", text="", icon='ARROW_LEFTRIGHT')

        layout.separator()

        row = layout.row(align=True)
        if use_falloff:
            row.prop(md, "falloff_radius")
        row.prop(md, "strength", slider=True)
        layout.prop(md, "falloff_type")

        col = layout.column()
        if use_falloff:
            if md.falloff_type == 'CURVE':
                col.template_curve_mapping(md, "falloff_curve")

        split = layout.split()

        col = split.column()
        col.prop(md, "use_falloff_uniform")

        if ob.mode == 'EDIT':
            row = col.row(align=True)
            row.operator("object.hook_reset", text="Reset")
            row.operator("object.hook_recenter", text="Recenter")

            row = layout.row(align=True)
            row.operator("object.hook_select", text="Select")
            row.operator("object.hook_assign", text="Assign")
            
    def OPENMESHEFFECT(self, layout, _ob, md):
        layout.prop(md, "plugin_path")
        layout.separator()

        layout.prop(md, "effect_enum")
        layout.separator()

        PARAM_TYPE_INTEGER = 0
        PARAM_TYPE_INTEGER_2D = 1
        PARAM_TYPE_INTEGER_3D = 2
        PARAM_TYPE_DOUBLE = 3
        PARAM_TYPE_DOUBLE_2D = 4
        PARAM_TYPE_DOUBLE_3D = 5
        PARAM_TYPE_RGB = 6
        PARAM_TYPE_RGBA = 7
        PARAM_TYPE_BOOLEAN = 8
        PARAM_TYPE_CHOICE = 9
        PARAM_TYPE_STRING = 10
        PARAM_TYPE_CUSTOM = 11
        PARAM_TYPE_PUSH_BUTTON = 12
        PARAM_TYPE_GROUP = 13
        PARAM_TYPE_PAGE = 14

        for parm in md.parameter_info:
            row = layout.row(align=True)
            row.label(text=parm.label)
            if parm.type == PARAM_TYPE_INTEGER:
                row.prop(parm, "integer_value", text="")
            if parm.type == PARAM_TYPE_INTEGER_2D:
                row.prop(parm, "integer2d_value", text="")
            if parm.type == PARAM_TYPE_INTEGER_3D:
                row.prop(parm, "integer3d_value", text="")
            if parm.type == PARAM_TYPE_DOUBLE:
                row.prop(parm, "float_value", text="")
            if parm.type == PARAM_TYPE_DOUBLE_2D:
                row.prop(parm, "float2d_value", text="")
            if parm.type == PARAM_TYPE_DOUBLE_3D:
                row.prop(parm, "float3d_value", text="")
            if parm.type == PARAM_TYPE_RGB:
                row.prop(parm, "rgb_value", text="")
            if parm.type == PARAM_TYPE_RGBA:
                row.prop(parm, "rgba_value", text="")
            if parm.type == PARAM_TYPE_BOOLEAN:
                row.prop(parm, "boolean_value", text="")
            if parm.type == PARAM_TYPE_STRING:
                row.prop(parm, "string_value", text="")


    def LAPLACIANDEFORM(self, layout, ob, md):
        is_bind = md.is_bind

        layout.prop(md, "iterations")

        row = layout.row(align=True)
        row.enabled = not is_bind
        row.prop_search(md, "vertex_group", ob, "vertex_groups")
        row.prop(md, "invert_vertex_group", text="", icon='ARROW_LEFTRIGHT')

        layout.separator()

        row = layout.row()
        row.enabled = bool(md.vertex_group)
        row.operator("object.laplaciandeform_bind", text="Unbind" if is_bind else "Bind")

    def LAPLACIANSMOOTH(self, layout, ob, md):
        layout.prop(md, "iterations")

        split = layout.split(factor=0.25)

        col = split.column()
        col.label(text="Axis:")
        col.prop(md, "use_x")
        col.prop(md, "use_y")
        col.prop(md, "use_z")

        col = split.column()
        col.label(text="Lambda:")
        col.prop(md, "lambda_factor", text="Factor")
        col.prop(md, "lambda_border", text="Border")

        col.separator()
        col.prop(md, "use_volume_preserve")
        col.prop(md, "use_normalized")

        layout.label(text="Vertex Group:")
        row = layout.row(align=True)
        row.prop_search(md, "vertex_group", ob, "vertex_groups", text="")
        row.prop(md, "invert_vertex_group", text="", icon='ARROW_LEFTRIGHT')

    def LATTICE(self, layout, ob, md):
        split = layout.split()

        col = split.column()
        col.label(text="Object:")
        col.prop(md, "object", text="")

        col = split.column()
        col.label(text="Vertex Group:")
        row = col.row(align=True)
        row.prop_search(md, "vertex_group", ob, "vertex_groups", text="")
        row.prop(md, "invert_vertex_group", text="", icon='ARROW_LEFTRIGHT')

        layout.separator()
        layout.prop(md, "strength", slider=True)

    def MASK(self, layout, ob, md):
        split = layout.split()

        col = split.column()
        col.label(text="Mode:")
        col.prop(md, "mode", text="")

        col = split.column()
        if md.mode == 'ARMATURE':
            col.label(text="Armature:")
            row = col.row(align=True)
            row.prop(md, "armature", text="")
            sub = row.row(align=True)
            sub.active = (md.armature is not None)
            sub.prop(md, "invert_vertex_group", text="", icon='ARROW_LEFTRIGHT')
        elif md.mode == 'VERTEX_GROUP':
            col.label(text="Vertex Group:")
            row = col.row(align=True)
            row.prop_search(md, "vertex_group", ob, "vertex_groups", text="")
            sub = row.row(align=True)
            sub.active = bool(md.vertex_group)
            sub.prop(md, "invert_vertex_group", text="", icon='ARROW_LEFTRIGHT')

        col = layout.column()
        col.prop(md, "threshold")

    def MESH_DEFORM(self, layout, ob, md):
        split = layout.split()

        col = split.column()
        col.enabled = not md.is_bound
        col.label(text="Object:")
        col.prop(md, "object", text="")

        col = split.column()
        col.label(text="Vertex Group:")
        row = col.row(align=True)
        row.prop_search(md, "vertex_group", ob, "vertex_groups", text="")
        sub = row.row(align=True)
        sub.active = bool(md.vertex_group)
        sub.prop(md, "invert_vertex_group", text="", icon='ARROW_LEFTRIGHT')

        layout.separator()
        row = layout.row()
        row.enabled = not md.is_bound
        row.prop(md, "precision")
        row.prop(md, "use_dynamic_bind")

        layout.separator()
        if md.is_bound:
            layout.operator("object.meshdeform_bind", text="Unbind")
        else:
            layout.operator("object.meshdeform_bind", text="Bind")

    def MIRROR(self, layout, _ob, md):
        axis_text = "XYZ"
        split = layout.split(factor=0.33)

        col = split.column()
        col.label(text="Axis:")
        for i, text in enumerate(axis_text):
            col.prop(md, "use_axis", text=text, index=i)

        col = split.column()
        col.label(text="Bisect:")
        for i, text in enumerate(axis_text):
            colsub = col.column()
            colsub.prop(md, "use_bisect_axis", text=text, index=i)
            colsub.active = md.use_axis[i]

        col = split.column()
        col.label(text="Flip:")
        for i, text in enumerate(axis_text):
            colsub = col.column()
            colsub.prop(md, "use_bisect_flip_axis", text=text, index=i)
            colsub.active = md.use_axis[i] and md.use_bisect_axis[i]

        layout.separator()

        col = layout.column()
        col.label(text="Mirror Object:")
        col.prop(md, "mirror_object", text="")

        layout.separator()

        col = layout.column()
        col.label(text="Options:")

        row = layout.row()
        row.prop(md, "use_mirror_vertex_groups", text="Vertex Groups")
        row.prop(md, "use_clip", text="Clipping")
        row = layout.row()
        row.prop(md, "use_mirror_merge", text="Merge")

        col = layout.column()
        if md.use_mirror_merge is True:
            col.prop(md, "merge_threshold")

        layout.separator()
        col = layout.column()

        col.label(text="Textures:")
        row = layout.row()
        row.prop(md, "use_mirror_u", text="Flip U")
        row.prop(md, "use_mirror_v", text="Flip V")
        row = layout.row()
        row.prop(md, "use_mirror_udim", text="Flip UDIM")

        col = layout.column(align=True)

        if md.use_mirror_u:
            col.prop(md, "mirror_offset_u")

        if md.use_mirror_v:
            col.prop(md, "mirror_offset_v")

        col = layout.column(align=True)
        col.prop(md, "offset_u")
        col.prop(md, "offset_v")

    def MULTIRES(self, layout, ob, md):
        # Changing some of the properties can not be done once there is an
        # actual displacement stored for this multires modifier. This check
        # will disallow those properties from change.
        # This is a bit stupid check but should be sufficient for the usual
        # multires usage. It might become less strict and only disallow
        # modifications if there is CD_MDISPS layer, or if there is actual
        # non-zero displacement but such checks will be too slow to be done
        # on every redraw.
        have_displacement = (md.total_levels != 0)

        row = layout.row()
        row.enabled = not have_displacement
        row.prop(md, "subdivision_type", expand=True)

        split = layout.split()
        col = split.column()
        col.prop(md, "levels", text="Preview")
        # TODO(sergey): Expose it again after T58473 is solved.
        # col.prop(md, "sculpt_levels", text="Sculpt")
        col.prop(md, "render_levels", text="Render")

        row = col.row()
        row.enabled = not have_displacement
        row.prop(md, "quality")

        col = split.column()

        col.enabled = ob.mode != 'EDIT'
        col.operator("object.multires_subdivide", text="Subdivide")
        col.operator("object.multires_higher_levels_delete", text="Delete Higher")
        col.operator("object.multires_reshape", text="Reshape")
        col.operator("object.multires_base_apply", text="Apply Base")
        col.prop(md, "uv_smooth", text="")
        col.prop(md, "show_only_control_edges")

        row = col.row()
        row.enabled = not have_displacement
        row.prop(md, "use_creases")

        layout.separator()

        col = layout.column()
        row = col.row()
        if md.is_external:
            row.operator("object.multires_external_pack", text="Pack External")
            row.label()
            row = col.row()
            row.prop(md, "filepath", text="")
        else:
            row.operator("object.multires_external_save", text="Save External...")
            row.label()

    def OCEAN(self, layout, _ob, md):
        if not bpy.app.build_options.mod_oceansim:
            layout.label(text="Built without OceanSim modifier")
            return

        layout.prop(md, "geometry_mode")

        if md.geometry_mode == 'GENERATE':
            row = layout.row()
            row.prop(md, "repeat_x")
            row.prop(md, "repeat_y")

        layout.separator()

        split = layout.split()

        col = split.column()
        col.prop(md, "time")
        col.prop(md, "depth")
        col.prop(md, "random_seed")

        col = split.column()
        col.prop(md, "resolution")
        col.prop(md, "size")
        col.prop(md, "spatial_size")

        layout.separator()

        layout.prop(md, "spectrum")

        if md.spectrum in {'TEXEL_MARSEN_ARSLOE', 'JONSWAP'}:
            split = layout.split()

            col = split.column()
            col.prop(md, "sharpen_peak_jonswap")

            col = split.column()
            col.prop(md, "fetch_jonswap")

        layout.label(text="Waves:")

        split = layout.split()

        col = split.column()
        col.prop(md, "choppiness")
        col.prop(md, "wave_scale", text="Scale")
        col.prop(md, "wave_scale_min")
        col.prop(md, "wind_velocity")

        col = split.column()
        col.prop(md, "wave_alignment", text="Alignment")
        sub = col.column()
        sub.active = (md.wave_alignment > 0.0)
        sub.prop(md, "wave_direction", text="Direction")
        sub.prop(md, "damping")

        layout.separator()

        layout.prop(md, "use_normals")

        split = layout.split()

        col = split.column()
        col.prop(md, "use_foam")
        sub = col.row()
        sub.active = md.use_foam
        sub.prop(md, "foam_coverage", text="Coverage")

        col = split.column()
        col.active = md.use_foam
        col.label(text="Foam Data Layer Name:")
        col.prop(md, "foam_layer_name", text="")

        layout.separator()

        if md.is_cached:
            layout.operator("object.ocean_bake", text="Delete Bake").free = True
        else:
            layout.operator("object.ocean_bake").free = False

        split = layout.split()
        split.enabled = not md.is_cached

        col = split.column(align=True)
        col.prop(md, "frame_start", text="Start")
        col.prop(md, "frame_end", text="End")

        col = split.column(align=True)
        col.label(text="Cache path:")
        col.prop(md, "filepath", text="")

        split = layout.split()
        split.enabled = not md.is_cached

        col = split.column()
        col.active = md.use_foam
        col.prop(md, "bake_foam_fade")

        col = split.column()

    def PARTICLE_INSTANCE(self, layout, ob, md):
        layout.prop(md, "object")
        if md.object:
            layout.prop_search(md, "particle_system", md.object, "particle_systems", text="Particle System")
        else:
            layout.prop(md, "particle_system_index", text="Particle System")

        split = layout.split()
        col = split.column()
        col.label(text="Create From:")
        layout.prop(md, "space", text="")
        col.prop(md, "use_normal")
        col.prop(md, "use_children")
        col.prop(md, "use_size")

        col = split.column()
        col.label(text="Show Particles When:")
        col.prop(md, "show_alive")
        col.prop(md, "show_unborn")
        col.prop(md, "show_dead")

        row = layout.row(align=True)
        row.prop(md, "particle_amount", text="Amount")
        row.prop(md, "particle_offset", text="Offset")

        row = layout.row(align=True)
        row.prop(md, "axis", expand=True)

        layout.separator()

        layout.prop(md, "use_path", text="Create Along Paths")

        col = layout.column()
        col.active = md.use_path
        col.prop(md, "use_preserve_shape")

        row = col.row(align=True)
        row.prop(md, "position", slider=True)
        row.prop(md, "random_position", text="Random", slider=True)
        row = col.row(align=True)
        row.prop(md, "rotation", slider=True)
        row.prop(md, "random_rotation", text="Random", slider=True)

        layout.separator()

        col = layout.column()
        col.prop_search(md, "index_layer_name", ob.data, "vertex_colors", text="Index Layer")
        col.prop_search(md, "value_layer_name", ob.data, "vertex_colors", text="Value Layer")

    def PARTICLE_SYSTEM(self, layout, _ob, _md):
        layout.label(text="Settings can be found inside the Particle context")

    def SCREW(self, layout, _ob, md):
        split = layout.split()

        col = split.column()
        col.prop(md, "axis")
        col.prop(md, "object", text="AxisOb")
        col.prop(md, "angle")
        col.prop(md, "steps")
        col.prop(md, "render_steps")
        col.prop(md, "use_smooth_shade")
        col.prop(md, "use_merge_vertices")
        sub = col.column()
        sub.active = md.use_merge_vertices
        sub.prop(md, "merge_threshold")

        col = split.column()
        row = col.row()
        row.active = (md.object is None or md.use_object_screw_offset is False)
        row.prop(md, "screw_offset")
        row = col.row()
        row.active = (md.object is not None)
        row.prop(md, "use_object_screw_offset")
        col.prop(md, "use_normal_calculate")
        col.prop(md, "use_normal_flip")
        col.prop(md, "iterations")
        col.prop(md, "use_stretch_u")
        col.prop(md, "use_stretch_v")

    def SHRINKWRAP(self, layout, ob, md):
        split = layout.split()
        col = split.column()
        col.label(text="Target:")
        col.prop(md, "target", text="")
        col = split.column()
        col.label(text="Vertex Group:")
        row = col.row(align=True)
        row.prop_search(md, "vertex_group", ob, "vertex_groups", text="")
        row.prop(md, "invert_vertex_group", text="", icon='ARROW_LEFTRIGHT')

        split = layout.split()

        col = split.column()
        col.prop(md, "offset")

        col = split.column()
        col.label(text="Mode:")
        col.prop(md, "wrap_method", text="")

        if md.wrap_method in {'PROJECT', 'NEAREST_SURFACEPOINT', 'TARGET_PROJECT'}:
            col.prop(md, "wrap_mode", text="")

        if md.wrap_method == 'PROJECT':
            split = layout.split()
            col = split.column()
            col.prop(md, "subsurf_levels")
            col = split.column()

            col.prop(md, "project_limit", text="Limit")
            split = layout.split(factor=0.25)

            col = split.column()
            col.label(text="Axis:")
            col.prop(md, "use_project_x")
            col.prop(md, "use_project_y")
            col.prop(md, "use_project_z")

            col = split.column()
            col.label(text="Direction:")
            col.prop(md, "use_negative_direction")
            col.prop(md, "use_positive_direction")

            subcol = col.column()
            subcol.active = md.use_negative_direction and md.cull_face != 'OFF'
            subcol.prop(md, "use_invert_cull")

            col = split.column()
            col.label(text="Cull Faces:")
            col.prop(md, "cull_face", expand=True)

            layout.prop(md, "auxiliary_target")

    def SIMPLE_DEFORM(self, layout, ob, md):

        layout.row().prop(md, "deform_method", expand=True)

        split = layout.split()

        col = split.column()
        col.label(text="Vertex Group:")
        row = col.row(align=True)
        row.prop_search(md, "vertex_group", ob, "vertex_groups", text="")
        row.prop(md, "invert_vertex_group", text="", icon='ARROW_LEFTRIGHT')

        split = layout.split()

        col = split.column()
        col.label(text="Axis, Origin:")
        col.prop(md, "origin", text="")

        col.prop(md, "deform_axis")

        if md.deform_method in {'TAPER', 'STRETCH', 'TWIST'}:
            row = col.row(align=True)
            row.label(text="Lock:")
            deform_axis = md.deform_axis
            if deform_axis != 'X':
                row.prop(md, "lock_x")
            if deform_axis != 'Y':
                row.prop(md, "lock_y")
            if deform_axis != 'Z':
                row.prop(md, "lock_z")

        col = split.column()
        col.label(text="Deform:")
        if md.deform_method in {'TAPER', 'STRETCH'}:
            col.prop(md, "factor")
        else:
            col.prop(md, "angle")
        col.prop(md, "limits", slider=True)

    def FLUID(self, layout, _ob, _md):
        layout.label(text="Settings are inside the Physics tab")

    def SMOOTH(self, layout, ob, md):
        split = layout.split(factor=0.25)

        col = split.column()
        col.label(text="Axis:")
        col.prop(md, "use_x")
        col.prop(md, "use_y")
        col.prop(md, "use_z")

        col = split.column()
        col.prop(md, "factor")
        col.prop(md, "iterations")
        col.label(text="Vertex Group:")
        row = col.row(align=True)
        row.prop_search(md, "vertex_group", ob, "vertex_groups", text="")
        row.prop(md, "invert_vertex_group", text="", icon='ARROW_LEFTRIGHT')

    def SOFT_BODY(self, layout, _ob, _md):
        layout.label(text="Settings are inside the Physics tab")

    def SOLIDIFY(self, layout, ob, md):

        layout.row().prop(md, "solidify_mode")

        solidify_mode = md.solidify_mode

        if solidify_mode == 'NON_MANIFOLD':
            layout.prop(md, "nonmanifold_thickness_mode")
            layout.prop(md, "nonmanifold_boundary_mode")

        split = layout.split()

        col = split.column()
        col.prop(md, "thickness")
        col.prop(md, "thickness_clamp")
        row = col.row()
        row.active = md.thickness_clamp > 0.0
        row.prop(md, "use_thickness_angle_clamp")

        col.separator()

        row = col.row(align=True)
        row.prop_search(md, "vertex_group", ob, "vertex_groups", text="")
        sub = row.row(align=True)
        sub.active = bool(md.vertex_group)
        sub.prop(md, "invert_vertex_group", text="", icon='ARROW_LEFTRIGHT')

        sub = col.row()
        sub.active = bool(md.vertex_group)
        sub.prop(md, "thickness_vertex_group", text="Factor")
        if solidify_mode == 'NON_MANIFOLD':
            sub = col.row()
            sub.active = bool(md.vertex_group)
            sub.prop(md, "use_flat_faces")

        if solidify_mode == 'EXTRUDE':
            col.label(text="Crease:")
            col.prop(md, "edge_crease_inner", text="Inner")
            col.prop(md, "edge_crease_outer", text="Outer")
            col.prop(md, "edge_crease_rim", text="Rim")
            col.label(text="Bevel:")
            col.prop(md, "bevel_convex")
        else:
            col.label(text="Bevel:")
            col.prop(md, "bevel_convex")
            col.separator()
            col.prop(md, "nonmanifold_merge_threshold")

        col = split.column()

        col.prop(md, "offset")

        col.prop(md, "use_flip_normals")

        if solidify_mode == 'EXTRUDE':
            col.prop(md, "use_even_offset")
            col.prop(md, "use_quality_normals")

        col.prop(md, "use_rim")
        col_rim = col.column()
        col_rim.active = md.use_rim
        col_rim.prop(md, "use_rim_only")

        col.separator()

        col.label(text="Material Index Offset:")

        sub = col.column()
        row = sub.split(factor=0.4, align=True)
        row.prop(md, "material_offset", text="")
        row = row.row(align=True)
        row.active = md.use_rim
        row.prop(md, "material_offset_rim", text="Rim")

        col.separator()

        row = col.row(align=True)
        row.label(text="Shell Vertex Group:")
        row = col.row(align=True)
        row.prop_search(md, "shell_vertex_group", ob, "vertex_groups", text="")
        row = col.row(align=True)
        row.label(text="Rim Vertex Group:")
        row = col.row(align=True)
        row.prop_search(md, "rim_vertex_group", ob, "vertex_groups", text="")

    def SUBSURF(self, layout, ob, md):
        from bpy import context
        layout.row().prop(md, "subdivision_type", expand=True)

        split = layout.split()
        col = split.column()

        scene = context.scene
        engine = context.engine
        show_adaptive_options = (
            engine == 'CYCLES' and md == ob.modifiers[-1] and
            scene.cycles.feature_set == 'EXPERIMENTAL'
        )
        if show_adaptive_options:
            col.label(text="Render:")
            col.prop(ob.cycles, "use_adaptive_subdivision", text="Adaptive")
            if ob.cycles.use_adaptive_subdivision:
                col.prop(ob.cycles, "dicing_rate")
            else:
                col.prop(md, "render_levels", text="Levels")

            col.separator()

            col.label(text="Viewport:")
            col.prop(md, "levels", text="Levels")
        else:
            col.label(text="Subdivisions:")
            sub = col.column(align=True)
            sub.prop(md, "render_levels", text="Render")
            sub.prop(md, "levels", text="Viewport")

            col.prop(md, "quality")

        col = split.column()
        col.label(text="Options:")

        sub = col.column()
        sub.active = (not show_adaptive_options) or (not ob.cycles.use_adaptive_subdivision)
        sub.prop(md, "uv_smooth", text="")

        col.prop(md, "show_only_control_edges")
        col.prop(md, "use_creases")

        if show_adaptive_options and ob.cycles.use_adaptive_subdivision:
            col = layout.column(align=True)
            col.scale_y = 0.6
            col.separator()
            col.label(text="Final Dicing Rate:")
            col.separator()

            render = max(scene.cycles.dicing_rate * ob.cycles.dicing_rate, 0.1)
            preview = max(scene.cycles.preview_dicing_rate * ob.cycles.dicing_rate, 0.1)
            col.label(text=f"Render {render:.2f} px, Preview {preview:.2f} px")

    def SURFACE(self, layout, _ob, _md):
        layout.label(text="Settings are inside the Physics tab")

    def SURFACE_DEFORM(self, layout, _ob, md):
        split = layout.split()
        col = split.column()
        col.active = not md.is_bound

        col.label(text="Target:")
        col.prop(md, "target", text="")

        col = split.column()
        col.label(text="Vertex Group:")
        row = col.row(align=True)
        row.prop_search(md, "vertex_group", _ob, "vertex_groups", text="")
        row.prop(md, "invert_vertex_group", text="", icon='ARROW_LEFTRIGHT')

        split = layout.split()
        col = split.column()
        col.prop(md, "falloff")
        col = split.column()
        col.prop(md, "strength")

        col = layout.column()

        if md.is_bound:
            col.operator("object.surfacedeform_bind", text="Unbind")
        else:
            col.active = md.target is not None
            col.operator("object.surfacedeform_bind", text="Bind")

    def UV_PROJECT(self, layout, ob, md):
        split = layout.split()
        col = split.column()
        col.prop_search(md, "uv_layer", ob.data, "uv_layers")
        col.separator()

        col.prop(md, "projector_count", text="Projectors")
        for proj in md.projectors:
            col.prop(proj, "object", text="")

        col = split.column()
        sub = col.column(align=True)
        sub.prop(md, "aspect_x", text="Aspect X")
        sub.prop(md, "aspect_y", text="Aspect Y")

        sub = col.column(align=True)
        sub.prop(md, "scale_x", text="Scale X")
        sub.prop(md, "scale_y", text="Scale Y")

    def WARP(self, layout, ob, md):
        use_falloff = (md.falloff_type != 'NONE')
        split = layout.split()

        col = split.column()
        col.label(text="From:")
        col.prop(md, "object_from", text="")

        col = split.column()
        col.label(text="To:")
        col.prop(md, "object_to", text="")

        split = layout.split()
        col = split.column()
        obj = md.object_from
        if obj and obj.type == 'ARMATURE':
            col.label(text="Bone:")
            col.prop_search(md, "bone_from", obj.data, "bones", text="")

        col = split.column()
        obj = md.object_to
        if obj and obj.type == 'ARMATURE':
            col.label(text="Bone:")
            col.prop_search(md, "bone_to", obj.data, "bones", text="")

        split = layout.split()
        col = split.column()
        col.prop(md, "use_volume_preserve")
        col = split.column()
        row = col.row(align=True)
        row.prop_search(md, "vertex_group", ob, "vertex_groups", text="")
        row.prop(md, "invert_vertex_group", text="", icon='ARROW_LEFTRIGHT')

        col = layout.column()

        row = col.row(align=True)
        row.prop(md, "strength")
        if use_falloff:
            row.prop(md, "falloff_radius")

        col.prop(md, "falloff_type")
        if use_falloff:
            if md.falloff_type == 'CURVE':
                col.template_curve_mapping(md, "falloff_curve")

        # 2 new columns
        split = layout.split()
        col = split.column()
        col.label(text="Texture:")
        col.template_ID(md, "texture", new="texture.new")

        col = split.column()
        col.label(text="Texture Coordinates:")
        col.prop(md, "texture_coords", text="")

        if md.texture_coords == 'OBJECT':
            layout.prop(md, "texture_coords_object", text="Object")
            obj = md.texture_coords_object
            if obj and obj.type == 'ARMATURE':
                layout.prop_search(md, "texture_coords_bone", obj.data, "bones", text="Bone")
        elif md.texture_coords == 'UV' and ob.type == 'MESH':
            layout.prop_search(md, "uv_layer", ob.data, "uv_layers")

    def WAVE(self, layout, ob, md):
        split = layout.split()

        col = split.column()
        col.label(text="Motion:")
        col.prop(md, "use_x")
        col.prop(md, "use_y")
        col.prop(md, "use_cyclic")

        col = split.column()
        col.prop(md, "use_normal")
        sub = col.column()
        sub.active = md.use_normal
        sub.prop(md, "use_normal_x", text="X")
        sub.prop(md, "use_normal_y", text="Y")
        sub.prop(md, "use_normal_z", text="Z")

        split = layout.split()

        col = split.column()
        col.label(text="Time:")
        sub = col.column(align=True)
        sub.prop(md, "time_offset", text="Offset")
        sub.prop(md, "lifetime", text="Life")
        col.prop(md, "damping_time", text="Damping")

        col = split.column()
        col.label(text="Position:")
        sub = col.column(align=True)
        sub.prop(md, "start_position_x", text="X")
        sub.prop(md, "start_position_y", text="Y")
        col.prop(md, "falloff_radius", text="Falloff")

        layout.separator()

        layout.prop(md, "start_position_object")
        row = layout.row(align=True)
        row.prop_search(md, "vertex_group", ob, "vertex_groups", text="")
        row.prop(md, "invert_vertex_group", text="", icon='ARROW_LEFTRIGHT')
        split = layout.split(factor=0.33)
        col = split.column()
        col.label(text="Texture")
        col = split.column()
        col.template_ID(md, "texture", new="texture.new")
        layout.prop(md, "texture_coords")
        if md.texture_coords == 'UV' and ob.type == 'MESH':
            layout.prop_search(md, "uv_layer", ob.data, "uv_layers")
        elif md.texture_coords == 'OBJECT':
            layout.prop(md, "texture_coords_object")
            obj = md.texture_coords_object
            if obj and obj.type == 'ARMATURE':
                layout.prop_search(md, "texture_coords_bone", obj.data, "bones")

        layout.separator()

        split = layout.split()

        col = split.column()
        col.prop(md, "speed", slider=True)
        col.prop(md, "height", slider=True)

        col = split.column()
        col.prop(md, "width", slider=True)
        col.prop(md, "narrowness", slider=True)

    def REMESH(self, layout, _ob, md):
        if not bpy.app.build_options.mod_remesh:
            layout.label(text="Built without Remesh modifier")
            return

        layout.prop(md, "mode")

        row = layout.row()
        if md.mode == 'VOXEL':
            layout.prop(md, "voxel_size")
            layout.prop(md, "adaptivity")
        else:
            row.prop(md, "octree_depth")
            row.prop(md, "scale")

            if md.mode == 'SHARP':
                layout.prop(md, "sharpness")

            layout.prop(md, "use_remove_disconnected")
            row = layout.row()
            row.active = md.use_remove_disconnected
            row.prop(md, "threshold")

        layout.prop(md, "use_smooth_shade")

    @staticmethod
    def vertex_weight_mask(layout, ob, md):
        layout.label(text="Influence/Mask Options:")

        split = layout.split(factor=0.4)
        split.label(text="Global Influence:")
        split.prop(md, "mask_constant", text="")

        if not md.mask_texture:
            split = layout.split(factor=0.4)
            split.label(text="Vertex Group Mask:")
            row = split.row(align=True)
            row.prop_search(md, "mask_vertex_group", ob, "vertex_groups", text="")
            row.prop(md, "invert_mask_vertex_group", text="", icon='ARROW_LEFTRIGHT')

        if not md.mask_vertex_group:
            split = layout.split(factor=0.4)
            split.label(text="Texture Mask:")
            split.template_ID(md, "mask_texture", new="texture.new")
            if md.mask_texture:
                split = layout.split()

                col = split.column()
                col.label(text="Texture Coordinates:")
                col.prop(md, "mask_tex_mapping", text="")

                col = split.column()
                col.label(text="Use Channel:")
                col.prop(md, "mask_tex_use_channel", text="")

                if md.mask_tex_mapping == 'OBJECT':
                    layout.prop(md, "mask_tex_map_object", text="Object")
                    obj = md.mask_tex_map_object
                    if obj and obj.type == 'ARMATURE':
                        layout.prop_search(md, "mask_tex_map_bone", obj.data, "bones", text="Bone")
                elif md.mask_tex_mapping == 'UV' and ob.type == 'MESH':
                    layout.prop_search(md, "mask_tex_uv_layer", ob.data, "uv_layers")

    def VERTEX_WEIGHT_EDIT(self, layout, ob, md):
        split = layout.split()

        col = split.column()
        col.label(text="Vertex Group:")
        col.prop_search(md, "vertex_group", ob, "vertex_groups", text="")

        col.label(text="Default Weight:")
        col.prop(md, "default_weight", text="")

        col = split.column()
        col.prop(md, "use_add")
        sub = col.column()
        sub.active = md.use_add
        sub.prop(md, "add_threshold")

        col = col.column()
        col.prop(md, "use_remove")
        sub = col.column()
        sub.active = md.use_remove
        sub.prop(md, "remove_threshold")

        layout.separator()

        row = layout.row(align=True)
        row.prop(md, "falloff_type")
        row.prop(md, "invert_falloff", text="", icon='ARROW_LEFTRIGHT')
        if md.falloff_type == 'CURVE':
            layout.template_curve_mapping(md, "map_curve")

        # Common mask options
        layout.separator()
        self.vertex_weight_mask(layout, ob, md)

    def VERTEX_WEIGHT_MIX(self, layout, ob, md):
        split = layout.split()

        col = split.column()
        col.label(text="Vertex Group A:")
        col.prop_search(md, "vertex_group_a", ob, "vertex_groups", text="")
        col.label(text="Default Weight A:")
        col.prop(md, "default_weight_a", text="")

        col.label(text="Mix Mode:")
        col.prop(md, "mix_mode", text="")

        col = split.column()
        col.label(text="Vertex Group B:")
        col.prop_search(md, "vertex_group_b", ob, "vertex_groups", text="")
        col.label(text="Default Weight B:")
        col.prop(md, "default_weight_b", text="")

        col.label(text="Mix Set:")
        col.prop(md, "mix_set", text="")

        # Common mask options
        layout.separator()
        self.vertex_weight_mask(layout, ob, md)

    def VERTEX_WEIGHT_PROXIMITY(self, layout, ob, md):
        split = layout.split()

        col = split.column()
        col.label(text="Vertex Group:")
        col.prop_search(md, "vertex_group", ob, "vertex_groups", text="")

        col = split.column()
        col.label(text="Target Object:")
        col.prop(md, "target", text="")

        split = layout.split()

        col = split.column()
        col.label(text="Distance:")
        col.prop(md, "proximity_mode", text="")
        if md.proximity_mode == 'GEOMETRY':
            col.row().prop(md, "proximity_geometry")

        col = split.column()
        col.label()
        col.prop(md, "min_dist")
        col.prop(md, "max_dist")

        layout.separator()
        row = layout.row(align=True)
        row.prop(md, "falloff_type")
        row.prop(md, "invert_falloff", text="", icon='ARROW_LEFTRIGHT')

        # Common mask options
        layout.separator()
        self.vertex_weight_mask(layout, ob, md)

    def SKIN(self, layout, _ob, md):
        row = layout.row()
        row.operator("object.skin_armature_create", text="Create Armature")
        row.operator("mesh.customdata_skin_add")

        layout.separator()

        row = layout.row(align=True)
        row.prop(md, "branch_smoothing")
        row.prop(md, "use_smooth_shade")

        split = layout.split()

        col = split.column()
        col.label(text="Selected Vertices:")
        sub = col.column(align=True)
        sub.operator("object.skin_loose_mark_clear", text="Mark Loose").action = 'MARK'
        sub.operator("object.skin_loose_mark_clear", text="Clear Loose").action = 'CLEAR'

        sub = col.column()
        sub.operator("object.skin_root_mark", text="Mark Root")
        sub.operator("object.skin_radii_equalize", text="Equalize Radii")

        col = split.column()
        col.label(text="Symmetry Axes:")
        col.prop(md, "use_x_symmetry")
        col.prop(md, "use_y_symmetry")
        col.prop(md, "use_z_symmetry")

    def TRIANGULATE(self, layout, _ob, md):
        row = layout.row()

        col = row.column()
        col.label(text="Quad Method:")
        col.prop(md, "quad_method", text="")
        col.prop(md, "keep_custom_normals")
        col = row.column()
        col.label(text="Ngon Method:")
        col.prop(md, "ngon_method", text="")
        col.label(text="Minimum Vertices:")
        col.prop(md, "min_vertices", text="")

    def UV_WARP(self, layout, ob, md):
        split = layout.split()
        col = split.column()
        col.prop(md, "center")

        col = split.column()
        col.label(text="UV Axis:")
        col.prop(md, "axis_u", text="")
        col.prop(md, "axis_v", text="")

        split = layout.split()
        col = split.column()
        col.label(text="From:")
        col.prop(md, "object_from", text="")

        col = split.column()
        col.label(text="To:")
        col.prop(md, "object_to", text="")

        split = layout.split()
        col = split.column()
        obj = md.object_from
        if obj and obj.type == 'ARMATURE':
            col.label(text="Bone:")
            col.prop_search(md, "bone_from", obj.data, "bones", text="")

        col = split.column()
        obj = md.object_to
        if obj and obj.type == 'ARMATURE':
            col.label(text="Bone:")
            col.prop_search(md, "bone_to", obj.data, "bones", text="")

        split = layout.split()
        col = split.column()
        col.label(text="Offset:")
        col.prop(md, "offset", text="")

        col = split.column()
        col.label(text="Scale:")
        col.prop(md, "scale", text="")

        col = split.column()
        col.label(text="Rotate:")
        col.prop(md, "rotation", text="")

        split = layout.split()

        col = split.column()
        col.label(text="Vertex Group:")
        row = col.row(align=True)
        row.prop_search(md, "vertex_group", ob, "vertex_groups", text="")
        row.prop(md, "invert_vertex_group", text="", icon='ARROW_LEFTRIGHT')

        col = split.column()
        col.label(text="UV Map:")
        col.prop_search(md, "uv_layer", ob.data, "uv_layers", text="")

    def WIREFRAME(self, layout, ob, md):
        has_vgroup = bool(md.vertex_group)

        split = layout.split()

        col = split.column()
        col.prop(md, "thickness", text="Thickness")

        row = col.row(align=True)
        row.prop_search(md, "vertex_group", ob, "vertex_groups", text="")
        sub = row.row(align=True)
        sub.active = has_vgroup
        sub.prop(md, "invert_vertex_group", text="", icon='ARROW_LEFTRIGHT')
        row = col.row(align=True)
        row.active = has_vgroup
        row.prop(md, "thickness_vertex_group", text="Factor")

        col.prop(md, "use_crease", text="Crease Edges")
        row = col.row()
        row.active = md.use_crease
        row.prop(md, "crease_weight", text="Crease Weight")

        col = split.column()

        col.prop(md, "offset")
        col.prop(md, "use_even_offset", text="Even Thickness")
        col.prop(md, "use_relative_offset", text="Relative Thickness")
        col.prop(md, "use_boundary", text="Boundary")
        col.prop(md, "use_replace", text="Replace Original")

        col.prop(md, "material_offset", text="Material Offset")

    def WELD(self, layout, ob, md):
        layout.prop(md, "merge_threshold", text="Distance")
        layout.prop(md, "max_interactions")
        row = layout.row(align=True)
        row.prop_search(md, "vertex_group", ob, "vertex_groups")
        row.prop(md, "invert_vertex_group", text="", icon='ARROW_LEFTRIGHT')

    def DATA_TRANSFER(self, layout, ob, md):
        row = layout.row(align=True)
        row.prop(md, "object")
        sub = row.row(align=True)
        sub.active = bool(md.object)
        sub.prop(md, "use_object_transform", text="", icon='GROUP')

        layout.separator()

        split = layout.split(factor=0.333)
        split.prop(md, "use_vert_data")
        use_vert = md.use_vert_data
        row = split.row()
        row.active = use_vert
        row.prop(md, "vert_mapping", text="")
        if use_vert:
            col = layout.column(align=True)
            split = col.split(factor=0.333, align=True)
            sub = split.column(align=True)
            sub.prop(md, "data_types_verts")
            sub = split.column(align=True)
            row = sub.row(align=True)
            row.prop(md, "layers_vgroup_select_src", text="")
            row.label(icon='RIGHTARROW')
            row.prop(md, "layers_vgroup_select_dst", text="")
            row = sub.row(align=True)
            row.label(text="", icon='NONE')

        layout.separator()

        split = layout.split(factor=0.333)
        split.prop(md, "use_edge_data")
        use_edge = md.use_edge_data
        row = split.row()
        row.active = use_edge
        row.prop(md, "edge_mapping", text="")
        if use_edge:
            col = layout.column(align=True)
            split = col.split(factor=0.333, align=True)
            sub = split.column(align=True)
            sub.prop(md, "data_types_edges")

        layout.separator()

        split = layout.split(factor=0.333)
        split.prop(md, "use_loop_data")
        use_loop = md.use_loop_data
        row = split.row()
        row.active = use_loop
        row.prop(md, "loop_mapping", text="")
        if use_loop:
            col = layout.column(align=True)
            split = col.split(factor=0.333, align=True)
            sub = split.column(align=True)
            sub.prop(md, "data_types_loops")
            sub = split.column(align=True)
            row = sub.row(align=True)
            row.label(text="", icon='NONE')
            row = sub.row(align=True)
            row.prop(md, "layers_vcol_select_src", text="")
            row.label(icon='RIGHTARROW')
            row.prop(md, "layers_vcol_select_dst", text="")
            row = sub.row(align=True)
            row.prop(md, "layers_uv_select_src", text="")
            row.label(icon='RIGHTARROW')
            row.prop(md, "layers_uv_select_dst", text="")
            col.prop(md, "islands_precision")

        layout.separator()

        split = layout.split(factor=0.333)
        split.prop(md, "use_poly_data")
        use_poly = md.use_poly_data
        row = split.row()
        row.active = use_poly
        row.prop(md, "poly_mapping", text="")
        if use_poly:
            col = layout.column(align=True)
            split = col.split(factor=0.333, align=True)
            sub = split.column(align=True)
            sub.prop(md, "data_types_polys")

        layout.separator()

        split = layout.split()
        col = split.column()
        row = col.row(align=True)
        sub = row.row(align=True)
        sub.active = md.use_max_distance
        sub.prop(md, "max_distance")
        row.prop(md, "use_max_distance", text="", icon='STYLUS_PRESSURE')

        col = split.column()
        col.prop(md, "ray_radius")

        layout.separator()

        split = layout.split()
        col = split.column()
        col.prop(md, "mix_mode")
        col.prop(md, "mix_factor")

        col = split.column()
        row = col.row()
        row.active = bool(md.object)
        row.operator("object.datalayout_transfer", text="Generate Data Layers")
        row = col.row(align=True)
        row.prop_search(md, "vertex_group", ob, "vertex_groups", text="")
        sub = row.row(align=True)
        sub.active = bool(md.vertex_group)
        sub.prop(md, "invert_vertex_group", text="", icon='ARROW_LEFTRIGHT')

    def NORMAL_EDIT(self, layout, ob, md):
        has_vgroup = bool(md.vertex_group)
        do_polynors_fix = not md.no_polynors_fix
        needs_object_offset = (((md.mode == 'RADIAL') and not md.target) or
                               ((md.mode == 'DIRECTIONAL') and md.use_direction_parallel))

        row = layout.row()
        row.prop(md, "mode", expand=True)

        split = layout.split()

        col = split.column()
        col.prop(md, "target", text="")
        sub = col.column(align=True)
        sub.active = needs_object_offset
        sub.prop(md, "offset")
        row = col.row(align=True)

        col = split.column()
        row = col.row()
        row.active = (md.mode == 'DIRECTIONAL')
        row.prop(md, "use_direction_parallel")

        subcol = col.column(align=True)
        subcol.label(text="Mix Mode:")
        subcol.prop(md, "mix_mode", text="")
        subcol.prop(md, "mix_factor")
        row = subcol.row(align=True)
        row.prop_search(md, "vertex_group", ob, "vertex_groups", text="")
        sub = row.row(align=True)
        sub.active = has_vgroup
        sub.prop(md, "invert_vertex_group", text="", icon='ARROW_LEFTRIGHT')
        row = subcol.row(align=True)
        row.prop(md, "mix_limit")
        row.prop(md, "no_polynors_fix", text="", icon='UNLOCKED' if do_polynors_fix else 'LOCKED')

    def CORRECTIVE_SMOOTH(self, layout, ob, md):
        is_bind = md.is_bind

        layout.prop(md, "factor", text="Factor")
        layout.prop(md, "iterations")
        layout.prop(md, "scale")
        row = layout.row()
        row.prop(md, "smooth_type")

        split = layout.split()

        col = split.column()
        col.label(text="Vertex Group:")
        row = col.row(align=True)
        row.prop_search(md, "vertex_group", ob, "vertex_groups", text="")
        row.prop(md, "invert_vertex_group", text="", icon='ARROW_LEFTRIGHT')

        col = split.column()
        col.prop(md, "use_only_smooth")
        col.prop(md, "use_pin_boundary")

        layout.prop(md, "rest_source")
        if md.rest_source == 'BIND':
            layout.operator("object.correctivesmooth_bind", text="Unbind" if is_bind else "Bind")

    def WEIGHTED_NORMAL(self, layout, ob, md):
        layout.label(text="Weighting Mode:")
        split = layout.split(align=True)
        col = split.column(align=True)
        col.prop(md, "mode", text="")
        col.prop(md, "weight", text="Weight")
        col.prop(md, "keep_sharp")

        col = split.column(align=True)
        row = col.row(align=True)
        row.prop_search(md, "vertex_group", ob, "vertex_groups", text="")
        row.active = bool(md.vertex_group)
        row.prop(md, "invert_vertex_group", text="", icon='ARROW_LEFTRIGHT')
        col.prop(md, "thresh", text="Threshold")
        col.prop(md, "face_influence")
=======
        layout.template_modifiers()
>>>>>>> d6180dd2


class DATA_PT_gpencil_modifiers(ModifierButtonsPanel, Panel):
    bl_label = "Modifiers"

    @classmethod
    def poll(cls, context):
        ob = context.object
        return ob and ob.type == 'GPENCIL'

    def draw(self, context):
        layout = self.layout
        layout.operator_menu_enum("object.gpencil_modifier_add", "type")
        layout.template_grease_pencil_modifiers()


classes = (
    DATA_PT_modifiers,
    DATA_PT_gpencil_modifiers,
)

if __name__ == "__main__":  # only for live edit.
    from bpy.utils import register_class

    for cls in classes:
        register_class(cls)<|MERGE_RESOLUTION|>--- conflicted
+++ resolved
@@ -40,1831 +40,7 @@
     def draw(self, context):
         layout = self.layout
         layout.operator_menu_enum("object.modifier_add", "type")
-<<<<<<< HEAD
-
-        for md in ob.modifiers:
-            box = layout.template_modifier(md)
-            if box:
-                # match enum type to our functions, avoids a lookup table.
-                getattr(self, md.type)(box, ob, md)
-
-    # the mt.type enum is (ab)used for a lookup on function names
-    # ...to avoid lengthy if statements
-    # so each type must have a function here.
-
-    def ARMATURE(self, layout, ob, md):
-        split = layout.split()
-
-        col = split.column()
-        col.label(text="Object:")
-        col.prop(md, "object", text="")
-        col.prop(md, "use_deform_preserve_volume")
-
-        col = split.column()
-        col.label(text="Bind To:")
-        col.prop(md, "use_vertex_groups", text="Vertex Groups")
-        col.prop(md, "use_bone_envelopes", text="Bone Envelopes")
-
-        layout.separator()
-
-        split = layout.split()
-
-        row = split.row(align=True)
-        row.prop_search(md, "vertex_group", ob, "vertex_groups", text="")
-        sub = row.row(align=True)
-        sub.active = bool(md.vertex_group)
-        sub.prop(md, "invert_vertex_group", text="", icon='ARROW_LEFTRIGHT')
-
-        split.prop(md, "use_multi_modifier")
-
-    def ARRAY(self, layout, _ob, md):
-        layout.prop(md, "fit_type")
-
-        if md.fit_type == 'FIXED_COUNT':
-            layout.prop(md, "count")
-        elif md.fit_type == 'FIT_LENGTH':
-            layout.prop(md, "fit_length")
-        elif md.fit_type == 'FIT_CURVE':
-            layout.prop(md, "curve")
-
-        layout.separator()
-
-        split = layout.split()
-
-        col = split.column()
-        col.prop(md, "use_constant_offset")
-        sub = col.column()
-        sub.active = md.use_constant_offset
-        sub.prop(md, "constant_offset_displace", text="")
-
-        col.separator()
-
-        col.prop(md, "use_merge_vertices", text="Merge")
-        sub = col.column()
-        sub.active = md.use_merge_vertices
-        sub.prop(md, "use_merge_vertices_cap", text="First Last")
-        sub.prop(md, "merge_threshold", text="Distance")
-
-        col = split.column()
-        col.prop(md, "use_relative_offset")
-        sub = col.column()
-        sub.active = md.use_relative_offset
-        sub.prop(md, "relative_offset_displace", text="")
-
-        col.separator()
-
-        col.prop(md, "use_object_offset")
-        sub = col.column()
-        sub.active = md.use_object_offset
-        sub.prop(md, "offset_object", text="")
-
-        row = layout.row()
-        split = row.split()
-        col = split.column()
-        col.label(text="UVs:")
-        sub = col.column(align=True)
-        sub.prop(md, "offset_u")
-        sub.prop(md, "offset_v")
-        layout.separator()
-
-        layout.prop(md, "start_cap")
-        layout.prop(md, "end_cap")
-
-    def BEVEL(self, layout, ob, md):
-        offset_type = md.offset_type
-        if offset_type == 'PERCENT':
-            layout.prop(md, "width_pct")
-        else:
-            offset_text = "Width"
-            if offset_type == 'DEPTH':
-                offset_text = "Depth"
-            elif offset_type == 'OFFSET':
-                offset_text = "Offset"
-            layout.prop(md, "width", text=offset_text)
-        layout.row().prop(md, "offset_type", expand=True)
-
-        split = layout.split()
-        col = split.column()
-        col.prop(md, "use_only_vertices")
-        col.prop(md, "use_clamp_overlap")
-        col.prop(md, "loop_slide")
-        col = split.column()
-        col.prop(md, "mark_seam")
-        col.prop(md, "mark_sharp")
-        col.prop(md, "harden_normals")
-
-        layout.row().prop(md, "segments")
-        layout.row().prop(md, "profile")
-        layout.row().prop(md, "material")
-
-        layout.label(text="Miter Type:")
-        layout.row().prop(md, "miter_outer", text="Outer")
-        layout.row().prop(md, "miter_inner", text="Inner")
-        if md.miter_inner in {'MITER_PATCH', 'MITER_ARC'}:
-            layout.row().prop(md, "spread")
-
-        layout.label(text="Limit Method:")
-        layout.row().prop(md, "limit_method", expand=True)
-        if md.limit_method == 'ANGLE':
-            layout.prop(md, "angle_limit")
-        elif md.limit_method == 'VGROUP':
-            row = layout.row(align=True)
-            row.prop_search(md, "vertex_group", ob, "vertex_groups", text="")
-            row.prop(md, "invert_vertex_group", text="", icon='ARROW_LEFTRIGHT')
-
-        layout.label(text="Face Strength Mode:")
-        layout.row().prop(md, "face_strength_mode", expand=True)
-
-        layout.label(text="Intersection Type:")
-        layout.row().prop(md, "vmesh_method", expand=True)
-        layout.row().prop(md, "use_custom_profile")
-        row = layout.row()
-        row.enabled = md.use_custom_profile
-        if md.use_custom_profile:
-            layout.template_curveprofile(md, "custom_profile")
-
-    def BOOLEAN(self, layout, _ob, md):
-        split = layout.split()
-
-        col = split.column()
-        col.label(text="Operation:")
-        col.prop(md, "operation", text="")
-
-        col = split.column()
-        col.label(text="Object:")
-        col.prop(md, "object", text="")
-
-        layout.prop(md, "double_threshold")
-
-        if bpy.app.debug:
-            layout.prop(md, "debug_options")
-
-    def BUILD(self, layout, _ob, md):
-        split = layout.split()
-
-        col = split.column()
-        col.prop(md, "frame_start")
-        col.prop(md, "frame_duration")
-        col.prop(md, "use_reverse")
-
-        col = split.column()
-        col.prop(md, "use_random_order")
-        sub = col.column()
-        sub.active = md.use_random_order
-        sub.prop(md, "seed")
-
-    def MESH_CACHE(self, layout, _ob, md):
-        layout.prop(md, "cache_format")
-        layout.prop(md, "filepath")
-
-        if md.cache_format == 'ABC':
-            layout.prop(md, "sub_object")
-
-        layout.label(text="Evaluation:")
-        layout.prop(md, "factor", slider=True)
-        layout.prop(md, "deform_mode")
-        layout.prop(md, "interpolation")
-
-        layout.label(text="Time Mapping:")
-
-        row = layout.row()
-        row.prop(md, "time_mode", expand=True)
-        row = layout.row()
-        row.prop(md, "play_mode", expand=True)
-        if md.play_mode == 'SCENE':
-            layout.prop(md, "frame_start")
-            layout.prop(md, "frame_scale")
-        else:
-            time_mode = md.time_mode
-            if time_mode == 'FRAME':
-                layout.prop(md, "eval_frame")
-            elif time_mode == 'TIME':
-                layout.prop(md, "eval_time")
-            elif time_mode == 'FACTOR':
-                layout.prop(md, "eval_factor")
-
-        layout.label(text="Axis Mapping:")
-        split = layout.split(factor=0.5, align=True)
-        split.alert = (md.forward_axis[-1] == md.up_axis[-1])
-        split.label(text="Forward/Up Axis:")
-        split.prop(md, "forward_axis", text="")
-        split.prop(md, "up_axis", text="")
-        split = layout.split(factor=0.5)
-        split.label(text="Flip Axis:")
-        row = split.row()
-        row.prop(md, "flip_axis")
-
-    def MESH_SEQUENCE_CACHE(self, layout, ob, md):
-        layout.label(text="Cache File Properties:")
-        box = layout.box()
-        box.template_cache_file(md, "cache_file")
-
-        cache_file = md.cache_file
-
-        layout.label(text="Modifier Properties:")
-        box = layout.box()
-
-        if cache_file is not None:
-            box.prop_search(md, "object_path", cache_file, "object_paths")
-
-        if ob.type == 'MESH':
-            box.row().prop(md, "read_data")
-
-    def CAST(self, layout, ob, md):
-        split = layout.split(factor=0.25)
-
-        split.label(text="Cast Type:")
-        split.prop(md, "cast_type", text="")
-
-        split = layout.split(factor=0.25)
-
-        col = split.column()
-        col.prop(md, "use_x")
-        col.prop(md, "use_y")
-        col.prop(md, "use_z")
-
-        col = split.column()
-        col.prop(md, "factor")
-        col.prop(md, "radius")
-        col.prop(md, "size")
-        col.prop(md, "use_radius_as_size")
-
-        split = layout.split()
-
-        col = split.column()
-        col.label(text="Vertex Group:")
-        row = col.row(align=True)
-        row.prop_search(md, "vertex_group", ob, "vertex_groups", text="")
-        row.prop(md, "invert_vertex_group", text="", icon='ARROW_LEFTRIGHT')
-        col = split.column()
-        col.label(text="Control Object:")
-        col.prop(md, "object", text="")
-        if md.object:
-            col.prop(md, "use_transform")
-
-    def CLOTH(self, layout, _ob, _md):
-        layout.label(text="Settings are inside the Physics tab")
-
-    def COLLISION(self, layout, _ob, _md):
-        layout.label(text="Settings are inside the Physics tab")
-
-    def CURVE(self, layout, ob, md):
-        split = layout.split()
-
-        col = split.column()
-        col.label(text="Object:")
-        col.prop(md, "object", text="")
-        col = split.column()
-        col.label(text="Vertex Group:")
-        row = col.row(align=True)
-        row.prop_search(md, "vertex_group", ob, "vertex_groups", text="")
-        row.prop(md, "invert_vertex_group", text="", icon='ARROW_LEFTRIGHT')
-        layout.label(text="Deformation Axis:")
-        layout.row().prop(md, "deform_axis", expand=True)
-
-    def DECIMATE(self, layout, ob, md):
-        decimate_type = md.decimate_type
-
-        row = layout.row()
-        row.prop(md, "decimate_type", expand=True)
-
-        if decimate_type == 'COLLAPSE':
-            has_vgroup = bool(md.vertex_group)
-            layout.prop(md, "ratio")
-
-            split = layout.split()
-
-            col = split.column()
-            row = col.row(align=True)
-            row.prop_search(md, "vertex_group", ob, "vertex_groups", text="")
-            row.prop(md, "invert_vertex_group", text="", icon='ARROW_LEFTRIGHT')
-
-            layout_info = col
-
-            col = split.column()
-            row = col.row()
-            row.active = has_vgroup
-            row.prop(md, "vertex_group_factor")
-
-            col.prop(md, "use_collapse_triangulate")
-            row = col.split(factor=0.75)
-            row.prop(md, "use_symmetry")
-            row.prop(md, "symmetry_axis", text="")
-
-        elif decimate_type == 'UNSUBDIV':
-            layout.prop(md, "iterations")
-            layout_info = layout
-        else:  # decimate_type == 'DISSOLVE':
-            layout.prop(md, "angle_limit")
-            layout.prop(md, "use_dissolve_boundaries")
-            layout.label(text="Delimit:")
-            row = layout.row()
-            row.prop(md, "delimit")
-            layout_info = layout
-
-        layout_info.label(
-            text=iface_("Face Count: {:,}".format(md.face_count)),
-            translate=False,
-        )
-
-    def DISPLACE(self, layout, ob, md):
-        has_texture = (md.texture is not None)
-
-        col = layout.column(align=True)
-        col.label(text="Texture:")
-        col.template_ID(md, "texture", new="texture.new")
-
-        split = layout.split()
-
-        col = split.column(align=True)
-        col.label(text="Direction:")
-        col.prop(md, "direction", text="")
-        if md.direction in {'X', 'Y', 'Z', 'RGB_TO_XYZ'}:
-            col.label(text="Space:")
-            col.prop(md, "space", text="")
-        col.label(text="Vertex Group:")
-        row = col.row(align=True)
-        row.prop_search(md, "vertex_group", ob, "vertex_groups", text="")
-        row.prop(md, "invert_vertex_group", text="", icon='ARROW_LEFTRIGHT')
-
-        col = split.column(align=True)
-        col.active = has_texture
-        col.label(text="Texture Coordinates:")
-        col.prop(md, "texture_coords", text="")
-        if md.texture_coords == 'OBJECT':
-            col.label(text="Object:")
-            col.prop(md, "texture_coords_object", text="")
-            obj = md.texture_coords_object
-            if obj and obj.type == 'ARMATURE':
-                col.label(text="Bone:")
-                col.prop_search(md, "texture_coords_bone", obj.data, "bones", text="")
-        elif md.texture_coords == 'UV' and ob.type == 'MESH':
-            col.label(text="UV Map:")
-            col.prop_search(md, "uv_layer", ob.data, "uv_layers", text="")
-
-        layout.separator()
-
-        row = layout.row()
-        row.prop(md, "mid_level")
-        row.prop(md, "strength")
-
-    def DYNAMIC_PAINT(self, layout, _ob, _md):
-        layout.label(text="Settings are inside the Physics tab")
-
-    def EDGE_SPLIT(self, layout, _ob, md):
-        split = layout.split()
-
-        col = split.column()
-        col.prop(md, "use_edge_angle", text="Edge Angle")
-        sub = col.column()
-        sub.active = md.use_edge_angle
-        sub.prop(md, "split_angle")
-
-        split.prop(md, "use_edge_sharp", text="Sharp Edges")
-
-    def EXPLODE(self, layout, ob, md):
-        split = layout.split()
-
-        col = split.column()
-        col.label(text="Vertex Group:")
-        row = col.row(align=True)
-        row.prop_search(md, "vertex_group", ob, "vertex_groups", text="")
-        row.prop(md, "invert_vertex_group", text="", icon='ARROW_LEFTRIGHT')
-        sub = col.column()
-        sub.active = bool(md.vertex_group)
-        sub.prop(md, "protect")
-        col.label(text="Particle UV")
-        col.prop_search(md, "particle_uv", ob.data, "uv_layers", text="")
-
-        col = split.column()
-        col.prop(md, "use_edge_cut")
-        col.prop(md, "show_unborn")
-        col.prop(md, "show_alive")
-        col.prop(md, "show_dead")
-        col.prop(md, "use_size")
-
-        layout.operator("object.explode_refresh", text="Refresh")
-
-    def FLUID_SIMULATION(self, layout, _ob, _md):
-        layout.label(text="Settings are inside the Physics tab")
-
-    def HOOK(self, layout, ob, md):
-        use_falloff = (md.falloff_type != 'NONE')
-        split = layout.split()
-
-        col = split.column()
-        col.label(text="Object:")
-        col.prop(md, "object", text="")
-        if md.object and md.object.type == 'ARMATURE':
-            col.label(text="Bone:")
-            col.prop_search(md, "subtarget", md.object.data, "bones", text="")
-        col = split.column()
-        col.label(text="Vertex Group:")
-        row = col.row(align=True)
-        row.prop_search(md, "vertex_group", ob, "vertex_groups", text="")
-        row.prop(md, "invert_vertex_group", text="", icon='ARROW_LEFTRIGHT')
-
-        layout.separator()
-
-        row = layout.row(align=True)
-        if use_falloff:
-            row.prop(md, "falloff_radius")
-        row.prop(md, "strength", slider=True)
-        layout.prop(md, "falloff_type")
-
-        col = layout.column()
-        if use_falloff:
-            if md.falloff_type == 'CURVE':
-                col.template_curve_mapping(md, "falloff_curve")
-
-        split = layout.split()
-
-        col = split.column()
-        col.prop(md, "use_falloff_uniform")
-
-        if ob.mode == 'EDIT':
-            row = col.row(align=True)
-            row.operator("object.hook_reset", text="Reset")
-            row.operator("object.hook_recenter", text="Recenter")
-
-            row = layout.row(align=True)
-            row.operator("object.hook_select", text="Select")
-            row.operator("object.hook_assign", text="Assign")
-            
-    def OPENMESHEFFECT(self, layout, _ob, md):
-        layout.prop(md, "plugin_path")
-        layout.separator()
-
-        layout.prop(md, "effect_enum")
-        layout.separator()
-
-        PARAM_TYPE_INTEGER = 0
-        PARAM_TYPE_INTEGER_2D = 1
-        PARAM_TYPE_INTEGER_3D = 2
-        PARAM_TYPE_DOUBLE = 3
-        PARAM_TYPE_DOUBLE_2D = 4
-        PARAM_TYPE_DOUBLE_3D = 5
-        PARAM_TYPE_RGB = 6
-        PARAM_TYPE_RGBA = 7
-        PARAM_TYPE_BOOLEAN = 8
-        PARAM_TYPE_CHOICE = 9
-        PARAM_TYPE_STRING = 10
-        PARAM_TYPE_CUSTOM = 11
-        PARAM_TYPE_PUSH_BUTTON = 12
-        PARAM_TYPE_GROUP = 13
-        PARAM_TYPE_PAGE = 14
-
-        for parm in md.parameter_info:
-            row = layout.row(align=True)
-            row.label(text=parm.label)
-            if parm.type == PARAM_TYPE_INTEGER:
-                row.prop(parm, "integer_value", text="")
-            if parm.type == PARAM_TYPE_INTEGER_2D:
-                row.prop(parm, "integer2d_value", text="")
-            if parm.type == PARAM_TYPE_INTEGER_3D:
-                row.prop(parm, "integer3d_value", text="")
-            if parm.type == PARAM_TYPE_DOUBLE:
-                row.prop(parm, "float_value", text="")
-            if parm.type == PARAM_TYPE_DOUBLE_2D:
-                row.prop(parm, "float2d_value", text="")
-            if parm.type == PARAM_TYPE_DOUBLE_3D:
-                row.prop(parm, "float3d_value", text="")
-            if parm.type == PARAM_TYPE_RGB:
-                row.prop(parm, "rgb_value", text="")
-            if parm.type == PARAM_TYPE_RGBA:
-                row.prop(parm, "rgba_value", text="")
-            if parm.type == PARAM_TYPE_BOOLEAN:
-                row.prop(parm, "boolean_value", text="")
-            if parm.type == PARAM_TYPE_STRING:
-                row.prop(parm, "string_value", text="")
-
-
-    def LAPLACIANDEFORM(self, layout, ob, md):
-        is_bind = md.is_bind
-
-        layout.prop(md, "iterations")
-
-        row = layout.row(align=True)
-        row.enabled = not is_bind
-        row.prop_search(md, "vertex_group", ob, "vertex_groups")
-        row.prop(md, "invert_vertex_group", text="", icon='ARROW_LEFTRIGHT')
-
-        layout.separator()
-
-        row = layout.row()
-        row.enabled = bool(md.vertex_group)
-        row.operator("object.laplaciandeform_bind", text="Unbind" if is_bind else "Bind")
-
-    def LAPLACIANSMOOTH(self, layout, ob, md):
-        layout.prop(md, "iterations")
-
-        split = layout.split(factor=0.25)
-
-        col = split.column()
-        col.label(text="Axis:")
-        col.prop(md, "use_x")
-        col.prop(md, "use_y")
-        col.prop(md, "use_z")
-
-        col = split.column()
-        col.label(text="Lambda:")
-        col.prop(md, "lambda_factor", text="Factor")
-        col.prop(md, "lambda_border", text="Border")
-
-        col.separator()
-        col.prop(md, "use_volume_preserve")
-        col.prop(md, "use_normalized")
-
-        layout.label(text="Vertex Group:")
-        row = layout.row(align=True)
-        row.prop_search(md, "vertex_group", ob, "vertex_groups", text="")
-        row.prop(md, "invert_vertex_group", text="", icon='ARROW_LEFTRIGHT')
-
-    def LATTICE(self, layout, ob, md):
-        split = layout.split()
-
-        col = split.column()
-        col.label(text="Object:")
-        col.prop(md, "object", text="")
-
-        col = split.column()
-        col.label(text="Vertex Group:")
-        row = col.row(align=True)
-        row.prop_search(md, "vertex_group", ob, "vertex_groups", text="")
-        row.prop(md, "invert_vertex_group", text="", icon='ARROW_LEFTRIGHT')
-
-        layout.separator()
-        layout.prop(md, "strength", slider=True)
-
-    def MASK(self, layout, ob, md):
-        split = layout.split()
-
-        col = split.column()
-        col.label(text="Mode:")
-        col.prop(md, "mode", text="")
-
-        col = split.column()
-        if md.mode == 'ARMATURE':
-            col.label(text="Armature:")
-            row = col.row(align=True)
-            row.prop(md, "armature", text="")
-            sub = row.row(align=True)
-            sub.active = (md.armature is not None)
-            sub.prop(md, "invert_vertex_group", text="", icon='ARROW_LEFTRIGHT')
-        elif md.mode == 'VERTEX_GROUP':
-            col.label(text="Vertex Group:")
-            row = col.row(align=True)
-            row.prop_search(md, "vertex_group", ob, "vertex_groups", text="")
-            sub = row.row(align=True)
-            sub.active = bool(md.vertex_group)
-            sub.prop(md, "invert_vertex_group", text="", icon='ARROW_LEFTRIGHT')
-
-        col = layout.column()
-        col.prop(md, "threshold")
-
-    def MESH_DEFORM(self, layout, ob, md):
-        split = layout.split()
-
-        col = split.column()
-        col.enabled = not md.is_bound
-        col.label(text="Object:")
-        col.prop(md, "object", text="")
-
-        col = split.column()
-        col.label(text="Vertex Group:")
-        row = col.row(align=True)
-        row.prop_search(md, "vertex_group", ob, "vertex_groups", text="")
-        sub = row.row(align=True)
-        sub.active = bool(md.vertex_group)
-        sub.prop(md, "invert_vertex_group", text="", icon='ARROW_LEFTRIGHT')
-
-        layout.separator()
-        row = layout.row()
-        row.enabled = not md.is_bound
-        row.prop(md, "precision")
-        row.prop(md, "use_dynamic_bind")
-
-        layout.separator()
-        if md.is_bound:
-            layout.operator("object.meshdeform_bind", text="Unbind")
-        else:
-            layout.operator("object.meshdeform_bind", text="Bind")
-
-    def MIRROR(self, layout, _ob, md):
-        axis_text = "XYZ"
-        split = layout.split(factor=0.33)
-
-        col = split.column()
-        col.label(text="Axis:")
-        for i, text in enumerate(axis_text):
-            col.prop(md, "use_axis", text=text, index=i)
-
-        col = split.column()
-        col.label(text="Bisect:")
-        for i, text in enumerate(axis_text):
-            colsub = col.column()
-            colsub.prop(md, "use_bisect_axis", text=text, index=i)
-            colsub.active = md.use_axis[i]
-
-        col = split.column()
-        col.label(text="Flip:")
-        for i, text in enumerate(axis_text):
-            colsub = col.column()
-            colsub.prop(md, "use_bisect_flip_axis", text=text, index=i)
-            colsub.active = md.use_axis[i] and md.use_bisect_axis[i]
-
-        layout.separator()
-
-        col = layout.column()
-        col.label(text="Mirror Object:")
-        col.prop(md, "mirror_object", text="")
-
-        layout.separator()
-
-        col = layout.column()
-        col.label(text="Options:")
-
-        row = layout.row()
-        row.prop(md, "use_mirror_vertex_groups", text="Vertex Groups")
-        row.prop(md, "use_clip", text="Clipping")
-        row = layout.row()
-        row.prop(md, "use_mirror_merge", text="Merge")
-
-        col = layout.column()
-        if md.use_mirror_merge is True:
-            col.prop(md, "merge_threshold")
-
-        layout.separator()
-        col = layout.column()
-
-        col.label(text="Textures:")
-        row = layout.row()
-        row.prop(md, "use_mirror_u", text="Flip U")
-        row.prop(md, "use_mirror_v", text="Flip V")
-        row = layout.row()
-        row.prop(md, "use_mirror_udim", text="Flip UDIM")
-
-        col = layout.column(align=True)
-
-        if md.use_mirror_u:
-            col.prop(md, "mirror_offset_u")
-
-        if md.use_mirror_v:
-            col.prop(md, "mirror_offset_v")
-
-        col = layout.column(align=True)
-        col.prop(md, "offset_u")
-        col.prop(md, "offset_v")
-
-    def MULTIRES(self, layout, ob, md):
-        # Changing some of the properties can not be done once there is an
-        # actual displacement stored for this multires modifier. This check
-        # will disallow those properties from change.
-        # This is a bit stupid check but should be sufficient for the usual
-        # multires usage. It might become less strict and only disallow
-        # modifications if there is CD_MDISPS layer, or if there is actual
-        # non-zero displacement but such checks will be too slow to be done
-        # on every redraw.
-        have_displacement = (md.total_levels != 0)
-
-        row = layout.row()
-        row.enabled = not have_displacement
-        row.prop(md, "subdivision_type", expand=True)
-
-        split = layout.split()
-        col = split.column()
-        col.prop(md, "levels", text="Preview")
-        # TODO(sergey): Expose it again after T58473 is solved.
-        # col.prop(md, "sculpt_levels", text="Sculpt")
-        col.prop(md, "render_levels", text="Render")
-
-        row = col.row()
-        row.enabled = not have_displacement
-        row.prop(md, "quality")
-
-        col = split.column()
-
-        col.enabled = ob.mode != 'EDIT'
-        col.operator("object.multires_subdivide", text="Subdivide")
-        col.operator("object.multires_higher_levels_delete", text="Delete Higher")
-        col.operator("object.multires_reshape", text="Reshape")
-        col.operator("object.multires_base_apply", text="Apply Base")
-        col.prop(md, "uv_smooth", text="")
-        col.prop(md, "show_only_control_edges")
-
-        row = col.row()
-        row.enabled = not have_displacement
-        row.prop(md, "use_creases")
-
-        layout.separator()
-
-        col = layout.column()
-        row = col.row()
-        if md.is_external:
-            row.operator("object.multires_external_pack", text="Pack External")
-            row.label()
-            row = col.row()
-            row.prop(md, "filepath", text="")
-        else:
-            row.operator("object.multires_external_save", text="Save External...")
-            row.label()
-
-    def OCEAN(self, layout, _ob, md):
-        if not bpy.app.build_options.mod_oceansim:
-            layout.label(text="Built without OceanSim modifier")
-            return
-
-        layout.prop(md, "geometry_mode")
-
-        if md.geometry_mode == 'GENERATE':
-            row = layout.row()
-            row.prop(md, "repeat_x")
-            row.prop(md, "repeat_y")
-
-        layout.separator()
-
-        split = layout.split()
-
-        col = split.column()
-        col.prop(md, "time")
-        col.prop(md, "depth")
-        col.prop(md, "random_seed")
-
-        col = split.column()
-        col.prop(md, "resolution")
-        col.prop(md, "size")
-        col.prop(md, "spatial_size")
-
-        layout.separator()
-
-        layout.prop(md, "spectrum")
-
-        if md.spectrum in {'TEXEL_MARSEN_ARSLOE', 'JONSWAP'}:
-            split = layout.split()
-
-            col = split.column()
-            col.prop(md, "sharpen_peak_jonswap")
-
-            col = split.column()
-            col.prop(md, "fetch_jonswap")
-
-        layout.label(text="Waves:")
-
-        split = layout.split()
-
-        col = split.column()
-        col.prop(md, "choppiness")
-        col.prop(md, "wave_scale", text="Scale")
-        col.prop(md, "wave_scale_min")
-        col.prop(md, "wind_velocity")
-
-        col = split.column()
-        col.prop(md, "wave_alignment", text="Alignment")
-        sub = col.column()
-        sub.active = (md.wave_alignment > 0.0)
-        sub.prop(md, "wave_direction", text="Direction")
-        sub.prop(md, "damping")
-
-        layout.separator()
-
-        layout.prop(md, "use_normals")
-
-        split = layout.split()
-
-        col = split.column()
-        col.prop(md, "use_foam")
-        sub = col.row()
-        sub.active = md.use_foam
-        sub.prop(md, "foam_coverage", text="Coverage")
-
-        col = split.column()
-        col.active = md.use_foam
-        col.label(text="Foam Data Layer Name:")
-        col.prop(md, "foam_layer_name", text="")
-
-        layout.separator()
-
-        if md.is_cached:
-            layout.operator("object.ocean_bake", text="Delete Bake").free = True
-        else:
-            layout.operator("object.ocean_bake").free = False
-
-        split = layout.split()
-        split.enabled = not md.is_cached
-
-        col = split.column(align=True)
-        col.prop(md, "frame_start", text="Start")
-        col.prop(md, "frame_end", text="End")
-
-        col = split.column(align=True)
-        col.label(text="Cache path:")
-        col.prop(md, "filepath", text="")
-
-        split = layout.split()
-        split.enabled = not md.is_cached
-
-        col = split.column()
-        col.active = md.use_foam
-        col.prop(md, "bake_foam_fade")
-
-        col = split.column()
-
-    def PARTICLE_INSTANCE(self, layout, ob, md):
-        layout.prop(md, "object")
-        if md.object:
-            layout.prop_search(md, "particle_system", md.object, "particle_systems", text="Particle System")
-        else:
-            layout.prop(md, "particle_system_index", text="Particle System")
-
-        split = layout.split()
-        col = split.column()
-        col.label(text="Create From:")
-        layout.prop(md, "space", text="")
-        col.prop(md, "use_normal")
-        col.prop(md, "use_children")
-        col.prop(md, "use_size")
-
-        col = split.column()
-        col.label(text="Show Particles When:")
-        col.prop(md, "show_alive")
-        col.prop(md, "show_unborn")
-        col.prop(md, "show_dead")
-
-        row = layout.row(align=True)
-        row.prop(md, "particle_amount", text="Amount")
-        row.prop(md, "particle_offset", text="Offset")
-
-        row = layout.row(align=True)
-        row.prop(md, "axis", expand=True)
-
-        layout.separator()
-
-        layout.prop(md, "use_path", text="Create Along Paths")
-
-        col = layout.column()
-        col.active = md.use_path
-        col.prop(md, "use_preserve_shape")
-
-        row = col.row(align=True)
-        row.prop(md, "position", slider=True)
-        row.prop(md, "random_position", text="Random", slider=True)
-        row = col.row(align=True)
-        row.prop(md, "rotation", slider=True)
-        row.prop(md, "random_rotation", text="Random", slider=True)
-
-        layout.separator()
-
-        col = layout.column()
-        col.prop_search(md, "index_layer_name", ob.data, "vertex_colors", text="Index Layer")
-        col.prop_search(md, "value_layer_name", ob.data, "vertex_colors", text="Value Layer")
-
-    def PARTICLE_SYSTEM(self, layout, _ob, _md):
-        layout.label(text="Settings can be found inside the Particle context")
-
-    def SCREW(self, layout, _ob, md):
-        split = layout.split()
-
-        col = split.column()
-        col.prop(md, "axis")
-        col.prop(md, "object", text="AxisOb")
-        col.prop(md, "angle")
-        col.prop(md, "steps")
-        col.prop(md, "render_steps")
-        col.prop(md, "use_smooth_shade")
-        col.prop(md, "use_merge_vertices")
-        sub = col.column()
-        sub.active = md.use_merge_vertices
-        sub.prop(md, "merge_threshold")
-
-        col = split.column()
-        row = col.row()
-        row.active = (md.object is None or md.use_object_screw_offset is False)
-        row.prop(md, "screw_offset")
-        row = col.row()
-        row.active = (md.object is not None)
-        row.prop(md, "use_object_screw_offset")
-        col.prop(md, "use_normal_calculate")
-        col.prop(md, "use_normal_flip")
-        col.prop(md, "iterations")
-        col.prop(md, "use_stretch_u")
-        col.prop(md, "use_stretch_v")
-
-    def SHRINKWRAP(self, layout, ob, md):
-        split = layout.split()
-        col = split.column()
-        col.label(text="Target:")
-        col.prop(md, "target", text="")
-        col = split.column()
-        col.label(text="Vertex Group:")
-        row = col.row(align=True)
-        row.prop_search(md, "vertex_group", ob, "vertex_groups", text="")
-        row.prop(md, "invert_vertex_group", text="", icon='ARROW_LEFTRIGHT')
-
-        split = layout.split()
-
-        col = split.column()
-        col.prop(md, "offset")
-
-        col = split.column()
-        col.label(text="Mode:")
-        col.prop(md, "wrap_method", text="")
-
-        if md.wrap_method in {'PROJECT', 'NEAREST_SURFACEPOINT', 'TARGET_PROJECT'}:
-            col.prop(md, "wrap_mode", text="")
-
-        if md.wrap_method == 'PROJECT':
-            split = layout.split()
-            col = split.column()
-            col.prop(md, "subsurf_levels")
-            col = split.column()
-
-            col.prop(md, "project_limit", text="Limit")
-            split = layout.split(factor=0.25)
-
-            col = split.column()
-            col.label(text="Axis:")
-            col.prop(md, "use_project_x")
-            col.prop(md, "use_project_y")
-            col.prop(md, "use_project_z")
-
-            col = split.column()
-            col.label(text="Direction:")
-            col.prop(md, "use_negative_direction")
-            col.prop(md, "use_positive_direction")
-
-            subcol = col.column()
-            subcol.active = md.use_negative_direction and md.cull_face != 'OFF'
-            subcol.prop(md, "use_invert_cull")
-
-            col = split.column()
-            col.label(text="Cull Faces:")
-            col.prop(md, "cull_face", expand=True)
-
-            layout.prop(md, "auxiliary_target")
-
-    def SIMPLE_DEFORM(self, layout, ob, md):
-
-        layout.row().prop(md, "deform_method", expand=True)
-
-        split = layout.split()
-
-        col = split.column()
-        col.label(text="Vertex Group:")
-        row = col.row(align=True)
-        row.prop_search(md, "vertex_group", ob, "vertex_groups", text="")
-        row.prop(md, "invert_vertex_group", text="", icon='ARROW_LEFTRIGHT')
-
-        split = layout.split()
-
-        col = split.column()
-        col.label(text="Axis, Origin:")
-        col.prop(md, "origin", text="")
-
-        col.prop(md, "deform_axis")
-
-        if md.deform_method in {'TAPER', 'STRETCH', 'TWIST'}:
-            row = col.row(align=True)
-            row.label(text="Lock:")
-            deform_axis = md.deform_axis
-            if deform_axis != 'X':
-                row.prop(md, "lock_x")
-            if deform_axis != 'Y':
-                row.prop(md, "lock_y")
-            if deform_axis != 'Z':
-                row.prop(md, "lock_z")
-
-        col = split.column()
-        col.label(text="Deform:")
-        if md.deform_method in {'TAPER', 'STRETCH'}:
-            col.prop(md, "factor")
-        else:
-            col.prop(md, "angle")
-        col.prop(md, "limits", slider=True)
-
-    def FLUID(self, layout, _ob, _md):
-        layout.label(text="Settings are inside the Physics tab")
-
-    def SMOOTH(self, layout, ob, md):
-        split = layout.split(factor=0.25)
-
-        col = split.column()
-        col.label(text="Axis:")
-        col.prop(md, "use_x")
-        col.prop(md, "use_y")
-        col.prop(md, "use_z")
-
-        col = split.column()
-        col.prop(md, "factor")
-        col.prop(md, "iterations")
-        col.label(text="Vertex Group:")
-        row = col.row(align=True)
-        row.prop_search(md, "vertex_group", ob, "vertex_groups", text="")
-        row.prop(md, "invert_vertex_group", text="", icon='ARROW_LEFTRIGHT')
-
-    def SOFT_BODY(self, layout, _ob, _md):
-        layout.label(text="Settings are inside the Physics tab")
-
-    def SOLIDIFY(self, layout, ob, md):
-
-        layout.row().prop(md, "solidify_mode")
-
-        solidify_mode = md.solidify_mode
-
-        if solidify_mode == 'NON_MANIFOLD':
-            layout.prop(md, "nonmanifold_thickness_mode")
-            layout.prop(md, "nonmanifold_boundary_mode")
-
-        split = layout.split()
-
-        col = split.column()
-        col.prop(md, "thickness")
-        col.prop(md, "thickness_clamp")
-        row = col.row()
-        row.active = md.thickness_clamp > 0.0
-        row.prop(md, "use_thickness_angle_clamp")
-
-        col.separator()
-
-        row = col.row(align=True)
-        row.prop_search(md, "vertex_group", ob, "vertex_groups", text="")
-        sub = row.row(align=True)
-        sub.active = bool(md.vertex_group)
-        sub.prop(md, "invert_vertex_group", text="", icon='ARROW_LEFTRIGHT')
-
-        sub = col.row()
-        sub.active = bool(md.vertex_group)
-        sub.prop(md, "thickness_vertex_group", text="Factor")
-        if solidify_mode == 'NON_MANIFOLD':
-            sub = col.row()
-            sub.active = bool(md.vertex_group)
-            sub.prop(md, "use_flat_faces")
-
-        if solidify_mode == 'EXTRUDE':
-            col.label(text="Crease:")
-            col.prop(md, "edge_crease_inner", text="Inner")
-            col.prop(md, "edge_crease_outer", text="Outer")
-            col.prop(md, "edge_crease_rim", text="Rim")
-            col.label(text="Bevel:")
-            col.prop(md, "bevel_convex")
-        else:
-            col.label(text="Bevel:")
-            col.prop(md, "bevel_convex")
-            col.separator()
-            col.prop(md, "nonmanifold_merge_threshold")
-
-        col = split.column()
-
-        col.prop(md, "offset")
-
-        col.prop(md, "use_flip_normals")
-
-        if solidify_mode == 'EXTRUDE':
-            col.prop(md, "use_even_offset")
-            col.prop(md, "use_quality_normals")
-
-        col.prop(md, "use_rim")
-        col_rim = col.column()
-        col_rim.active = md.use_rim
-        col_rim.prop(md, "use_rim_only")
-
-        col.separator()
-
-        col.label(text="Material Index Offset:")
-
-        sub = col.column()
-        row = sub.split(factor=0.4, align=True)
-        row.prop(md, "material_offset", text="")
-        row = row.row(align=True)
-        row.active = md.use_rim
-        row.prop(md, "material_offset_rim", text="Rim")
-
-        col.separator()
-
-        row = col.row(align=True)
-        row.label(text="Shell Vertex Group:")
-        row = col.row(align=True)
-        row.prop_search(md, "shell_vertex_group", ob, "vertex_groups", text="")
-        row = col.row(align=True)
-        row.label(text="Rim Vertex Group:")
-        row = col.row(align=True)
-        row.prop_search(md, "rim_vertex_group", ob, "vertex_groups", text="")
-
-    def SUBSURF(self, layout, ob, md):
-        from bpy import context
-        layout.row().prop(md, "subdivision_type", expand=True)
-
-        split = layout.split()
-        col = split.column()
-
-        scene = context.scene
-        engine = context.engine
-        show_adaptive_options = (
-            engine == 'CYCLES' and md == ob.modifiers[-1] and
-            scene.cycles.feature_set == 'EXPERIMENTAL'
-        )
-        if show_adaptive_options:
-            col.label(text="Render:")
-            col.prop(ob.cycles, "use_adaptive_subdivision", text="Adaptive")
-            if ob.cycles.use_adaptive_subdivision:
-                col.prop(ob.cycles, "dicing_rate")
-            else:
-                col.prop(md, "render_levels", text="Levels")
-
-            col.separator()
-
-            col.label(text="Viewport:")
-            col.prop(md, "levels", text="Levels")
-        else:
-            col.label(text="Subdivisions:")
-            sub = col.column(align=True)
-            sub.prop(md, "render_levels", text="Render")
-            sub.prop(md, "levels", text="Viewport")
-
-            col.prop(md, "quality")
-
-        col = split.column()
-        col.label(text="Options:")
-
-        sub = col.column()
-        sub.active = (not show_adaptive_options) or (not ob.cycles.use_adaptive_subdivision)
-        sub.prop(md, "uv_smooth", text="")
-
-        col.prop(md, "show_only_control_edges")
-        col.prop(md, "use_creases")
-
-        if show_adaptive_options and ob.cycles.use_adaptive_subdivision:
-            col = layout.column(align=True)
-            col.scale_y = 0.6
-            col.separator()
-            col.label(text="Final Dicing Rate:")
-            col.separator()
-
-            render = max(scene.cycles.dicing_rate * ob.cycles.dicing_rate, 0.1)
-            preview = max(scene.cycles.preview_dicing_rate * ob.cycles.dicing_rate, 0.1)
-            col.label(text=f"Render {render:.2f} px, Preview {preview:.2f} px")
-
-    def SURFACE(self, layout, _ob, _md):
-        layout.label(text="Settings are inside the Physics tab")
-
-    def SURFACE_DEFORM(self, layout, _ob, md):
-        split = layout.split()
-        col = split.column()
-        col.active = not md.is_bound
-
-        col.label(text="Target:")
-        col.prop(md, "target", text="")
-
-        col = split.column()
-        col.label(text="Vertex Group:")
-        row = col.row(align=True)
-        row.prop_search(md, "vertex_group", _ob, "vertex_groups", text="")
-        row.prop(md, "invert_vertex_group", text="", icon='ARROW_LEFTRIGHT')
-
-        split = layout.split()
-        col = split.column()
-        col.prop(md, "falloff")
-        col = split.column()
-        col.prop(md, "strength")
-
-        col = layout.column()
-
-        if md.is_bound:
-            col.operator("object.surfacedeform_bind", text="Unbind")
-        else:
-            col.active = md.target is not None
-            col.operator("object.surfacedeform_bind", text="Bind")
-
-    def UV_PROJECT(self, layout, ob, md):
-        split = layout.split()
-        col = split.column()
-        col.prop_search(md, "uv_layer", ob.data, "uv_layers")
-        col.separator()
-
-        col.prop(md, "projector_count", text="Projectors")
-        for proj in md.projectors:
-            col.prop(proj, "object", text="")
-
-        col = split.column()
-        sub = col.column(align=True)
-        sub.prop(md, "aspect_x", text="Aspect X")
-        sub.prop(md, "aspect_y", text="Aspect Y")
-
-        sub = col.column(align=True)
-        sub.prop(md, "scale_x", text="Scale X")
-        sub.prop(md, "scale_y", text="Scale Y")
-
-    def WARP(self, layout, ob, md):
-        use_falloff = (md.falloff_type != 'NONE')
-        split = layout.split()
-
-        col = split.column()
-        col.label(text="From:")
-        col.prop(md, "object_from", text="")
-
-        col = split.column()
-        col.label(text="To:")
-        col.prop(md, "object_to", text="")
-
-        split = layout.split()
-        col = split.column()
-        obj = md.object_from
-        if obj and obj.type == 'ARMATURE':
-            col.label(text="Bone:")
-            col.prop_search(md, "bone_from", obj.data, "bones", text="")
-
-        col = split.column()
-        obj = md.object_to
-        if obj and obj.type == 'ARMATURE':
-            col.label(text="Bone:")
-            col.prop_search(md, "bone_to", obj.data, "bones", text="")
-
-        split = layout.split()
-        col = split.column()
-        col.prop(md, "use_volume_preserve")
-        col = split.column()
-        row = col.row(align=True)
-        row.prop_search(md, "vertex_group", ob, "vertex_groups", text="")
-        row.prop(md, "invert_vertex_group", text="", icon='ARROW_LEFTRIGHT')
-
-        col = layout.column()
-
-        row = col.row(align=True)
-        row.prop(md, "strength")
-        if use_falloff:
-            row.prop(md, "falloff_radius")
-
-        col.prop(md, "falloff_type")
-        if use_falloff:
-            if md.falloff_type == 'CURVE':
-                col.template_curve_mapping(md, "falloff_curve")
-
-        # 2 new columns
-        split = layout.split()
-        col = split.column()
-        col.label(text="Texture:")
-        col.template_ID(md, "texture", new="texture.new")
-
-        col = split.column()
-        col.label(text="Texture Coordinates:")
-        col.prop(md, "texture_coords", text="")
-
-        if md.texture_coords == 'OBJECT':
-            layout.prop(md, "texture_coords_object", text="Object")
-            obj = md.texture_coords_object
-            if obj and obj.type == 'ARMATURE':
-                layout.prop_search(md, "texture_coords_bone", obj.data, "bones", text="Bone")
-        elif md.texture_coords == 'UV' and ob.type == 'MESH':
-            layout.prop_search(md, "uv_layer", ob.data, "uv_layers")
-
-    def WAVE(self, layout, ob, md):
-        split = layout.split()
-
-        col = split.column()
-        col.label(text="Motion:")
-        col.prop(md, "use_x")
-        col.prop(md, "use_y")
-        col.prop(md, "use_cyclic")
-
-        col = split.column()
-        col.prop(md, "use_normal")
-        sub = col.column()
-        sub.active = md.use_normal
-        sub.prop(md, "use_normal_x", text="X")
-        sub.prop(md, "use_normal_y", text="Y")
-        sub.prop(md, "use_normal_z", text="Z")
-
-        split = layout.split()
-
-        col = split.column()
-        col.label(text="Time:")
-        sub = col.column(align=True)
-        sub.prop(md, "time_offset", text="Offset")
-        sub.prop(md, "lifetime", text="Life")
-        col.prop(md, "damping_time", text="Damping")
-
-        col = split.column()
-        col.label(text="Position:")
-        sub = col.column(align=True)
-        sub.prop(md, "start_position_x", text="X")
-        sub.prop(md, "start_position_y", text="Y")
-        col.prop(md, "falloff_radius", text="Falloff")
-
-        layout.separator()
-
-        layout.prop(md, "start_position_object")
-        row = layout.row(align=True)
-        row.prop_search(md, "vertex_group", ob, "vertex_groups", text="")
-        row.prop(md, "invert_vertex_group", text="", icon='ARROW_LEFTRIGHT')
-        split = layout.split(factor=0.33)
-        col = split.column()
-        col.label(text="Texture")
-        col = split.column()
-        col.template_ID(md, "texture", new="texture.new")
-        layout.prop(md, "texture_coords")
-        if md.texture_coords == 'UV' and ob.type == 'MESH':
-            layout.prop_search(md, "uv_layer", ob.data, "uv_layers")
-        elif md.texture_coords == 'OBJECT':
-            layout.prop(md, "texture_coords_object")
-            obj = md.texture_coords_object
-            if obj and obj.type == 'ARMATURE':
-                layout.prop_search(md, "texture_coords_bone", obj.data, "bones")
-
-        layout.separator()
-
-        split = layout.split()
-
-        col = split.column()
-        col.prop(md, "speed", slider=True)
-        col.prop(md, "height", slider=True)
-
-        col = split.column()
-        col.prop(md, "width", slider=True)
-        col.prop(md, "narrowness", slider=True)
-
-    def REMESH(self, layout, _ob, md):
-        if not bpy.app.build_options.mod_remesh:
-            layout.label(text="Built without Remesh modifier")
-            return
-
-        layout.prop(md, "mode")
-
-        row = layout.row()
-        if md.mode == 'VOXEL':
-            layout.prop(md, "voxel_size")
-            layout.prop(md, "adaptivity")
-        else:
-            row.prop(md, "octree_depth")
-            row.prop(md, "scale")
-
-            if md.mode == 'SHARP':
-                layout.prop(md, "sharpness")
-
-            layout.prop(md, "use_remove_disconnected")
-            row = layout.row()
-            row.active = md.use_remove_disconnected
-            row.prop(md, "threshold")
-
-        layout.prop(md, "use_smooth_shade")
-
-    @staticmethod
-    def vertex_weight_mask(layout, ob, md):
-        layout.label(text="Influence/Mask Options:")
-
-        split = layout.split(factor=0.4)
-        split.label(text="Global Influence:")
-        split.prop(md, "mask_constant", text="")
-
-        if not md.mask_texture:
-            split = layout.split(factor=0.4)
-            split.label(text="Vertex Group Mask:")
-            row = split.row(align=True)
-            row.prop_search(md, "mask_vertex_group", ob, "vertex_groups", text="")
-            row.prop(md, "invert_mask_vertex_group", text="", icon='ARROW_LEFTRIGHT')
-
-        if not md.mask_vertex_group:
-            split = layout.split(factor=0.4)
-            split.label(text="Texture Mask:")
-            split.template_ID(md, "mask_texture", new="texture.new")
-            if md.mask_texture:
-                split = layout.split()
-
-                col = split.column()
-                col.label(text="Texture Coordinates:")
-                col.prop(md, "mask_tex_mapping", text="")
-
-                col = split.column()
-                col.label(text="Use Channel:")
-                col.prop(md, "mask_tex_use_channel", text="")
-
-                if md.mask_tex_mapping == 'OBJECT':
-                    layout.prop(md, "mask_tex_map_object", text="Object")
-                    obj = md.mask_tex_map_object
-                    if obj and obj.type == 'ARMATURE':
-                        layout.prop_search(md, "mask_tex_map_bone", obj.data, "bones", text="Bone")
-                elif md.mask_tex_mapping == 'UV' and ob.type == 'MESH':
-                    layout.prop_search(md, "mask_tex_uv_layer", ob.data, "uv_layers")
-
-    def VERTEX_WEIGHT_EDIT(self, layout, ob, md):
-        split = layout.split()
-
-        col = split.column()
-        col.label(text="Vertex Group:")
-        col.prop_search(md, "vertex_group", ob, "vertex_groups", text="")
-
-        col.label(text="Default Weight:")
-        col.prop(md, "default_weight", text="")
-
-        col = split.column()
-        col.prop(md, "use_add")
-        sub = col.column()
-        sub.active = md.use_add
-        sub.prop(md, "add_threshold")
-
-        col = col.column()
-        col.prop(md, "use_remove")
-        sub = col.column()
-        sub.active = md.use_remove
-        sub.prop(md, "remove_threshold")
-
-        layout.separator()
-
-        row = layout.row(align=True)
-        row.prop(md, "falloff_type")
-        row.prop(md, "invert_falloff", text="", icon='ARROW_LEFTRIGHT')
-        if md.falloff_type == 'CURVE':
-            layout.template_curve_mapping(md, "map_curve")
-
-        # Common mask options
-        layout.separator()
-        self.vertex_weight_mask(layout, ob, md)
-
-    def VERTEX_WEIGHT_MIX(self, layout, ob, md):
-        split = layout.split()
-
-        col = split.column()
-        col.label(text="Vertex Group A:")
-        col.prop_search(md, "vertex_group_a", ob, "vertex_groups", text="")
-        col.label(text="Default Weight A:")
-        col.prop(md, "default_weight_a", text="")
-
-        col.label(text="Mix Mode:")
-        col.prop(md, "mix_mode", text="")
-
-        col = split.column()
-        col.label(text="Vertex Group B:")
-        col.prop_search(md, "vertex_group_b", ob, "vertex_groups", text="")
-        col.label(text="Default Weight B:")
-        col.prop(md, "default_weight_b", text="")
-
-        col.label(text="Mix Set:")
-        col.prop(md, "mix_set", text="")
-
-        # Common mask options
-        layout.separator()
-        self.vertex_weight_mask(layout, ob, md)
-
-    def VERTEX_WEIGHT_PROXIMITY(self, layout, ob, md):
-        split = layout.split()
-
-        col = split.column()
-        col.label(text="Vertex Group:")
-        col.prop_search(md, "vertex_group", ob, "vertex_groups", text="")
-
-        col = split.column()
-        col.label(text="Target Object:")
-        col.prop(md, "target", text="")
-
-        split = layout.split()
-
-        col = split.column()
-        col.label(text="Distance:")
-        col.prop(md, "proximity_mode", text="")
-        if md.proximity_mode == 'GEOMETRY':
-            col.row().prop(md, "proximity_geometry")
-
-        col = split.column()
-        col.label()
-        col.prop(md, "min_dist")
-        col.prop(md, "max_dist")
-
-        layout.separator()
-        row = layout.row(align=True)
-        row.prop(md, "falloff_type")
-        row.prop(md, "invert_falloff", text="", icon='ARROW_LEFTRIGHT')
-
-        # Common mask options
-        layout.separator()
-        self.vertex_weight_mask(layout, ob, md)
-
-    def SKIN(self, layout, _ob, md):
-        row = layout.row()
-        row.operator("object.skin_armature_create", text="Create Armature")
-        row.operator("mesh.customdata_skin_add")
-
-        layout.separator()
-
-        row = layout.row(align=True)
-        row.prop(md, "branch_smoothing")
-        row.prop(md, "use_smooth_shade")
-
-        split = layout.split()
-
-        col = split.column()
-        col.label(text="Selected Vertices:")
-        sub = col.column(align=True)
-        sub.operator("object.skin_loose_mark_clear", text="Mark Loose").action = 'MARK'
-        sub.operator("object.skin_loose_mark_clear", text="Clear Loose").action = 'CLEAR'
-
-        sub = col.column()
-        sub.operator("object.skin_root_mark", text="Mark Root")
-        sub.operator("object.skin_radii_equalize", text="Equalize Radii")
-
-        col = split.column()
-        col.label(text="Symmetry Axes:")
-        col.prop(md, "use_x_symmetry")
-        col.prop(md, "use_y_symmetry")
-        col.prop(md, "use_z_symmetry")
-
-    def TRIANGULATE(self, layout, _ob, md):
-        row = layout.row()
-
-        col = row.column()
-        col.label(text="Quad Method:")
-        col.prop(md, "quad_method", text="")
-        col.prop(md, "keep_custom_normals")
-        col = row.column()
-        col.label(text="Ngon Method:")
-        col.prop(md, "ngon_method", text="")
-        col.label(text="Minimum Vertices:")
-        col.prop(md, "min_vertices", text="")
-
-    def UV_WARP(self, layout, ob, md):
-        split = layout.split()
-        col = split.column()
-        col.prop(md, "center")
-
-        col = split.column()
-        col.label(text="UV Axis:")
-        col.prop(md, "axis_u", text="")
-        col.prop(md, "axis_v", text="")
-
-        split = layout.split()
-        col = split.column()
-        col.label(text="From:")
-        col.prop(md, "object_from", text="")
-
-        col = split.column()
-        col.label(text="To:")
-        col.prop(md, "object_to", text="")
-
-        split = layout.split()
-        col = split.column()
-        obj = md.object_from
-        if obj and obj.type == 'ARMATURE':
-            col.label(text="Bone:")
-            col.prop_search(md, "bone_from", obj.data, "bones", text="")
-
-        col = split.column()
-        obj = md.object_to
-        if obj and obj.type == 'ARMATURE':
-            col.label(text="Bone:")
-            col.prop_search(md, "bone_to", obj.data, "bones", text="")
-
-        split = layout.split()
-        col = split.column()
-        col.label(text="Offset:")
-        col.prop(md, "offset", text="")
-
-        col = split.column()
-        col.label(text="Scale:")
-        col.prop(md, "scale", text="")
-
-        col = split.column()
-        col.label(text="Rotate:")
-        col.prop(md, "rotation", text="")
-
-        split = layout.split()
-
-        col = split.column()
-        col.label(text="Vertex Group:")
-        row = col.row(align=True)
-        row.prop_search(md, "vertex_group", ob, "vertex_groups", text="")
-        row.prop(md, "invert_vertex_group", text="", icon='ARROW_LEFTRIGHT')
-
-        col = split.column()
-        col.label(text="UV Map:")
-        col.prop_search(md, "uv_layer", ob.data, "uv_layers", text="")
-
-    def WIREFRAME(self, layout, ob, md):
-        has_vgroup = bool(md.vertex_group)
-
-        split = layout.split()
-
-        col = split.column()
-        col.prop(md, "thickness", text="Thickness")
-
-        row = col.row(align=True)
-        row.prop_search(md, "vertex_group", ob, "vertex_groups", text="")
-        sub = row.row(align=True)
-        sub.active = has_vgroup
-        sub.prop(md, "invert_vertex_group", text="", icon='ARROW_LEFTRIGHT')
-        row = col.row(align=True)
-        row.active = has_vgroup
-        row.prop(md, "thickness_vertex_group", text="Factor")
-
-        col.prop(md, "use_crease", text="Crease Edges")
-        row = col.row()
-        row.active = md.use_crease
-        row.prop(md, "crease_weight", text="Crease Weight")
-
-        col = split.column()
-
-        col.prop(md, "offset")
-        col.prop(md, "use_even_offset", text="Even Thickness")
-        col.prop(md, "use_relative_offset", text="Relative Thickness")
-        col.prop(md, "use_boundary", text="Boundary")
-        col.prop(md, "use_replace", text="Replace Original")
-
-        col.prop(md, "material_offset", text="Material Offset")
-
-    def WELD(self, layout, ob, md):
-        layout.prop(md, "merge_threshold", text="Distance")
-        layout.prop(md, "max_interactions")
-        row = layout.row(align=True)
-        row.prop_search(md, "vertex_group", ob, "vertex_groups")
-        row.prop(md, "invert_vertex_group", text="", icon='ARROW_LEFTRIGHT')
-
-    def DATA_TRANSFER(self, layout, ob, md):
-        row = layout.row(align=True)
-        row.prop(md, "object")
-        sub = row.row(align=True)
-        sub.active = bool(md.object)
-        sub.prop(md, "use_object_transform", text="", icon='GROUP')
-
-        layout.separator()
-
-        split = layout.split(factor=0.333)
-        split.prop(md, "use_vert_data")
-        use_vert = md.use_vert_data
-        row = split.row()
-        row.active = use_vert
-        row.prop(md, "vert_mapping", text="")
-        if use_vert:
-            col = layout.column(align=True)
-            split = col.split(factor=0.333, align=True)
-            sub = split.column(align=True)
-            sub.prop(md, "data_types_verts")
-            sub = split.column(align=True)
-            row = sub.row(align=True)
-            row.prop(md, "layers_vgroup_select_src", text="")
-            row.label(icon='RIGHTARROW')
-            row.prop(md, "layers_vgroup_select_dst", text="")
-            row = sub.row(align=True)
-            row.label(text="", icon='NONE')
-
-        layout.separator()
-
-        split = layout.split(factor=0.333)
-        split.prop(md, "use_edge_data")
-        use_edge = md.use_edge_data
-        row = split.row()
-        row.active = use_edge
-        row.prop(md, "edge_mapping", text="")
-        if use_edge:
-            col = layout.column(align=True)
-            split = col.split(factor=0.333, align=True)
-            sub = split.column(align=True)
-            sub.prop(md, "data_types_edges")
-
-        layout.separator()
-
-        split = layout.split(factor=0.333)
-        split.prop(md, "use_loop_data")
-        use_loop = md.use_loop_data
-        row = split.row()
-        row.active = use_loop
-        row.prop(md, "loop_mapping", text="")
-        if use_loop:
-            col = layout.column(align=True)
-            split = col.split(factor=0.333, align=True)
-            sub = split.column(align=True)
-            sub.prop(md, "data_types_loops")
-            sub = split.column(align=True)
-            row = sub.row(align=True)
-            row.label(text="", icon='NONE')
-            row = sub.row(align=True)
-            row.prop(md, "layers_vcol_select_src", text="")
-            row.label(icon='RIGHTARROW')
-            row.prop(md, "layers_vcol_select_dst", text="")
-            row = sub.row(align=True)
-            row.prop(md, "layers_uv_select_src", text="")
-            row.label(icon='RIGHTARROW')
-            row.prop(md, "layers_uv_select_dst", text="")
-            col.prop(md, "islands_precision")
-
-        layout.separator()
-
-        split = layout.split(factor=0.333)
-        split.prop(md, "use_poly_data")
-        use_poly = md.use_poly_data
-        row = split.row()
-        row.active = use_poly
-        row.prop(md, "poly_mapping", text="")
-        if use_poly:
-            col = layout.column(align=True)
-            split = col.split(factor=0.333, align=True)
-            sub = split.column(align=True)
-            sub.prop(md, "data_types_polys")
-
-        layout.separator()
-
-        split = layout.split()
-        col = split.column()
-        row = col.row(align=True)
-        sub = row.row(align=True)
-        sub.active = md.use_max_distance
-        sub.prop(md, "max_distance")
-        row.prop(md, "use_max_distance", text="", icon='STYLUS_PRESSURE')
-
-        col = split.column()
-        col.prop(md, "ray_radius")
-
-        layout.separator()
-
-        split = layout.split()
-        col = split.column()
-        col.prop(md, "mix_mode")
-        col.prop(md, "mix_factor")
-
-        col = split.column()
-        row = col.row()
-        row.active = bool(md.object)
-        row.operator("object.datalayout_transfer", text="Generate Data Layers")
-        row = col.row(align=True)
-        row.prop_search(md, "vertex_group", ob, "vertex_groups", text="")
-        sub = row.row(align=True)
-        sub.active = bool(md.vertex_group)
-        sub.prop(md, "invert_vertex_group", text="", icon='ARROW_LEFTRIGHT')
-
-    def NORMAL_EDIT(self, layout, ob, md):
-        has_vgroup = bool(md.vertex_group)
-        do_polynors_fix = not md.no_polynors_fix
-        needs_object_offset = (((md.mode == 'RADIAL') and not md.target) or
-                               ((md.mode == 'DIRECTIONAL') and md.use_direction_parallel))
-
-        row = layout.row()
-        row.prop(md, "mode", expand=True)
-
-        split = layout.split()
-
-        col = split.column()
-        col.prop(md, "target", text="")
-        sub = col.column(align=True)
-        sub.active = needs_object_offset
-        sub.prop(md, "offset")
-        row = col.row(align=True)
-
-        col = split.column()
-        row = col.row()
-        row.active = (md.mode == 'DIRECTIONAL')
-        row.prop(md, "use_direction_parallel")
-
-        subcol = col.column(align=True)
-        subcol.label(text="Mix Mode:")
-        subcol.prop(md, "mix_mode", text="")
-        subcol.prop(md, "mix_factor")
-        row = subcol.row(align=True)
-        row.prop_search(md, "vertex_group", ob, "vertex_groups", text="")
-        sub = row.row(align=True)
-        sub.active = has_vgroup
-        sub.prop(md, "invert_vertex_group", text="", icon='ARROW_LEFTRIGHT')
-        row = subcol.row(align=True)
-        row.prop(md, "mix_limit")
-        row.prop(md, "no_polynors_fix", text="", icon='UNLOCKED' if do_polynors_fix else 'LOCKED')
-
-    def CORRECTIVE_SMOOTH(self, layout, ob, md):
-        is_bind = md.is_bind
-
-        layout.prop(md, "factor", text="Factor")
-        layout.prop(md, "iterations")
-        layout.prop(md, "scale")
-        row = layout.row()
-        row.prop(md, "smooth_type")
-
-        split = layout.split()
-
-        col = split.column()
-        col.label(text="Vertex Group:")
-        row = col.row(align=True)
-        row.prop_search(md, "vertex_group", ob, "vertex_groups", text="")
-        row.prop(md, "invert_vertex_group", text="", icon='ARROW_LEFTRIGHT')
-
-        col = split.column()
-        col.prop(md, "use_only_smooth")
-        col.prop(md, "use_pin_boundary")
-
-        layout.prop(md, "rest_source")
-        if md.rest_source == 'BIND':
-            layout.operator("object.correctivesmooth_bind", text="Unbind" if is_bind else "Bind")
-
-    def WEIGHTED_NORMAL(self, layout, ob, md):
-        layout.label(text="Weighting Mode:")
-        split = layout.split(align=True)
-        col = split.column(align=True)
-        col.prop(md, "mode", text="")
-        col.prop(md, "weight", text="Weight")
-        col.prop(md, "keep_sharp")
-
-        col = split.column(align=True)
-        row = col.row(align=True)
-        row.prop_search(md, "vertex_group", ob, "vertex_groups", text="")
-        row.active = bool(md.vertex_group)
-        row.prop(md, "invert_vertex_group", text="", icon='ARROW_LEFTRIGHT')
-        col.prop(md, "thresh", text="Threshold")
-        col.prop(md, "face_influence")
-=======
         layout.template_modifiers()
->>>>>>> d6180dd2
 
 
 class DATA_PT_gpencil_modifiers(ModifierButtonsPanel, Panel):
