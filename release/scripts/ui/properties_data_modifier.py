--- conflicted
+++ resolved
@@ -52,19 +52,7 @@
         col = split.column()
         col.label(text="Object:")
         col.prop(md, "object", text="")
-<<<<<<< HEAD
-
-        col = split.column()
-        col.label(text="Vertex Group::")
-        col.prop_search(md, "vertex_group", ob, "vertex_groups", text="")
-        sub = col.column()
-        sub.active = bool(md.vertex_group)
-        sub.prop(md, "invert_vertex_group")
-
-        split = layout.split()
-=======
         col.prop(md, "use_deform_preserve_volume")
->>>>>>> 2198cfdb
 
         col = split.column()
         col.label(text="Bind To:")
@@ -693,15 +681,11 @@
 
         layout.prop(md, "start_position_object")
         layout.prop_search(md, "vertex_group", ob, "vertex_groups")
-<<<<<<< HEAD
-        layout.prop(md, "texture")
-=======
         split = layout.split(percentage=0.33)
         col = split.column()
         col.label(text="Texture")
         col = split.column()
         col.template_ID(md, "texture", new="texture.new")
->>>>>>> 2198cfdb
         layout.prop(md, "texture_coords")
         if md.texture_coords == 'MAP_UV' and ob.type == 'MESH':
             layout.prop_search(md, "uv_layer", ob.data, "uv_textures")
