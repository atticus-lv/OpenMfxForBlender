# ##### BEGIN GPL LICENSE BLOCK #####
#
#  This program is free software; you can redistribute it and/or
#  modify it under the terms of the GNU General Public License
#  as published by the Free Software Foundation; either version 2
#  of the License, or (at your option) any later version.
#
#  This program is distributed in the hope that it will be useful,
#  but WITHOUT ANY WARRANTY; without even the implied warranty of
#  MERCHANTABILITY or FITNESS FOR A PARTICULAR PURPOSE.  See the
#  GNU General Public License for more details.
#
#  You should have received a copy of the GNU General Public License
#  along with this program; if not, write to the Free Software Foundation,
#  Inc., 59 Temple Place - Suite 330, Boston, MA  02111-1307, USA.
#
# ##### END GPL LICENSE BLOCK #####

# <pep8 compliant>
import bpy

narrowui = 180


class IMAGE_MT_view(bpy.types.Menu):
    bl_label = "View"

    def draw(self, context):
        layout = self.layout

        sima = context.space_data
        # uv = sima.uv_editor
        toolsettings = context.tool_settings

        show_uvedit = sima.show_uvedit

        layout.operator("image.properties", icon='MENU_PANEL')
<<<<<<< HEAD
=======
        layout.operator("image.scopes", icon='MENU_PANEL')
>>>>>>> 7a76bc9a

        layout.separator()

        layout.prop(sima, "update_automatically")
        if show_uvedit:
            layout.prop(toolsettings, "uv_local_view") # Numpad /

        layout.separator()

        layout.operator("image.view_zoom_in")
        layout.operator("image.view_zoom_out")

        layout.separator()

        ratios = [[1, 8], [1, 4], [1, 2], [1, 1], [2, 1], [4, 1], [8, 1]]

        for a, b in ratios:
            text = "Zoom %d:%d" % (a, b)
            layout.operator("image.view_zoom_ratio", text=text).ratio = a / b

        layout.separator()

        if show_uvedit:
            layout.operator("image.view_selected")

        layout.operator("image.view_all")

        layout.separator()

        layout.operator("screen.area_dupli")
        layout.operator("screen.screen_full_area")


class IMAGE_MT_select(bpy.types.Menu):
    bl_label = "Select"

    def draw(self, context):
        layout = self.layout

        layout.operator("uv.select_border")
        layout.operator("uv.select_border").pinned = True

        layout.separator()

        layout.operator("uv.select_all")
        layout.operator("uv.select_inverse")
        layout.operator("uv.unlink_selection")

        layout.separator()

        layout.operator("uv.select_pinned")
        layout.operator("uv.select_linked")


class IMAGE_MT_image(bpy.types.Menu):
    bl_label = "Image"

    def draw(self, context):
        layout = self.layout

        sima = context.space_data
        ima = sima.image

        layout.operator("image.new")
        layout.operator("image.open")

        show_render = sima.show_render

        if ima:
            if not show_render:
                layout.operator("image.replace")
                layout.operator("image.reload")

            layout.operator("image.save")
            layout.operator("image.save_as")

            if ima.source == 'SEQUENCE':
                layout.operator("image.save_sequence")

            if not show_render:
                layout.separator()

                if ima.packed_file:
                    layout.operator("image.unpack")
                else:
                    layout.operator("image.pack")

                # only for dirty && specific image types, perhaps
                # this could be done in operator poll too
                if ima.dirty:
                    if ima.source in ('FILE', 'GENERATED') and ima.type != 'MULTILAYER':
                        layout.operator("image.pack", text="Pack As PNG").as_png = True

            layout.separator()

            layout.prop(sima, "image_painting")


class IMAGE_MT_uvs_showhide(bpy.types.Menu):
    bl_label = "Show/Hide Faces"

    def draw(self, context):
        layout = self.layout

        layout.operator("uv.reveal")
        layout.operator("uv.hide")
        layout.operator("uv.hide").unselected = True


class IMAGE_MT_uvs_transform(bpy.types.Menu):
    bl_label = "Transform"

    def draw(self, context):
        layout = self.layout

        layout.operator("transform.translate")
        layout.operator("transform.rotate")
        layout.operator("transform.resize")


class IMAGE_MT_uvs_snap(bpy.types.Menu):
    bl_label = "Snap"

    def draw(self, context):
        layout = self.layout
        layout.operator_context = 'EXEC_REGION_WIN'

        layout.operator("uv.snap_selection", text="Selected to Pixels").target = 'PIXELS'
        layout.operator("uv.snap_selection", text="Selected to Cursor").target = 'CURSOR'
        layout.operator("uv.snap_selection", text="Selected to Adjacent Unselected").target = 'ADJACENT_UNSELECTED'

        layout.separator()

        layout.operator("uv.snap_cursor", text="Cursor to Pixels").target = 'PIXELS'
        layout.operator("uv.snap_cursor", text="Cursor to Selection").target = 'SELECTION'


class IMAGE_MT_uvs_mirror(bpy.types.Menu):
    bl_label = "Mirror"

    def draw(self, context):
        layout = self.layout
        layout.operator_context = 'EXEC_REGION_WIN'

        layout.operator("transform.mirror", text="X Axis").constraint_axis[0] = True
        layout.operator("transform.mirror", text="Y Axis").constraint_axis[1] = True


class IMAGE_MT_uvs_weldalign(bpy.types.Menu):
    bl_label = "Weld/Align"

    def draw(self, context):
        layout = self.layout

        layout.operator("uv.weld") # W, 1
        layout.operator_enums("uv.align", "axis") # W, 2/3/4


class IMAGE_MT_uvs(bpy.types.Menu):
    bl_label = "UVs"

    def draw(self, context):
        layout = self.layout

        sima = context.space_data
        uv = sima.uv_editor
        toolsettings = context.tool_settings

        layout.prop(uv, "snap_to_pixels")
        layout.prop(uv, "constrain_to_image_bounds")

        layout.separator()

        layout.prop(uv, "live_unwrap")
        layout.operator("uv.unwrap")
        layout.operator("uv.pin", text="Unpin").clear = True
        layout.operator("uv.pin")

        layout.separator()

        layout.operator("uv.pack_islands")
        layout.operator("uv.average_islands_scale")
        layout.operator("uv.minimize_stretch")
        layout.operator("uv.stitch")
        layout.operator("mesh.faces_miror_uv")

        layout.separator()

        layout.menu("IMAGE_MT_uvs_transform")
        layout.menu("IMAGE_MT_uvs_mirror")
        layout.menu("IMAGE_MT_uvs_snap")
        layout.menu("IMAGE_MT_uvs_weldalign")

        layout.separator()

        layout.prop_menu_enum(toolsettings, "proportional_editing")
        layout.prop_menu_enum(toolsettings, "proportional_editing_falloff")

        layout.separator()

        layout.menu("IMAGE_MT_uvs_showhide")


class IMAGE_HT_header(bpy.types.Header):
    bl_space_type = 'IMAGE_EDITOR'

    def draw(self, context):
        layout = self.layout

        sima = context.space_data
        ima = sima.image
        iuser = sima.image_user
        toolsettings = context.tool_settings

        # show_render = sima.show_render
        # show_paint = sima.show_paint
        show_uvedit = sima.show_uvedit

        row = layout.row(align=True)
        row.template_header()

        # menus
        if context.area.show_menus:
            sub = row.row(align=True)
            sub.menu("IMAGE_MT_view")

            if show_uvedit:
                sub.menu("IMAGE_MT_select")

            if ima and ima.dirty:
                sub.menu("IMAGE_MT_image", text="Image*")
            else:
                sub.menu("IMAGE_MT_image", text="Image")

            if show_uvedit:
                sub.menu("IMAGE_MT_uvs")

        layout.template_ID(sima, "image", new="image.new")

        # uv editing
        if show_uvedit:
            uvedit = sima.uv_editor

            layout.prop(uvedit, "pivot", text="", icon_only=True)
            layout.prop(toolsettings, "uv_sync_selection", text="")

            if toolsettings.uv_sync_selection:
                row = layout.row(align=True)
                row.prop(toolsettings, "mesh_selection_mode", text="", index=0, icon='VERTEXSEL')
                row.prop(toolsettings, "mesh_selection_mode", text="", index=1, icon='EDGESEL')
                row.prop(toolsettings, "mesh_selection_mode", text="", index=2, icon='FACESEL')
            else:
                layout.prop(toolsettings, "uv_selection_mode", text="", expand=True)
                layout.prop(uvedit, "sticky_selection_mode", text="", icon_only=True)

            row = layout.row(align=True)
<<<<<<< HEAD
            row.prop(settings, "proportional_editing", text="", icon_only=True)
            if settings.proportional_editing != 'DISABLED':
                row.prop(settings, "proportional_editing_falloff", text="", icon_only=True)

            row = layout.row(align=True)
            row.prop(settings, "snap", text="")
            row.prop(settings, "snap_element", text="", icon_only=True)
=======
            row.prop(toolsettings, "proportional_editing", text="", icon_only=True)
            if toolsettings.proportional_editing != 'DISABLED':
                row.prop(toolsettings, "proportional_editing_falloff", text="", icon_only=True)

            row = layout.row(align=True)
            row.prop(toolsettings, "snap", text="")
            row.prop(toolsettings, "snap_element", text="", icon_only=True)
>>>>>>> 7a76bc9a

            # mesh = context.edit_object.data
            # row.prop_object(mesh, "active_uv_layer", mesh, "uv_textures")

        if ima:
            # layers
            layout.template_image_layers(ima, iuser)

            # painting
            layout.prop(sima, "image_painting", text="")

            # draw options
            row = layout.row(align=True)
            row.prop(sima, "draw_channels", text="", expand=True)

            row = layout.row(align=True)
            if ima.type == 'COMPOSITE':
                row.operator("image.record_composite", icon='REC')
            if ima.type == 'COMPOSITE' and ima.source in ('MOVIE', 'SEQUENCE'):
                row.operator("image.play_composite", icon='PLAY')

        if show_uvedit or sima.image_painting:
            layout.prop(sima, "update_automatically", text="", icon_only=True, icon='LOCKED')


class IMAGE_PT_image_properties(bpy.types.Panel):
    bl_space_type = 'IMAGE_EDITOR'
    bl_region_type = 'UI'
    bl_label = "Image"

    def poll(self, context):
        sima = context.space_data
        return (sima.image)

    def draw(self, context):
        layout = self.layout

        sima = context.space_data
        # ima = sima.image
        iuser = sima.image_user

        layout.template_image(sima, "image", iuser, compact=True)


class IMAGE_PT_game_properties(bpy.types.Panel):
    bl_space_type = 'IMAGE_EDITOR'
    bl_region_type = 'UI'
    bl_label = "Game Properties"

    def poll(self, context):
        rd = context.scene.render_data
        sima = context.space_data
        return (sima and sima.image) and (rd.engine == 'BLENDER_GAME')

    def draw(self, context):
        layout = self.layout

        sima = context.space_data
        ima = sima.image
        wide_ui = context.region.width > narrowui

        split = layout.split()

        col = split.column()

        sub = col.column(align=True)
        sub.prop(ima, "animated")

        subsub = sub.column()
        subsub.active = ima.animated
        subsub.prop(ima, "animation_start", text="Start")
        subsub.prop(ima, "animation_end", text="End")
        subsub.prop(ima, "animation_speed", text="Speed")

        col.prop(ima, "tiles")
        sub = col.column(align=True)
        sub.active = ima.tiles or ima.animated
        sub.prop(ima, "tiles_x", text="X")
        sub.prop(ima, "tiles_y", text="Y")

        if wide_ui:
            col = split.column()
        col.label(text="Clamp:")
        col.prop(ima, "clamp_x", text="X")
        col.prop(ima, "clamp_y", text="Y")
        col.separator()
        col.prop(ima, "mapping", expand=True)

class IMAGE_PT_view_histogram(bpy.types.Panel):
    bl_space_type = 'IMAGE_EDITOR'
    bl_region_type = 'PREVIEW'
    bl_label = "Histogram"
    
    def poll(self, context):
        sima = context.space_data
        return (sima and sima.image)
    
    def draw(self, context):
        layout = self.layout

        sima = context.space_data
                        
        layout.template_histogram(sima, "histogram")

class IMAGE_PT_view_properties(bpy.types.Panel):
    bl_space_type = 'IMAGE_EDITOR'
    bl_region_type = 'UI'
    bl_label = "Display"

    def poll(self, context):
        sima = context.space_data
        return (sima and (sima.image or sima.show_uvedit))

    def draw(self, context):
        layout = self.layout

        sima = context.space_data
        ima = sima.image
        show_uvedit = sima.show_uvedit
        uvedit = sima.uv_editor
        wide_ui = context.region.width > narrowui

        split = layout.split()

        col = split.column()
        if ima:
            col.prop(ima, "display_aspect", text="Aspect Ratio")

            if wide_ui:
                col = split.column()
            col.label(text="Coordinates:")
            col.prop(sima, "draw_repeated", text="Repeat")
            if show_uvedit:
                col.prop(uvedit, "normalized_coordinates", text="Normalized")

        elif show_uvedit:
            col.label(text="Coordinates:")
            col.prop(uvedit, "normalized_coordinates", text="Normalized")

        if show_uvedit:

            col = layout.column()
            col.label(text="UVs:")
            row = col.row()
            if wide_ui:
                row.prop(uvedit, "edge_draw_type", expand=True)
            else:
                row.prop(uvedit, "edge_draw_type", text="")

            split = layout.split()
            col = split.column()
            col.prop(uvedit, "draw_smooth_edges", text="Smooth")
            col.prop(uvedit, "draw_modified_edges", text="Modified")
            #col.prop(uvedit, "draw_edges")
            #col.prop(uvedit, "draw_faces")

            if wide_ui:
                col = split.column()
            col.prop(uvedit, "draw_stretch", text="Stretch")
            sub = col.column()
            sub.active = uvedit.draw_stretch
            sub.row().prop(uvedit, "draw_stretch_type", expand=True)


class IMAGE_PT_paint(bpy.types.Panel):
    bl_space_type = 'IMAGE_EDITOR'
    bl_region_type = 'UI'
    bl_label = "Paint"

    def poll(self, context):
        sima = context.space_data
        return sima.show_paint

    def draw(self, context):
        layout = self.layout

        toolsettings = context.tool_settings.image_paint
        brush = toolsettings.brush
        wide_ui = context.region.width > narrowui

        col = layout.split().column()
        row = col.row()
        row.template_list(toolsettings, "brushes", toolsettings, "active_brush_index", rows=2)

        col.template_ID(toolsettings, "brush", new="brush.add")

        if wide_ui:
            sub = layout.row(align=True)
        else:
            sub = layout.column(align=True)
        sub.prop_enum(toolsettings, "tool", 'DRAW')
        sub.prop_enum(toolsettings, "tool", 'SOFTEN')
        sub.prop_enum(toolsettings, "tool", 'CLONE')
        sub.prop_enum(toolsettings, "tool", 'SMEAR')

        if brush:
            col = layout.column()
            col.template_color_wheel(brush, "color", value_slider=True)
            col.prop(brush, "color", text="")

            row = col.row(align=True)
            row.prop(brush, "size", slider=True)
            row.prop(brush, "use_size_pressure", toggle=True, text="")

            row = col.row(align=True)
            row.prop(brush, "strength", slider=True)
            row.prop(brush, "use_strength_pressure", toggle=True, text="")

            row = col.row(align=True)
            row.prop(brush, "jitter", slider=True)
            row.prop(brush, "use_jitter_pressure", toggle=True, text="")

            col.prop(brush, "blend", text="Blend")


class IMAGE_PT_paint_stroke(bpy.types.Panel):
    bl_space_type = 'IMAGE_EDITOR'
    bl_region_type = 'UI'
    bl_label = "Paint Stroke"
    bl_default_closed = True

    def poll(self, context):
        sima = context.space_data
        toolsettings = context.tool_settings.image_paint
        return sima.show_paint and toolsettings.brush

    def draw(self, context):
        layout = self.layout

        toolsettings = context.tool_settings.image_paint
        brush = toolsettings.brush

        layout.prop(brush, "use_airbrush")
        col = layout.column()
        col.active = brush.use_airbrush
        col.prop(brush, "rate", slider=True)

        layout.prop(brush, "use_space")
        row = layout.row(align=True)
        row.active = brush.use_space
        row.prop(brush, "spacing", text="Distance", slider=True)
        row.prop(brush, "use_spacing_pressure", toggle=True, text="")


class IMAGE_PT_paint_curve(bpy.types.Panel):
    bl_space_type = 'IMAGE_EDITOR'
    bl_region_type = 'UI'
    bl_label = "Paint Curve"
    bl_default_closed = True

    def poll(self, context):
        sima = context.space_data
        toolsettings = context.tool_settings.image_paint
        return sima.show_paint and toolsettings.brush

    def draw(self, context):
        layout = self.layout

        toolsettings = context.tool_settings.image_paint
        brush = toolsettings.brush

        layout.template_curve_mapping(brush, "curve")
        layout.operator_menu_enum("brush.curve_preset", property="shape")

bpy.types.register(IMAGE_MT_view)
bpy.types.register(IMAGE_MT_select)
bpy.types.register(IMAGE_MT_image)
bpy.types.register(IMAGE_MT_uvs_showhide)
bpy.types.register(IMAGE_MT_uvs_transform)
bpy.types.register(IMAGE_MT_uvs_snap)
bpy.types.register(IMAGE_MT_uvs_mirror)
bpy.types.register(IMAGE_MT_uvs_weldalign)
bpy.types.register(IMAGE_MT_uvs)
bpy.types.register(IMAGE_HT_header)
bpy.types.register(IMAGE_PT_image_properties)
bpy.types.register(IMAGE_PT_paint)
bpy.types.register(IMAGE_PT_paint_stroke)
bpy.types.register(IMAGE_PT_paint_curve)
bpy.types.register(IMAGE_PT_game_properties)
bpy.types.register(IMAGE_PT_view_properties)
bpy.types.register(IMAGE_PT_view_histogram)<|MERGE_RESOLUTION|>--- conflicted
+++ resolved
@@ -35,10 +35,7 @@
         show_uvedit = sima.show_uvedit
 
         layout.operator("image.properties", icon='MENU_PANEL')
-<<<<<<< HEAD
-=======
         layout.operator("image.scopes", icon='MENU_PANEL')
->>>>>>> 7a76bc9a
 
         layout.separator()
 
@@ -295,15 +292,6 @@
                 layout.prop(uvedit, "sticky_selection_mode", text="", icon_only=True)
 
             row = layout.row(align=True)
-<<<<<<< HEAD
-            row.prop(settings, "proportional_editing", text="", icon_only=True)
-            if settings.proportional_editing != 'DISABLED':
-                row.prop(settings, "proportional_editing_falloff", text="", icon_only=True)
-
-            row = layout.row(align=True)
-            row.prop(settings, "snap", text="")
-            row.prop(settings, "snap_element", text="", icon_only=True)
-=======
             row.prop(toolsettings, "proportional_editing", text="", icon_only=True)
             if toolsettings.proportional_editing != 'DISABLED':
                 row.prop(toolsettings, "proportional_editing_falloff", text="", icon_only=True)
@@ -311,7 +299,6 @@
             row = layout.row(align=True)
             row.prop(toolsettings, "snap", text="")
             row.prop(toolsettings, "snap_element", text="", icon_only=True)
->>>>>>> 7a76bc9a
 
             # mesh = context.edit_object.data
             # row.prop_object(mesh, "active_uv_layer", mesh, "uv_textures")
