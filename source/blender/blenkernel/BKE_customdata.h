--- conflicted
+++ resolved
@@ -286,14 +286,6 @@
     CustomData *data, int type, const struct AnonymousAttributeID *anonymous_id, int totelem);
 bool CustomData_is_referenced_layer(struct CustomData *data, int type);
 
-<<<<<<< HEAD
-/* Duplicate all the layers with flag NOFREE, and remove the flag from duplicated layers. */
-void CustomData_duplicate_referenced_layers(CustomData *data, int totelem);
-
-/* set the CD_FLAG_NOCOPY flag in custom data layers where the mask is
- * zero for the layer type, so only layer types specified by the mask
- * will be copied
-=======
 /**
  * Duplicate all the layers with flag NOFREE, and remove the flag from duplicated layers.
  */
@@ -302,7 +294,6 @@
 /**
  * Set the #CD_FLAG_NOCOPY flag in custom data layers where the mask is
  * zero for the layer type, so only layer types specified by the mask will be copied
->>>>>>> cc66d102
  */
 void CustomData_set_only_copy(const struct CustomData *data, CustomDataMask mask);
 
