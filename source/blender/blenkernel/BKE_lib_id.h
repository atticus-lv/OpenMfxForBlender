--- conflicted
+++ resolved
@@ -278,11 +278,6 @@
  */
 void BKE_libblock_free_data_py(struct ID *id);
 
-<<<<<<< HEAD
-void BKE_libblock_free_data_py(struct ID *id);
-
-void BKE_id_free_ex(struct Main *bmain, void *idv, int flag, const bool use_flag_from_idtag);
-=======
 /**
  * Complete ID freeing, extended version for corner cases.
  * Can override default (and safe!) freeing process, to gain some speed up.
@@ -310,7 +305,6 @@
  * can be NULL in case it's a temp ID outside of any Main.
  * \param idv: Pointer to ID to be freed.
  */
->>>>>>> cc66d102
 void BKE_id_free(struct Main *bmain, void *idv);
 
 /**
