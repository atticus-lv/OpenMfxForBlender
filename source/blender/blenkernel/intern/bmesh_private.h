--- conflicted
+++ resolved
@@ -30,18 +30,8 @@
  * ***** END GPL LICENSE BLOCK *****
  */
 
-<<<<<<< HEAD
-#ifndef BMESH_PRIVATE
-#define BMESH_PRIVATE
-=======
-/** \file blender/blenkernel/intern/bmesh_private.h
- *  \ingroup bke
- */
-
-
 #ifndef __BMESH_PRIVATE_H__
 #define __BMESH_PRIVATE_H__
->>>>>>> 61596d5b
 
 /** \file blender/bmesh/bmesh_private.h
  *  \ingroup bmesh
