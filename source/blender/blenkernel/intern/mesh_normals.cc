/* SPDX-License-Identifier: GPL-2.0-or-later
 * Copyright 2001-2002 NaN Holding BV. All rights reserved. */

/** \file
 * \ingroup bke
 *
 * Mesh normal calculation functions.
 *
 * \see bmesh_mesh_normals.c for the equivalent #BMesh functionality.
 */

#include <climits>

#include "MEM_guardedalloc.h"

#include "DNA_mesh_types.h"
#include "DNA_meshdata_types.h"

#include "BLI_alloca.h"
#include "BLI_bitmap.h"

#include "BLI_linklist.h"
#include "BLI_linklist_stack.h"
#include "BLI_math.h"
#include "BLI_math_vec_types.hh"
#include "BLI_memarena.h"
#include "BLI_span.hh"
#include "BLI_stack.h"
#include "BLI_task.h"
#include "BLI_task.hh"
#include "BLI_utildefines.h"

#include "BKE_customdata.h"
#include "BKE_editmesh_cache.h"
#include "BKE_global.h"
#include "BKE_mesh.h"

#include "atomic_ops.h"

using blender::Span;

// #define DEBUG_TIME

#ifdef DEBUG_TIME
#  include "PIL_time.h"
#  include "PIL_time_utildefines.h"
#endif

/* -------------------------------------------------------------------- */
/** \name Private Utility Functions
 * \{ */

/**
 * A thread-safe version of #add_v3_v3 that uses a spin-lock.
 *
 * \note Avoid using this when the chance of contention is high.
 */
static void add_v3_v3_atomic(float r[3], const float a[3])
{
#define FLT_EQ_NONAN(_fa, _fb) (*((const uint32_t *)&_fa) == *((const uint32_t *)&_fb))

  float virtual_lock = r[0];
  while (true) {
    /* This loops until following conditions are met:
     * - `r[0]` has same value as virtual_lock (i.e. it did not change since last try).
     * - `r[0]` was not `FLT_MAX`, i.e. it was not locked by another thread. */
    const float test_lock = atomic_cas_float(&r[0], virtual_lock, FLT_MAX);
    if (_ATOMIC_LIKELY(FLT_EQ_NONAN(test_lock, virtual_lock) && (test_lock != FLT_MAX))) {
      break;
    }
    virtual_lock = test_lock;
  }
  virtual_lock += a[0];
  r[1] += a[1];
  r[2] += a[2];

  /* Second atomic operation to 'release'
   * our lock on that vector and set its first scalar value. */
  /* Note that we do not need to loop here, since we 'locked' `r[0]`,
   * nobody should have changed it in the mean time. */
  virtual_lock = atomic_cas_float(&r[0], FLT_MAX, virtual_lock);
  BLI_assert(virtual_lock == FLT_MAX);

#undef FLT_EQ_NONAN
}

/** \} */

/* -------------------------------------------------------------------- */
/** \name Public Utility Functions
 *
 * Related to managing normals but not directly related to calculating normals.
 * \{ */

void BKE_mesh_normals_tag_dirty(Mesh *mesh)
{
  mesh->runtime.vert_normals_dirty = true;
  mesh->runtime.poly_normals_dirty = true;
}

float (*BKE_mesh_vertex_normals_for_write(Mesh *mesh))[3]
{
  if (mesh->runtime.vert_normals == nullptr) {
    mesh->runtime.vert_normals = (float(*)[3])MEM_malloc_arrayN(
        mesh->totvert, sizeof(float[3]), __func__);
  }

  BLI_assert(MEM_allocN_len(mesh->runtime.vert_normals) >= sizeof(float[3]) * mesh->totvert);

  return mesh->runtime.vert_normals;
}

float (*BKE_mesh_poly_normals_for_write(Mesh *mesh))[3]
{
  if (mesh->runtime.poly_normals == nullptr) {
    mesh->runtime.poly_normals = (float(*)[3])MEM_malloc_arrayN(
        mesh->totpoly, sizeof(float[3]), __func__);
  }

  BLI_assert(MEM_allocN_len(mesh->runtime.poly_normals) >= sizeof(float[3]) * mesh->totpoly);

  return mesh->runtime.poly_normals;
}

void BKE_mesh_vertex_normals_clear_dirty(Mesh *mesh)
{
  mesh->runtime.vert_normals_dirty = false;
  BKE_mesh_assert_normals_dirty_or_calculated(mesh);
}

void BKE_mesh_poly_normals_clear_dirty(Mesh *mesh)
{
  mesh->runtime.poly_normals_dirty = false;
  BKE_mesh_assert_normals_dirty_or_calculated(mesh);
}

bool BKE_mesh_vertex_normals_are_dirty(const Mesh *mesh)
{
  return mesh->runtime.vert_normals_dirty;
}

bool BKE_mesh_poly_normals_are_dirty(const Mesh *mesh)
{
  return mesh->runtime.poly_normals_dirty;
}

void BKE_mesh_clear_derived_normals(Mesh *mesh)
{
  MEM_SAFE_FREE(mesh->runtime.vert_normals);
  MEM_SAFE_FREE(mesh->runtime.poly_normals);

  mesh->runtime.vert_normals_dirty = true;
  mesh->runtime.poly_normals_dirty = true;
}

void BKE_mesh_assert_normals_dirty_or_calculated(const Mesh *mesh)
{
  if (!mesh->runtime.vert_normals_dirty) {
    BLI_assert(mesh->runtime.vert_normals || mesh->totvert == 0);
  }
  if (!mesh->runtime.poly_normals_dirty) {
    BLI_assert(mesh->runtime.poly_normals || mesh->totpoly == 0);
  }
}

/** \} */

/* -------------------------------------------------------------------- */
/** \name Mesh Normal Calculation (Polygons)
 * \{ */

struct MeshCalcNormalsData_Poly {
  const MVert *mvert;
  const MLoop *mloop;
  const MPoly *mpoly;

  /** Polygon normal output. */
  float (*pnors)[3];
};

static void mesh_calc_normals_poly_fn(void *__restrict userdata,
                                      const int pidx,
                                      const TaskParallelTLS *__restrict UNUSED(tls))
{
  const MeshCalcNormalsData_Poly *data = (MeshCalcNormalsData_Poly *)userdata;
  const MPoly *mp = &data->mpoly[pidx];
  BKE_mesh_calc_poly_normal(mp, data->mloop + mp->loopstart, data->mvert, data->pnors[pidx]);
}

void BKE_mesh_calc_normals_poly(const MVert *mvert,
                                int UNUSED(mvert_len),
                                const MLoop *mloop,
                                int UNUSED(mloop_len),
                                const MPoly *mpoly,
                                int mpoly_len,
                                float (*r_poly_normals)[3])
{
  TaskParallelSettings settings;
  BLI_parallel_range_settings_defaults(&settings);
  settings.min_iter_per_thread = 1024;

  BLI_assert((r_poly_normals != nullptr) || (mpoly_len == 0));

  MeshCalcNormalsData_Poly data = {};
  data.mpoly = mpoly;
  data.mloop = mloop;
  data.mvert = mvert;
  data.pnors = r_poly_normals;

  BLI_task_parallel_range(0, mpoly_len, &data, mesh_calc_normals_poly_fn, &settings);
}

/** \} */

/* -------------------------------------------------------------------- */
/** \name Mesh Normal Calculation (Polygons & Vertices)
 *
 * Take care making optimizations to this function as improvements to low-poly
 * meshes can slow down high-poly meshes. For details on performance, see D11993.
 * \{ */

struct MeshCalcNormalsData_PolyAndVertex {
  const MVert *mvert;
  const MLoop *mloop;
  const MPoly *mpoly;

  /** Polygon normal output. */
  float (*pnors)[3];
  /** Vertex normal output. */
  float (*vnors)[3];
};

static void mesh_calc_normals_poly_and_vertex_accum_fn(
    void *__restrict userdata, const int pidx, const TaskParallelTLS *__restrict UNUSED(tls))
{
  const MeshCalcNormalsData_PolyAndVertex *data = (MeshCalcNormalsData_PolyAndVertex *)userdata;
  const MPoly *mp = &data->mpoly[pidx];
  const MLoop *ml = &data->mloop[mp->loopstart];
  const MVert *mverts = data->mvert;
  float(*vnors)[3] = data->vnors;

  float pnor_temp[3];
  float *pnor = data->pnors ? data->pnors[pidx] : pnor_temp;

  const int i_end = mp->totloop - 1;

  /* Polygon Normal and edge-vector. */
  /* Inline version of #BKE_mesh_calc_poly_normal, also does edge-vectors. */
  {
    zero_v3(pnor);
    /* Newell's Method */
    const float *v_curr = mverts[ml[i_end].v].co;
    for (int i_next = 0; i_next <= i_end; i_next++) {
      const float *v_next = mverts[ml[i_next].v].co;
      add_newell_cross_v3_v3v3(pnor, v_curr, v_next);
      v_curr = v_next;
    }
    if (UNLIKELY(normalize_v3(pnor) == 0.0f)) {
      pnor[2] = 1.0f; /* Other axes set to zero. */
    }
  }

  /* Accumulate angle weighted face normal into the vertex normal. */
  /* Inline version of #accumulate_vertex_normals_poly_v3. */
  {
    float edvec_prev[3], edvec_next[3], edvec_end[3];
    const float *v_curr = mverts[ml[i_end].v].co;
    sub_v3_v3v3(edvec_prev, mverts[ml[i_end - 1].v].co, v_curr);
    normalize_v3(edvec_prev);
    copy_v3_v3(edvec_end, edvec_prev);

    for (int i_next = 0, i_curr = i_end; i_next <= i_end; i_curr = i_next++) {
      const float *v_next = mverts[ml[i_next].v].co;

      /* Skip an extra normalization by reusing the first calculated edge. */
      if (i_next != i_end) {
        sub_v3_v3v3(edvec_next, v_curr, v_next);
        normalize_v3(edvec_next);
      }
      else {
        copy_v3_v3(edvec_next, edvec_end);
      }

      /* Calculate angle between the two poly edges incident on this vertex. */
      const float fac = saacos(-dot_v3v3(edvec_prev, edvec_next));
      const float vnor_add[3] = {pnor[0] * fac, pnor[1] * fac, pnor[2] * fac};

      add_v3_v3_atomic(vnors[ml[i_curr].v], vnor_add);
      v_curr = v_next;
      copy_v3_v3(edvec_prev, edvec_next);
    }
  }
}

static void mesh_calc_normals_poly_and_vertex_finalize_fn(
    void *__restrict userdata, const int vidx, const TaskParallelTLS *__restrict UNUSED(tls))
{
  MeshCalcNormalsData_PolyAndVertex *data = (MeshCalcNormalsData_PolyAndVertex *)userdata;

  const MVert *mv = &data->mvert[vidx];
  float *no = data->vnors[vidx];

  if (UNLIKELY(normalize_v3(no) == 0.0f)) {
    /* Following Mesh convention; we use vertex coordinate itself for normal in this case. */
    normalize_v3_v3(no, mv->co);
  }
}

<<<<<<< HEAD
void BKE_mesh_calc_normals_poly_and_vertex(MVert *mvert,
=======
void BKE_mesh_calc_normals_poly_and_vertex(const MVert *mvert,
>>>>>>> 6177d9f0
                                           const int mvert_len,
                                           const MLoop *mloop,
                                           const int UNUSED(mloop_len),
                                           const MPoly *mpoly,
                                           const int mpoly_len,
                                           float (*r_poly_normals)[3],
                                           float (*r_vert_normals)[3])
{
  TaskParallelSettings settings;
  BLI_parallel_range_settings_defaults(&settings);
  settings.min_iter_per_thread = 1024;

  memset(r_vert_normals, 0, sizeof(*r_vert_normals) * (size_t)mvert_len);

  MeshCalcNormalsData_PolyAndVertex data = {};
  data.mpoly = mpoly;
  data.mloop = mloop;
  data.mvert = mvert;
  data.pnors = r_poly_normals;
  data.vnors = r_vert_normals;

  /* Compute poly normals, accumulating them into vertex normals. */
  BLI_task_parallel_range(
      0, mpoly_len, &data, mesh_calc_normals_poly_and_vertex_accum_fn, &settings);

  /* Normalize and validate computed vertex normals. */
  BLI_task_parallel_range(
      0, mvert_len, &data, mesh_calc_normals_poly_and_vertex_finalize_fn, &settings);
}

/** \} */

/* -------------------------------------------------------------------- */
/** \name Mesh Normal Calculation
 * \{ */

const float (*BKE_mesh_vertex_normals_ensure(const Mesh *mesh))[3]
{
  if (!BKE_mesh_vertex_normals_are_dirty(mesh)) {
    BLI_assert(mesh->runtime.vert_normals != nullptr || mesh->totvert == 0);
    return mesh->runtime.vert_normals;
  }

  if (mesh->totvert == 0) {
    return nullptr;
  }

  ThreadMutex *normals_mutex = (ThreadMutex *)mesh->runtime.normals_mutex;
  BLI_mutex_lock(normals_mutex);
  if (!BKE_mesh_vertex_normals_are_dirty(mesh)) {
    BLI_assert(mesh->runtime.vert_normals != nullptr);
    BLI_mutex_unlock(normals_mutex);
    return mesh->runtime.vert_normals;
  }

  float(*vert_normals)[3];
  float(*poly_normals)[3];

  /* Isolate task because a mutex is locked and computing normals is multi-threaded. */
  blender::threading::isolate_task([&]() {
    Mesh &mesh_mutable = *const_cast<Mesh *>(mesh);

    vert_normals = BKE_mesh_vertex_normals_for_write(&mesh_mutable);
    poly_normals = BKE_mesh_poly_normals_for_write(&mesh_mutable);

    BKE_mesh_calc_normals_poly_and_vertex(mesh_mutable.mvert,
                                          mesh_mutable.totvert,
                                          mesh_mutable.mloop,
                                          mesh_mutable.totloop,
                                          mesh_mutable.mpoly,
                                          mesh_mutable.totpoly,
                                          poly_normals,
                                          vert_normals);

    BKE_mesh_vertex_normals_clear_dirty(&mesh_mutable);
    BKE_mesh_poly_normals_clear_dirty(&mesh_mutable);
  });

  BLI_mutex_unlock(normals_mutex);
  return vert_normals;
}

const float (*BKE_mesh_poly_normals_ensure(const Mesh *mesh))[3]
{
  if (!BKE_mesh_poly_normals_are_dirty(mesh)) {
    BLI_assert(mesh->runtime.poly_normals != nullptr || mesh->totpoly == 0);
    return mesh->runtime.poly_normals;
  }

  if (mesh->totpoly == 0) {
    return nullptr;
  }

  ThreadMutex *normals_mutex = (ThreadMutex *)mesh->runtime.normals_mutex;
  BLI_mutex_lock(normals_mutex);
  if (!BKE_mesh_poly_normals_are_dirty(mesh)) {
    BLI_assert(mesh->runtime.poly_normals != nullptr);
    BLI_mutex_unlock(normals_mutex);
    return mesh->runtime.poly_normals;
  }

  float(*poly_normals)[3];

  /* Isolate task because a mutex is locked and computing normals is multi-threaded. */
  blender::threading::isolate_task([&]() {
    Mesh &mesh_mutable = *const_cast<Mesh *>(mesh);

    poly_normals = BKE_mesh_poly_normals_for_write(&mesh_mutable);

    BKE_mesh_calc_normals_poly(mesh_mutable.mvert,
                               mesh_mutable.totvert,
                               mesh_mutable.mloop,
                               mesh_mutable.totloop,
                               mesh_mutable.mpoly,
                               mesh_mutable.totpoly,
                               poly_normals);

    BKE_mesh_poly_normals_clear_dirty(&mesh_mutable);
  });

  BLI_mutex_unlock(normals_mutex);
  return poly_normals;
}

void BKE_mesh_ensure_normals_for_display(Mesh *mesh)
{
  switch ((eMeshWrapperType)mesh->runtime.wrapper_type) {
    case ME_WRAPPER_TYPE_SUBD:
    case ME_WRAPPER_TYPE_MDATA:
      BKE_mesh_vertex_normals_ensure(mesh);
      BKE_mesh_poly_normals_ensure(mesh);
      break;
    case ME_WRAPPER_TYPE_BMESH: {
      struct BMEditMesh *em = mesh->edit_mesh;
      EditMeshData *emd = mesh->runtime.edit_data;
      if (emd->vertexCos) {
        BKE_editmesh_cache_ensure_vert_normals(em, emd);
        BKE_editmesh_cache_ensure_poly_normals(em, emd);
      }
      return;
    }
  }
}

void BKE_mesh_calc_normals(Mesh *mesh)
{
#ifdef DEBUG_TIME
  TIMEIT_START_AVERAGED(BKE_mesh_calc_normals);
#endif
  BKE_mesh_vertex_normals_ensure(mesh);
#ifdef DEBUG_TIME
  TIMEIT_END_AVERAGED(BKE_mesh_calc_normals);
#endif
}

void BKE_mesh_calc_normals_looptri(MVert *mverts,
                                   int numVerts,
                                   const MLoop *mloop,
                                   const MLoopTri *looptri,
                                   int looptri_num,
                                   float (*r_tri_nors)[3])
{
  float(*tnorms)[3] = (float(*)[3])MEM_calloc_arrayN((size_t)numVerts, sizeof(*tnorms), "tnorms");
  float(*fnors)[3] = (r_tri_nors) ? r_tri_nors :
                                    (float(*)[3])MEM_calloc_arrayN(
                                        (size_t)looptri_num, sizeof(*fnors), "meshnormals");

  if (!tnorms || !fnors) {
    goto cleanup;
  }

  for (int i = 0; i < looptri_num; i++) {
    const MLoopTri *lt = &looptri[i];
    float *f_no = fnors[i];
    const uint vtri[3] = {
        mloop[lt->tri[0]].v,
        mloop[lt->tri[1]].v,
        mloop[lt->tri[2]].v,
    };

    normal_tri_v3(f_no, mverts[vtri[0]].co, mverts[vtri[1]].co, mverts[vtri[2]].co);

    accumulate_vertex_normals_tri_v3(tnorms[vtri[0]],
                                     tnorms[vtri[1]],
                                     tnorms[vtri[2]],
                                     f_no,
                                     mverts[vtri[0]].co,
                                     mverts[vtri[1]].co,
                                     mverts[vtri[2]].co);
  }

  /* Following Mesh convention; we use vertex coordinate itself for normal in this case. */
  for (int i = 0; i < numVerts; i++) {
    MVert *mv = &mverts[i];
    float *no = tnorms[i];

    if (UNLIKELY(normalize_v3(no) == 0.0f)) {
      normalize_v3_v3(no, mv->co);
    }
  }

cleanup:
  MEM_freeN(tnorms);

  if (fnors != r_tri_nors) {
    MEM_freeN(fnors);
  }
}

void BKE_lnor_spacearr_init(MLoopNorSpaceArray *lnors_spacearr,
                            const int numLoops,
                            const char data_type)
{
  if (!(lnors_spacearr->lspacearr && lnors_spacearr->loops_pool)) {
    MemArena *mem;

    if (!lnors_spacearr->mem) {
      lnors_spacearr->mem = BLI_memarena_new(BLI_MEMARENA_STD_BUFSIZE, __func__);
    }
    mem = lnors_spacearr->mem;
    lnors_spacearr->lspacearr = (MLoopNorSpace **)BLI_memarena_calloc(
        mem, sizeof(MLoopNorSpace *) * (size_t)numLoops);
    lnors_spacearr->loops_pool = (LinkNode *)BLI_memarena_alloc(
        mem, sizeof(LinkNode) * (size_t)numLoops);

    lnors_spacearr->spaces_num = 0;
  }
  BLI_assert(ELEM(data_type, MLNOR_SPACEARR_BMLOOP_PTR, MLNOR_SPACEARR_LOOP_INDEX));
  lnors_spacearr->data_type = data_type;
}

void BKE_lnor_spacearr_tls_init(MLoopNorSpaceArray *lnors_spacearr,
                                MLoopNorSpaceArray *lnors_spacearr_tls)
{
  *lnors_spacearr_tls = *lnors_spacearr;
  lnors_spacearr_tls->mem = BLI_memarena_new(BLI_MEMARENA_STD_BUFSIZE, __func__);
}

void BKE_lnor_spacearr_tls_join(MLoopNorSpaceArray *lnors_spacearr,
                                MLoopNorSpaceArray *lnors_spacearr_tls)
{
  BLI_assert(lnors_spacearr->data_type == lnors_spacearr_tls->data_type);
  BLI_assert(lnors_spacearr->mem != lnors_spacearr_tls->mem);
  lnors_spacearr->spaces_num += lnors_spacearr_tls->spaces_num;
  BLI_memarena_merge(lnors_spacearr->mem, lnors_spacearr_tls->mem);
  BLI_memarena_free(lnors_spacearr_tls->mem);
  lnors_spacearr_tls->mem = nullptr;
  BKE_lnor_spacearr_clear(lnors_spacearr_tls);
}

void BKE_lnor_spacearr_clear(MLoopNorSpaceArray *lnors_spacearr)
{
  lnors_spacearr->spaces_num = 0;
  lnors_spacearr->lspacearr = nullptr;
  lnors_spacearr->loops_pool = nullptr;
  if (lnors_spacearr->mem != nullptr) {
    BLI_memarena_clear(lnors_spacearr->mem);
  }
}

void BKE_lnor_spacearr_free(MLoopNorSpaceArray *lnors_spacearr)
{
  lnors_spacearr->spaces_num = 0;
  lnors_spacearr->lspacearr = nullptr;
  lnors_spacearr->loops_pool = nullptr;
  BLI_memarena_free(lnors_spacearr->mem);
  lnors_spacearr->mem = nullptr;
}

MLoopNorSpace *BKE_lnor_space_create(MLoopNorSpaceArray *lnors_spacearr)
{
  lnors_spacearr->spaces_num++;
  return (MLoopNorSpace *)BLI_memarena_calloc(lnors_spacearr->mem, sizeof(MLoopNorSpace));
}

/* This threshold is a bit touchy (usual float precision issue), this value seems OK. */
#define LNOR_SPACE_TRIGO_THRESHOLD (1.0f - 1e-4f)

void BKE_lnor_space_define(MLoopNorSpace *lnor_space,
                           const float lnor[3],
                           float vec_ref[3],
                           float vec_other[3],
                           BLI_Stack *edge_vectors)
{
  const float pi2 = (float)M_PI * 2.0f;
  float tvec[3], dtp;
  const float dtp_ref = dot_v3v3(vec_ref, lnor);
  const float dtp_other = dot_v3v3(vec_other, lnor);

  if (UNLIKELY(fabsf(dtp_ref) >= LNOR_SPACE_TRIGO_THRESHOLD ||
               fabsf(dtp_other) >= LNOR_SPACE_TRIGO_THRESHOLD)) {
    /* If vec_ref or vec_other are too much aligned with lnor, we can't build lnor space,
     * tag it as invalid and abort. */
    lnor_space->ref_alpha = lnor_space->ref_beta = 0.0f;

    if (edge_vectors) {
      BLI_stack_clear(edge_vectors);
    }
    return;
  }

  copy_v3_v3(lnor_space->vec_lnor, lnor);

  /* Compute ref alpha, average angle of all available edge vectors to lnor. */
  if (edge_vectors) {
    float alpha = 0.0f;
    int count = 0;
    while (!BLI_stack_is_empty(edge_vectors)) {
      const float *vec = (const float *)BLI_stack_peek(edge_vectors);
      alpha += saacosf(dot_v3v3(vec, lnor));
      BLI_stack_discard(edge_vectors);
      count++;
    }
    /* NOTE: In theory, this could be `count > 2`,
     * but there is one case where we only have two edges for two loops:
     * a smooth vertex with only two edges and two faces (our Monkey's nose has that, e.g.).
     */
    BLI_assert(count >= 2); /* This piece of code shall only be called for more than one loop. */
    lnor_space->ref_alpha = alpha / (float)count;
  }
  else {
    lnor_space->ref_alpha = (saacosf(dot_v3v3(vec_ref, lnor)) +
                             saacosf(dot_v3v3(vec_other, lnor))) /
                            2.0f;
  }

  /* Project vec_ref on lnor's ortho plane. */
  mul_v3_v3fl(tvec, lnor, dtp_ref);
  sub_v3_v3(vec_ref, tvec);
  normalize_v3_v3(lnor_space->vec_ref, vec_ref);

  cross_v3_v3v3(tvec, lnor, lnor_space->vec_ref);
  normalize_v3_v3(lnor_space->vec_ortho, tvec);

  /* Project vec_other on lnor's ortho plane. */
  mul_v3_v3fl(tvec, lnor, dtp_other);
  sub_v3_v3(vec_other, tvec);
  normalize_v3(vec_other);

  /* Beta is angle between ref_vec and other_vec, around lnor. */
  dtp = dot_v3v3(lnor_space->vec_ref, vec_other);
  if (LIKELY(dtp < LNOR_SPACE_TRIGO_THRESHOLD)) {
    const float beta = saacos(dtp);
    lnor_space->ref_beta = (dot_v3v3(lnor_space->vec_ortho, vec_other) < 0.0f) ? pi2 - beta : beta;
  }
  else {
    lnor_space->ref_beta = pi2;
  }
}

void BKE_lnor_space_add_loop(MLoopNorSpaceArray *lnors_spacearr,
                             MLoopNorSpace *lnor_space,
                             const int ml_index,
                             void *bm_loop,
                             const bool is_single)
{
  BLI_assert((lnors_spacearr->data_type == MLNOR_SPACEARR_LOOP_INDEX && bm_loop == nullptr) ||
             (lnors_spacearr->data_type == MLNOR_SPACEARR_BMLOOP_PTR && bm_loop != nullptr));

  lnors_spacearr->lspacearr[ml_index] = lnor_space;
  if (bm_loop == nullptr) {
    bm_loop = POINTER_FROM_INT(ml_index);
  }
  if (is_single) {
    BLI_assert(lnor_space->loops == nullptr);
    lnor_space->flags |= MLNOR_SPACE_IS_SINGLE;
    lnor_space->loops = (LinkNode *)bm_loop;
  }
  else {
    BLI_assert((lnor_space->flags & MLNOR_SPACE_IS_SINGLE) == 0);
    BLI_linklist_prepend_nlink(&lnor_space->loops, bm_loop, &lnors_spacearr->loops_pool[ml_index]);
  }
}

MINLINE float unit_short_to_float(const short val)
{
  return (float)val / (float)SHRT_MAX;
}

MINLINE short unit_float_to_short(const float val)
{
  /* Rounding. */
  return (short)floorf(val * (float)SHRT_MAX + 0.5f);
}

void BKE_lnor_space_custom_data_to_normal(MLoopNorSpace *lnor_space,
                                          const short clnor_data[2],
                                          float r_custom_lnor[3])
{
  /* NOP custom normal data or invalid lnor space, return. */
  if (clnor_data[0] == 0 || lnor_space->ref_alpha == 0.0f || lnor_space->ref_beta == 0.0f) {
    copy_v3_v3(r_custom_lnor, lnor_space->vec_lnor);
    return;
  }

  {
    /* TODO: Check whether using #sincosf() gives any noticeable benefit
     * (could not even get it working under linux though)! */
    const float pi2 = (float)(M_PI * 2.0);
    const float alphafac = unit_short_to_float(clnor_data[0]);
    const float alpha = (alphafac > 0.0f ? lnor_space->ref_alpha : pi2 - lnor_space->ref_alpha) *
                        alphafac;
    const float betafac = unit_short_to_float(clnor_data[1]);

    mul_v3_v3fl(r_custom_lnor, lnor_space->vec_lnor, cosf(alpha));

    if (betafac == 0.0f) {
      madd_v3_v3fl(r_custom_lnor, lnor_space->vec_ref, sinf(alpha));
    }
    else {
      const float sinalpha = sinf(alpha);
      const float beta = (betafac > 0.0f ? lnor_space->ref_beta : pi2 - lnor_space->ref_beta) *
                         betafac;
      madd_v3_v3fl(r_custom_lnor, lnor_space->vec_ref, sinalpha * cosf(beta));
      madd_v3_v3fl(r_custom_lnor, lnor_space->vec_ortho, sinalpha * sinf(beta));
    }
  }
}

void BKE_lnor_space_custom_normal_to_data(MLoopNorSpace *lnor_space,
                                          const float custom_lnor[3],
                                          short r_clnor_data[2])
{
  /* We use nullptr vector as NOP custom normal (can be simpler than giving auto-computed `lnor`).
   */
  if (is_zero_v3(custom_lnor) || compare_v3v3(lnor_space->vec_lnor, custom_lnor, 1e-4f)) {
    r_clnor_data[0] = r_clnor_data[1] = 0;
    return;
  }

  {
    const float pi2 = (float)(M_PI * 2.0);
    const float cos_alpha = dot_v3v3(lnor_space->vec_lnor, custom_lnor);
    float vec[3], cos_beta;
    float alpha;

    alpha = saacosf(cos_alpha);
    if (alpha > lnor_space->ref_alpha) {
      /* Note we could stick to [0, pi] range here,
       * but makes decoding more complex, not worth it. */
      r_clnor_data[0] = unit_float_to_short(-(pi2 - alpha) / (pi2 - lnor_space->ref_alpha));
    }
    else {
      r_clnor_data[0] = unit_float_to_short(alpha / lnor_space->ref_alpha);
    }

    /* Project custom lnor on (vec_ref, vec_ortho) plane. */
    mul_v3_v3fl(vec, lnor_space->vec_lnor, -cos_alpha);
    add_v3_v3(vec, custom_lnor);
    normalize_v3(vec);

    cos_beta = dot_v3v3(lnor_space->vec_ref, vec);

    if (cos_beta < LNOR_SPACE_TRIGO_THRESHOLD) {
      float beta = saacosf(cos_beta);
      if (dot_v3v3(lnor_space->vec_ortho, vec) < 0.0f) {
        beta = pi2 - beta;
      }

      if (beta > lnor_space->ref_beta) {
        r_clnor_data[1] = unit_float_to_short(-(pi2 - beta) / (pi2 - lnor_space->ref_beta));
      }
      else {
        r_clnor_data[1] = unit_float_to_short(beta / lnor_space->ref_beta);
      }
    }
    else {
      r_clnor_data[1] = 0;
    }
  }
}

#define LOOP_SPLIT_TASK_BLOCK_SIZE 1024

struct LoopSplitTaskData {
  /* Specific to each instance (each task). */

  /** We have to create those outside of tasks, since #MemArena is not thread-safe. */
  MLoopNorSpace *lnor_space;
  float (*lnor)[3];
  const MLoop *ml_curr;
  const MLoop *ml_prev;
  int ml_curr_index;
  int ml_prev_index;
  /** Also used a flag to switch between single or fan process! */
  const int *e2l_prev;
  int mp_index;

  /** This one is special, it's owned and managed by worker tasks,
   * avoid to have to create it for each fan! */
  BLI_Stack *edge_vectors;

  char pad_c;
};

struct LoopSplitTaskDataCommon {
  /* Read/write.
   * Note we do not need to protect it, though, since two different tasks will *always* affect
   * different elements in the arrays. */
  MLoopNorSpaceArray *lnors_spacearr;
  float (*loopnors)[3];
  short (*clnors_data)[2];

  /* Read-only. */
  const MVert *mverts;
  const MEdge *medges;
  const MLoop *mloops;
  const MPoly *mpolys;
  int (*edge_to_loops)[2];
  int *loop_to_poly;
  const float (*polynors)[3];
  const float (*vert_normals)[3];

  int numEdges;
  int numLoops;
  int numPolys;
};

#define INDEX_UNSET INT_MIN
#define INDEX_INVALID -1
/* See comment about edge_to_loops below. */
#define IS_EDGE_SHARP(_e2l) (ELEM((_e2l)[1], INDEX_UNSET, INDEX_INVALID))

static void mesh_edges_sharp_tag(LoopSplitTaskDataCommon *data,
                                 const bool check_angle,
                                 const float split_angle,
                                 const bool do_sharp_edges_tag)
{
  const MEdge *medges = data->medges;
  const MLoop *mloops = data->mloops;

  const MPoly *mpolys = data->mpolys;

  const int numEdges = data->numEdges;
  const int numPolys = data->numPolys;

  float(*loopnors)[3] = data->loopnors; /* NOTE: loopnors may be nullptr here. */
  const float(*polynors)[3] = data->polynors;

  int(*edge_to_loops)[2] = data->edge_to_loops;
  int *loop_to_poly = data->loop_to_poly;

  BLI_bitmap *sharp_edges = do_sharp_edges_tag ? BLI_BITMAP_NEW(numEdges, __func__) : nullptr;

  const MPoly *mp;
  int mp_index;

  const float split_angle_cos = check_angle ? cosf(split_angle) : -1.0f;

  for (mp = mpolys, mp_index = 0; mp_index < numPolys; mp++, mp_index++) {
    const MLoop *ml_curr;
    int *e2l;
    int ml_curr_index = mp->loopstart;
    const int ml_last_index = (ml_curr_index + mp->totloop) - 1;

    ml_curr = &mloops[ml_curr_index];

    for (; ml_curr_index <= ml_last_index; ml_curr++, ml_curr_index++) {
      e2l = edge_to_loops[ml_curr->e];

      loop_to_poly[ml_curr_index] = mp_index;

      /* Pre-populate all loop normals as if their verts were all-smooth,
       * this way we don't have to compute those later!
       */
      if (loopnors) {
        copy_v3_v3(loopnors[ml_curr_index], data->vert_normals[ml_curr->v]);
      }

      /* Check whether current edge might be smooth or sharp */
      if ((e2l[0] | e2l[1]) == 0) {
        /* 'Empty' edge until now, set e2l[0] (and e2l[1] to INDEX_UNSET to tag it as unset). */
        e2l[0] = ml_curr_index;
        /* We have to check this here too, else we might miss some flat faces!!! */
        e2l[1] = (mp->flag & ME_SMOOTH) ? INDEX_UNSET : INDEX_INVALID;
      }
      else if (e2l[1] == INDEX_UNSET) {
        const bool is_angle_sharp = (check_angle &&
                                     dot_v3v3(polynors[loop_to_poly[e2l[0]]], polynors[mp_index]) <
                                         split_angle_cos);

        /* Second loop using this edge, time to test its sharpness.
         * An edge is sharp if it is tagged as such, or its face is not smooth,
         * or both poly have opposed (flipped) normals, i.e. both loops on the same edge share the
         * same vertex, or angle between both its polys' normals is above split_angle value.
         */
        if (!(mp->flag & ME_SMOOTH) || (medges[ml_curr->e].flag & ME_SHARP) ||
            ml_curr->v == mloops[e2l[0]].v || is_angle_sharp) {
          /* NOTE: we are sure that loop != 0 here ;). */
          e2l[1] = INDEX_INVALID;

          /* We want to avoid tagging edges as sharp when it is already defined as such by
           * other causes than angle threshold. */
          if (do_sharp_edges_tag && is_angle_sharp) {
            BLI_BITMAP_SET(sharp_edges, ml_curr->e, true);
          }
        }
        else {
          e2l[1] = ml_curr_index;
        }
      }
      else if (!IS_EDGE_SHARP(e2l)) {
        /* More than two loops using this edge, tag as sharp if not yet done. */
        e2l[1] = INDEX_INVALID;

        /* We want to avoid tagging edges as sharp when it is already defined as such by
         * other causes than angle threshold. */
        if (do_sharp_edges_tag) {
          BLI_BITMAP_SET(sharp_edges, ml_curr->e, false);
        }
      }
      /* Else, edge is already 'disqualified' (i.e. sharp)! */
    }
  }

  /* If requested, do actual tagging of edges as sharp in another loop. */
  if (do_sharp_edges_tag) {
    MEdge *me;
    int me_index;
    for (me = (MEdge *)medges, me_index = 0; me_index < numEdges; me++, me_index++) {
      if (BLI_BITMAP_TEST(sharp_edges, me_index)) {
        me->flag |= ME_SHARP;
      }
    }

    MEM_freeN(sharp_edges);
  }
}

void BKE_edges_sharp_from_angle_set(const struct MVert *mverts,
                                    const int UNUSED(numVerts),
                                    struct MEdge *medges,
                                    const int numEdges,
                                    struct MLoop *mloops,
                                    const int numLoops,
                                    struct MPoly *mpolys,
                                    const float (*polynors)[3],
                                    const int numPolys,
                                    const float split_angle)
{
  if (split_angle >= (float)M_PI) {
    /* Nothing to do! */
    return;
  }

  /* Mapping edge -> loops. See BKE_mesh_normals_loop_split() for details. */
  int(*edge_to_loops)[2] = (int(*)[2])MEM_calloc_arrayN(
      (size_t)numEdges, sizeof(*edge_to_loops), __func__);

  /* Simple mapping from a loop to its polygon index. */
  int *loop_to_poly = (int *)MEM_malloc_arrayN((size_t)numLoops, sizeof(*loop_to_poly), __func__);

  LoopSplitTaskDataCommon common_data = {};
  common_data.mverts = mverts;
  common_data.medges = medges;
  common_data.mloops = mloops;
  common_data.mpolys = mpolys;
  common_data.edge_to_loops = edge_to_loops;
  common_data.loop_to_poly = loop_to_poly;
  common_data.polynors = polynors;
  common_data.numEdges = numEdges;
  common_data.numPolys = numPolys;

  mesh_edges_sharp_tag(&common_data, true, split_angle, true);

  MEM_freeN(edge_to_loops);
  MEM_freeN(loop_to_poly);
}

void BKE_mesh_loop_manifold_fan_around_vert_next(const MLoop *mloops,
                                                 const MPoly *mpolys,
                                                 const int *loop_to_poly,
                                                 const int *e2lfan_curr,
                                                 const uint mv_pivot_index,
                                                 const MLoop **r_mlfan_curr,
                                                 int *r_mlfan_curr_index,
                                                 int *r_mlfan_vert_index,
                                                 int *r_mpfan_curr_index)
{
  const MLoop *mlfan_next;
  const MPoly *mpfan_next;

  /* WARNING: This is rather complex!
   * We have to find our next edge around the vertex (fan mode).
   * First we find the next loop, which is either previous or next to mlfan_curr_index, depending
   * whether both loops using current edge are in the same direction or not, and whether
   * mlfan_curr_index actually uses the vertex we are fanning around!
   * mlfan_curr_index is the index of mlfan_next here, and mlfan_next is not the real next one
   * (i.e. not the future `mlfan_curr`). */
  *r_mlfan_curr_index = (e2lfan_curr[0] == *r_mlfan_curr_index) ? e2lfan_curr[1] : e2lfan_curr[0];
  *r_mpfan_curr_index = loop_to_poly[*r_mlfan_curr_index];

  BLI_assert(*r_mlfan_curr_index >= 0);
  BLI_assert(*r_mpfan_curr_index >= 0);

  mlfan_next = &mloops[*r_mlfan_curr_index];
  mpfan_next = &mpolys[*r_mpfan_curr_index];
  if (((*r_mlfan_curr)->v == mlfan_next->v && (*r_mlfan_curr)->v == mv_pivot_index) ||
      ((*r_mlfan_curr)->v != mlfan_next->v && (*r_mlfan_curr)->v != mv_pivot_index)) {
    /* We need the previous loop, but current one is our vertex's loop. */
    *r_mlfan_vert_index = *r_mlfan_curr_index;
    if (--(*r_mlfan_curr_index) < mpfan_next->loopstart) {
      *r_mlfan_curr_index = mpfan_next->loopstart + mpfan_next->totloop - 1;
    }
  }
  else {
    /* We need the next loop, which is also our vertex's loop. */
    if (++(*r_mlfan_curr_index) >= mpfan_next->loopstart + mpfan_next->totloop) {
      *r_mlfan_curr_index = mpfan_next->loopstart;
    }
    *r_mlfan_vert_index = *r_mlfan_curr_index;
  }
  *r_mlfan_curr = &mloops[*r_mlfan_curr_index];
  /* And now we are back in sync, mlfan_curr_index is the index of `mlfan_curr`! Pff! */
}

static void split_loop_nor_single_do(LoopSplitTaskDataCommon *common_data, LoopSplitTaskData *data)
{
  MLoopNorSpaceArray *lnors_spacearr = common_data->lnors_spacearr;
  const short(*clnors_data)[2] = common_data->clnors_data;

  const MVert *mverts = common_data->mverts;
  const MEdge *medges = common_data->medges;
  const float(*polynors)[3] = common_data->polynors;

  MLoopNorSpace *lnor_space = data->lnor_space;
  float(*lnor)[3] = data->lnor;
  const MLoop *ml_curr = data->ml_curr;
  const MLoop *ml_prev = data->ml_prev;
  const int ml_curr_index = data->ml_curr_index;
#if 0 /* Not needed for 'single' loop. */
  const int ml_prev_index = data->ml_prev_index;
  const int *e2l_prev = data->e2l_prev;
#endif
  const int mp_index = data->mp_index;

  /* Simple case (both edges around that vertex are sharp in current polygon),
   * this loop just takes its poly normal.
   */
  copy_v3_v3(*lnor, polynors[mp_index]);

#if 0
  printf("BASIC: handling loop %d / edge %d / vert %d / poly %d\n",
         ml_curr_index,
         ml_curr->e,
         ml_curr->v,
         mp_index);
#endif

  /* If needed, generate this (simple!) lnor space. */
  if (lnors_spacearr) {
    float vec_curr[3], vec_prev[3];

    const uint mv_pivot_index = ml_curr->v; /* The vertex we are "fanning" around! */
    const MVert *mv_pivot = &mverts[mv_pivot_index];
    const MEdge *me_curr = &medges[ml_curr->e];
    const MVert *mv_2 = (me_curr->v1 == mv_pivot_index) ? &mverts[me_curr->v2] :
                                                          &mverts[me_curr->v1];
    const MEdge *me_prev = &medges[ml_prev->e];
    const MVert *mv_3 = (me_prev->v1 == mv_pivot_index) ? &mverts[me_prev->v2] :
                                                          &mverts[me_prev->v1];

    sub_v3_v3v3(vec_curr, mv_2->co, mv_pivot->co);
    normalize_v3(vec_curr);
    sub_v3_v3v3(vec_prev, mv_3->co, mv_pivot->co);
    normalize_v3(vec_prev);

    BKE_lnor_space_define(lnor_space, *lnor, vec_curr, vec_prev, nullptr);
    /* We know there is only one loop in this space, no need to create a link-list in this case. */
    BKE_lnor_space_add_loop(lnors_spacearr, lnor_space, ml_curr_index, nullptr, true);

    if (clnors_data) {
      BKE_lnor_space_custom_data_to_normal(lnor_space, clnors_data[ml_curr_index], *lnor);
    }
  }
}

static void split_loop_nor_fan_do(LoopSplitTaskDataCommon *common_data, LoopSplitTaskData *data)
{
  MLoopNorSpaceArray *lnors_spacearr = common_data->lnors_spacearr;
  float(*loopnors)[3] = common_data->loopnors;
  short(*clnors_data)[2] = common_data->clnors_data;

  const MVert *mverts = common_data->mverts;
  const MEdge *medges = common_data->medges;
  const MLoop *mloops = common_data->mloops;
  const MPoly *mpolys = common_data->mpolys;
  const int(*edge_to_loops)[2] = common_data->edge_to_loops;
  const int *loop_to_poly = common_data->loop_to_poly;
  const float(*polynors)[3] = common_data->polynors;

  MLoopNorSpace *lnor_space = data->lnor_space;
#if 0 /* Not needed for 'fan' loops. */
  float(*lnor)[3] = data->lnor;
#endif
  const MLoop *ml_curr = data->ml_curr;
  const MLoop *ml_prev = data->ml_prev;
  const int ml_curr_index = data->ml_curr_index;
  const int ml_prev_index = data->ml_prev_index;
  const int mp_index = data->mp_index;
  const int *e2l_prev = data->e2l_prev;

  BLI_Stack *edge_vectors = data->edge_vectors;

  /* Sigh! we have to fan around current vertex, until we find the other non-smooth edge,
   * and accumulate face normals into the vertex!
   * Note in case this vertex has only one sharp edges, this is a waste because the normal is the
   * same as the vertex normal, but I do not see any easy way to detect that (would need to count
   * number of sharp edges per vertex, I doubt the additional memory usage would be worth it,
   * especially as it should not be a common case in real-life meshes anyway). */
  const uint mv_pivot_index = ml_curr->v; /* The vertex we are "fanning" around! */
  const MVert *mv_pivot = &mverts[mv_pivot_index];

  /* `ml_curr` would be mlfan_prev if we needed that one. */
  const MEdge *me_org = &medges[ml_curr->e];

  const int *e2lfan_curr;
  float vec_curr[3], vec_prev[3], vec_org[3];
  const MLoop *mlfan_curr;
  float lnor[3] = {0.0f, 0.0f, 0.0f};
  /* `mlfan_vert_index` the loop of our current edge might not be the loop of our current vertex!
   */
  int mlfan_curr_index, mlfan_vert_index, mpfan_curr_index;

  /* We validate clnors data on the fly - cheapest way to do! */
  int clnors_avg[2] = {0, 0};
  short(*clnor_ref)[2] = nullptr;
  int clnors_count = 0;
  bool clnors_invalid = false;

  /* Temp loop normal stack. */
  BLI_SMALLSTACK_DECLARE(normal, float *);
  /* Temp clnors stack. */
  BLI_SMALLSTACK_DECLARE(clnors, short *);

  e2lfan_curr = e2l_prev;
  mlfan_curr = ml_prev;
  mlfan_curr_index = ml_prev_index;
  mlfan_vert_index = ml_curr_index;
  mpfan_curr_index = mp_index;

  BLI_assert(mlfan_curr_index >= 0);
  BLI_assert(mlfan_vert_index >= 0);
  BLI_assert(mpfan_curr_index >= 0);

  /* Only need to compute previous edge's vector once, then we can just reuse old current one! */
  {
    const MVert *mv_2 = (me_org->v1 == mv_pivot_index) ? &mverts[me_org->v2] : &mverts[me_org->v1];

    sub_v3_v3v3(vec_org, mv_2->co, mv_pivot->co);
    normalize_v3(vec_org);
    copy_v3_v3(vec_prev, vec_org);

    if (lnors_spacearr) {
      BLI_stack_push(edge_vectors, vec_org);
    }
  }

  // printf("FAN: vert %d, start edge %d\n", mv_pivot_index, ml_curr->e);

  while (true) {
    const MEdge *me_curr = &medges[mlfan_curr->e];
    /* Compute edge vectors.
     * NOTE: We could pre-compute those into an array, in the first iteration, instead of computing
     *       them twice (or more) here. However, time gained is not worth memory and time lost,
     *       given the fact that this code should not be called that much in real-life meshes.
     */
    {
      const MVert *mv_2 = (me_curr->v1 == mv_pivot_index) ? &mverts[me_curr->v2] :
                                                            &mverts[me_curr->v1];

      sub_v3_v3v3(vec_curr, mv_2->co, mv_pivot->co);
      normalize_v3(vec_curr);
    }

    // printf("\thandling edge %d / loop %d\n", mlfan_curr->e, mlfan_curr_index);

    {
      /* Code similar to accumulate_vertex_normals_poly_v3. */
      /* Calculate angle between the two poly edges incident on this vertex. */
      const float fac = saacos(dot_v3v3(vec_curr, vec_prev));
      /* Accumulate */
      madd_v3_v3fl(lnor, polynors[mpfan_curr_index], fac);

      if (clnors_data) {
        /* Accumulate all clnors, if they are not all equal we have to fix that! */
        short(*clnor)[2] = &clnors_data[mlfan_vert_index];
        if (clnors_count) {
          clnors_invalid |= ((*clnor_ref)[0] != (*clnor)[0] || (*clnor_ref)[1] != (*clnor)[1]);
        }
        else {
          clnor_ref = clnor;
        }
        clnors_avg[0] += (*clnor)[0];
        clnors_avg[1] += (*clnor)[1];
        clnors_count++;
        /* We store here a pointer to all custom lnors processed. */
        BLI_SMALLSTACK_PUSH(clnors, (short *)*clnor);
      }
    }

    /* We store here a pointer to all loop-normals processed. */
    BLI_SMALLSTACK_PUSH(normal, (float *)(loopnors[mlfan_vert_index]));

    if (lnors_spacearr) {
      /* Assign current lnor space to current 'vertex' loop. */
      BKE_lnor_space_add_loop(lnors_spacearr, lnor_space, mlfan_vert_index, nullptr, false);
      if (me_curr != me_org) {
        /* We store here all edges-normalized vectors processed. */
        BLI_stack_push(edge_vectors, vec_curr);
      }
    }

    if (IS_EDGE_SHARP(e2lfan_curr) || (me_curr == me_org)) {
      /* Current edge is sharp and we have finished with this fan of faces around this vert,
       * or this vert is smooth, and we have completed a full turn around it. */
      // printf("FAN: Finished!\n");
      break;
    }

    copy_v3_v3(vec_prev, vec_curr);

    /* Find next loop of the smooth fan. */
    BKE_mesh_loop_manifold_fan_around_vert_next(mloops,
                                                mpolys,
                                                loop_to_poly,
                                                e2lfan_curr,
                                                mv_pivot_index,
                                                &mlfan_curr,
                                                &mlfan_curr_index,
                                                &mlfan_vert_index,
                                                &mpfan_curr_index);

    e2lfan_curr = edge_to_loops[mlfan_curr->e];
  }

  {
    float lnor_len = normalize_v3(lnor);

    /* If we are generating lnor spacearr, we can now define the one for this fan,
     * and optionally compute final lnor from custom data too!
     */
    if (lnors_spacearr) {
      if (UNLIKELY(lnor_len == 0.0f)) {
        /* Use vertex normal as fallback! */
        copy_v3_v3(lnor, loopnors[mlfan_vert_index]);
        lnor_len = 1.0f;
      }

      BKE_lnor_space_define(lnor_space, lnor, vec_org, vec_curr, edge_vectors);

      if (clnors_data) {
        if (clnors_invalid) {
          short *clnor;

          clnors_avg[0] /= clnors_count;
          clnors_avg[1] /= clnors_count;
          /* Fix/update all clnors of this fan with computed average value. */
          if (G.debug & G_DEBUG) {
            printf("Invalid clnors in this fan!\n");
          }
          while ((clnor = (short *)BLI_SMALLSTACK_POP(clnors))) {
            // print_v2("org clnor", clnor);
            clnor[0] = (short)clnors_avg[0];
            clnor[1] = (short)clnors_avg[1];
          }
          // print_v2("new clnors", clnors_avg);
        }
        /* Extra bonus: since small-stack is local to this function,
         * no more need to empty it at all cost! */

        BKE_lnor_space_custom_data_to_normal(lnor_space, *clnor_ref, lnor);
      }
    }

    /* In case we get a zero normal here, just use vertex normal already set! */
    if (LIKELY(lnor_len != 0.0f)) {
      /* Copy back the final computed normal into all related loop-normals. */
      float *nor;

      while ((nor = (float *)BLI_SMALLSTACK_POP(normal))) {
        copy_v3_v3(nor, lnor);
      }
    }
    /* Extra bonus: since small-stack is local to this function,
     * no more need to empty it at all cost! */
  }
}

static void loop_split_worker_do(LoopSplitTaskDataCommon *common_data,
                                 LoopSplitTaskData *data,
                                 BLI_Stack *edge_vectors)
{
  BLI_assert(data->ml_curr);
  if (data->e2l_prev) {
    BLI_assert((edge_vectors == nullptr) || BLI_stack_is_empty(edge_vectors));
    data->edge_vectors = edge_vectors;
    split_loop_nor_fan_do(common_data, data);
  }
  else {
    /* No need for edge_vectors for 'single' case! */
    split_loop_nor_single_do(common_data, data);
  }
}

static void loop_split_worker(TaskPool *__restrict pool, void *taskdata)
{
  LoopSplitTaskDataCommon *common_data = (LoopSplitTaskDataCommon *)BLI_task_pool_user_data(pool);
  LoopSplitTaskData *data = (LoopSplitTaskData *)taskdata;

  /* Temp edge vectors stack, only used when computing lnor spacearr. */
  BLI_Stack *edge_vectors = common_data->lnors_spacearr ?
                                BLI_stack_new(sizeof(float[3]), __func__) :
                                nullptr;

#ifdef DEBUG_TIME
  TIMEIT_START_AVERAGED(loop_split_worker);
#endif

  for (int i = 0; i < LOOP_SPLIT_TASK_BLOCK_SIZE; i++, data++) {
    /* A nullptr ml_curr is used to tag ended data! */
    if (data->ml_curr == nullptr) {
      break;
    }

    loop_split_worker_do(common_data, data, edge_vectors);
  }

  if (edge_vectors) {
    BLI_stack_free(edge_vectors);
  }

#ifdef DEBUG_TIME
  TIMEIT_END_AVERAGED(loop_split_worker);
#endif
}

/**
 * Check whether given loop is part of an unknown-so-far cyclic smooth fan, or not.
 * Needed because cyclic smooth fans have no obvious 'entry point',
 * and yet we need to walk them once, and only once.
 */
static bool loop_split_generator_check_cyclic_smooth_fan(const MLoop *mloops,
                                                         const MPoly *mpolys,
                                                         const int (*edge_to_loops)[2],
                                                         const int *loop_to_poly,
                                                         const int *e2l_prev,
                                                         BLI_bitmap *skip_loops,
                                                         const MLoop *ml_curr,
                                                         const MLoop *ml_prev,
                                                         const int ml_curr_index,
                                                         const int ml_prev_index,
                                                         const int mp_curr_index)
{
  const uint mv_pivot_index = ml_curr->v; /* The vertex we are "fanning" around! */
  const int *e2lfan_curr;
  const MLoop *mlfan_curr;
  /* `mlfan_vert_index` the loop of our current edge might not be the loop of our current vertex!
   */
  int mlfan_curr_index, mlfan_vert_index, mpfan_curr_index;

  e2lfan_curr = e2l_prev;
  if (IS_EDGE_SHARP(e2lfan_curr)) {
    /* Sharp loop, so not a cyclic smooth fan. */
    return false;
  }

  mlfan_curr = ml_prev;
  mlfan_curr_index = ml_prev_index;
  mlfan_vert_index = ml_curr_index;
  mpfan_curr_index = mp_curr_index;

  BLI_assert(mlfan_curr_index >= 0);
  BLI_assert(mlfan_vert_index >= 0);
  BLI_assert(mpfan_curr_index >= 0);

  BLI_assert(!BLI_BITMAP_TEST(skip_loops, mlfan_vert_index));
  BLI_BITMAP_ENABLE(skip_loops, mlfan_vert_index);

  while (true) {
    /* Find next loop of the smooth fan. */
    BKE_mesh_loop_manifold_fan_around_vert_next(mloops,
                                                mpolys,
                                                loop_to_poly,
                                                e2lfan_curr,
                                                mv_pivot_index,
                                                &mlfan_curr,
                                                &mlfan_curr_index,
                                                &mlfan_vert_index,
                                                &mpfan_curr_index);

    e2lfan_curr = edge_to_loops[mlfan_curr->e];

    if (IS_EDGE_SHARP(e2lfan_curr)) {
      /* Sharp loop/edge, so not a cyclic smooth fan. */
      return false;
    }
    /* Smooth loop/edge. */
    if (BLI_BITMAP_TEST(skip_loops, mlfan_vert_index)) {
      if (mlfan_vert_index == ml_curr_index) {
        /* We walked around a whole cyclic smooth fan without finding any already-processed loop,
         * means we can use initial `ml_curr` / `ml_prev` edge as start for this smooth fan. */
        return true;
      }
      /* Already checked in some previous looping, we can abort. */
      return false;
    }

    /* We can skip it in future, and keep checking the smooth fan. */
    BLI_BITMAP_ENABLE(skip_loops, mlfan_vert_index);
  }
}

static void loop_split_generator(TaskPool *pool, LoopSplitTaskDataCommon *common_data)
{
  MLoopNorSpaceArray *lnors_spacearr = common_data->lnors_spacearr;
  float(*loopnors)[3] = common_data->loopnors;

  const MLoop *mloops = common_data->mloops;
  const MPoly *mpolys = common_data->mpolys;
  const int *loop_to_poly = common_data->loop_to_poly;
  const int(*edge_to_loops)[2] = common_data->edge_to_loops;
  const int numLoops = common_data->numLoops;
  const int numPolys = common_data->numPolys;

  const MPoly *mp;
  int mp_index;

  const MLoop *ml_curr;
  const MLoop *ml_prev;
  int ml_curr_index;
  int ml_prev_index;

  BLI_bitmap *skip_loops = BLI_BITMAP_NEW(numLoops, __func__);

  LoopSplitTaskData *data_buff = nullptr;
  int data_idx = 0;

  /* Temp edge vectors stack, only used when computing lnor spacearr
   * (and we are not multi-threading). */
  BLI_Stack *edge_vectors = nullptr;

#ifdef DEBUG_TIME
  TIMEIT_START_AVERAGED(loop_split_generator);
#endif

  if (!pool) {
    if (lnors_spacearr) {
      edge_vectors = BLI_stack_new(sizeof(float[3]), __func__);
    }
  }

  /* We now know edges that can be smoothed (with their vector, and their two loops),
   * and edges that will be hard! Now, time to generate the normals.
   */
  for (mp = mpolys, mp_index = 0; mp_index < numPolys; mp++, mp_index++) {
    float(*lnors)[3];
    const int ml_last_index = (mp->loopstart + mp->totloop) - 1;
    ml_curr_index = mp->loopstart;
    ml_prev_index = ml_last_index;

    ml_curr = &mloops[ml_curr_index];
    ml_prev = &mloops[ml_prev_index];
    lnors = &loopnors[ml_curr_index];

    for (; ml_curr_index <= ml_last_index; ml_curr++, ml_curr_index++, lnors++) {
      const int *e2l_curr = edge_to_loops[ml_curr->e];
      const int *e2l_prev = edge_to_loops[ml_prev->e];

#if 0
      printf("Checking loop %d / edge %u / vert %u (sharp edge: %d, skiploop: %d)",
             ml_curr_index,
             ml_curr->e,
             ml_curr->v,
             IS_EDGE_SHARP(e2l_curr),
             BLI_BITMAP_TEST_BOOL(skip_loops, ml_curr_index));
#endif

      /* A smooth edge, we have to check for cyclic smooth fan case.
       * If we find a new, never-processed cyclic smooth fan, we can do it now using that loop/edge
       * as 'entry point', otherwise we can skip it. */

      /* NOTE: In theory, we could make #loop_split_generator_check_cyclic_smooth_fan() store
       * mlfan_vert_index'es and edge indexes in two stacks, to avoid having to fan again around
       * the vert during actual computation of `clnor` & `clnorspace`.
       * However, this would complicate the code, add more memory usage, and despite its logical
       * complexity, #loop_manifold_fan_around_vert_next() is quite cheap in term of CPU cycles,
       * so really think it's not worth it. */
      if (!IS_EDGE_SHARP(e2l_curr) && (BLI_BITMAP_TEST(skip_loops, ml_curr_index) ||
                                       !loop_split_generator_check_cyclic_smooth_fan(mloops,
                                                                                     mpolys,
                                                                                     edge_to_loops,
                                                                                     loop_to_poly,
                                                                                     e2l_prev,
                                                                                     skip_loops,
                                                                                     ml_curr,
                                                                                     ml_prev,
                                                                                     ml_curr_index,
                                                                                     ml_prev_index,
                                                                                     mp_index))) {
        // printf("SKIPPING!\n");
      }
      else {
        LoopSplitTaskData *data, data_local;

        // printf("PROCESSING!\n");

        if (pool) {
          if (data_idx == 0) {
            data_buff = (LoopSplitTaskData *)MEM_calloc_arrayN(
                LOOP_SPLIT_TASK_BLOCK_SIZE, sizeof(*data_buff), __func__);
          }
          data = &data_buff[data_idx];
        }
        else {
          data = &data_local;
          memset(data, 0, sizeof(*data));
        }

        if (IS_EDGE_SHARP(e2l_curr) && IS_EDGE_SHARP(e2l_prev)) {
          data->lnor = lnors;
          data->ml_curr = ml_curr;
          data->ml_prev = ml_prev;
          data->ml_curr_index = ml_curr_index;
#if 0 /* Not needed for 'single' loop. */
          data->ml_prev_index = ml_prev_index;
          data->e2l_prev = nullptr; /* Tag as 'single' task. */
#endif
          data->mp_index = mp_index;
          if (lnors_spacearr) {
            data->lnor_space = BKE_lnor_space_create(lnors_spacearr);
          }
        }
        /* We *do not need* to check/tag loops as already computed!
         * Due to the fact a loop only links to one of its two edges,
         * a same fan *will never be walked more than once!*
         * Since we consider edges having neighbor polys with inverted
         * (flipped) normals as sharp, we are sure that no fan will be skipped,
         * even only considering the case (sharp curr_edge, smooth prev_edge),
         * and not the alternative (smooth curr_edge, sharp prev_edge).
         * All this due/thanks to link between normals and loop ordering (i.e. winding).
         */
        else {
#if 0 /* Not needed for 'fan' loops. */
          data->lnor = lnors;
#endif
          data->ml_curr = ml_curr;
          data->ml_prev = ml_prev;
          data->ml_curr_index = ml_curr_index;
          data->ml_prev_index = ml_prev_index;
          data->e2l_prev = e2l_prev; /* Also tag as 'fan' task. */
          data->mp_index = mp_index;
          if (lnors_spacearr) {
            data->lnor_space = BKE_lnor_space_create(lnors_spacearr);
          }
        }

        if (pool) {
          data_idx++;
          if (data_idx == LOOP_SPLIT_TASK_BLOCK_SIZE) {
            BLI_task_pool_push(pool, loop_split_worker, data_buff, true, nullptr);
            data_idx = 0;
          }
        }
        else {
          loop_split_worker_do(common_data, data, edge_vectors);
        }
      }

      ml_prev = ml_curr;
      ml_prev_index = ml_curr_index;
    }
  }

  /* Last block of data. Since it is calloc'ed and we use first nullptr item as stopper,
   * everything is fine. */
  if (pool && data_idx) {
    BLI_task_pool_push(pool, loop_split_worker, data_buff, true, nullptr);
  }

  if (edge_vectors) {
    BLI_stack_free(edge_vectors);
  }
  MEM_freeN(skip_loops);

#ifdef DEBUG_TIME
  TIMEIT_END_AVERAGED(loop_split_generator);
#endif
}

void BKE_mesh_normals_loop_split(const MVert *mverts,
                                 const float (*vert_normals)[3],
                                 const int UNUSED(numVerts),
                                 MEdge *medges,
                                 const int numEdges,
                                 MLoop *mloops,
                                 float (*r_loopnors)[3],
                                 const int numLoops,
                                 MPoly *mpolys,
                                 const float (*polynors)[3],
                                 const int numPolys,
                                 const bool use_split_normals,
                                 const float split_angle,
                                 MLoopNorSpaceArray *r_lnors_spacearr,
                                 short (*clnors_data)[2],
                                 int *r_loop_to_poly)
{
  /* For now this is not supported.
   * If we do not use split normals, we do not generate anything fancy! */
  BLI_assert(use_split_normals || !(r_lnors_spacearr));

  if (!use_split_normals) {
    /* In this case, we simply fill lnors with vnors (or fnors for flat faces), quite simple!
     * Note this is done here to keep some logic and consistency in this quite complex code,
     * since we may want to use lnors even when mesh's 'autosmooth' is disabled
     * (see e.g. mesh mapping code).
     * As usual, we could handle that on case-by-case basis,
     * but simpler to keep it well confined here. */
    int mp_index;

    for (mp_index = 0; mp_index < numPolys; mp_index++) {
      MPoly *mp = &mpolys[mp_index];
      int ml_index = mp->loopstart;
      const int ml_index_end = ml_index + mp->totloop;
      const bool is_poly_flat = ((mp->flag & ME_SMOOTH) == 0);

      for (; ml_index < ml_index_end; ml_index++) {
        if (r_loop_to_poly) {
          r_loop_to_poly[ml_index] = mp_index;
        }
        if (is_poly_flat) {
          copy_v3_v3(r_loopnors[ml_index], polynors[mp_index]);
        }
        else {
          copy_v3_v3(r_loopnors[ml_index], vert_normals[mloops[ml_index].v]);
        }
      }
    }
    return;
  }

  /**
   * Mapping edge -> loops.
   * If that edge is used by more than two loops (polys),
   * it is always sharp (and tagged as such, see below).
   * We also use the second loop index as a kind of flag:
   *
   * - smooth edge: > 0.
   * - sharp edge: < 0 (INDEX_INVALID || INDEX_UNSET).
   * - unset: INDEX_UNSET.
   *
   * Note that currently we only have two values for second loop of sharp edges.
   * However, if needed, we can store the negated value of loop index instead of INDEX_INVALID
   * to retrieve the real value later in code).
   * Note also that loose edges always have both values set to 0! */
  int(*edge_to_loops)[2] = (int(*)[2])MEM_calloc_arrayN(
      (size_t)numEdges, sizeof(*edge_to_loops), __func__);

  /* Simple mapping from a loop to its polygon index. */
  int *loop_to_poly = r_loop_to_poly ? r_loop_to_poly :
                                       (int *)MEM_malloc_arrayN(
                                           (size_t)numLoops, sizeof(*loop_to_poly), __func__);

  /* When using custom loop normals, disable the angle feature! */
  const bool check_angle = (split_angle < (float)M_PI) && (clnors_data == nullptr);

  MLoopNorSpaceArray _lnors_spacearr = {nullptr};

#ifdef DEBUG_TIME
  TIMEIT_START_AVERAGED(BKE_mesh_normals_loop_split);
#endif

  if (!r_lnors_spacearr && clnors_data) {
    /* We need to compute lnor spacearr if some custom lnor data are given to us! */
    r_lnors_spacearr = &_lnors_spacearr;
  }
  if (r_lnors_spacearr) {
    BKE_lnor_spacearr_init(r_lnors_spacearr, numLoops, MLNOR_SPACEARR_LOOP_INDEX);
  }

  /* Init data common to all tasks. */
  LoopSplitTaskDataCommon common_data;
  common_data.lnors_spacearr = r_lnors_spacearr;
  common_data.loopnors = r_loopnors;
  common_data.clnors_data = clnors_data;
  common_data.mverts = mverts;
  common_data.medges = medges;
  common_data.mloops = mloops;
  common_data.mpolys = mpolys;
  common_data.edge_to_loops = edge_to_loops;
  common_data.loop_to_poly = loop_to_poly;
  common_data.polynors = polynors;
  common_data.vert_normals = vert_normals;
  common_data.numEdges = numEdges;
  common_data.numLoops = numLoops;
  common_data.numPolys = numPolys;

  /* This first loop check which edges are actually smooth, and compute edge vectors. */
  mesh_edges_sharp_tag(&common_data, check_angle, split_angle, false);

  if (numLoops < LOOP_SPLIT_TASK_BLOCK_SIZE * 8) {
    /* Not enough loops to be worth the whole threading overhead. */
    loop_split_generator(nullptr, &common_data);
  }
  else {
    TaskPool *task_pool = BLI_task_pool_create(&common_data, TASK_PRIORITY_HIGH);

    loop_split_generator(task_pool, &common_data);

    BLI_task_pool_work_and_wait(task_pool);

    BLI_task_pool_free(task_pool);
  }

  MEM_freeN(edge_to_loops);
  if (!r_loop_to_poly) {
    MEM_freeN(loop_to_poly);
  }

  if (r_lnors_spacearr) {
    if (r_lnors_spacearr == &_lnors_spacearr) {
      BKE_lnor_spacearr_free(r_lnors_spacearr);
    }
  }

#ifdef DEBUG_TIME
  TIMEIT_END_AVERAGED(BKE_mesh_normals_loop_split);
#endif
}

#undef INDEX_UNSET
#undef INDEX_INVALID
#undef IS_EDGE_SHARP

/**
 * Compute internal representation of given custom normals (as an array of float[2]).
 * It also makes sure the mesh matches those custom normals, by setting sharp edges flag as needed
 * to get a same custom lnor for all loops sharing a same smooth fan.
 * If use_vertices if true, r_custom_loopnors is assumed to be per-vertex, not per-loop
 * (this allows to set whole vert's normals at once, useful in some cases).
 * r_custom_loopnors is expected to have normalized normals, or zero ones,
 * in which case they will be replaced by default loop/vertex normal.
 */
static void mesh_normals_loop_custom_set(const MVert *mverts,
                                         const float (*vert_normals)[3],
                                         const int numVerts,
                                         MEdge *medges,
                                         const int numEdges,
                                         MLoop *mloops,
                                         float (*r_custom_loopnors)[3],
                                         const int numLoops,
                                         MPoly *mpolys,
                                         const float (*polynors)[3],
                                         const int numPolys,
                                         short (*r_clnors_data)[2],
                                         const bool use_vertices)
{
  /* We *may* make that poor #BKE_mesh_normals_loop_split() even more complex by making it handling
   * that feature too, would probably be more efficient in absolute.
   * However, this function *is not* performance-critical, since it is mostly expected to be called
   * by io add-ons when importing custom normals, and modifier
   * (and perhaps from some editing tools later?).
   * So better to keep some simplicity here, and just call #BKE_mesh_normals_loop_split() twice! */
  MLoopNorSpaceArray lnors_spacearr = {nullptr};
  BLI_bitmap *done_loops = BLI_BITMAP_NEW((size_t)numLoops, __func__);
  float(*lnors)[3] = (float(*)[3])MEM_calloc_arrayN((size_t)numLoops, sizeof(*lnors), __func__);
  int *loop_to_poly = (int *)MEM_malloc_arrayN((size_t)numLoops, sizeof(int), __func__);
  /* In this case we always consider split nors as ON,
   * and do not want to use angle to define smooth fans! */
  const bool use_split_normals = true;
  const float split_angle = (float)M_PI;

  BLI_SMALLSTACK_DECLARE(clnors_data, short *);

  /* Compute current lnor spacearr. */
  BKE_mesh_normals_loop_split(mverts,
                              vert_normals,
                              numVerts,
                              medges,
                              numEdges,
                              mloops,
                              lnors,
                              numLoops,
                              mpolys,
                              polynors,
                              numPolys,
                              use_split_normals,
                              split_angle,
                              &lnors_spacearr,
                              nullptr,
                              loop_to_poly);

  /* Set all given zero vectors to their default value. */
  if (use_vertices) {
    for (int i = 0; i < numVerts; i++) {
      if (is_zero_v3(r_custom_loopnors[i])) {
        copy_v3_v3(r_custom_loopnors[i], vert_normals[i]);
      }
    }
  }
  else {
    for (int i = 0; i < numLoops; i++) {
      if (is_zero_v3(r_custom_loopnors[i])) {
        copy_v3_v3(r_custom_loopnors[i], lnors[i]);
      }
    }
  }

  BLI_assert(lnors_spacearr.data_type == MLNOR_SPACEARR_LOOP_INDEX);

  /* Now, check each current smooth fan (one lnor space per smooth fan!),
   * and if all its matching custom lnors are not (enough) equal, add sharp edges as needed.
   * This way, next time we run BKE_mesh_normals_loop_split(), we'll get lnor spacearr/smooth fans
   * matching given custom lnors.
   * Note this code *will never* unsharp edges! And quite obviously,
   * when we set custom normals per vertices, running this is absolutely useless. */
  if (!use_vertices) {
    for (int i = 0; i < numLoops; i++) {
      if (!lnors_spacearr.lspacearr[i]) {
        /* This should not happen in theory, but in some rare case (probably ugly geometry)
         * we can get some nullptr loopspacearr at this point. :/
         * Maybe we should set those loops' edges as sharp? */
        BLI_BITMAP_ENABLE(done_loops, i);
        if (G.debug & G_DEBUG) {
          printf("WARNING! Getting invalid nullptr loop space for loop %d!\n", i);
        }
        continue;
      }

      if (!BLI_BITMAP_TEST(done_loops, i)) {
        /* Notes:
         * - In case of mono-loop smooth fan, we have nothing to do.
         * - Loops in this linklist are ordered (in reversed order compared to how they were
         *   discovered by BKE_mesh_normals_loop_split(), but this is not a problem).
         *   Which means if we find a mismatching clnor,
         *   we know all remaining loops will have to be in a new, different smooth fan/lnor space.
         * - In smooth fan case, we compare each clnor against a ref one,
         *   to avoid small differences adding up into a real big one in the end!
         */
        if (lnors_spacearr.lspacearr[i]->flags & MLNOR_SPACE_IS_SINGLE) {
          BLI_BITMAP_ENABLE(done_loops, i);
          continue;
        }

        LinkNode *loops = lnors_spacearr.lspacearr[i]->loops;
        MLoop *prev_ml = nullptr;
        const float *org_nor = nullptr;

        while (loops) {
          const int lidx = POINTER_AS_INT(loops->link);
          MLoop *ml = &mloops[lidx];
          const int nidx = lidx;
          float *nor = r_custom_loopnors[nidx];

          if (!org_nor) {
            org_nor = nor;
          }
          else if (dot_v3v3(org_nor, nor) < LNOR_SPACE_TRIGO_THRESHOLD) {
            /* Current normal differs too much from org one, we have to tag the edge between
             * previous loop's face and current's one as sharp.
             * We know those two loops do not point to the same edge,
             * since we do not allow reversed winding in a same smooth fan. */
            const MPoly *mp = &mpolys[loop_to_poly[lidx]];
            const MLoop *mlp =
                &mloops[(lidx == mp->loopstart) ? mp->loopstart + mp->totloop - 1 : lidx - 1];
            medges[(prev_ml->e == mlp->e) ? prev_ml->e : ml->e].flag |= ME_SHARP;

            org_nor = nor;
          }

          prev_ml = ml;
          loops = loops->next;
          BLI_BITMAP_ENABLE(done_loops, lidx);
        }

        /* We also have to check between last and first loops,
         * otherwise we may miss some sharp edges here!
         * This is just a simplified version of above while loop.
         * See T45984. */
        loops = lnors_spacearr.lspacearr[i]->loops;
        if (loops && org_nor) {
          const int lidx = POINTER_AS_INT(loops->link);
          MLoop *ml = &mloops[lidx];
          const int nidx = lidx;
          float *nor = r_custom_loopnors[nidx];

          if (dot_v3v3(org_nor, nor) < LNOR_SPACE_TRIGO_THRESHOLD) {
            const MPoly *mp = &mpolys[loop_to_poly[lidx]];
            const MLoop *mlp =
                &mloops[(lidx == mp->loopstart) ? mp->loopstart + mp->totloop - 1 : lidx - 1];
            medges[(prev_ml->e == mlp->e) ? prev_ml->e : ml->e].flag |= ME_SHARP;
          }
        }
      }
    }

    /* And now, recompute our new auto lnors and lnor spacearr! */
    BKE_lnor_spacearr_clear(&lnors_spacearr);
    BKE_mesh_normals_loop_split(mverts,
                                vert_normals,
                                numVerts,
                                medges,
                                numEdges,
                                mloops,
                                lnors,
                                numLoops,
                                mpolys,
                                polynors,
                                numPolys,
                                use_split_normals,
                                split_angle,
                                &lnors_spacearr,
                                nullptr,
                                loop_to_poly);
  }
  else {
    BLI_bitmap_set_all(done_loops, true, (size_t)numLoops);
  }

  /* And we just have to convert plain object-space custom normals to our
   * lnor space-encoded ones. */
  for (int i = 0; i < numLoops; i++) {
    if (!lnors_spacearr.lspacearr[i]) {
      BLI_BITMAP_DISABLE(done_loops, i);
      if (G.debug & G_DEBUG) {
        printf("WARNING! Still getting invalid nullptr loop space in second loop for loop %d!\n",
               i);
      }
      continue;
    }

    if (BLI_BITMAP_TEST_BOOL(done_loops, i)) {
      /* Note we accumulate and average all custom normals in current smooth fan,
       * to avoid getting different clnors data (tiny differences in plain custom normals can
       * give rather huge differences in computed 2D factors). */
      LinkNode *loops = lnors_spacearr.lspacearr[i]->loops;
      if (lnors_spacearr.lspacearr[i]->flags & MLNOR_SPACE_IS_SINGLE) {
        BLI_assert(POINTER_AS_INT(loops) == i);
        const int nidx = use_vertices ? (int)mloops[i].v : i;
        float *nor = r_custom_loopnors[nidx];

        BKE_lnor_space_custom_normal_to_data(lnors_spacearr.lspacearr[i], nor, r_clnors_data[i]);
        BLI_BITMAP_DISABLE(done_loops, i);
      }
      else {
        int avg_nor_count = 0;
        float avg_nor[3];
        short clnor_data_tmp[2], *clnor_data;

        zero_v3(avg_nor);
        while (loops) {
          const int lidx = POINTER_AS_INT(loops->link);
          const int nidx = use_vertices ? (int)mloops[lidx].v : lidx;
          float *nor = r_custom_loopnors[nidx];

          avg_nor_count++;
          add_v3_v3(avg_nor, nor);
          BLI_SMALLSTACK_PUSH(clnors_data, (short *)r_clnors_data[lidx]);

          loops = loops->next;
          BLI_BITMAP_DISABLE(done_loops, lidx);
        }

        mul_v3_fl(avg_nor, 1.0f / (float)avg_nor_count);
        BKE_lnor_space_custom_normal_to_data(lnors_spacearr.lspacearr[i], avg_nor, clnor_data_tmp);

        while ((clnor_data = (short *)BLI_SMALLSTACK_POP(clnors_data))) {
          clnor_data[0] = clnor_data_tmp[0];
          clnor_data[1] = clnor_data_tmp[1];
        }
      }
    }
  }

  MEM_freeN(lnors);
  MEM_freeN(loop_to_poly);
  MEM_freeN(done_loops);
  BKE_lnor_spacearr_free(&lnors_spacearr);
}

void BKE_mesh_normals_loop_custom_set(const MVert *mverts,
                                      const float (*vert_normals)[3],
                                      const int numVerts,
                                      MEdge *medges,
                                      const int numEdges,
                                      MLoop *mloops,
                                      float (*r_custom_loopnors)[3],
                                      const int numLoops,
                                      MPoly *mpolys,
                                      const float (*polynors)[3],
                                      const int numPolys,
                                      short (*r_clnors_data)[2])
{
  mesh_normals_loop_custom_set(mverts,
                               vert_normals,
                               numVerts,
                               medges,
                               numEdges,
                               mloops,
                               r_custom_loopnors,
                               numLoops,
                               mpolys,
                               polynors,
                               numPolys,
                               r_clnors_data,
                               false);
}

void BKE_mesh_normals_loop_custom_from_vertices_set(const MVert *mverts,
                                                    const float (*vert_normals)[3],
                                                    float (*r_custom_vertnors)[3],
                                                    const int numVerts,
                                                    MEdge *medges,
                                                    const int numEdges,
                                                    MLoop *mloops,
                                                    const int numLoops,
                                                    MPoly *mpolys,
                                                    const float (*polynors)[3],
                                                    const int numPolys,
                                                    short (*r_clnors_data)[2])
{
  mesh_normals_loop_custom_set(mverts,
                               vert_normals,
                               numVerts,
                               medges,
                               numEdges,
                               mloops,
                               r_custom_vertnors,
                               numLoops,
                               mpolys,
                               polynors,
                               numPolys,
                               r_clnors_data,
                               true);
}

static void mesh_set_custom_normals(Mesh *mesh, float (*r_custom_nors)[3], const bool use_vertices)
{
  short(*clnors)[2];
  const int numloops = mesh->totloop;

  clnors = (short(*)[2])CustomData_get_layer(&mesh->ldata, CD_CUSTOMLOOPNORMAL);
  if (clnors != nullptr) {
    memset(clnors, 0, sizeof(*clnors) * (size_t)numloops);
  }
  else {
    clnors = (short(*)[2])CustomData_add_layer(
        &mesh->ldata, CD_CUSTOMLOOPNORMAL, CD_CALLOC, nullptr, numloops);
  }

  mesh_normals_loop_custom_set(mesh->mvert,
                               BKE_mesh_vertex_normals_ensure(mesh),
                               mesh->totvert,
                               mesh->medge,
                               mesh->totedge,
                               mesh->mloop,
                               r_custom_nors,
                               mesh->totloop,
                               mesh->mpoly,
                               BKE_mesh_poly_normals_ensure(mesh),
                               mesh->totpoly,
                               clnors,
                               use_vertices);
}

void BKE_mesh_set_custom_normals(Mesh *mesh, float (*r_custom_loopnors)[3])
{
  mesh_set_custom_normals(mesh, r_custom_loopnors, false);
}

void BKE_mesh_set_custom_normals_from_vertices(Mesh *mesh, float (*r_custom_vertnors)[3])
{
  mesh_set_custom_normals(mesh, r_custom_vertnors, true);
}

void BKE_mesh_normals_loop_to_vertex(const int numVerts,
                                     const MLoop *mloops,
                                     const int numLoops,
                                     const float (*clnors)[3],
                                     float (*r_vert_clnors)[3])
{
  int *vert_loops_count = (int *)MEM_calloc_arrayN(
      (size_t)numVerts, sizeof(*vert_loops_count), __func__);

  copy_vn_fl((float *)r_vert_clnors, 3 * numVerts, 0.0f);

  int i;
  const MLoop *ml;
  for (i = 0, ml = mloops; i < numLoops; i++, ml++) {
    const uint v = ml->v;

    add_v3_v3(r_vert_clnors[v], clnors[i]);
    vert_loops_count[v]++;
  }

  for (i = 0; i < numVerts; i++) {
    mul_v3_fl(r_vert_clnors[i], 1.0f / (float)vert_loops_count[i]);
  }

  MEM_freeN(vert_loops_count);
}

#undef LNOR_SPACE_TRIGO_THRESHOLD

/** \} */<|MERGE_RESOLUTION|>--- conflicted
+++ resolved
@@ -306,11 +306,7 @@
   }
 }
 
-<<<<<<< HEAD
-void BKE_mesh_calc_normals_poly_and_vertex(MVert *mvert,
-=======
 void BKE_mesh_calc_normals_poly_and_vertex(const MVert *mvert,
->>>>>>> 6177d9f0
                                            const int mvert_len,
                                            const MLoop *mloop,
                                            const int UNUSED(mloop_len),
