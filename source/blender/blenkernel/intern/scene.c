--- conflicted
+++ resolved
@@ -436,11 +436,7 @@
    * for objects directly in the master collection? then other
    * collections in the scene need to do it too? */
   if (scene->master_collection) {
-<<<<<<< HEAD
-    BKE_collection_free(scene->master_collection);
-=======
     BKE_collection_free_data(scene->master_collection);
->>>>>>> cc66d102
     BKE_libblock_free_data_py(&scene->master_collection->id);
     MEM_freeN(scene->master_collection);
     scene->master_collection = NULL;
