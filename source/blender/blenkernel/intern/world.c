--- conflicted
+++ resolved
@@ -161,13 +161,7 @@
 	
 	if(wrld->id.lib==NULL) return;
 	if(wrld->id.us==1) {
-<<<<<<< HEAD
-		wrld->id.lib= NULL;
-		wrld->id.flag= LIB_LOCAL;
-		new_id(NULL, (ID *)wrld, NULL);
-=======
 		id_clear_lib_data(bmain, &wrld->id);
->>>>>>> 99075b35
 		return;
 	}
 	
@@ -178,15 +172,8 @@
 		}
 	}
 
-<<<<<<< HEAD
-	if(local && lib==0) {
-		wrld->id.lib= NULL;
-		wrld->id.flag= LIB_LOCAL;
-		new_id(NULL, (ID *)wrld, NULL);
-=======
 	if(is_local && is_lib==FALSE) {
 		id_clear_lib_data(bmain, &wrld->id);
->>>>>>> 99075b35
 	}
 	else if(is_local && is_lib) {
 		char *bpath_user_data[2]= {bmain->name, wrld->id.lib->filepath};
