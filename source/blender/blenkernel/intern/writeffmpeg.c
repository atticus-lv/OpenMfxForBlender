--- conflicted
+++ resolved
@@ -319,11 +319,7 @@
 }
 
 /* Write a frame to the output file */
-<<<<<<< HEAD
-static int write_video_frame(FFMpegContext *context, int cfra, AVFrame *frame, ReportList *reports)
-=======
 static int write_video_frame(FFMpegContext *context, AVFrame *frame, ReportList *reports)
->>>>>>> cc66d102
 {
   int ret, success = 1;
   AVPacket *packet = av_packet_alloc();
@@ -431,11 +427,7 @@
   return context->current_frame;
 }
 
-<<<<<<< HEAD
-static void set_ffmpeg_property_option(IDProperty *prop, AVDictionary **dictionary)
-=======
 static AVRational calc_time_base(uint den, double num, int codec_id)
->>>>>>> cc66d102
 {
   /* Convert the input 'num' to an integer. Simply shift the decimal places until we get an integer
    * (within a floating point error range).
@@ -451,56 +443,6 @@
 
     /* Formula for calculating the epsilon value: (power of two range) / (pow mantissa bits)
      * For example, a float has 23 mantissa bits and the float value 3.5f as a pow2 range of
-     * (4-2=2):
-     * (2) / pow2(23) = floating point precision for 3.5f
-     */
-    eps = (float)(1 << num_integer_bits) * FLT_EPSILON;
-  }
-
-  /* Calculate how many decimal shifts we can do until we run out of precision. */
-  const int max_num_shift = fabsf(log10f(eps));
-  /* Calculate how many times we can shift the denominator. */
-  const int max_den_shift = log10f(DENUM_MAX) - log10f(den);
-  const int max_iter = min_ii(max_num_shift, max_den_shift);
-
-  for (int i = 0; i < max_iter && fabs(num - round(num)) > eps; i++) {
-    /* Increase the number and denominator until both are integers. */
-    num *= 10;
-    den *= 10;
-    eps *= 10;
-  }
-
-  AVRational time_base;
-  time_base.den = den;
-  time_base.num = (int)num;
-
-<<<<<<< HEAD
-  for (curr = prop->data.group.first; curr; curr = curr->next) {
-    if (ffmpeg_proprty_valid(c, prop_name, curr)) {
-      set_ffmpeg_property_option(curr, dictionary);
-    }
-  }
-=======
-  return time_base;
->>>>>>> cc66d102
-}
-
-static AVRational calc_time_base(uint den, double num, int codec_id)
-{
-  /* Convert the input 'num' to an integer. Simply shift the decimal places until we get an integer
-   * (within a floating point error range).
-   * For example if we have den = 3 and num = 0.1 then the fps is: den/num = 30 fps.
-   * When converthing this to a ffmpeg time base, we want num to be an integer.
-   * So we simply move the decimal places of both numbers. IE den = 30, num = 1.*/
-  float eps = FLT_EPSILON;
-  const uint DENUM_MAX = (codec_id == AV_CODEC_ID_MPEG4) ? (1UL << 16) - 1 : (1UL << 31) - 1;
-
-  /* Calculate the precision of the initial floating point number. */
-  if (num > 1.0) {
-    const uint num_integer_bits = log2_floor_u((unsigned int)num);
-
-    /* Formula for calculating the epsilon value: (power of two range) / (pow mantissa bits)
-     * For example, a float has 23 manitissa bits and the float value 3.5f as a pow2 range of
      * (4-2=2):
      * (2) / pow2(23) = floating point precision for 3.5f
      */
@@ -539,11 +481,7 @@
                                     int error_size)
 {
   AVStream *st;
-<<<<<<< HEAD
-  AVCodec *codec;
-=======
   const AVCodec *codec;
->>>>>>> cc66d102
   AVDictionary *opts = NULL;
 
   error[0] = '\0';
@@ -556,12 +494,6 @@
 
   /* Set up the codec context */
 
-<<<<<<< HEAD
-  context->video_codec = avcodec_alloc_context3(NULL);
-  AVCodecContext *c = context->video_codec;
-  c->codec_id = codec_id;
-  c->codec_type = AVMEDIA_TYPE_VIDEO;
-=======
   codec = avcodec_find_encoder(codec_id);
   if (!codec) {
     fprintf(stderr, "Couldn't find valid video codec\n");
@@ -571,18 +503,6 @@
 
   context->video_codec = avcodec_alloc_context3(codec);
   AVCodecContext *c = context->video_codec;
->>>>>>> cc66d102
-
-  codec = avcodec_find_encoder(c->codec_id);
-  if (!codec) {
-    fprintf(stderr, "Couldn't find valid video codec\n");
-    avcodec_free_context(&c);
-    context->video_codec = NULL;
-    return NULL;
-  }
-
-  /* Load codec defaults into 'c'. */
-  avcodec_get_context_defaults3(c, codec);
 
   /* Get some values from the current render settings */
 
@@ -602,17 +522,10 @@
     c->time_base = calc_time_base(rd->frs_sec, rd->frs_sec_base, codec_id);
   }
 
-<<<<<<< HEAD
-  /* As per the timebase documentation here:
-   * https://www.ffmpeg.org/ffmpeg-codecs.html#Codec-Options
-   * We want to set the time base to (1 / fps) for fixed frame rate video.
-   * If it is not possible, we want to set the timebase numbers to something as
-=======
   /* As per the time-base documentation here:
    * https://www.ffmpeg.org/ffmpeg-codecs.html#Codec-Options
    * We want to set the time base to (1 / fps) for fixed frame rate video.
    * If it is not possible, we want to set the time-base numbers to something as
->>>>>>> cc66d102
    * small as possible.
    */
   if (c->time_base.num != 1) {
@@ -797,11 +710,8 @@
 
   avcodec_parameters_from_context(st->codecpar, c);
 
-<<<<<<< HEAD
-=======
   context->video_time = 0.0f;
 
->>>>>>> cc66d102
   return st;
 }
 
@@ -813,12 +723,7 @@
                                     int error_size)
 {
   AVStream *st;
-<<<<<<< HEAD
-  AVCodec *codec;
-  AVDictionary *opts = NULL;
-=======
   const AVCodec *codec;
->>>>>>> cc66d102
 
   error[0] = '\0';
 
@@ -828,9 +733,6 @@
   }
   st->id = 1;
 
-<<<<<<< HEAD
-  context->audio_codec = avcodec_alloc_context3(NULL);
-=======
   codec = avcodec_find_encoder(codec_id);
   if (!codec) {
     fprintf(stderr, "Couldn't find valid audio codec\n");
@@ -839,28 +741,10 @@
   }
 
   context->audio_codec = avcodec_alloc_context3(codec);
->>>>>>> cc66d102
   AVCodecContext *c = context->audio_codec;
   c->thread_count = BLI_system_thread_count();
   c->thread_type = FF_THREAD_SLICE;
 
-<<<<<<< HEAD
-  c->codec_id = codec_id;
-  c->codec_type = AVMEDIA_TYPE_AUDIO;
-
-  codec = avcodec_find_encoder(c->codec_id);
-  if (!codec) {
-    fprintf(stderr, "Couldn't find valid audio codec\n");
-    avcodec_free_context(&c);
-    context->audio_codec = NULL;
-    return NULL;
-  }
-
-  /* Load codec defaults into 'c'. */
-  avcodec_get_context_defaults3(c, codec);
-
-=======
->>>>>>> cc66d102
   c->sample_rate = rd->ffcodecdata.audio_mixrate;
   c->bit_rate = context->ffmpeg_audio_bitrate * 1000;
   c->sample_fmt = AV_SAMPLE_FMT_S16;
@@ -929,18 +813,9 @@
 
   int ret = avcodec_open2(c, codec, NULL);
 
-<<<<<<< HEAD
-  int ret = avcodec_open2(c, codec, &opts);
-
   if (ret < 0) {
     fprintf(stderr, "Couldn't initialize audio codec: %s\n", av_err2str(ret));
     BLI_strncpy(error, IMB_ffmpeg_last_error(), error_size);
-    av_dict_free(&opts);
-=======
-  if (ret < 0) {
-    fprintf(stderr, "Couldn't initialize audio codec: %s\n", av_err2str(ret));
-    BLI_strncpy(error, IMB_ffmpeg_last_error(), error_size);
->>>>>>> cc66d102
     avcodec_free_context(&c);
     context->audio_codec = NULL;
     return NULL;
@@ -1067,32 +942,8 @@
   enum AVCodecID audio_codec = context->ffmpeg_audio_codec;
   enum AVCodecID video_codec = context->ffmpeg_codec;
 
-<<<<<<< HEAD
-  of->oformat = fmt;
-
-  /* Only bother with setting packet size & mux rate when CRF is not used. */
-  if (context->ffmpeg_crf == 0) {
-    of->packet_size = rd->ffcodecdata.mux_packet_size;
-    if (context->ffmpeg_audio_codec != AV_CODEC_ID_NONE) {
-      ffmpeg_dict_set_int(&opts, "muxrate", rd->ffcodecdata.mux_rate);
-    }
-    else {
-      av_dict_set(&opts, "muxrate", "0", 0);
-    }
-  }
-
-  ffmpeg_dict_set_int(&opts, "preload", (int)(0.5 * AV_TIME_BASE));
-
-  of->max_delay = (int)(0.7 * AV_TIME_BASE);
-
-  fmt->audio_codec = context->ffmpeg_audio_codec;
-
-  of->url = av_strdup(name);
-  /* set the codec to the user's selection */
-=======
   of->url = av_strdup(name);
   /* Check if we need to force change the codec because of file type codec restrictions */
->>>>>>> cc66d102
   switch (context->ffmpeg_type) {
     case FFMPEG_OGG:
       video_codec = AV_CODEC_ID_THEORA;
@@ -1420,16 +1271,10 @@
   AVCodecContext *c = context->audio_codec;
 
   while (context->audio_stream) {
-<<<<<<< HEAD
-    if ((context->audio_time >= to_pts) || !write_audio_frame(context)) {
-      break;
-    }
-=======
     if ((context->audio_time_total >= to_pts) || !write_audio_frame(context)) {
       break;
     }
     context->audio_time_total += (double)context->audio_input_samples / (double)c->sample_rate;
->>>>>>> cc66d102
     context->audio_time += (double)context->audio_input_samples / (double)c->sample_rate;
   }
 }
@@ -1453,9 +1298,6 @@
 
   if (context->video_stream) {
     avframe = generate_video_frame(context, (unsigned char *)pixels);
-<<<<<<< HEAD
-    success = (avframe && write_video_frame(context, frame - start_frame, avframe, reports));
-=======
     success = (avframe && write_video_frame(context, avframe, reports));
 #  ifdef WITH_AUDASPACE
     /* Add +1 frame because we want to encode audio up until the next video frame. */
@@ -1464,7 +1306,6 @@
 #  else
     UNUSED_VARS(start_frame);
 #  endif
->>>>>>> cc66d102
 
     if (context->ffmpeg_autosplit) {
       if (avio_tell(context->outfile->pb) > FFMPEG_AUTOSPLIT_SIZE) {
@@ -1476,14 +1317,6 @@
     }
   }
 
-<<<<<<< HEAD
-#  ifdef WITH_AUDASPACE
-  /* Add +1 frame because we want to encode audio up until the next video frame. */
-  write_audio_frames(
-      context, (frame - start_frame + 1) / (((double)rd->frs_sec) / (double)rd->frs_sec_base));
-#  endif
-=======
->>>>>>> cc66d102
   return success;
 }
 
@@ -1578,186 +1411,6 @@
   end_ffmpeg_impl(context, false);
 }
 
-<<<<<<< HEAD
-/* properties */
-
-void BKE_ffmpeg_property_del(RenderData *rd, void *type, void *prop_)
-{
-  struct IDProperty *prop = (struct IDProperty *)prop_;
-  IDProperty *group;
-
-  if (!rd->ffcodecdata.properties) {
-    return;
-  }
-
-  group = IDP_GetPropertyFromGroup(rd->ffcodecdata.properties, type);
-  if (group && prop) {
-    IDP_FreeFromGroup(group, prop);
-  }
-}
-
-static IDProperty *BKE_ffmpeg_property_add(RenderData *rd,
-                                           const char *type,
-                                           const AVOption *o,
-                                           const AVOption *parent)
-{
-  AVCodecContext c;
-  IDProperty *group;
-  IDProperty *prop;
-  IDPropertyTemplate val;
-  int idp_type;
-  char name[256];
-
-  val.i = 0;
-
-  avcodec_get_context_defaults3(&c, NULL);
-
-  if (!rd->ffcodecdata.properties) {
-    rd->ffcodecdata.properties = IDP_New(IDP_GROUP, &val, "ffmpeg");
-  }
-
-  group = IDP_GetPropertyFromGroup(rd->ffcodecdata.properties, type);
-
-  if (!group) {
-    group = IDP_New(IDP_GROUP, &val, type);
-    IDP_AddToGroup(rd->ffcodecdata.properties, group);
-  }
-
-  if (parent) {
-    BLI_snprintf(name, sizeof(name), "%s:%s", parent->name, o->name);
-  }
-  else {
-    BLI_strncpy(name, o->name, sizeof(name));
-  }
-
-  PRINT("ffmpeg_property_add: %s %s\n", type, name);
-
-  prop = IDP_GetPropertyFromGroup(group, name);
-  if (prop) {
-    return prop;
-  }
-
-  switch (o->type) {
-    case AV_OPT_TYPE_INT:
-    case AV_OPT_TYPE_INT64:
-      val.i = o->default_val.i64;
-      idp_type = IDP_INT;
-      break;
-    case AV_OPT_TYPE_DOUBLE:
-    case AV_OPT_TYPE_FLOAT:
-      val.f = o->default_val.dbl;
-      idp_type = IDP_FLOAT;
-      break;
-    case AV_OPT_TYPE_STRING:
-      val.string.str =
-          (char
-               *)"                                                                               ";
-      val.string.len = 80;
-      idp_type = IDP_STRING;
-      break;
-    case AV_OPT_TYPE_CONST:
-      val.i = 1;
-      idp_type = IDP_INT;
-      break;
-    default:
-      return NULL;
-  }
-  prop = IDP_New(idp_type, &val, name);
-  IDP_AddToGroup(group, prop);
-  return prop;
-}
-
-/* not all versions of ffmpeg include that, so here we go ... */
-
-int BKE_ffmpeg_property_add_string(RenderData *rd, const char *type, const char *str)
-{
-  AVCodecContext c;
-  const AVOption *o = NULL;
-  const AVOption *p = NULL;
-  char name_[128];
-  char *name;
-  char *param;
-  IDProperty *prop = NULL;
-
-  avcodec_get_context_defaults3(&c, NULL);
-
-  BLI_strncpy(name_, str, sizeof(name_));
-
-  name = name_;
-  while (*name == ' ') {
-    name++;
-  }
-
-  param = strchr(name, ':');
-
-  if (!param) {
-    param = strchr(name, ' ');
-  }
-  if (param) {
-    *param++ = '\0';
-    while (*param == ' ') {
-      param++;
-    }
-  }
-
-  o = av_opt_find(&c, name, NULL, 0, AV_OPT_SEARCH_CHILDREN | AV_OPT_SEARCH_FAKE_OBJ);
-  if (!o) {
-    PRINT("Ignoring unknown expert option %s\n", str);
-    return 0;
-  }
-  if (param && o->type == AV_OPT_TYPE_CONST) {
-    return 0;
-  }
-  if (param && o->type != AV_OPT_TYPE_CONST && o->unit) {
-    p = av_opt_find(&c, param, o->unit, 0, AV_OPT_SEARCH_CHILDREN | AV_OPT_SEARCH_FAKE_OBJ);
-    if (p) {
-      prop = BKE_ffmpeg_property_add(rd, (char *)type, p, o);
-    }
-    else {
-      PRINT("Ignoring unknown expert option %s\n", str);
-    }
-  }
-  else {
-    prop = BKE_ffmpeg_property_add(rd, (char *)type, o, NULL);
-  }
-
-  if (!prop) {
-    return 0;
-  }
-
-  if (param && !p) {
-    switch (prop->type) {
-      case IDP_INT:
-        IDP_Int(prop) = atoi(param);
-        break;
-      case IDP_FLOAT:
-        IDP_Float(prop) = atof(param);
-        break;
-      case IDP_STRING:
-        strncpy(IDP_String(prop), param, prop->len);
-        break;
-    }
-  }
-  return 1;
-}
-
-static void ffmpeg_set_expert_options(RenderData *rd)
-{
-  int codec_id = rd->ffcodecdata.codec;
-
-  if (rd->ffcodecdata.properties) {
-    IDP_FreePropertyContent(rd->ffcodecdata.properties);
-  }
-
-  if (codec_id == AV_CODEC_ID_DNXHD) {
-    if (rd->ffcodecdata.flags & FFMPEG_LOSSLESS_OUTPUT) {
-      BKE_ffmpeg_property_add_string(rd, "video", "mbd:rd");
-    }
-  }
-}
-
-=======
->>>>>>> cc66d102
 void BKE_ffmpeg_preset_set(RenderData *rd, int preset)
 {
   bool is_ntsc = (rd->frs_sec != 25);
