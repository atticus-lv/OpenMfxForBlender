/*
 * $Id$
 *
 * ***** BEGIN GPL LICENSE BLOCK *****
 *
 * This program is free software; you can redistribute it and/or
 * modify it under the terms of the GNU General Public License
 * as published by the Free Software Foundation; either version 2
 * of the License, or (at your option) any later version.
 *
 * This program is distributed in the hope that it will be useful,
 * but WITHOUT ANY WARRANTY; without even the implied warranty of
 * MERCHANTABILITY or FITNESS FOR A PARTICULAR PURPOSE.  See the
 * GNU General Public License for more details.
 *
 * You should have received a copy of the GNU General Public License
 * along with this program; if not, write to the Free Software Foundation,
 * Inc., 51 Franklin Street, Fifth Floor, Boston, MA 02110-1301, USA.
 *
 * The Original Code is Copyright (C) 2001-2002 by NaN Holding BV.
 * All rights reserved.
 *
 * The Original Code is: none of this file.
 *
 * Contributor(s): Daniel Dunbar
 *
 * ***** END GPL LICENSE BLOCK *****
 */
 
#ifndef BLI_EDGEHASH_H
#define BLI_EDGEHASH_H

<<<<<<< HEAD
#include "MEM_guardedalloc.h"
#include "BKE_utildefines.h"
#include "BLI_mempool.h"
=======
/** \file BLI_storage.h
 *  \ingroup bli
 *  \author Daniel Dunbar
 *  \brief A general unordered 2-int pair hash table ADT.
 */
>>>>>>> 2198cfdb

struct EdgeHash;
struct EdgeHashIterator;
typedef struct EdgeHash EdgeHash;
typedef struct EdgeHashIterator EdgeHashIterator;

typedef	void	(*EdgeHashFreeFP)(void *key);

EdgeHash*		BLI_edgehash_new		(void);
void			BLI_edgehash_free		(EdgeHash *eh, EdgeHashFreeFP valfreefp);

	/* Insert edge (v0,v1) into hash with given value, does
	 * not check for duplicates.
	 */
//void			BLI_edgehash_insert		(EdgeHash *eh, int v0, int v1, void *val);

	/* Return value for given edge (v0,v1), or NULL if
	 * if key does not exist in hash. (If need exists 
	 * to differentiate between key-value being NULL and 
	 * lack of key then see BLI_edgehash_lookup_p().
	 */
//void*			BLI_edgehash_lookup		(EdgeHash *eh, int v0, int v1);

	/* Return pointer to value for given edge (v0,v1),
	 * or NULL if key does not exist in hash.
	 */
//void**			BLI_edgehash_lookup_p	(EdgeHash *eh, int v0, int v1);

	/* Return boolean true/false if edge (v0,v1) in hash. */
//int				BLI_edgehash_haskey		(EdgeHash *eh, int v0, int v1);

	/* Return number of keys in hash. */
int				BLI_edgehash_size		(EdgeHash *eh);

	/* Remove all edges from hash. */
void			BLI_edgehash_clear		(EdgeHash *eh, EdgeHashFreeFP valfreefp);

/***/

	/**
	 * Create a new EdgeHashIterator. The hash table must not be mutated
	 * while the iterator is in use, and the iterator will step exactly
	 * BLI_edgehash_size(gh) times before becoming done.
	 */
EdgeHashIterator*	BLI_edgehashIterator_new		(EdgeHash *eh);

	/* Free an EdgeHashIterator. */
void				BLI_edgehashIterator_free		(EdgeHashIterator *ehi);

	/* Retrieve the key from an iterator. */
void 				BLI_edgehashIterator_getKey		(EdgeHashIterator *ehi, int *v0_r, int *v1_r);
	
	/* Retrieve the value from an iterator. */
void*				BLI_edgehashIterator_getValue	(EdgeHashIterator *ehi);

	/* Set the value for an iterator. */
void				BLI_edgehashIterator_setValue	(EdgeHashIterator *ehi, void *val);

	/* Steps the iterator to the next index. */
void				BLI_edgehashIterator_step		(EdgeHashIterator *ehi);

	/* Determine if an iterator is done. */
int					BLI_edgehashIterator_isDone		(EdgeHashIterator *ehi);

/**************inlined code************/
static unsigned int _ehash_hashsizes[]= {
	1, 3, 5, 11, 17, 37, 67, 131, 257, 521, 1031, 2053, 4099, 8209, 
	16411, 32771, 65537, 131101, 262147, 524309, 1048583, 2097169, 
	4194319, 8388617, 16777259, 33554467, 67108879, 134217757, 
	268435459
};

#define EDGEHASH(v0,v1)		((v0*39)^(v1*31))

/***/

typedef struct EdgeEntry EdgeEntry;
struct EdgeEntry {
	EdgeEntry *next;
	int v0, v1;
	void *val;
};

struct EdgeHash {
	EdgeEntry **buckets;
	BLI_mempool *epool;
	int nbuckets, nentries, cursize;
};


BM_INLINE void BLI_edgehash_insert(EdgeHash *eh, int v0, int v1, void *val) {
	unsigned int hash;
	EdgeEntry *e= BLI_mempool_alloc(eh->epool);

	if (v1<v0) {
		v0 ^= v1;
		v1 ^= v0;
		v0 ^= v1;
	}
 	hash = EDGEHASH(v0,v1)%eh->nbuckets;

	e->v0 = v0;
	e->v1 = v1;
	e->val = val;
	e->next= eh->buckets[hash];
	eh->buckets[hash]= e;
	
	if (++eh->nentries>eh->nbuckets*3) {
		EdgeEntry *e, **old= eh->buckets;
		int i, nold= eh->nbuckets;
		
		eh->nbuckets= _ehash_hashsizes[++eh->cursize];
		eh->buckets= MEM_mallocN(eh->nbuckets*sizeof(*eh->buckets), "eh buckets");
		BMEMSET(eh->buckets, 0, eh->nbuckets*sizeof(*eh->buckets));
		
		for (i=0; i<nold; i++) {
			for (e= old[i]; e;) {
				EdgeEntry *n= e->next;
				
				hash= EDGEHASH(e->v0,e->v1)%eh->nbuckets;
				e->next= eh->buckets[hash];
				eh->buckets[hash]= e;
				
				e= n;
			}
		}
		
		MEM_freeN(old);
	}
}

BM_INLINE void** BLI_edgehash_lookup_p(EdgeHash *eh, int v0, int v1) {
	unsigned int hash;
	EdgeEntry *e;

	if (v1<v0) {
		v0 ^= v1;
		v1 ^= v0;
		v0 ^= v1;
	}
	hash = EDGEHASH(v0,v1)%eh->nbuckets;
	for (e= eh->buckets[hash]; e; e= e->next)
		if (v0==e->v0 && v1==e->v1)
			return &e->val;
	
	return NULL;
}

BM_INLINE void* BLI_edgehash_lookup(EdgeHash *eh, int v0, int v1) {
	void **value_p = BLI_edgehash_lookup_p(eh,v0,v1);

	return value_p?*value_p:NULL;
}

BM_INLINE int BLI_edgehash_haskey(EdgeHash *eh, int v0, int v1) {
	return BLI_edgehash_lookup_p(eh, v0, v1)!=NULL;
}

#endif
<|MERGE_RESOLUTION|>--- conflicted
+++ resolved
@@ -30,17 +30,15 @@
 #ifndef BLI_EDGEHASH_H
 #define BLI_EDGEHASH_H
 
-<<<<<<< HEAD
-#include "MEM_guardedalloc.h"
-#include "BKE_utildefines.h"
-#include "BLI_mempool.h"
-=======
 /** \file BLI_storage.h
  *  \ingroup bli
  *  \author Daniel Dunbar
  *  \brief A general unordered 2-int pair hash table ADT.
  */
->>>>>>> 2198cfdb
+
+#include "MEM_guardedalloc.h"
+#include "BKE_utildefines.h"
+#include "BLI_mempool.h"
 
 struct EdgeHash;
 struct EdgeHashIterator;
