/*
 * $Id$
 *
 * ***** BEGIN GPL LICENSE BLOCK *****
 *
 * This program is free software; you can redistribute it and/or
 * modify it under the terms of the GNU General Public License
 * as published by the Free Software Foundation; either version 2
 * of the License, or (at your option) any later version.
 *
 * This program is distributed in the hope that it will be useful,
 * but WITHOUT ANY WARRANTY; without even the implied warranty of
 * MERCHANTABILITY or FITNESS FOR A PARTICULAR PURPOSE.  See the
 * GNU General Public License for more details.
 *
 * You should have received a copy of the GNU General Public License
 * along with this program; if not, write to the Free Software Foundation,
 * Inc., 59 Temple Place - Suite 330, Boston, MA  02111-1307, USA.
 *
 * The Original Code is Copyright (C) 2001-2002 by NaN Holding BV.
 * All rights reserved.
 *
 *
 * Contributor(s): Blender Foundation
 *
 * ***** END GPL LICENSE BLOCK *****
 *
 */

#include "zlib.h"

#include <limits.h>
#include <stdio.h> // for printf fopen fwrite fclose sprintf FILE
#include <stdlib.h> // for getenv atoi
#include <fcntl.h> // for open
#include <string.h> // for strrchr strncmp strstr
#include <math.h> // for fabs

#ifndef WIN32
    #include <unistd.h> // for read close
    #include <sys/param.h> // for MAXPATHLEN
#else
    #include <io.h> // for open close read
#include "winsock2.h"
#include "BLI_winstuff.h"
#endif

#include "DNA_anim_types.h"
#include "DNA_action_types.h"
#include "DNA_armature_types.h"
#include "DNA_ID.h"
#include "DNA_actuator_types.h"
#include "DNA_boid_types.h"
#include "DNA_brush_types.h"
#include "DNA_camera_types.h"
#include "DNA_cloth_types.h"
#include "DNA_color_types.h"
#include "DNA_controller_types.h"
#include "DNA_constraint_types.h"
#include "DNA_curve_types.h"
#include "DNA_customdata_types.h"
#include "DNA_effect_types.h"
#include "DNA_fileglobal_types.h"
#include "DNA_genfile.h"
#include "DNA_group_types.h"
#include "DNA_gpencil_types.h"
#include "DNA_ipo_types.h"
#include "DNA_image_types.h"
#include "DNA_key_types.h"
#include "DNA_lattice_types.h"
#include "DNA_lamp_types.h"
#include "DNA_meta_types.h"
#include "DNA_material_types.h"
#include "DNA_mesh_types.h"
#include "DNA_meshdata_types.h"
#include "DNA_modifier_types.h"
#include "DNA_nla_types.h"
#include "DNA_node_types.h"
#include "DNA_object_types.h"
#include "DNA_object_force.h"
#include "DNA_object_fluidsim.h" // NT
#include "DNA_outliner_types.h"
#include "DNA_object_force.h"
#include "DNA_packedFile_types.h"
#include "DNA_particle_types.h"
#include "DNA_property_types.h"
#include "DNA_text_types.h"
#include "DNA_view3d_types.h"
#include "DNA_screen_types.h"
#include "DNA_sensor_types.h"
#include "DNA_sdna_types.h"
#include "DNA_scene_types.h"
#include "DNA_sequence_types.h"
#include "DNA_smoke_types.h"
#include "DNA_sound_types.h"
#include "DNA_space_types.h"
#include "DNA_texture_types.h"
#include "DNA_userdef_types.h"
#include "DNA_vfont_types.h"
#include "DNA_world_types.h"
#include "DNA_windowmanager_types.h"

#include "MEM_guardedalloc.h"
#include "BLI_blenlib.h"
#include "BLI_math.h"
#include "BLI_storage_types.h" // for relname flags

#include "BKE_animsys.h"
#include "BKE_action.h"
#include "BKE_armature.h"
#include "BKE_brush.h"
#include "BKE_cdderivedmesh.h"
#include "BKE_cloth.h"
#include "BKE_colortools.h"
#include "BKE_constraint.h"
#include "BKE_context.h"
#include "BKE_curve.h"
#include "BKE_customdata.h"
#include "BKE_deform.h"
#include "BKE_depsgraph.h"
#include "BKE_effect.h" /* give_parteff */
#include "BKE_fcurve.h"
#include "BKE_global.h" // for G
#include "BKE_group.h"
#include "BKE_image.h"
#include "BKE_ipo.h" 
#include "BKE_lattice.h"
#include "BKE_library.h" // for wich_libbase
#include "BKE_main.h" // for Main
#include "BKE_mesh.h" // for ME_ defines (patching)
#include "BKE_modifier.h"
#include "BKE_multires.h"
#include "BKE_node.h" // for tree type defines
#include "BKE_object.h"
#include "BKE_paint.h"
#include "BKE_particle.h"
#include "BKE_pointcache.h"
#include "BKE_property.h" // for get_ob_property
#include "BKE_report.h"
#include "BKE_sca.h" // for init_actuator
#include "BKE_scene.h"
#include "BKE_screen.h"
#include "BKE_softbody.h"	// sbNew()
#include "BKE_bullet.h"		// bsbNew()
#include "BKE_sequencer.h"
#include "BKE_texture.h" // for open_plugin_tex
#include "BKE_utildefines.h" // SWITCH_INT DATA ENDB DNA1 O_BINARY GLOB USER TEST REND
#include "BKE_idprop.h"

#include "BKE_sound.h"

//XXX #include "BIF_butspace.h" // badlevel, for do_versions, patching event codes
//XXX #include "BIF_filelist.h" // badlevel too, where to move this? - elubie
//XXX #include "BIF_previewrender.h" // bedlelvel, for struct RenderInfo
#include "BLO_readfile.h"
#include "BLO_undofile.h"
#include "BLO_readblenfile.h" // streaming read pipe, for BLO_readblenfile BLO_readblenfilememory

#include "readfile.h"

#include "PIL_time.h"

#include <errno.h>

/*
 Remark: still a weak point is the newadress() function, that doesnt solve reading from
 multiple files at the same time

 (added remark: oh, i thought that was solved? will look at that... (ton)

READ
- Existing Library (Main) push or free
- allocate new Main
- load file
- read SDNA
- for each LibBlock
	- read LibBlock
	- if a Library
		- make a new Main
		- attach ID's to it
	- else
		- read associated 'direct data'
		- link direct data (internal and to LibBlock)
- read FileGlobal
- read USER data, only when indicated (file is ~/.B.blend or .B25.blend)
- free file
- per Library (per Main)
	- read file
	- read SDNA
	- find LibBlocks and attach IDs to Main
		- if external LibBlock
			- search all Main's
				- or it's already read,
				- or not read yet
				- or make new Main
	- per LibBlock
		- read recursive
		- read associated direct data
		- link direct data (internal and to LibBlock)
	- free file
- per Library with unread LibBlocks
	- read file
	- read SDNA
	- per LibBlock
               - read recursive
               - read associated direct data
               - link direct data (internal and to LibBlock)
        - free file
- join all Mains
- link all LibBlocks and indirect pointers to libblocks
- initialize FileGlobal and copy pointers to Global
*/

/* also occurs in library.c */
/* GS reads the memory pointed at in a specific ordering. There are,
 * however two definitions for it. I have jotted them down here, both,
 * but I think the first one is actually used. The thing is that
 * big-endian systems might read this the wrong way round. OTOH, we
 * constructed the IDs that are read out with this macro explicitly as
 * well. I expect we'll sort it out soon... */

/* from blendef: */
#define GS(a)	(*((short *)(a)))

/* from misc_util: flip the bytes from x  */
/*  #define GS(x) (((unsigned char *)(x))[0] << 8 | ((unsigned char *)(x))[1]) */

// only used here in readfile.c
#define SWITCH_LONGINT(a) { \
    char s_i, *p_i; \
    p_i= (char *)&(a);  \
    s_i=p_i[0]; p_i[0]=p_i[7]; p_i[7]=s_i; \
    s_i=p_i[1]; p_i[1]=p_i[6]; p_i[6]=s_i; \
    s_i=p_i[2]; p_i[2]=p_i[5]; p_i[5]=s_i; \
    s_i=p_i[3]; p_i[3]=p_i[4]; p_i[4]=s_i; }

/***/

typedef struct OldNew {
	void *old, *newp;
	int nr;
} OldNew;

typedef struct OldNewMap {
	OldNew *entries;
	int nentries, entriessize;
	int sorted;
	int lasthit;
} OldNewMap;


/* local prototypes */
static void *read_struct(FileData *fd, BHead *bh, char *blockname);


static OldNewMap *oldnewmap_new(void) 
{
	OldNewMap *onm= MEM_callocN(sizeof(*onm), "OldNewMap");
	
	onm->entriessize= 1024;
	onm->entries= MEM_mallocN(sizeof(*onm->entries)*onm->entriessize, "OldNewMap.entries");
	
	return onm;
}

static int verg_oldnewmap(const void *v1, const void *v2)
{
	const struct OldNew *x1=v1, *x2=v2;
	
	if( x1->old > x2->old) return 1;
	else if( x1->old < x2->old) return -1;
	return 0;
}


static void oldnewmap_sort(FileData *fd) 
{
	qsort(fd->libmap->entries, fd->libmap->nentries, sizeof(OldNew), verg_oldnewmap);
	fd->libmap->sorted= 1;
}

/* nr is zero for data, and ID code for libdata */
static void oldnewmap_insert(OldNewMap *onm, void *oldaddr, void *newaddr, int nr) 
{
	OldNew *entry;

	if(oldaddr==NULL || newaddr==NULL) return;
	
	if (onm->nentries==onm->entriessize) {
		int osize= onm->entriessize;
		OldNew *oentries= onm->entries;

		onm->entriessize*= 2;
		onm->entries= MEM_mallocN(sizeof(*onm->entries)*onm->entriessize, "OldNewMap.entries");

		memcpy(onm->entries, oentries, sizeof(*oentries)*osize);
		MEM_freeN(oentries);
	}

	entry= &onm->entries[onm->nentries++];
	entry->old= oldaddr;
	entry->newp= newaddr;
	entry->nr= nr;
}

static void *oldnewmap_lookup_and_inc(OldNewMap *onm, void *addr) 
{
	int i;

	if (onm->lasthit<onm->nentries-1) {
		OldNew *entry= &onm->entries[++onm->lasthit];

		if (entry->old==addr) {
			entry->nr++;
			return entry->newp;
		}
	}

	for (i=0; i<onm->nentries; i++) {
		OldNew *entry= &onm->entries[i];

		if (entry->old==addr) {
			onm->lasthit= i;

			entry->nr++;
			return entry->newp;
		}
	}

	return NULL;
}

/* for libdata, nr has ID code, no increment */
static void *oldnewmap_liblookup(OldNewMap *onm, void *addr, void *lib) 
{
	int i;
	
	if(addr==NULL) return NULL;
	
	/* lasthit works fine for non-libdata, linking there is done in same sequence as writing */
	if(onm->sorted) {
		OldNew entry_s, *entry;
		
		entry_s.old= addr;
		
		entry= bsearch(&entry_s, onm->entries, onm->nentries, sizeof(OldNew), verg_oldnewmap);
		if(entry) {
			ID *id= entry->newp;
			
			if (id && (!lib || id->lib)) {
				return entry->newp;
			}
		}
	}
	
	for (i=0; i<onm->nentries; i++) {
		OldNew *entry= &onm->entries[i];

		if (entry->old==addr) {
			ID *id= entry->newp;

			if (id && (!lib || id->lib)) {
				return entry->newp;
			}
		}
	}

	return NULL;
}

static void oldnewmap_free_unused(OldNewMap *onm) 
{
	int i;

	for (i=0; i<onm->nentries; i++) {
		OldNew *entry= &onm->entries[i];
		if (entry->nr==0) {
			MEM_freeN(entry->newp);
			entry->newp= NULL;
		}
	}
}

static void oldnewmap_clear(OldNewMap *onm) 
{
	onm->nentries= 0;
	onm->lasthit= 0;
}

static void oldnewmap_free(OldNewMap *onm) 
{
	MEM_freeN(onm->entries);
	MEM_freeN(onm);
}

/***/

static void read_libraries(FileData *basefd, ListBase *mainlist);

/* ************ help functions ***************** */

static void add_main_to_main(Main *mainvar, Main *from)
{
	ListBase *lbarray[MAX_LIBARRAY], *fromarray[MAX_LIBARRAY];
	int a;

	a= set_listbasepointers(mainvar, lbarray);
	a= set_listbasepointers(from, fromarray);
	while(a--) {
		addlisttolist(lbarray[a], fromarray[a]);
	}
}

void blo_join_main(ListBase *mainlist)
{
	Main *tojoin, *mainl;
	
	
	mainl= mainlist->first;
	while ((tojoin= mainl->next)) {
		add_main_to_main(mainl, tojoin);
		BLI_remlink(mainlist, tojoin);
		MEM_freeN(tojoin);
	}
}

static void split_libdata(ListBase *lb, Main *first)
{
	ListBase *lbn;
	ID *id, *idnext;
	Main *mainvar;

	id= lb->first;
	while(id) {
		idnext= id->next;
		if(id->lib) {
			mainvar= first;
			while(mainvar) {
				if(mainvar->curlib==id->lib) {
					lbn= wich_libbase(mainvar, GS(id->name));
					BLI_remlink(lb, id);
					BLI_addtail(lbn, id);
					break;
				}
				mainvar= mainvar->next;
			}
			if(mainvar==0) printf("error split_libdata\n");
		}
		id= idnext;
	}
}

void blo_split_main(ListBase *mainlist, Main *main)
{
	ListBase *lbarray[MAX_LIBARRAY];
	Library *lib;
	int i;

	mainlist->first= mainlist->last= main;
	main->next= NULL;

	if(main->library.first==NULL)
		return;
	
	for (lib= main->library.first; lib; lib= lib->id.next) {
		Main *libmain= MEM_callocN(sizeof(Main), "libmain");
		libmain->curlib= lib;
		BLI_addtail(mainlist, libmain);
	}

	i= set_listbasepointers(main, lbarray);
	while(i--)
		split_libdata(lbarray[i], main->next);
}

/* removes things like /blah/blah/../../blah/ etc, then writes in *name the full path */
static void cleanup_path(const char *relabase, char *name)
{
	char filename[FILE_MAXFILE];
	
	BLI_splitdirstring(name, filename);
	BLI_cleanup_dir(relabase, name);
	strcat(name, filename);
}

static void read_file_version(FileData *fd, Main *main)
{
	BHead *bhead;
	
	for (bhead= blo_firstbhead(fd); bhead; bhead= blo_nextbhead(fd, bhead)) {
		if (bhead->code==GLOB) {
			FileGlobal *fg= read_struct(fd, bhead, "Global");
			if(fg) {
				main->subversionfile= fg->subversion;
				main->minversionfile= fg->minversion;
				main->minsubversionfile= fg->minsubversion;
				MEM_freeN(fg);
			}
			else if (bhead->code==ENDB)
				break;
		}
	}
}


static Main *blo_find_main(FileData *fd, ListBase *mainlist, const char *name, const char *relabase)
{
	Main *m;
	Library *lib;
	char name1[FILE_MAXDIR+FILE_MAXFILE];
	
	strncpy(name1, name, sizeof(name1)-1);
	cleanup_path(relabase, name1);
//	printf("blo_find_main: original in  %s\n", name);
//	printf("blo_find_main: converted to %s\n", name1);

	for (m= mainlist->first; m; m= m->next) {
		char *libname= (m->curlib)?m->curlib->filename:m->name;
		
		if (BLI_streq(name1, libname)) {
			if(G.f & G_DEBUG) printf("blo_find_main: found library %s\n", libname);
			return m;
		}
	}

	m= MEM_callocN(sizeof(Main), "find_main");
	BLI_addtail(mainlist, m);

	lib= alloc_libblock(&m->library, ID_LI, "lib");
	strncpy(lib->name, name, sizeof(lib->name)-1);
	BLI_strncpy(lib->filename, name1, sizeof(lib->filename));
	
	m->curlib= lib;
	
	read_file_version(fd, m);
	
	if(G.f & G_DEBUG) printf("blo_find_main: added new lib %s\n", name);
	return m;
}


/* ************ FILE PARSING ****************** */

static void switch_endian_bh4(BHead4 *bhead)
{
	/* the ID_.. codes */
	if((bhead->code & 0xFFFF)==0) bhead->code >>=16;

	if (bhead->code != ENDB) {
		SWITCH_INT(bhead->len);
		SWITCH_INT(bhead->SDNAnr);
		SWITCH_INT(bhead->nr);
	}
}

static void switch_endian_bh8(BHead8 *bhead)
{
	/* the ID_.. codes */
	if((bhead->code & 0xFFFF)==0) bhead->code >>=16;

	if (bhead->code != ENDB) {
		SWITCH_INT(bhead->len);
		SWITCH_INT(bhead->SDNAnr);
		SWITCH_INT(bhead->nr);
	}
}

static void bh4_from_bh8(BHead *bhead, BHead8 *bhead8, int do_endian_swap)
{
	BHead4 *bhead4 = (BHead4 *) bhead;
#if defined(WIN32) && !defined(FREE_WINDOWS)
	__int64 old;
#else
	long long old;
#endif

	bhead4->code= bhead8->code;
	bhead4->len= bhead8->len;

	if (bhead4->code != ENDB) {

		// why is this here ??
		if (do_endian_swap) {
			SWITCH_LONGINT(bhead8->old);
		}

		/* this patch is to avoid a long long being read from not-eight aligned positions
		   is necessary on any modern 64bit architecture) */
		memcpy(&old, &bhead8->old, 8);
		bhead4->old = (int) (old >> 3);

		bhead4->SDNAnr= bhead8->SDNAnr;
		bhead4->nr= bhead8->nr;
	}
}

static void bh8_from_bh4(BHead *bhead, BHead4 *bhead4)
{
	BHead8 *bhead8 = (BHead8 *) bhead;

	bhead8->code= bhead4->code;
	bhead8->len= bhead4->len;

	if (bhead8->code != ENDB) {
		bhead8->old= bhead4->old;
		bhead8->SDNAnr= bhead4->SDNAnr;
		bhead8->nr= bhead4->nr;
	}
}

static BHeadN *get_bhead(FileData *fd)
{
	BHead8 bhead8;
	BHead4 bhead4;
	BHead  bhead;
	BHeadN *new_bhead = 0;
	int readsize;
	
	if (fd) {
		if ( ! fd->eof) {

			/* not strictly needed but shuts valgrind up
			 * since uninitialized memory gets compared */
			memset(&bhead8, 0, sizeof(BHead8));
			memset(&bhead4, 0, sizeof(BHead4));
			memset(&bhead,  0, sizeof(BHead));
			
			// First read the bhead structure.
			// Depending on the platform the file was written on this can
			// be a big or little endian BHead4 or BHead8 structure.

			// As usual 'ENDB' (the last *partial* bhead of the file)
			// needs some special handling. We don't want to EOF just yet.

			if (fd->flags & FD_FLAGS_FILE_POINTSIZE_IS_4) {
				bhead4.code = DATA;
				readsize = fd->read(fd, &bhead4, sizeof(bhead4));

				if (readsize == sizeof(bhead4) || bhead4.code == ENDB) {
					if (fd->flags & FD_FLAGS_SWITCH_ENDIAN) {
						switch_endian_bh4(&bhead4);
					}

					if (fd->flags & FD_FLAGS_POINTSIZE_DIFFERS) {
						bh8_from_bh4(&bhead, &bhead4);
					} else {
						memcpy(&bhead, &bhead4, sizeof(bhead));
					}
				} else {
					fd->eof = 1;
					bhead.len= 0;
				}
			} else {
				bhead8.code = DATA;
				readsize = fd->read(fd, &bhead8, sizeof(bhead8));

				if (readsize == sizeof(bhead8) || bhead8.code == ENDB) {
					if (fd->flags & FD_FLAGS_SWITCH_ENDIAN) {
						switch_endian_bh8(&bhead8);
					}

					if (fd->flags & FD_FLAGS_POINTSIZE_DIFFERS) {
						bh4_from_bh8(&bhead, &bhead8, (fd->flags & FD_FLAGS_SWITCH_ENDIAN));
					} else {
						memcpy(&bhead, &bhead8, sizeof(bhead));
					}
				} else {
					fd->eof = 1;
					bhead.len= 0;
				}
			}

			/* make sure people are not trying to pass bad blend files */
			if (bhead.len < 0) fd->eof = 1;

			// bhead now contains the (converted) bhead structure. Now read
			// the associated data and put everything in a BHeadN (creative naming !)

			if ( ! fd->eof) {
				new_bhead = MEM_mallocN(sizeof(BHeadN) + bhead.len, "new_bhead");
				if (new_bhead) {
					new_bhead->next = new_bhead->prev = 0;
					new_bhead->bhead = bhead;

					readsize = fd->read(fd, new_bhead + 1, bhead.len);

					if (readsize != bhead.len) {
						fd->eof = 1;
						MEM_freeN(new_bhead);
						new_bhead = 0;
					}
				} else {
					fd->eof = 1;
				}
			}
		}
	}

	// We've read a new block. Now add it to the list
	// of blocks.

	if (new_bhead) {
		BLI_addtail(&fd->listbase, new_bhead);
	}

	return(new_bhead);
}

BHead *blo_firstbhead(FileData *fd)
{
	BHeadN *new_bhead;
	BHead *bhead = 0;

	// Rewind the file
	// Read in a new block if necessary

	new_bhead = fd->listbase.first;
	if (new_bhead == 0) {
		new_bhead = get_bhead(fd);
	}

	if (new_bhead) {
		bhead = &new_bhead->bhead;
	}

	return(bhead);
}

BHead *blo_prevbhead(FileData *fd, BHead *thisblock)
{
	BHeadN *bheadn= (BHeadN *) (((char *) thisblock) - GET_INT_FROM_POINTER( &((BHeadN*)0)->bhead) );
	BHeadN *prev= bheadn->prev;

	return prev?&prev->bhead:NULL;
}

BHead *blo_nextbhead(FileData *fd, BHead *thisblock)
{
	BHeadN *new_bhead = NULL;
	BHead *bhead = NULL;

	if (thisblock) {
		// bhead is actually a sub part of BHeadN
		// We calculate the BHeadN pointer from the BHead pointer below
		new_bhead = (BHeadN *) (((char *) thisblock) - GET_INT_FROM_POINTER( &((BHeadN*)0)->bhead) );

		// get the next BHeadN. If it doesn't exist we read in the next one
		new_bhead = new_bhead->next;
		if (new_bhead == 0) {
			new_bhead = get_bhead(fd);
		}
	}

	if (new_bhead) {
		// here we do the reverse:
		// go from the BHeadN pointer to the BHead pointer
		bhead = &new_bhead->bhead;
	}

	return(bhead);
}

static void decode_blender_header(FileData *fd)
{
	char header[SIZEOFBLENDERHEADER], num[4];
	int readsize;

	// read in the header data
	readsize = fd->read(fd, header, sizeof(header));

	if (readsize == sizeof(header)) {
		if(strncmp(header, "BLENDER", 7) == 0) {
			int remove_this_endian_test= 1;

			fd->flags |= FD_FLAGS_FILE_OK;

			// what size are pointers in the file ?
			if(header[7]=='_') {
				fd->flags |= FD_FLAGS_FILE_POINTSIZE_IS_4;
				if (sizeof(void *) != 4) {
					fd->flags |= FD_FLAGS_POINTSIZE_DIFFERS;
				}
			} else {
				if (sizeof(void *) != 8) {
					fd->flags |= FD_FLAGS_POINTSIZE_DIFFERS;
				}
			}

			// is the file saved in a different endian
			// than we need ?
			if (((((char*)&remove_this_endian_test)[0]==1)?L_ENDIAN:B_ENDIAN) != ((header[8]=='v')?L_ENDIAN:B_ENDIAN)) {
				fd->flags |= FD_FLAGS_SWITCH_ENDIAN;
			}

			// get the version number

			memcpy(num, header+9, 3);
			num[3] = 0;
			fd->fileversion = atoi(num);
		}
	}
}

static int read_file_dna(FileData *fd)
{
	BHead *bhead;

	for (bhead= blo_firstbhead(fd); bhead; bhead= blo_nextbhead(fd, bhead)) {
		if (bhead->code==DNA1) {
			int do_endian_swap= (fd->flags&FD_FLAGS_SWITCH_ENDIAN)?1:0;

			fd->filesdna= DNA_sdna_from_data(&bhead[1], bhead->len, do_endian_swap);
			if (fd->filesdna) {
				
				fd->compflags= DNA_struct_get_compareflags(fd->filesdna, fd->memsdna);
				/* used to retrieve ID names from (bhead+1) */
				fd->id_name_offs= DNA_elem_offset(fd->filesdna, "ID", "char", "name[]");
			}

			return 1;
		} else if (bhead->code==ENDB)
			break;
	}

	return 0;
}

static int fd_read_from_file(FileData *filedata, void *buffer, unsigned int size)
{
	int readsize = read(filedata->filedes, buffer, size);

	if (readsize < 0) {
		readsize = EOF;
	} else {
		filedata->seek += readsize;
	}

	return (readsize);
}

static int fd_read_gzip_from_file(FileData *filedata, void *buffer, unsigned int size)
{
	int readsize = gzread(filedata->gzfiledes, buffer, size);

	if (readsize < 0) {
		readsize = EOF;
	} else {
		filedata->seek += readsize;
	}

	return (readsize);
}

static int fd_read_from_memory(FileData *filedata, void *buffer, unsigned int size)
{
		// don't read more bytes then there are available in the buffer
	int readsize = MIN2(size, filedata->buffersize - filedata->seek);

	memcpy(buffer, filedata->buffer + filedata->seek, readsize);
	filedata->seek += readsize;

	return (readsize);
}

static int fd_read_from_memfile(FileData *filedata, void *buffer, unsigned int size)
{
	static unsigned int seek= 1<<30;	/* the current position */
	static unsigned int offset= 0;		/* size of previous chunks */
	static MemFileChunk *chunk=NULL;
	unsigned int chunkoffset, readsize, totread;
	
	if(size==0) return 0;
	
	if(seek != (unsigned int)filedata->seek) {
		chunk= filedata->memfile->chunks.first;
		seek= 0;
		
		while(chunk) {
			if(seek + chunk->size > (unsigned) filedata->seek) break;
			seek+= chunk->size;
			chunk= chunk->next;
		}
		offset= seek;
		seek= filedata->seek;
	}
	
	if(chunk) {
		totread= 0;

		do {
			/* first check if it's on the end if current chunk */
			if(seek-offset == chunk->size) {
				offset+= chunk->size;
				chunk= chunk->next;
			}

			/* debug, should never happen */
			if(chunk==NULL) {
				printf("illegal read, chunk zero\n");
				return 0;
			}

			chunkoffset= seek-offset;
			readsize= size-totread;

			/* data can be spread over multiple chunks, so clamp size
			 * to within this chunk, and then it will read further in
			 * the next chunk */
			if(chunkoffset+readsize > chunk->size)
				readsize= chunk->size-chunkoffset;

			memcpy((char*)buffer+totread, chunk->buf+chunkoffset, readsize);
			totread += readsize;
			filedata->seek += readsize;
			seek += readsize;
		} while(totread < size);
		
		return totread;
	}

	return 0;
}

static FileData *filedata_new(void)
{
	FileData *fd = MEM_callocN(sizeof(FileData), "FileData");

	fd->filedes = -1;
	fd->gzfiledes = NULL;

		/* XXX, this doesn't need to be done all the time,
		 * but it keeps us reentrant,  remove once we have
		 * a lib that provides a nice lock. - zr
		 */
	fd->memsdna = DNA_sdna_from_data(DNAstr,  DNAlen,  0);

	fd->datamap = oldnewmap_new();
	fd->globmap = oldnewmap_new();
	fd->libmap = oldnewmap_new();

	return fd;
}

static FileData *blo_decode_and_check(FileData *fd, ReportList *reports)
{
	decode_blender_header(fd);

	if (fd->flags & FD_FLAGS_FILE_OK) {
		if (!read_file_dna(fd)) {
			BKE_report(reports, RPT_ERROR, "File incomplete");
			blo_freefiledata(fd);
			fd= NULL;
		}
	} 
	else {
		BKE_report(reports, RPT_ERROR, "File is not a Blender file");
		blo_freefiledata(fd);
		fd= NULL;
	}

	return fd;
}

/* cannot be called with relative paths anymore! */
/* on each new library added, it now checks for the current FileData and expands relativeness */
FileData *blo_openblenderfile(char *name, ReportList *reports)
{
	gzFile gzfile;
	
	gzfile= gzopen(name, "rb");

	if (NULL == gzfile) {
		BKE_report(reports, RPT_ERROR, "Unable to open");
		return NULL;
	} else {
		FileData *fd = filedata_new();
		fd->gzfiledes = gzfile;
		fd->read = fd_read_gzip_from_file;

		/* needed for library_append and read_libraries */
		BLI_strncpy(fd->relabase, name, sizeof(fd->relabase));

		return blo_decode_and_check(fd, reports);
	}
}

FileData *blo_openblendermemory(void *mem, int memsize, ReportList *reports)
{
	if (!mem || memsize<SIZEOFBLENDERHEADER) {
		BKE_report(reports, RPT_ERROR, (mem)? "Unable to read": "Unable to open");
		return NULL;
	} else {
		FileData *fd= filedata_new();
		fd->buffer= mem;
		fd->buffersize= memsize;
		fd->read= fd_read_from_memory;
		fd->flags|= FD_FLAGS_NOT_MY_BUFFER;

		return blo_decode_and_check(fd, reports);
	}
}

FileData *blo_openblendermemfile(MemFile *memfile, ReportList *reports)
{
	if (!memfile) {
		BKE_report(reports, RPT_ERROR, "Unable to open");
		return NULL;
	} else {
		FileData *fd= filedata_new();
		fd->memfile= memfile;

		fd->read= fd_read_from_memfile;
		fd->flags|= FD_FLAGS_NOT_MY_BUFFER;

		return blo_decode_and_check(fd, reports);
	}
}


void blo_freefiledata(FileData *fd)
{
	if (fd) {
		
		if (fd->filedes != -1) {
			close(fd->filedes);
		}

		if (fd->gzfiledes != NULL)
		{
			gzclose(fd->gzfiledes);
		}

		if (fd->buffer && !(fd->flags & FD_FLAGS_NOT_MY_BUFFER)) {
			MEM_freeN(fd->buffer);
			fd->buffer = 0;
		}

		// Free all BHeadN data blocks
		BLI_freelistN(&fd->listbase);

		if (fd->memsdna)
			DNA_sdna_free(fd->memsdna);
		if (fd->filesdna)
			DNA_sdna_free(fd->filesdna);
		if (fd->compflags)
			MEM_freeN(fd->compflags);

		if (fd->datamap)
			oldnewmap_free(fd->datamap);
		if (fd->globmap)
			oldnewmap_free(fd->globmap);
		if (fd->imamap)
			oldnewmap_free(fd->imamap);
		if (fd->libmap && !(fd->flags & FD_FLAGS_NOT_MY_LIBMAP))
			oldnewmap_free(fd->libmap);
		if (fd->bheadmap)
			MEM_freeN(fd->bheadmap);
		
		MEM_freeN(fd);
	}
}

/* ************ DIV ****************** */

int BLO_has_bfile_extension(char *str)
{
	return (BLI_testextensie(str, ".ble") || BLI_testextensie(str, ".blend")||BLI_testextensie(str, ".blend.gz"));
}

int BLO_is_a_library(char *path, char *dir, char *group)
{
	/* return ok when a blenderfile, in dir is the filename,
	 * in group the type of libdata
	 */
	int len;
	char *fd;
	
	strcpy(dir, path);
	len= strlen(dir);
	if(len<7) return 0;
	if( dir[len-1] != '/' && dir[len-1] != '\\') return 0;
	
	group[0]= 0;
	dir[len-1]= 0;

	/* Find the last slash */
	fd= (strrchr(dir, '/')>strrchr(dir, '\\'))?strrchr(dir, '/'):strrchr(dir, '\\');

	if(fd==0) return 0;
	*fd= 0;
	if(BLO_has_bfile_extension(fd+1)) {
		/* the last part of the dir is a .blend file, no group follows */
		*fd= '/'; /* put back the removed slash separating the dir and the .blend file name */
	}
	else {		
		char *gp = fd+1; // in case we have a .blend file, gp points to the group

		/* Find the last slash */
		fd= (strrchr(dir, '/')>strrchr(dir, '\\'))?strrchr(dir, '/'):strrchr(dir, '\\');
		if (!fd || !BLO_has_bfile_extension(fd+1)) return 0;

		/* now we know that we are in a blend file and it is safe to 
		   assume that gp actually points to a group */
		if (BLI_streq("Screen", gp)==0)
			BLI_strncpy(group, gp, GROUP_MAX);
	}
	return 1;
}

/* ************** OLD POINTERS ******************* */

static void *newdataadr(FileData *fd, void *adr)		/* only direct databocks */
{
	return oldnewmap_lookup_and_inc(fd->datamap, adr);
}

static void *newglobadr(FileData *fd, void *adr)		/* direct datablocks with global linking */
{
	return oldnewmap_lookup_and_inc(fd->globmap, adr);
}

static void *newimaadr(FileData *fd, void *adr)		/* used to restore image data after undo */
{
	if(fd->imamap && adr)
		return oldnewmap_lookup_and_inc(fd->imamap, adr);
	return NULL;
}


static void *newlibadr(FileData *fd, void *lib, void *adr)		/* only lib data */
{
	return oldnewmap_liblookup(fd->libmap, adr, lib);
}

static void *newlibadr_us(FileData *fd, void *lib, void *adr)	/* increases user number */
{
	ID *id= newlibadr(fd, lib, adr);

	if(id)
		id->us++;

	return id;
}

static void change_idid_adr_fd(FileData *fd, void *old, void *new)
{
	int i;
	
	for (i=0; i<fd->libmap->nentries; i++) {
		OldNew *entry= &fd->libmap->entries[i];
		
		if (old==entry->newp && entry->nr==ID_ID) {
			entry->newp= new;
			if(new) entry->nr= GS( ((ID *)new)->name );
			break;
		}
	}
}

static void change_idid_adr(ListBase *mainlist, FileData *basefd, void *old, void *new)
{
	Main *mainptr;
	
	for(mainptr= mainlist->first; mainptr; mainptr= mainptr->next) {
		FileData *fd;
		
		if(mainptr->curlib) fd= mainptr->curlib->filedata;
		else fd= basefd;
		
		if(fd) {
			change_idid_adr_fd(fd, old, new);
		}
	}
}

/* lib linked proxy objects point to our local data, we need
 * to clear that pointer before reading the undo memfile since
 * the object might be removed, it is set again in reading
 * if the local object still exists */
void blo_clear_proxy_pointers_from_lib(FileData *fd, Main *oldmain)
{
	Object *ob= oldmain->object.first;
	
	for(;ob; ob= ob->id.next)
		if(ob->id.lib)
			ob->proxy_from= NULL;
}

void blo_make_image_pointer_map(FileData *fd, Main *oldmain)
{
	Image *ima= oldmain->image.first;
	Scene *sce= oldmain->scene.first;
	
	fd->imamap= oldnewmap_new();
	
	for(;ima; ima= ima->id.next) {
		Link *ibuf= ima->ibufs.first;
		for(; ibuf; ibuf= ibuf->next) 
			oldnewmap_insert(fd->imamap, ibuf, ibuf, 0);
		if(ima->gputexture)
			oldnewmap_insert(fd->imamap, ima->gputexture, ima->gputexture, 0);
	}
	for(; sce; sce= sce->id.next) {
		if(sce->nodetree) {
			bNode *node;
			for(node= sce->nodetree->nodes.first; node; node= node->next)
				oldnewmap_insert(fd->imamap, node->preview, node->preview, 0);
		}
	}
}

/* set old main image ibufs to zero if it has been restored */
/* this works because freeing old main only happens after this call */
void blo_end_image_pointer_map(FileData *fd, Main *oldmain)
{
	OldNew *entry= fd->imamap->entries;
	Image *ima= oldmain->image.first;
	Scene *sce= oldmain->scene.first;
	int i;
	
	/* used entries were restored, so we put them to zero */
	for (i=0; i<fd->imamap->nentries; i++, entry++) {
	 	if (entry->nr>0)
			entry->newp= NULL;
	}
	
	for(;ima; ima= ima->id.next) {
		Link *ibuf, *next;
		
		/* this mirrors direct_link_image */
		for(ibuf= ima->ibufs.first; ibuf; ibuf= next) {
			next= ibuf->next;
			if(NULL==newimaadr(fd, ibuf)) {	/* so was restored */
				BLI_remlink(&ima->ibufs, ibuf);
				ima->bindcode= 0;
				ima->gputexture= NULL;
			}
		}

		ima->gputexture= newimaadr(fd, ima->gputexture);
	}
	for(; sce; sce= sce->id.next) {
		if(sce->nodetree) {
			bNode *node;
			for(node= sce->nodetree->nodes.first; node; node= node->next)
				node->preview= newimaadr(fd, node->preview);
		}
	}
}

/* undo file support: add all library pointers in lookup */
void blo_add_library_pointer_map(ListBase *mainlist, FileData *fd)
{
	Main *ptr= mainlist->first;
	ListBase *lbarray[MAX_LIBARRAY];
	
	for(ptr= ptr->next; ptr; ptr= ptr->next) {
		int i= set_listbasepointers(ptr, lbarray);
		while(i--) {
			ID *id;
			for(id= lbarray[i]->first; id; id= id->next)
				oldnewmap_insert(fd->libmap, id, id, GS(id->name));
		}
	}
}
		

/* ********** END OLD POINTERS ****************** */
/* ********** READ FILE ****************** */

static void switch_endian_structs(struct SDNA *filesdna, BHead *bhead)
{
	int blocksize, nblocks;
	char *data;

	data= (char *)(bhead+1);
	blocksize= filesdna->typelens[ filesdna->structs[bhead->SDNAnr][0] ];

	nblocks= bhead->nr;
	while(nblocks--) {
		DNA_struct_switch_endian(filesdna, bhead->SDNAnr, data);

		data+= blocksize;
	}
}

static void *read_struct(FileData *fd, BHead *bh, char *blockname)
{
	void *temp= NULL;

	if (bh->len) {
		/* switch is based on file dna */
		if (bh->SDNAnr && (fd->flags & FD_FLAGS_SWITCH_ENDIAN))
			switch_endian_structs(fd->filesdna, bh);

		if (fd->compflags[bh->SDNAnr]) {	/* flag==0: doesn't exist anymore */
			if(fd->compflags[bh->SDNAnr]==2) {
				temp= DNA_struct_reconstruct(fd->memsdna, fd->filesdna, fd->compflags, bh->SDNAnr, bh->nr, (bh+1));
			} else {
				temp= MEM_mallocN(bh->len, blockname);
				memcpy(temp, (bh+1), bh->len);
			}
		}
	}

	return temp;
}

static void link_list(FileData *fd, ListBase *lb)		/* only direct data */
{
	Link *ln, *prev;

	if(lb->first==NULL) return;

	lb->first= newdataadr(fd, lb->first);
	ln= lb->first;
	prev= NULL;
	while(ln) {
		ln->next= newdataadr(fd, ln->next);
		ln->prev= prev;
		prev= ln;
		ln= ln->next;
	}
	lb->last= prev;
}

static void link_glob_list(FileData *fd, ListBase *lb)		/* for glob data */
{
	Link *ln, *prev;
	void *poin;

	if(lb->first==0) return;
	poin= newdataadr(fd, lb->first);
	if(lb->first) {
		oldnewmap_insert(fd->globmap, lb->first, poin, 0);
	}
	lb->first= poin;

	ln= lb->first;
	prev= 0;
	while(ln) {
		poin= newdataadr(fd, ln->next);
		if(ln->next) {
			oldnewmap_insert(fd->globmap, ln->next, poin, 0);
		}
		ln->next= poin;
		ln->prev= prev;
		prev= ln;
		ln= ln->next;
	}
	lb->last= prev;
}

static void test_pointer_array(FileData *fd, void **mat)
{
#if defined(WIN32) && !defined(FREE_WINDOWS)
	__int64 *lpoin, *lmat;
#else
	long long *lpoin, *lmat;
#endif
	int len, *ipoin, *imat;

		/* manually convert the pointer array in
		 * the old dna format to a pointer array in
		 * the new dna format.
		 */
	if(*mat) {
		len= MEM_allocN_len(*mat)/fd->filesdna->pointerlen;

		if(fd->filesdna->pointerlen==8 && fd->memsdna->pointerlen==4) {
			ipoin=imat= MEM_mallocN( len*4, "newmatar");
			lpoin= *mat;

			while(len-- > 0) {
				if((fd->flags & FD_FLAGS_SWITCH_ENDIAN))
					SWITCH_LONGINT(*lpoin);
				*ipoin= (int) ((*lpoin) >> 3);
				ipoin++;
				lpoin++;
			}
			MEM_freeN(*mat);
			*mat= imat;
		}

		if(fd->filesdna->pointerlen==4 && fd->memsdna->pointerlen==8) {
			lpoin=lmat= MEM_mallocN( len*8, "newmatar");
			ipoin= *mat;

			while(len-- > 0) {
				*lpoin= *ipoin;
				ipoin++;
				lpoin++;
			}
			MEM_freeN(*mat);
			*mat= lmat;
		}
	}
}

/* ************ READ ID Properties *************** */

void IDP_DirectLinkProperty(IDProperty *prop, int switch_endian, FileData *fd);
void IDP_LibLinkProperty(IDProperty *prop, int switch_endian, FileData *fd);

static void IDP_DirectLinkIDPArray(IDProperty *prop, int switch_endian, FileData *fd)
{
	IDProperty *array;
	int i;

	/*since we didn't save the extra buffer, set totallen to len.*/
	prop->totallen = prop->len;
	prop->data.pointer = newdataadr(fd, prop->data.pointer);

	array= (IDProperty*) prop->data.pointer;

	for(i=0; i<prop->len; i++)
		IDP_DirectLinkProperty(&array[i], switch_endian, fd);
}

static void IDP_DirectLinkArray(IDProperty *prop, int switch_endian, FileData *fd)
{
	IDProperty **array;
	int i;

	/*since we didn't save the extra buffer, set totallen to len.*/
	prop->totallen = prop->len;
	prop->data.pointer = newdataadr(fd, prop->data.pointer);

	if(prop->subtype == IDP_GROUP) {
		test_pointer_array(fd, prop->data.pointer);
		array= prop->data.pointer;

		for(i=0; i<prop->len; i++)
			IDP_DirectLinkProperty(array[i], switch_endian, fd);
	}
	else if(prop->subtype == IDP_DOUBLE) {
		if (switch_endian) {
			for (i=0; i<prop->len; i++) {
				SWITCH_LONGINT(((double*)prop->data.pointer)[i]);
			}
		}
	}
	else {
		if (switch_endian) {
			for (i=0; i<prop->len; i++) {
				SWITCH_INT(((int*)prop->data.pointer)[i]);
			}
		}
	}
}

static void IDP_DirectLinkString(IDProperty *prop, int switch_endian, FileData *fd)
{
	/*since we didn't save the extra string buffer, set totallen to len.*/
	prop->totallen = prop->len;
	prop->data.pointer = newdataadr(fd, prop->data.pointer);
}

static void IDP_DirectLinkGroup(IDProperty *prop, int switch_endian, FileData *fd)
{
	ListBase *lb = &prop->data.group;
	IDProperty *loop;

	link_list(fd, lb);

	/*Link child id properties now*/
	for (loop=prop->data.group.first; loop; loop=loop->next) {
		IDP_DirectLinkProperty(loop, switch_endian, fd);
	}
}

void IDP_DirectLinkProperty(IDProperty *prop, int switch_endian, FileData *fd)
{
	switch (prop->type) {
		case IDP_GROUP:
			IDP_DirectLinkGroup(prop, switch_endian, fd);
			break;
		case IDP_STRING:
			IDP_DirectLinkString(prop, switch_endian, fd);
			break;
		case IDP_ARRAY:
			IDP_DirectLinkArray(prop, switch_endian, fd);
			break;
		case IDP_IDPARRAY:
			IDP_DirectLinkIDPArray(prop, switch_endian, fd);
			break;
		case IDP_DOUBLE:
			/*erg, stupid doubles.  since I'm storing them
			 in the same field as int val; val2 in the
			 IDPropertyData struct, they have to deal with
			 endianness specifically
			 
			 in theory, val and val2 would've already been swapped
			 if switch_endian is true, so we have to first unswap
			 them then reswap them as a single 64-bit entity.
			 */
			
			if (switch_endian) {
				SWITCH_INT(prop->data.val);
				SWITCH_INT(prop->data.val2);
				SWITCH_LONGINT(prop->data.val);
			}
			
			break;
	}
}

/*stub function*/
void IDP_LibLinkProperty(IDProperty *prop, int switch_endian, FileData *fd)
{
}

/* ************ READ CurveMapping *************** */

/* cuma itself has been read! */
static void direct_link_curvemapping(FileData *fd, CurveMapping *cumap)
{
	int a;
	
	/* flag seems to be able to hang? Maybe old files... not bad to clear anyway */
	cumap->flag &= ~CUMA_PREMULLED;
	
	for(a=0; a<CM_TOT; a++) {
		cumap->cm[a].curve= newdataadr(fd, cumap->cm[a].curve);
		cumap->cm[a].table= NULL;
	}
}

/* ************ READ Brush *************** */
/* library brush linking after fileread */
static void lib_link_brush(FileData *fd, Main *main)
{
	Brush *brush;
	MTex *mtex;
	int a;
	
	/* only link ID pointers */
	for(brush= main->brush.first; brush; brush= brush->id.next) {
		if(brush->id.flag & LIB_NEEDLINK) {
			brush->id.flag -= LIB_NEEDLINK;

			brush->clone.image= newlibadr_us(fd, brush->id.lib, brush->clone.image);
			
			for(a=0; a<MAX_MTEX; a++) {
				mtex= brush->mtex[a];
				if(mtex)
					mtex->tex= newlibadr_us(fd, brush->id.lib, mtex->tex);
			}

			brush->clone.image= newlibadr_us(fd, brush->id.lib, brush->clone.image);
		}
	}
}

static void direct_link_brush(FileData *fd, Brush *brush)
{
	/* brush itself has been read */
	int a;

	for(a=0; a<MAX_MTEX; a++)
		brush->mtex[a]= newdataadr(fd, brush->mtex[a]);

	/* fallof curve */
	brush->curve= newdataadr(fd, brush->curve);
	if(brush->curve)
		direct_link_curvemapping(fd, brush->curve);
	else
		brush_curve_preset(brush, BRUSH_PRESET_SHARP);
}

static void direct_link_script(FileData *fd, Script *script)
{
	script->id.us = 1;
	SCRIPT_SET_NULL(script)
}


/* ************ READ PACKEDFILE *************** */

static PackedFile *direct_link_packedfile(FileData *fd, PackedFile *oldpf)
{
	PackedFile *pf= newdataadr(fd, oldpf);

	if (pf) {
		pf->data= newdataadr(fd, pf->data);
	}

	return pf;
}

/* ************ READ IMAGE PREVIEW *************** */

static PreviewImage *direct_link_preview_image(FileData *fd, PreviewImage *old_prv)
{
	PreviewImage *prv= newdataadr(fd, old_prv);

	if (prv) {
		int i;
		for (i=0; i < PREVIEW_MIPMAPS; ++i) {
			if (prv->rect[i]) {
				prv->rect[i] = newdataadr(fd, prv->rect[i]);
			}
		}
	}

	return prv;
}

/* ************ READ ANIMATION STUFF ***************** */

/* Legacy Data Support (for Version Patching) ----------------------------- */

// XXX depreceated - old animation system
static void lib_link_ipo(FileData *fd, Main *main)
{
	Ipo *ipo;

	ipo= main->ipo.first;
	while(ipo) {
		if(ipo->id.flag & LIB_NEEDLINK) {
			IpoCurve *icu;
			for(icu= ipo->curve.first; icu; icu= icu->next) {
				if(icu->driver)
					icu->driver->ob= newlibadr(fd, ipo->id.lib, icu->driver->ob);
			}
			ipo->id.flag -= LIB_NEEDLINK;
		}
		ipo= ipo->id.next;
	}
}

// XXX depreceated - old animation system
static void direct_link_ipo(FileData *fd, Ipo *ipo)
{
	IpoCurve *icu;

	link_list(fd, &(ipo->curve));
	icu= ipo->curve.first;
	while(icu) {
		icu->bezt= newdataadr(fd, icu->bezt);
		icu->bp= newdataadr(fd, icu->bp);
		icu->driver= newdataadr(fd, icu->driver);
		icu= icu->next;
	}
}

// XXX depreceated - old animation system
static void lib_link_nlastrips(FileData *fd, ID *id, ListBase *striplist)
{
	bActionStrip *strip;
	bActionModifier *amod;
	
	for (strip=striplist->first; strip; strip=strip->next){
		strip->object = newlibadr(fd, id->lib, strip->object);
		strip->act = newlibadr_us(fd, id->lib, strip->act);
		strip->ipo = newlibadr(fd, id->lib, strip->ipo);
		for(amod= strip->modifiers.first; amod; amod= amod->next)
			amod->ob= newlibadr(fd, id->lib, amod->ob);
	}
}

// XXX depreceated - old animation system
static void direct_link_nlastrips(FileData *fd, ListBase *strips)
{
	bActionStrip *strip;
	
	link_list(fd, strips);
	
	for(strip= strips->first; strip; strip= strip->next)
		link_list(fd, &strip->modifiers);
}

// XXX depreceated - old animation system
static void lib_link_constraint_channels(FileData *fd, ID *id, ListBase *chanbase)
{
	bConstraintChannel *chan;

	for (chan=chanbase->first; chan; chan=chan->next){
		chan->ipo = newlibadr_us(fd, id->lib, chan->ipo);
	}
}

/* Data Linking ----------------------------- */

static void lib_link_fmodifiers(FileData *fd, ID *id, ListBase *list)
{
	FModifier *fcm;
	
	for (fcm= list->first; fcm; fcm= fcm->next) {
		/* data for specific modifiers */
		switch (fcm->type) {
			case FMODIFIER_TYPE_PYTHON:
			{
				FMod_Python *data= (FMod_Python *)fcm->data;
				data->script = newlibadr(fd, id->lib, data->script);
			}
				break;
			case FMODIFIER_TYPE_SOUND:
			{
				FMod_Sound *data= (FMod_Sound *)fcm->data;
				data->sound = newlibadr(fd, id->lib, data->sound);
			}
				break;
		}
	}
}

static void lib_link_fcurves(FileData *fd, ID *id, ListBase *list) 
{
	FCurve *fcu;
	
	if (list == NULL)
		return;
	
	/* relink ID-block references... */
	for (fcu= list->first; fcu; fcu= fcu->next) {
		/* driver data */
		if (fcu->driver) {
			ChannelDriver *driver= fcu->driver;
			DriverTarget *dtar;
			
			for (dtar= driver->targets.first; dtar; dtar= dtar->next)
				dtar->id= newlibadr(fd, id->lib, dtar->id); 
		}
		
		/* modifiers */
		lib_link_fmodifiers(fd, id, &fcu->modifiers);
	}
}


/* NOTE: this assumes that link_list has already been called on the list */
static void direct_link_fmodifiers(FileData *fd, ListBase *list)
{
	FModifier *fcm;
	
	for (fcm= list->first; fcm; fcm= fcm->next) {
		/* relink general data */
		fcm->data = newdataadr(fd, fcm->data);
		fcm->edata= NULL;
		
		/* do relinking of data for specific types */
		switch (fcm->type) {
			case FMODIFIER_TYPE_GENERATOR:
			{
				FMod_Generator *data= (FMod_Generator *)fcm->data;
				
				data->coefficients= newdataadr(fd, data->coefficients);
			}
				break;
			case FMODIFIER_TYPE_ENVELOPE:
			{
				FMod_Envelope *data= (FMod_Envelope *)fcm->data;
				
				data->data= newdataadr(fd, data->data);
			}
				break;
			case FMODIFIER_TYPE_PYTHON:
			{
				FMod_Python *data= (FMod_Python *)fcm->data;
				
				data->prop = newdataadr(fd, data->prop);
				IDP_DirectLinkProperty(data->prop, (fd->flags & FD_FLAGS_SWITCH_ENDIAN), fd);
			}
				break;
		}
	}
}

/* NOTE: this assumes that link_list has already been called on the list */
static void direct_link_fcurves(FileData *fd, ListBase *list)
{
	FCurve *fcu;
	
	/* link F-Curve data to F-Curve again (non ID-libs) */
	for (fcu= list->first; fcu; fcu= fcu->next) {
		/* curve data */
		fcu->bezt= newdataadr(fd, fcu->bezt);
		fcu->fpt= newdataadr(fd, fcu->fpt);
		
		/* rna path */
		fcu->rna_path= newdataadr(fd, fcu->rna_path);
		
		/* group */
		fcu->grp= newdataadr(fd, fcu->grp);
		
		/* driver */
		fcu->driver= newdataadr(fd, fcu->driver);
		if (fcu->driver) {
			ChannelDriver *driver= fcu->driver;
			DriverTarget *dtar;
			
			/* relink targets and their paths */
			link_list(fd, &driver->targets);
			for (dtar= driver->targets.first; dtar; dtar= dtar->next)
				dtar->rna_path= newdataadr(fd, dtar->rna_path);
		}
		
		/* modifiers */
		link_list(fd, &fcu->modifiers);
		direct_link_fmodifiers(fd, &fcu->modifiers);
	}
}


static void lib_link_action(FileData *fd, Main *main)
{
	bAction *act;
	bActionChannel *chan;

	for (act= main->action.first; act; act= act->id.next) {
		if (act->id.flag & LIB_NEEDLINK) {
			act->id.flag -= LIB_NEEDLINK;
			
// XXX depreceated - old animation system <<<
			for (chan=act->chanbase.first; chan; chan=chan->next) {
				chan->ipo= newlibadr_us(fd, act->id.lib, chan->ipo);
				lib_link_constraint_channels(fd, &act->id, &chan->constraintChannels);
			}
// >>> XXX depreceated - old animation system
			
			lib_link_fcurves(fd, &act->id, &act->curves);
		}
	}
}

static void direct_link_action(FileData *fd, bAction *act)
{
	bActionChannel *achan; // XXX depreceated - old animation system
	bActionGroup *agrp;

	link_list(fd, &act->curves);
	link_list(fd, &act->chanbase); // XXX depreceated - old animation system
	link_list(fd, &act->groups);
	link_list(fd, &act->markers);

// XXX depreceated - old animation system <<<
	for (achan = act->chanbase.first; achan; achan=achan->next) {
		achan->grp= newdataadr(fd, achan->grp);
		
		link_list(fd, &achan->constraintChannels);
	}
// >>> XXX depreceated - old animation system

	direct_link_fcurves(fd, &act->curves);
	
	for (agrp = act->groups.first; agrp; agrp= agrp->next) {
		agrp->channels.first= newdataadr(fd, agrp->channels.first);
		agrp->channels.last= newdataadr(fd, agrp->channels.last);
	}
}

static void lib_link_nladata_strips(FileData *fd, ID *id, ListBase *list)
{
	NlaStrip *strip;
	
	for (strip= list->first; strip; strip= strip->next) {
		/* check strip's children */
		lib_link_nladata_strips(fd, id, &strip->strips);
		
		/* check strip's F-Curves */
		lib_link_fcurves(fd, id, &strip->fcurves);
		
		/* reassign the counted-reference to action */
		strip->act = newlibadr_us(fd, id->lib, strip->act);
	}
}

static void lib_link_nladata(FileData *fd, ID *id, ListBase *list)
{
	NlaTrack *nlt;
	
	/* we only care about the NLA strips inside the tracks */
	for (nlt= list->first; nlt; nlt= nlt->next) {
		lib_link_nladata_strips(fd, id, &nlt->strips);
	}
}

/* This handles Animato NLA-Strips linking 
 * NOTE: this assumes that link_list has already been called on the list 
 */
static void direct_link_nladata_strips(FileData *fd, ListBase *list)
{
	NlaStrip *strip;
	
	for (strip= list->first; strip; strip= strip->next) {
		/* strip's child strips */
		link_list(fd, &strip->strips);
		direct_link_nladata_strips(fd, &strip->strips);
		
		/* strip's F-Curves */
		link_list(fd, &strip->fcurves);
		direct_link_fcurves(fd, &strip->fcurves);
		
		/* strip's F-Modifiers */
		link_list(fd, &strip->modifiers);
		direct_link_fcurves(fd, &strip->modifiers);
	}
}

/* NOTE: this assumes that link_list has already been called on the list */
static void direct_link_nladata(FileData *fd, ListBase *list)
{
	NlaTrack *nlt;
	
	for (nlt= list->first; nlt; nlt= nlt->next) {
		/* relink list of strips */
		link_list(fd, &nlt->strips);
		
		/* relink strip data */
		direct_link_nladata_strips(fd, &nlt->strips);
	}
}

/* ------- */

static void lib_link_keyingsets(FileData *fd, ID *id, ListBase *list)
{
	KeyingSet *ks;
	KS_Path *ksp;
	
	/* here, we're only interested in the ID pointer stored in some of the paths */
	for (ks= list->first; ks; ks= ks->next) {
		for (ksp= ks->paths.first; ksp; ksp= ksp->next) {
			ksp->id= newlibadr(fd, id->lib, ksp->id); 
		}
	}
}

/* NOTE: this assumes that link_list has already been called on the list */
static void direct_link_keyingsets(FileData *fd, ListBase *list)
{
	KeyingSet *ks;
	KS_Path *ksp;
	
	/* link KeyingSet data to KeyingSet again (non ID-libs) */
	for (ks= list->first; ks; ks= ks->next) {
		/* paths */
		link_list(fd, &ks->paths);
		
		for (ksp= ks->paths.first; ksp; ksp= ksp->next) {
			/* rna path */
			ksp->rna_path= newdataadr(fd, ksp->rna_path);
		}
	}
}

/* ------- */

static void lib_link_animdata(FileData *fd, ID *id, AnimData *adt)
{
	if (adt == NULL)
		return;
	
	/* link action data */
	adt->action= newlibadr_us(fd, id->lib, adt->action);
	adt->tmpact= newlibadr_us(fd, id->lib, adt->tmpact);
	
	/* link drivers */
	lib_link_fcurves(fd, id, &adt->drivers);
	
	/* overrides don't have lib-link for now, so no need to do anything */
	
	/* link NLA-data */
	lib_link_nladata(fd, id, &adt->nla_tracks);
}

static void direct_link_animdata(FileData *fd, AnimData *adt)
{
	/* NOTE: must have called newdataadr already before doing this... */
	if (adt == NULL)
		return;
	
	/* link drivers */
	link_list(fd, &adt->drivers);
	direct_link_fcurves(fd, &adt->drivers);
	
	/* link overrides */
	// TODO...
	
	/* link NLA-data */
	link_list(fd, &adt->nla_tracks);
	direct_link_nladata(fd, &adt->nla_tracks);
	
	/* clear temp pointers that may have been set... */
	// TODO: it's probably only a small cost to reload this anyway...
	adt->actstrip= NULL;
}	

/* ************ READ NODE TREE *************** */

/* singe node tree (also used for material/scene trees), ntree is not NULL */
static void lib_link_ntree(FileData *fd, ID *id, bNodeTree *ntree)
{
	bNode *node;
	
	if(ntree->adt) lib_link_animdata(fd, &ntree->id, ntree->adt);
	
	ntree->gpd= newlibadr_us(fd, id->lib, ntree->gpd);
	
	for(node= ntree->nodes.first; node; node= node->next)
		node->id= newlibadr_us(fd, id->lib, node->id);
}

/* library ntree linking after fileread */
static void lib_link_nodetree(FileData *fd, Main *main)
{
	bNodeTree *ntree;
	
	/* only link ID pointers */
	for(ntree= main->nodetree.first; ntree; ntree= ntree->id.next) {
		if(ntree->id.flag & LIB_NEEDLINK) {
			ntree->id.flag -= LIB_NEEDLINK;
			lib_link_ntree(fd, &ntree->id, ntree);
		}
	}
}

/* verify types for nodes and groups, all data has to be read */
/* open = 0: appending/linking, open = 1: open new file (need to clean out dynamic
* typedefs*/
static void lib_verify_nodetree(Main *main, int open)
{
	Scene *sce;
	Material *ma;
	Tex *tx;
	bNodeTree *ntree;
	
	/* this crashes blender on undo/redo
		if(open==1) {
			reinit_nodesystem();
		}*/
	
	/* now create the own typeinfo structs an verify nodes */
	/* here we still assume no groups in groups */
	for(ntree= main->nodetree.first; ntree; ntree= ntree->id.next) {
		ntreeVerifyTypes(ntree);	/* internal nodes, no groups! */
		ntreeMakeOwnType(ntree);	/* for group usage */
	}
	
	/* now verify all types in material trees, groups are set OK now */
	for(ma= main->mat.first; ma; ma= ma->id.next) {
		if(ma->nodetree)
			ntreeVerifyTypes(ma->nodetree);
	}
	/* and scene trees */
	for(sce= main->scene.first; sce; sce= sce->id.next) {
		if(sce->nodetree)
			ntreeVerifyTypes(sce->nodetree);
	}
	/* and texture trees */
	for(tx= main->tex.first; tx; tx= tx->id.next) {
		if(tx->nodetree)
			ntreeVerifyTypes(tx->nodetree);
	}
}



/* ntree itself has been read! */
static void direct_link_nodetree(FileData *fd, bNodeTree *ntree)
{
	/* note: writing and reading goes in sync, for speed */
	bNode *node;
	bNodeSocket *sock;
	bNodeLink *link;
	
	ntree->init= 0;		/* to set callbacks and force setting types */
	ntree->owntype= NULL;
	ntree->timecursor= NULL;
	
	ntree->adt= newdataadr(fd, ntree->adt);
	direct_link_animdata(fd, ntree->adt);
	
	link_list(fd, &ntree->nodes);
	for(node= ntree->nodes.first; node; node= node->next) {
		if(node->type == NODE_DYNAMIC) {
			node->custom1= 0;
			node->custom1= BSET(node->custom1, NODE_DYNAMIC_LOADED);
			node->typeinfo= NULL;
		}
		
		node->storage= newdataadr(fd, node->storage);
		if(node->storage) {
			
			/* could be handlerized at some point */
			if(ntree->type==NTREE_SHADER && (node->type==SH_NODE_CURVE_VEC || node->type==SH_NODE_CURVE_RGB))
				direct_link_curvemapping(fd, node->storage);
			else if(ntree->type==NTREE_COMPOSIT) {
				if( ELEM3(node->type, CMP_NODE_TIME, CMP_NODE_CURVE_VEC, CMP_NODE_CURVE_RGB))
					direct_link_curvemapping(fd, node->storage);
				else if(ELEM3(node->type, CMP_NODE_IMAGE, CMP_NODE_VIEWER, CMP_NODE_SPLITVIEWER))
					((ImageUser *)node->storage)->ok= 1;
			}
			else if( ntree->type==NTREE_TEXTURE && (node->type==TEX_NODE_CURVE_RGB || node->type==TEX_NODE_CURVE_TIME) ) {
				direct_link_curvemapping(fd, node->storage);
			}
		}
		link_list(fd, &node->inputs);
		link_list(fd, &node->outputs);
	}
	link_list(fd, &ntree->links);
	
	/* and we connect the rest */
	for(node= ntree->nodes.first; node; node= node->next) {
		node->preview= newimaadr(fd, node->preview);
		node->lasty= 0;
		for(sock= node->inputs.first; sock; sock= sock->next)
			sock->link= newdataadr(fd, sock->link);
		for(sock= node->outputs.first; sock; sock= sock->next)
			sock->ns.data= NULL;
	}
	for(link= ntree->links.first; link; link= link->next) {
		link->fromnode= newdataadr(fd, link->fromnode);
		link->tonode= newdataadr(fd, link->tonode);
		link->fromsock= newdataadr(fd, link->fromsock);
		link->tosock= newdataadr(fd, link->tosock);
	}
	
	/* set selin and selout */
	for(node= ntree->nodes.first; node; node= node->next) {
		for(sock= node->inputs.first; sock; sock= sock->next) {
			if(sock->flag & SOCK_SEL) {
				ntree->selin= sock;
				break;
			}
		}
		for(sock= node->outputs.first; sock; sock= sock->next) {
			if(sock->flag & SOCK_SEL) {
				ntree->selout= sock;
				break;
			}
		}
	}
	
	/* type verification is in lib-link */
}

/* ************ READ ARMATURE ***************** */

static void lib_link_constraints(FileData *fd, ID *id, ListBase *conlist)
{
	bConstraint *con;

	for (con = conlist->first; con; con=con->next) {
		/* patch for error introduced by changing constraints (dunno how) */
		/* if con->data type changes, dna cannot resolve the pointer! (ton) */
		if(con->data==NULL) {
			con->type= CONSTRAINT_TYPE_NULL;
		}
		/* own ipo, all constraints have it */
		con->ipo= newlibadr_us(fd, id->lib, con->ipo); // XXX depreceated - old animation system
		
		switch (con->type) {
		case CONSTRAINT_TYPE_PYTHON:
			{
				bPythonConstraint *data= (bPythonConstraint*)con->data;
				bConstraintTarget *ct;
				
				for (ct= data->targets.first; ct; ct= ct->next)
					ct->tar = newlibadr(fd, id->lib, ct->tar);
					
				data->text = newlibadr(fd, id->lib, data->text);
				//IDP_LibLinkProperty(data->prop, (fd->flags & FD_FLAGS_SWITCH_ENDIAN), fd);
			}
			break;
		case CONSTRAINT_TYPE_ACTION:
			{
				bActionConstraint *data;
				data= ((bActionConstraint*)con->data);
				data->tar = newlibadr(fd, id->lib, data->tar);
				data->act = newlibadr(fd, id->lib, data->act);
			}
			break;
		case CONSTRAINT_TYPE_LOCLIKE:
			{
				bLocateLikeConstraint *data;
				data= ((bLocateLikeConstraint*)con->data);
				data->tar = newlibadr(fd, id->lib, data->tar);
			}
			break;
		case CONSTRAINT_TYPE_ROTLIKE:
			{
				bRotateLikeConstraint *data;
				data= ((bRotateLikeConstraint*)con->data);
				data->tar = newlibadr(fd, id->lib, data->tar);
			}
			break;
		case CONSTRAINT_TYPE_SIZELIKE:
			{
				bSizeLikeConstraint *data;
				data= ((bSizeLikeConstraint*)con->data);
				data->tar = newlibadr(fd, id->lib, data->tar);
			}
			break;
		case CONSTRAINT_TYPE_KINEMATIC:
			{
				bKinematicConstraint *data;
				data = ((bKinematicConstraint*)con->data);
				data->tar = newlibadr(fd, id->lib, data->tar);
				data->poletar = newlibadr(fd, id->lib, data->poletar);
				con->lin_error = 0.f;
				con->rot_error = 0.f;
			}
			break;
		case CONSTRAINT_TYPE_TRACKTO:
			{
				bTrackToConstraint *data;
				data = ((bTrackToConstraint*)con->data);
				data->tar = newlibadr(fd, id->lib, data->tar);
			}
			break;
		case CONSTRAINT_TYPE_MINMAX:
			{
				bMinMaxConstraint *data;
				data = ((bMinMaxConstraint*)con->data);
				data->tar = newlibadr(fd, id->lib, data->tar);
			}
			break;
		case CONSTRAINT_TYPE_LOCKTRACK:
			{
				bLockTrackConstraint *data;
				data= ((bLockTrackConstraint*)con->data);
				data->tar = newlibadr(fd, id->lib, data->tar);
			}
			break;
		case CONSTRAINT_TYPE_FOLLOWPATH:
			{
				bFollowPathConstraint *data;
				data= ((bFollowPathConstraint*)con->data);
				data->tar = newlibadr(fd, id->lib, data->tar);
			}
			break;
		case CONSTRAINT_TYPE_STRETCHTO:
			{
				bStretchToConstraint *data;
				data= ((bStretchToConstraint*)con->data);
				data->tar = newlibadr(fd, id->lib, data->tar);
			}
			break;
		case CONSTRAINT_TYPE_RIGIDBODYJOINT:
			{
				bRigidBodyJointConstraint *data;
				data= ((bRigidBodyJointConstraint*)con->data);
				data->tar = newlibadr(fd, id->lib, data->tar);
			}
			break;
		case CONSTRAINT_TYPE_CLAMPTO:
			{
				bClampToConstraint *data;
				data= ((bClampToConstraint*)con->data);
				data->tar = newlibadr(fd, id->lib, data->tar);
			}
			break;
		case CONSTRAINT_TYPE_CHILDOF:
			{
				bChildOfConstraint *data;
				data= ((bChildOfConstraint*)con->data);
				data->tar = newlibadr(fd, id->lib, data->tar);
			}
			break;
		case CONSTRAINT_TYPE_TRANSFORM:
			{
				bTransformConstraint *data;
				data= ((bTransformConstraint*)con->data);
				data->tar = newlibadr(fd, id->lib, data->tar);
			}
			break;
		case CONSTRAINT_TYPE_DISTLIMIT:
			{
				bDistLimitConstraint *data;
				data= ((bDistLimitConstraint*)con->data);
				data->tar = newlibadr(fd, id->lib, data->tar);
			}
			break;
		case CONSTRAINT_TYPE_SHRINKWRAP:
			{
				bShrinkwrapConstraint *data;
				data= ((bShrinkwrapConstraint*)con->data);
				data->target = newlibadr(fd, id->lib, data->target);
			}
			break;
		case CONSTRAINT_TYPE_DAMPTRACK:
			{
				bDampTrackConstraint *data;
				data= ((bDampTrackConstraint*)con->data);
				data->tar = newlibadr(fd, id->lib, data->tar);
			}
			break;
		case CONSTRAINT_TYPE_SPLINEIK:
			{
				bSplineIKConstraint *data;
				data= ((bSplineIKConstraint*)con->data);
				data->tar = newlibadr(fd, id->lib, data->tar);
			}
			break;
		case CONSTRAINT_TYPE_NULL:
			break;
		}
	}
}

static void direct_link_constraints(FileData *fd, ListBase *lb)
{
	bConstraint *cons;

	link_list(fd, lb);
	for (cons=lb->first; cons; cons=cons->next) {
		cons->data = newdataadr(fd, cons->data);
		
		if (cons->type == CONSTRAINT_TYPE_PYTHON) {
			bPythonConstraint *data= cons->data;
			
			link_list(fd, &data->targets);
			
			data->prop = newdataadr(fd, data->prop);
			if (data->prop)
				IDP_DirectLinkProperty(data->prop, (fd->flags & FD_FLAGS_SWITCH_ENDIAN), fd);
		}
		else if (cons->type == CONSTRAINT_TYPE_SPLINEIK) {
			bSplineIKConstraint *data= cons->data;
			
			data->points= newdataadr(fd, data->points);
		}
	}
}

static void lib_link_pose(FileData *fd, Object *ob, bPose *pose)
{
	bPoseChannel *pchan;
	bArmature *arm= ob->data;
	int rebuild;
	
	if (!pose || !arm)
		return;
	
	/* always rebuild to match proxy or lib changes */
	rebuild= ob->proxy || (ob->id.lib==NULL && arm->id.lib);

	for (pchan = pose->chanbase.first; pchan; pchan=pchan->next) {
		lib_link_constraints(fd, (ID *)ob, &pchan->constraints);
		
		/* hurms... loop in a loop, but yah... later... (ton) */
		pchan->bone= get_named_bone(arm, pchan->name);
		
		pchan->custom= newlibadr(fd, arm->id.lib, pchan->custom);
		if(pchan->bone==NULL)
			rebuild= 1;
		else if(ob->id.lib==NULL && arm->id.lib) {
			/* local pose selection copied to armature, bit hackish */
			pchan->bone->flag &= ~BONE_SELECTED;
			pchan->bone->flag |= pchan->selectflag;
		}
	}
	
	if(rebuild) {
		ob->recalc= OB_RECALC;
		pose->flag |= POSE_RECALC;
	}
}

static void lib_link_armature(FileData *fd, Main *main)
{
	bArmature *arm;

	arm= main->armature.first;

	while(arm) {
		if(arm->id.flag & LIB_NEEDLINK) {
			if (arm->adt) lib_link_animdata(fd, &arm->id, arm->adt);
			arm->id.flag -= LIB_NEEDLINK;
		}
		arm= arm->id.next;
	}
}

static void direct_link_bones(FileData *fd, Bone* bone)
{
	Bone	*child;

	bone->parent= newdataadr(fd, bone->parent);
	bone->prop= newdataadr(fd, bone->prop);
	if(bone->prop)
		IDP_DirectLinkProperty(bone->prop, (fd->flags & FD_FLAGS_SWITCH_ENDIAN), fd);
		
	bone->flag &= ~BONE_DRAW_ACTIVE;

	link_list(fd, &bone->childbase);

	for(child=bone->childbase.first; child; child=child->next)
		direct_link_bones(fd, child);
}

static void direct_link_armature(FileData *fd, bArmature *arm)
{
	Bone	*bone;

	link_list(fd, &arm->bonebase);
	arm->edbo= NULL;
	arm->sketch = NULL;
	
	arm->adt= newdataadr(fd, arm->adt);
	direct_link_animdata(fd, arm->adt);
	
	bone=arm->bonebase.first;
	while (bone) {
		direct_link_bones(fd, bone);
		bone=bone->next;
	}

	arm->act_bone= newdataadr(fd, arm->act_bone);
	arm->act_edbone= NULL;
}

/* ************ READ CAMERA ***************** */

static void lib_link_camera(FileData *fd, Main *main)
{
	Camera *ca;

	ca= main->camera.first;
	while(ca) {
		if(ca->id.flag & LIB_NEEDLINK) {
			if (ca->adt) lib_link_animdata(fd, &ca->id, ca->adt);
			
			ca->ipo= newlibadr_us(fd, ca->id.lib, ca->ipo); // XXX depreceated - old animation system
			
			ca->dof_ob= newlibadr_us(fd, ca->id.lib, ca->dof_ob);
			
			ca->id.flag -= LIB_NEEDLINK;
		}
		ca= ca->id.next;
	}
}

static void direct_link_camera(FileData *fd, Camera *ca)
{
	ca->adt= newdataadr(fd, ca->adt);
	direct_link_animdata(fd, ca->adt);
}


/* ************ READ LAMP ***************** */

static void lib_link_lamp(FileData *fd, Main *main)
{
	Lamp *la;
	MTex *mtex;
	int a;

	la= main->lamp.first;
	while(la) {
		if(la->id.flag & LIB_NEEDLINK) {
			if (la->adt) lib_link_animdata(fd, &la->id, la->adt);
			
			for(a=0; a<MAX_MTEX; a++) {
				mtex= la->mtex[a];
				if(mtex) {
					mtex->tex= newlibadr_us(fd, la->id.lib, mtex->tex);
					mtex->object= newlibadr(fd, la->id.lib, mtex->object);
				}
			}
			
			la->ipo= newlibadr_us(fd, la->id.lib, la->ipo); // XXX depreceated - old animation system
			
			la->id.flag -= LIB_NEEDLINK;
		}
		la= la->id.next;
	}
}

static void direct_link_lamp(FileData *fd, Lamp *la)
{
	int a;
	
	la->adt= newdataadr(fd, la->adt);
	direct_link_animdata(fd, la->adt);

	for(a=0; a<MAX_MTEX; a++) {
		la->mtex[a]= newdataadr(fd, la->mtex[a]);
	}
	
	la->curfalloff= newdataadr(fd, la->curfalloff);
	if(la->curfalloff)
		direct_link_curvemapping(fd, la->curfalloff);
	
	la->preview = direct_link_preview_image(fd, la->preview);
}

/* ************ READ keys ***************** */

static void lib_link_key(FileData *fd, Main *main)
{
	Key *key;

	key= main->key.first;
	while(key) {
		if(key->id.flag & LIB_NEEDLINK) {
			if(key->adt) lib_link_animdata(fd, &key->id, key->adt);
			
			key->ipo= newlibadr_us(fd, key->id.lib, key->ipo); // XXX depreceated - old animation system
			key->from= newlibadr(fd, key->id.lib, key->from);

			key->id.flag -= LIB_NEEDLINK;
		}
		key= key->id.next;
	}
}

static void switch_endian_keyblock(Key *key, KeyBlock *kb)
{
	int elemsize, a, b;
	char *data, *poin, *cp;

	elemsize= key->elemsize;
	data= kb->data;

	for(a=0; a<kb->totelem; a++) {

		cp= key->elemstr;
		poin= data;

		while( cp[0] ) {	/* cp[0]==amount */

			switch(cp[1]) {		/* cp[1]= type */
			case IPO_FLOAT:
			case IPO_BPOINT:
			case IPO_BEZTRIPLE:
				b= cp[0];
				while(b--) {
					SWITCH_INT((*poin));
					poin+= 4;
				}
				break;
			}

			cp+= 2;

		}
		data+= elemsize;
	}
}

static void direct_link_key(FileData *fd, Key *key)
{
	KeyBlock *kb;

	link_list(fd, &(key->block));

	key->adt= newdataadr(fd, key->adt);
	direct_link_animdata(fd, key->adt);
	
	key->refkey= newdataadr(fd, key->refkey);

	kb= key->block.first;
	while(kb) {

		kb->data= newdataadr(fd, kb->data);

		if(fd->flags & FD_FLAGS_SWITCH_ENDIAN)
			switch_endian_keyblock(key, kb);

		kb= kb->next;
	}
}

/* ************ READ mball ***************** */

static void lib_link_mball(FileData *fd, Main *main)
{
	MetaBall *mb;
	int a;

	mb= main->mball.first;
	while(mb) {
		if(mb->id.flag & LIB_NEEDLINK) {
			if (mb->adt) lib_link_animdata(fd, &mb->id, mb->adt);
			
			for(a=0; a<mb->totcol; a++) mb->mat[a]= newlibadr_us(fd, mb->id.lib, mb->mat[a]);

			mb->ipo= newlibadr_us(fd, mb->id.lib, mb->ipo); // XXX depreceated - old animation system

			mb->id.flag -= LIB_NEEDLINK;
		}
		mb= mb->id.next;
	}
}

static void direct_link_mball(FileData *fd, MetaBall *mb)
{
	mb->adt= newdataadr(fd, mb->adt);
	direct_link_animdata(fd, mb->adt);
	
	mb->mat= newdataadr(fd, mb->mat);
	test_pointer_array(fd, (void **)&mb->mat);

	link_list(fd, &(mb->elems));

	mb->disp.first= mb->disp.last= NULL;
	mb->editelems= NULL;
	mb->bb= NULL;
/*	mb->edit_elems.first= mb->edit_elems.last= NULL;*/
	mb->lastelem= NULL;
}

/* ************ READ WORLD ***************** */

static void lib_link_world(FileData *fd, Main *main)
{
	World *wrld;
	MTex *mtex;
	int a;

	wrld= main->world.first;
	while(wrld) {
		if(wrld->id.flag & LIB_NEEDLINK) {
			if (wrld->adt) lib_link_animdata(fd, &wrld->id, wrld->adt);
			
			wrld->ipo= newlibadr_us(fd, wrld->id.lib, wrld->ipo); // XXX depreceated - old animation system
			
			for(a=0; a<MAX_MTEX; a++) {
				mtex= wrld->mtex[a];
				if(mtex) {
					mtex->tex= newlibadr_us(fd, wrld->id.lib, mtex->tex);
					mtex->object= newlibadr(fd, wrld->id.lib, mtex->object);
				}
			}
			
			wrld->id.flag -= LIB_NEEDLINK;
		}
		wrld= wrld->id.next;
	}
}

static void direct_link_world(FileData *fd, World *wrld)
{
	int a;

	wrld->adt= newdataadr(fd, wrld->adt);
	direct_link_animdata(fd, wrld->adt);

	for(a=0; a<MAX_MTEX; a++) {
		wrld->mtex[a]= newdataadr(fd, wrld->mtex[a]);
	}
	wrld->preview = direct_link_preview_image(fd, wrld->preview);
}


/* ************ READ VFONT ***************** */

static void lib_link_vfont(FileData *fd, Main *main)
{
	VFont *vf;

	vf= main->vfont.first;
	while(vf) {
		if(vf->id.flag & LIB_NEEDLINK) {
			vf->id.flag -= LIB_NEEDLINK;
		}
		vf= vf->id.next;
	}
}

static void direct_link_vfont(FileData *fd, VFont *vf)
{
	vf->data= NULL;
	vf->packedfile= direct_link_packedfile(fd, vf->packedfile);
}

/* ************ READ TEXT ****************** */

static void lib_link_text(FileData *fd, Main *main)
{
	Text *text;

	text= main->text.first;
	while(text) {
		if(text->id.flag & LIB_NEEDLINK) {
			text->id.flag -= LIB_NEEDLINK;
		}
		text= text->id.next;
	}
}

static void direct_link_text(FileData *fd, Text *text)
{
	TextLine *ln;

	text->name= newdataadr(fd, text->name);

	text->undo_pos= -1;
	text->undo_len= TXT_INIT_UNDO;
	text->undo_buf= MEM_mallocN(text->undo_len, "undo buf");

	text->compiled= NULL;

/*
	if(text->flags & TXT_ISEXT) {
		reopen_text(text);
	} else {
*/

	link_list(fd, &text->lines);
	link_list(fd, &text->markers);

	text->curl= newdataadr(fd, text->curl);
	text->sell= newdataadr(fd, text->sell);

	ln= text->lines.first;
	while(ln) {
		ln->line= newdataadr(fd, ln->line);
		ln->format= NULL;
		
		if (ln->len != (int) strlen(ln->line)) {
			printf("Error loading text, line lengths differ\n");
			ln->len = strlen(ln->line);
		}

		ln= ln->next;
	}

	text->flags = (text->flags) & ~TXT_ISEXT;

	text->id.us= 1;
}

/* ************ READ IMAGE ***************** */

static void lib_link_image(FileData *fd, Main *main)
{
	Image *ima;

	ima= main->image.first;
	while (ima) {
		if(ima->id.flag & LIB_NEEDLINK) {
			if (ima->id.properties) IDP_LibLinkProperty(ima->id.properties, (fd->flags & FD_FLAGS_SWITCH_ENDIAN), fd);

			ima->id.flag -= LIB_NEEDLINK;
		}
		ima= ima->id.next;
	}
}

static void link_ibuf_list(FileData *fd, ListBase *lb)
{
	Link *ln, *prev;
	
	if(lb->first==NULL) return;
	
	lb->first= newimaadr(fd, lb->first);
	ln= lb->first;
	prev= NULL;
	while(ln) {
		ln->next= newimaadr(fd, ln->next);
		ln->prev= prev;
		prev= ln;
		ln= ln->next;
	}
	lb->last= prev;
}

static void direct_link_image(FileData *fd, Image *ima)
{
	/* for undo system, pointers could be restored */
	if(fd->imamap)
		link_ibuf_list(fd, &ima->ibufs);
	else
		ima->ibufs.first= ima->ibufs.last= NULL;
	
	/* if not restored, we keep the binded opengl index */
	if(ima->ibufs.first==NULL) {
		ima->bindcode= 0;
		ima->gputexture= NULL;
	}
	
	ima->anim= NULL;
	ima->rr= NULL;
	ima->repbind= NULL;
	ima->render_text= newdataadr(fd, ima->render_text);
	
	ima->packedfile = direct_link_packedfile(fd, ima->packedfile);
	ima->preview = direct_link_preview_image(fd, ima->preview);
	ima->ok= 1;
}


/* ************ READ CURVE ***************** */

static void lib_link_curve(FileData *fd, Main *main)
{
	Curve *cu;
	int a;

	cu= main->curve.first;
	while(cu) {
		if(cu->id.flag & LIB_NEEDLINK) {
			if(cu->adt) lib_link_animdata(fd, &cu->id, cu->adt);

			for(a=0; a<cu->totcol; a++) cu->mat[a]= newlibadr_us(fd, cu->id.lib, cu->mat[a]);

			cu->bevobj= newlibadr(fd, cu->id.lib, cu->bevobj);
			cu->taperobj= newlibadr(fd, cu->id.lib, cu->taperobj);
			cu->textoncurve= newlibadr(fd, cu->id.lib, cu->textoncurve);
			cu->vfont= newlibadr_us(fd, cu->id.lib, cu->vfont);
			cu->vfontb= newlibadr_us(fd, cu->id.lib, cu->vfontb);			
			cu->vfonti= newlibadr_us(fd, cu->id.lib, cu->vfonti);
			cu->vfontbi= newlibadr_us(fd, cu->id.lib, cu->vfontbi);

			cu->ipo= newlibadr_us(fd, cu->id.lib, cu->ipo); // XXX depreceated - old animation system
			cu->key= newlibadr_us(fd, cu->id.lib, cu->key);

			cu->id.flag -= LIB_NEEDLINK;
		}
		cu= cu->id.next;
	}
}


static void switch_endian_knots(Nurb *nu)
{
	int len;

	if(nu->knotsu) {
		len= KNOTSU(nu);
		while(len--) {
			SWITCH_INT(nu->knotsu[len]);
		}
	}
	if(nu->knotsv) {
		len= KNOTSV(nu);
		while(len--) {
			SWITCH_INT(nu->knotsv[len]);
		}
	}
}

static void direct_link_curve(FileData *fd, Curve *cu)
{
	Nurb *nu;
	TextBox *tb;
	
	cu->adt= newdataadr(fd, cu->adt);
	direct_link_animdata(fd, cu->adt);
	
	cu->mat= newdataadr(fd, cu->mat);
	test_pointer_array(fd, (void **)&cu->mat);
	cu->str= newdataadr(fd, cu->str);
	cu->strinfo= newdataadr(fd, cu->strinfo);	
	cu->tb= newdataadr(fd, cu->tb);

	if(cu->vfont==0) link_list(fd, &(cu->nurb));
	else {
		cu->nurb.first=cu->nurb.last= 0;

		tb= MEM_callocN(MAXTEXTBOX*sizeof(TextBox), "TextBoxread");
		if (cu->tb) {
			memcpy(tb, cu->tb, cu->totbox*sizeof(TextBox));
			MEM_freeN(cu->tb);
			cu->tb= tb;			
		} else {
			cu->totbox = 1;
			cu->actbox = 1;
			cu->tb = tb;
			cu->tb[0].w = cu->linewidth;
		}		
		if (cu->wordspace == 0.0) cu->wordspace = 1.0;
	}

	cu->bev.first=cu->bev.last= NULL;
	cu->disp.first=cu->disp.last= NULL;
	cu->editnurb= NULL;
	cu->lastselbp= NULL;
	cu->path= NULL;
	cu->editfont= NULL;
	
	nu= cu->nurb.first;
	while(nu) {
		nu->bezt= newdataadr(fd, nu->bezt);
		nu->bp= newdataadr(fd, nu->bp);
		nu->knotsu= newdataadr(fd, nu->knotsu);
		nu->knotsv= newdataadr(fd, nu->knotsv);
		if (cu->vfont==0) nu->charidx= nu->mat_nr;

		if(fd->flags & FD_FLAGS_SWITCH_ENDIAN) {
			switch_endian_knots(nu);
		}

		nu= nu->next;
	}
	cu->bb= NULL;
}

/* ************ READ TEX ***************** */

static void lib_link_texture(FileData *fd, Main *main)
{
	Tex *tex;

	tex= main->tex.first;
	while(tex) {
		if(tex->id.flag & LIB_NEEDLINK) {
			if(tex->adt) lib_link_animdata(fd, &tex->id, tex->adt);

			tex->ima= newlibadr_us(fd, tex->id.lib, tex->ima);
			tex->ipo= newlibadr_us(fd, tex->id.lib, tex->ipo);
			if(tex->env) tex->env->object= newlibadr(fd, tex->id.lib, tex->env->object);
			if(tex->pd)
				tex->pd->object= newlibadr(fd, tex->id.lib, tex->pd->object);
			if(tex->vd) tex->vd->object= newlibadr(fd, tex->id.lib, tex->vd->object);

			if(tex->nodetree)
				lib_link_ntree(fd, &tex->id, tex->nodetree);
			
			tex->id.flag -= LIB_NEEDLINK;
		}
		tex= tex->id.next;
	}
}

static void direct_link_texture(FileData *fd, Tex *tex)
{
	tex->adt= newdataadr(fd, tex->adt);
	direct_link_animdata(fd, tex->adt);
	
	tex->plugin= newdataadr(fd, tex->plugin);
	if(tex->plugin) {
		tex->plugin->handle= 0;
		open_plugin_tex(tex->plugin);
		/* initialize data for this instance, if an initialization
		 * function exists.
		 */
		if (tex->plugin->instance_init)
			tex->plugin->instance_init((void *) tex->plugin->data);
	}
	tex->coba= newdataadr(fd, tex->coba);
	tex->env= newdataadr(fd, tex->env);
	if(tex->env) {
		tex->env->ima= NULL;
		memset(tex->env->cube, 0, 6*sizeof(void *));
		tex->env->ok= 0;
	}
	tex->pd= newdataadr(fd, tex->pd);
	if(tex->pd) {
		tex->pd->point_tree = NULL;
		tex->pd->coba= newdataadr(fd, tex->pd->coba);
	}
	
	tex->vd= newdataadr(fd, tex->vd);
	if(tex->vd) {
		tex->vd->dataset = NULL;
	}
	
	tex->nodetree= newdataadr(fd, tex->nodetree);
	if(tex->nodetree)
		direct_link_nodetree(fd, tex->nodetree);
	
	tex->preview = direct_link_preview_image(fd, tex->preview);

	tex->iuser.ok= 1;
}



/* ************ READ MATERIAL ***************** */

static void lib_link_material(FileData *fd, Main *main)
{
	Material *ma;
	MTex *mtex;
	int a;

	ma= main->mat.first;
	while(ma) {
		if(ma->id.flag & LIB_NEEDLINK) {
			if(ma->adt) lib_link_animdata(fd, &ma->id, ma->adt);

			/*Link ID Properties -- and copy this comment EXACTLY for easy finding
			of library blocks that implement this.*/
			if (ma->id.properties) IDP_LibLinkProperty(ma->id.properties, (fd->flags & FD_FLAGS_SWITCH_ENDIAN), fd);

			ma->ipo= newlibadr_us(fd, ma->id.lib, ma->ipo);
			ma->group= newlibadr_us(fd, ma->id.lib, ma->group);
			
			for(a=0; a<MAX_MTEX; a++) {
				mtex= ma->mtex[a];
				if(mtex) {
					mtex->tex= newlibadr_us(fd, ma->id.lib, mtex->tex);
					mtex->object= newlibadr(fd, ma->id.lib, mtex->object);
				}
			}
			
			if(ma->nodetree)
				lib_link_ntree(fd, &ma->id, ma->nodetree);
			
			ma->id.flag -= LIB_NEEDLINK;
		}
		ma= ma->id.next;
	}
}

static void direct_link_material(FileData *fd, Material *ma)
{
	int a;

	ma->adt= newdataadr(fd, ma->adt);
	direct_link_animdata(fd, ma->adt);
	
	for(a=0; a<MAX_MTEX; a++) {
		ma->mtex[a]= newdataadr(fd, ma->mtex[a]);
	}

	ma->ramp_col= newdataadr(fd, ma->ramp_col);
	ma->ramp_spec= newdataadr(fd, ma->ramp_spec);
	
	ma->nodetree= newdataadr(fd, ma->nodetree);
	if(ma->nodetree)
		direct_link_nodetree(fd, ma->nodetree);

	ma->preview = direct_link_preview_image(fd, ma->preview);
	ma->gpumaterial.first = ma->gpumaterial.last = NULL;
}

/* ************ READ PARTICLE SETTINGS ***************** */

static void direct_link_pointcache(FileData *fd, PointCache *cache)
{
	if((cache->flag & PTCACHE_DISK_CACHE)==0) {
		PTCacheMem *pm;
		int i;

		link_list(fd, &cache->mem_cache);

		pm = cache->mem_cache.first;

		for(; pm; pm=pm->next) {
			if(pm->index_array)
				pm->index_array = newdataadr(fd, pm->index_array);
			
			for(i=0; i<BPHYS_TOT_DATA; i++) {
				if(pm->data[i] && pm->data_types & (1<<i))
					pm->data[i] = newdataadr(fd, pm->data[i]);
			}
		}
	}
	else
		cache->mem_cache.first = cache->mem_cache.last = NULL;

	cache->flag &= ~PTCACHE_SIMULATION_VALID;
	cache->simframe= 0;
	cache->edit= NULL;
	cache->free_edit= NULL;
}

static void direct_link_pointcache_list(FileData *fd, ListBase *ptcaches, PointCache **ocache)
{
	PointCache *cache;

	if(ptcaches->first) {
		link_list(fd, ptcaches);
		for(cache=ptcaches->first; cache; cache=cache->next)
			direct_link_pointcache(fd, cache);

		*ocache = newdataadr(fd, *ocache);
	}
	else if(*ocache) {
		/* old "single" caches need to be linked too */
		*ocache = newdataadr(fd, *ocache);
		direct_link_pointcache(fd, *ocache);

		ptcaches->first = ptcaches->last = *ocache;
	}
}

void lib_link_partdeflect(FileData *fd, ID *id, PartDeflect *pd)
{
	if(pd && pd->tex)
		pd->tex=newlibadr_us(fd, id->lib, pd->tex);
}

static void lib_link_particlesettings(FileData *fd, Main *main)
{
	ParticleSettings *part;
	ParticleDupliWeight *dw;

	part= main->particle.first;
	while(part) {
		if(part->id.flag & LIB_NEEDLINK) {
			if (part->adt) lib_link_animdata(fd, &part->id, part->adt);
			part->ipo= newlibadr_us(fd, part->id.lib, part->ipo); // XXX depreceated - old animation system
			
			part->dup_ob = newlibadr(fd, part->id.lib, part->dup_ob);
			part->dup_group = newlibadr(fd, part->id.lib, part->dup_group);
			part->eff_group = newlibadr(fd, part->id.lib, part->eff_group);
			part->bb_ob = newlibadr(fd, part->id.lib, part->bb_ob);

			lib_link_partdeflect(fd, &part->id, part->pd);
			lib_link_partdeflect(fd, &part->id, part->pd2);

			if(part->effector_weights)
				part->effector_weights->group = newlibadr(fd, part->id.lib, part->effector_weights->group);

			dw = part->dupliweights.first;
			for(; dw; dw=dw->next)
				dw->ob = newlibadr(fd, part->id.lib, dw->ob);

			if(part->boids) {
				BoidState *state = part->boids->states.first;
				BoidRule *rule;
				for(; state; state=state->next) {
					rule = state->rules.first;
				for(; rule; rule=rule->next)
					switch(rule->type) {
						case eBoidRuleType_Goal:
						case eBoidRuleType_Avoid:
						{
							BoidRuleGoalAvoid *brga = (BoidRuleGoalAvoid*)rule;
							brga->ob = newlibadr(fd, part->id.lib, brga->ob);
							break;
						}
						case eBoidRuleType_FollowLeader:
						{
							BoidRuleFollowLeader *brfl = (BoidRuleFollowLeader*)rule;
							brfl->ob = newlibadr(fd, part->id.lib, brfl->ob);
							break;
						}
					}
				}
			}
			part->id.flag -= LIB_NEEDLINK;
		}
		part= part->id.next;
	}
}

static void direct_link_partdeflect(PartDeflect *pd)
{
	if(pd) pd->rng=NULL;
}

static void direct_link_particlesettings(FileData *fd, ParticleSettings *part)
{
	part->adt= newdataadr(fd, part->adt);
	part->pd= newdataadr(fd, part->pd);
	part->pd2= newdataadr(fd, part->pd2);

	direct_link_partdeflect(part->pd);
	direct_link_partdeflect(part->pd2);

	part->effector_weights = newdataadr(fd, part->effector_weights);
	if(!part->effector_weights)
		part->effector_weights = BKE_add_effector_weights(part->eff_group);

	link_list(fd, &part->dupliweights);

	part->boids= newdataadr(fd, part->boids);

	if(part->boids) {
		BoidState *state;
		link_list(fd, &part->boids->states);
		
		for(state=part->boids->states.first; state; state=state->next) {
			link_list(fd, &state->rules);
			link_list(fd, &state->conditions);
			link_list(fd, &state->actions);
		}
	}
}

static void lib_link_particlesystems(FileData *fd, Object *ob, ID *id, ListBase *particles)
{
	ParticleSystem *psys, *psysnext;

	for(psys=particles->first; psys; psys=psysnext){
		psysnext= psys->next;
		
		psys->part = newlibadr_us(fd, id->lib, psys->part);
		if(psys->part) {
			ParticleTarget *pt = psys->targets.first;

			for(; pt; pt=pt->next)
				pt->ob=newlibadr(fd, id->lib, pt->ob);

			psys->target_ob = newlibadr(fd, id->lib, psys->target_ob);
		}
		else {
			/* particle modifier must be removed before particle system */
			ParticleSystemModifierData *psmd= psys_get_modifier(ob,psys);
			BLI_remlink(&ob->modifiers, psmd);
			modifier_free((ModifierData *)psmd);

			BLI_remlink(particles, psys);
			MEM_freeN(psys);
		}
	}
}
static void direct_link_particlesystems(FileData *fd, ListBase *particles)
{
	ParticleSystem *psys;
	ParticleData *pa;
	int a;

	for(psys=particles->first; psys; psys=psys->next) {
		psys->particles=newdataadr(fd,psys->particles);
		
		if(psys->particles && psys->particles->hair){
			for(a=0,pa=psys->particles; a<psys->totpart; a++, pa++)
				pa->hair=newdataadr(fd,pa->hair);
		}
		
		if(psys->particles && psys->particles->keys){
			for(a=0,pa=psys->particles; a<psys->totpart; a++, pa++) {
				pa->keys= NULL;
				pa->totkey= 0;
			}

			psys->flag &= ~PSYS_KEYED;
		}

		if(psys->particles && psys->particles->boid) {
			pa = psys->particles;
			pa->boid = newdataadr(fd, pa->boid);
			for(a=1,pa++; a<psys->totpart; a++, pa++)
				pa->boid = (pa-1)->boid + 1;
		}
		else {
			for(a=0,pa=psys->particles; a<psys->totpart; a++, pa++)
				pa->boid = NULL;
		}


		psys->child = newdataadr(fd,psys->child);
		psys->effectors = NULL;

		link_list(fd, &psys->targets);

		psys->edit = NULL;
		psys->free_edit = NULL;
		psys->pathcache = NULL;
		psys->childcache = NULL;
		psys->pathcachebufs.first = psys->pathcachebufs.last = NULL;
		psys->childcachebufs.first = psys->childcachebufs.last = NULL;
		psys->frand = NULL;
		psys->pdd = NULL;

		direct_link_pointcache_list(fd, &psys->ptcaches, &psys->pointcache);

		if(psys->clmd) {
			psys->clmd = newdataadr(fd, psys->clmd);
			psys->clmd->clothObject = NULL;
			
			psys->clmd->sim_parms= newdataadr(fd, psys->clmd->sim_parms);
			psys->clmd->coll_parms= newdataadr(fd, psys->clmd->coll_parms);
			
			if(psys->clmd->sim_parms) {
				if(psys->clmd->sim_parms->presets > 10)
					psys->clmd->sim_parms->presets = 0;
			}

			psys->hair_in_dm = psys->hair_out_dm = NULL;

			psys->clmd->point_cache = psys->pointcache;
		}

		psys->tree = NULL;
	}
	return;
}

/* ************ READ MESH ***************** */

static void lib_link_mtface(FileData *fd, Mesh *me, MTFace *mtface, int totface)
{
	MTFace *tf= mtface;
	int i;

	for (i=0; i<totface; i++, tf++) {
		tf->tpage= newlibadr(fd, me->id.lib, tf->tpage);
		if(tf->tpage && tf->tpage->id.us==0)
			tf->tpage->id.us= 1;
	}
}

static void lib_link_customdata_mtface(FileData *fd, Mesh *me, CustomData *fdata, int totface)
{
	int i;	
	for(i=0; i<fdata->totlayer; i++) {
		CustomDataLayer *layer = &fdata->layers[i];
		
		if(layer->type == CD_MTFACE)
			lib_link_mtface(fd, me, layer->data, totface);
	}

}

static void lib_link_mesh(FileData *fd, Main *main)
{
	Mesh *me;

	me= main->mesh.first;
	while(me) {
		if(me->id.flag & LIB_NEEDLINK) {
			int i;

			/*Link ID Properties -- and copy this comment EXACTLY for easy finding
			of library blocks that implement this.*/
			if (me->id.properties) IDP_LibLinkProperty(me->id.properties, (fd->flags & FD_FLAGS_SWITCH_ENDIAN), fd);

			/* this check added for python created meshes */
			if(me->mat) {
				for(i=0; i<me->totcol; i++) {
					me->mat[i]= newlibadr_us(fd, me->id.lib, me->mat[i]);
				}
			}
			else me->totcol= 0;

			me->ipo= newlibadr_us(fd, me->id.lib, me->ipo);
			me->key= newlibadr_us(fd, me->id.lib, me->key);
			me->texcomesh= newlibadr_us(fd, me->id.lib, me->texcomesh);

			lib_link_customdata_mtface(fd, me, &me->fdata, me->totface);
			if(me->mr && me->mr->levels.first)
				lib_link_customdata_mtface(fd, me, &me->mr->fdata,
							   ((MultiresLevel*)me->mr->levels.first)->totface);

			me->id.flag -= LIB_NEEDLINK;
		}
		me= me->id.next;
	}
}

static void direct_link_dverts(FileData *fd, int count, MDeformVert *mdverts)
{
	int	i;

	if (!mdverts)
		return;

	for (i=0; i<count; i++) {
		mdverts[i].dw=newdataadr(fd, mdverts[i].dw);
		if (!mdverts[i].dw)
			mdverts[i].totweight=0;
	}
}

static void direct_link_mdisps(FileData *fd, int count, MDisps *mdisps, int external)
{
	if(mdisps) {
		int i;

		for(i = 0; i < count; ++i) {
			mdisps[i].disps = newdataadr(fd, mdisps[i].disps);
			if(!external && !mdisps[i].disps)
				mdisps[i].totdisp = 0;
		}
	}       
}

static void direct_link_customdata(FileData *fd, CustomData *data, int count)
{
	int i = 0;

	data->layers= newdataadr(fd, data->layers);
	data->external= newdataadr(fd, data->external);

	while (i < data->totlayer) {
		CustomDataLayer *layer = &data->layers[i];

		if(layer->flag & CD_FLAG_EXTERNAL)
			layer->flag &= ~CD_FLAG_IN_MEMORY;

		if (CustomData_verify_versions(data, i)) {
			layer->data = newdataadr(fd, layer->data);
			if(layer->type == CD_MDISPS)
				direct_link_mdisps(fd, count, layer->data, layer->flag & CD_FLAG_EXTERNAL);
			i++;
		}
	}
}

static void direct_link_mesh(FileData *fd, Mesh *mesh)
{
	mesh->mat= newdataadr(fd, mesh->mat);
	test_pointer_array(fd, (void **)&mesh->mat);

	mesh->mvert= newdataadr(fd, mesh->mvert);
	mesh->medge= newdataadr(fd, mesh->medge);
	mesh->mface= newdataadr(fd, mesh->mface);
	mesh->tface= newdataadr(fd, mesh->tface);
	mesh->mtface= newdataadr(fd, mesh->mtface);
	mesh->mcol= newdataadr(fd, mesh->mcol);
	mesh->msticky= newdataadr(fd, mesh->msticky);
	mesh->dvert= newdataadr(fd, mesh->dvert);
	
	/* Partial-mesh visibility (do this before using totvert, totface, or totedge!) */
	mesh->pv= newdataadr(fd, mesh->pv);
	if(mesh->pv) {
		mesh->pv->vert_map= newdataadr(fd, mesh->pv->vert_map);
		mesh->pv->edge_map= newdataadr(fd, mesh->pv->edge_map);
		mesh->pv->old_faces= newdataadr(fd, mesh->pv->old_faces);
		mesh->pv->old_edges= newdataadr(fd, mesh->pv->old_edges);
	}

	/* normally direct_link_dverts should be called in direct_link_customdata,
	   but for backwards compat in do_versions to work we do it here */
	direct_link_dverts(fd, mesh->pv ? mesh->pv->totvert : mesh->totvert, mesh->dvert);

	direct_link_customdata(fd, &mesh->vdata, mesh->pv ? mesh->pv->totvert : mesh->totvert);
	direct_link_customdata(fd, &mesh->edata, mesh->pv ? mesh->pv->totedge : mesh->totedge);
	direct_link_customdata(fd, &mesh->fdata, mesh->pv ? mesh->pv->totface : mesh->totface);

	mesh->bb= NULL;
	mesh->mselect = NULL;
	mesh->edit_mesh= NULL;
	
	/* Multires data */
	mesh->mr= newdataadr(fd, mesh->mr);
	if(mesh->mr) {
		MultiresLevel *lvl;
		
		link_list(fd, &mesh->mr->levels);
		lvl= mesh->mr->levels.first;
		
		direct_link_customdata(fd, &mesh->mr->vdata, lvl->totvert);
		direct_link_dverts(fd, lvl->totvert, CustomData_get(&mesh->mr->vdata, 0, CD_MDEFORMVERT));
		direct_link_customdata(fd, &mesh->mr->fdata, lvl->totface);
		
		mesh->mr->edge_flags= newdataadr(fd, mesh->mr->edge_flags);
		mesh->mr->edge_creases= newdataadr(fd, mesh->mr->edge_creases);

		mesh->mr->verts = newdataadr(fd, mesh->mr->verts);
			
		for(; lvl; lvl= lvl->next) {
			lvl->verts= newdataadr(fd, lvl->verts);
			lvl->faces= newdataadr(fd, lvl->faces);
			lvl->edges= newdataadr(fd, lvl->edges);
			lvl->colfaces= newdataadr(fd, lvl->colfaces);
		}
	}

	/* Gracefully handle corrupted mesh */
	if(mesh->mr && !mesh->mr->verts) {
		/* If totals match, simply load the current mesh verts into multires */
		if(mesh->totvert == ((MultiresLevel*)mesh->mr->levels.last)->totvert)
			mesh->mr->verts = MEM_dupallocN(mesh->mvert);
		else {
			/* Otherwise, we can't recover the data, silently remove multires */
			multires_free(mesh->mr);
			mesh->mr = NULL;
		}
	}
	
	if((fd->flags & FD_FLAGS_SWITCH_ENDIAN) && mesh->tface) {
		TFace *tf= mesh->tface;
		unsigned int i;

		for (i=0; i< (mesh->pv ? mesh->pv->totface : mesh->totface); i++, tf++) {
			SWITCH_INT(tf->col[0]);
			SWITCH_INT(tf->col[1]);
			SWITCH_INT(tf->col[2]);
			SWITCH_INT(tf->col[3]);
		}
	}
}

/* ************ READ LATTICE ***************** */

static void lib_link_latt(FileData *fd, Main *main)
{
	Lattice *lt;
	
	lt= main->latt.first;
	while(lt) {
		if(lt->id.flag & LIB_NEEDLINK) {
			
			lt->ipo= newlibadr_us(fd, lt->id.lib, lt->ipo); // XXX depreceated - old animation system
			lt->key= newlibadr_us(fd, lt->id.lib, lt->key);
			
			lt->id.flag -= LIB_NEEDLINK;
		}
		lt= lt->id.next;
	}
}

static void direct_link_latt(FileData *fd, Lattice *lt)
{
	lt->def= newdataadr(fd, lt->def);
	
	lt->dvert= newdataadr(fd, lt->dvert);
	direct_link_dverts(fd, lt->pntsu*lt->pntsv*lt->pntsw, lt->dvert);
	
	lt->editlatt= NULL;
}


/* ************ READ OBJECT ***************** */

static void lib_link_modifiers__linkModifiers(void *userData, Object *ob,
                                              ID **idpoin)
{
	FileData *fd = userData;

	*idpoin = newlibadr(fd, ob->id.lib, *idpoin);
	/* hardcoded bad exception; non-object modifier data gets user count (texture, displace) */
	if(*idpoin && GS((*idpoin)->name)!=ID_OB)
		(*idpoin)->us++;
}
static void lib_link_modifiers(FileData *fd, Object *ob)
{
	modifiers_foreachIDLink(ob, lib_link_modifiers__linkModifiers, fd);
}

static void lib_link_object(FileData *fd, Main *main)
{
	Object *ob;
	PartEff *paf;
	bSensor *sens;
	bController *cont;
	bActuator *act;
	void *poin;
	int warn=0, a;

	ob= main->object.first;
	while(ob) {
		if(ob->id.flag & LIB_NEEDLINK) {
			if (ob->id.properties) IDP_LibLinkProperty(ob->id.properties, (fd->flags & FD_FLAGS_SWITCH_ENDIAN), fd);
			if (ob->adt) lib_link_animdata(fd, &ob->id, ob->adt);
			
// XXX depreceated - old animation system <<<			
			ob->ipo= newlibadr_us(fd, ob->id.lib, ob->ipo);
			ob->action = newlibadr_us(fd, ob->id.lib, ob->action);
// >>> XXX depreceated - old animation system

			ob->parent= newlibadr(fd, ob->id.lib, ob->parent);
			ob->track= newlibadr(fd, ob->id.lib, ob->track);
			ob->poselib= newlibadr_us(fd, ob->id.lib, ob->poselib);
			ob->dup_group= newlibadr_us(fd, ob->id.lib, ob->dup_group);
			
			ob->proxy= newlibadr_us(fd, ob->id.lib, ob->proxy);
			if(ob->proxy) {
				/* paranoia check, actually a proxy_from pointer should never be written... */
				if(ob->proxy->id.lib==NULL) {
					ob->proxy->proxy_from= NULL;
					ob->proxy= NULL;
				}
				else {
					/* this triggers object_update to always use a copy */
					ob->proxy->proxy_from= ob;
					/* force proxy updates after load/undo, a bit weak */
					ob->recalc= ob->proxy->recalc= OB_RECALC;
				}
			}
			ob->proxy_group= newlibadr(fd, ob->id.lib, ob->proxy_group);
			
			poin= ob->data;
			ob->data= newlibadr_us(fd, ob->id.lib, ob->data);
			   
			if(ob->data==NULL && poin!=NULL) {
				ob->type= OB_EMPTY;
				warn= 1;
				if(ob->id.lib) printf("Can't find obdata of %s lib %s\n", ob->id.name+2, ob->id.lib->name);
				else printf("Object %s lost data.\n", ob->id.name+2);
				
				if(ob->pose) {
					free_pose(ob->pose);
					ob->pose= NULL;
					ob->mode &= ~OB_MODE_POSE;
				}
			}
			for(a=0; a<ob->totcol; a++) ob->mat[a]= newlibadr_us(fd, ob->id.lib, ob->mat[a]);
			
			ob->gpd= newlibadr_us(fd, ob->id.lib, ob->gpd);
			
			ob->id.flag -= LIB_NEEDLINK;
			/* if id.us==0 a new base will be created later on */
			
			/* WARNING! Also check expand_object(), should reflect the stuff below. */
			lib_link_pose(fd, ob, ob->pose);
			lib_link_constraints(fd, &ob->id, &ob->constraints);
			
// XXX depreceated - old animation system <<<	
			lib_link_constraint_channels(fd, &ob->id, &ob->constraintChannels);
			lib_link_nlastrips(fd, &ob->id, &ob->nlastrips);
// >>> XXX depreceated - old animation system

			for(paf= ob->effect.first; paf; paf= paf->next) {
				if(paf->type==EFF_PARTICLE) {
					paf->group= newlibadr_us(fd, ob->id.lib, paf->group);
				}
			}				

			sens= ob->sensors.first;
			while(sens) {
				for(a=0; a<sens->totlinks; a++)
					sens->links[a]= newglobadr(fd, sens->links[a]);

				if(sens->type==SENS_TOUCH) {
					bTouchSensor *ts= sens->data;
					ts->ma= newlibadr(fd, ob->id.lib, ts->ma);
				}
				else if(sens->type==SENS_MESSAGE) {
					bMessageSensor *ms= sens->data;
					ms->fromObject=
					    newlibadr(fd, ob->id.lib, ms->fromObject);
				}
				sens= sens->next;
			}

			cont= ob->controllers.first;
			while(cont) {
				for(a=0; a<cont->totlinks; a++)
					cont->links[a]= newglobadr(fd, cont->links[a]);

				if(cont->type==CONT_PYTHON) {
					bPythonCont *pc= cont->data;
					pc->text= newlibadr(fd, ob->id.lib, pc->text);
				}
				cont->slinks= NULL;
				cont->totslinks= 0;

				cont= cont->next;
			}

			act= ob->actuators.first;
			while(act) {
				if(act->type==ACT_SOUND) {
					bSoundActuator *sa= act->data;
					sa->sound= newlibadr_us(fd, ob->id.lib, sa->sound);
				}
				else if(act->type==ACT_GAME) {
					/* bGameActuator *ga= act->data; */
				}
				else if(act->type==ACT_CAMERA) {
					bCameraActuator *ca= act->data;
					ca->ob= newlibadr(fd, ob->id.lib, ca->ob);
				}
					/* leave this one, it's obsolete but necessary to read for conversion */
				else if(act->type==ACT_ADD_OBJECT) {
					bAddObjectActuator *eoa= act->data;
					if(eoa) eoa->ob= newlibadr(fd, ob->id.lib, eoa->ob);
				}
				else if(act->type==ACT_OBJECT) {
					bObjectActuator *oa= act->data;
					oa->reference= newlibadr(fd, ob->id.lib, oa->reference);
				}
				else if(act->type==ACT_EDIT_OBJECT) {
					bEditObjectActuator *eoa= act->data;
					if(eoa==NULL) {
						init_actuator(act);
					}
					else {
						eoa->ob= newlibadr(fd, ob->id.lib, eoa->ob);
						eoa->me= newlibadr(fd, ob->id.lib, eoa->me);
					}
				}
				else if(act->type==ACT_OBJECT) {
					bObjectActuator *oa= act->data;
					if(oa==NULL) {
						init_actuator(act);
					}
					else {
						oa->reference= newlibadr(fd, ob->id.lib, oa->reference);
					}
				}
				else if(act->type==ACT_SCENE) {
					bSceneActuator *sa= act->data;
					sa->camera= newlibadr(fd, ob->id.lib, sa->camera);
					sa->scene= newlibadr(fd, ob->id.lib, sa->scene);
				}
				else if(act->type==ACT_ACTION) {
					bActionActuator *aa= act->data;
					aa->act= newlibadr(fd, ob->id.lib, aa->act);
				}
				else if(act->type==ACT_SHAPEACTION) {
					bActionActuator *aa= act->data;
					aa->act= newlibadr(fd, ob->id.lib, aa->act);
				}
				else if(act->type==ACT_PROPERTY) {
					bPropertyActuator *pa= act->data;
					pa->ob= newlibadr(fd, ob->id.lib, pa->ob);
				}
				else if(act->type==ACT_MESSAGE) {
					bMessageActuator *ma= act->data;
					ma->toObject= newlibadr(fd, ob->id.lib, ma->toObject);
				}
				else if(act->type==ACT_2DFILTER){
					bTwoDFilterActuator *_2dfa = act->data; 
					_2dfa->text= newlibadr(fd, ob->id.lib, _2dfa->text);
				}
				else if(act->type==ACT_PARENT) {
					bParentActuator *parenta = act->data; 
					parenta->ob = newlibadr(fd, ob->id.lib, parenta->ob);
				}
				else if(act->type==ACT_STATE) {
					/* bStateActuator *statea = act->data; */
				}
				else if(act->type==ACT_ARMATURE) {
					bArmatureActuator *arma= act->data;
					arma->target= newlibadr(fd, ob->id.lib, arma->target);
					arma->subtarget= newlibadr(fd, ob->id.lib, arma->subtarget);
				}
				act= act->next;
			}
			
			{
				FluidsimModifierData *fluidmd = (FluidsimModifierData *)modifiers_findByType(ob, eModifierType_Fluidsim);
				
				if(fluidmd && fluidmd->fss) 
					fluidmd->fss->ipo = newlibadr_us(fd, ob->id.lib, fluidmd->fss->ipo);
			}

			{
				SmokeModifierData *smd = (SmokeModifierData *)modifiers_findByType(ob, eModifierType_Smoke);
				
				if(smd && smd->type == MOD_SMOKE_TYPE_DOMAIN && smd->domain) 
				{
					smd->domain->coll_group = newlibadr_us(fd, ob->id.lib, smd->domain->coll_group);
					smd->domain->eff_group = newlibadr_us(fd, ob->id.lib, smd->domain->eff_group);
					smd->domain->fluid_group = newlibadr_us(fd, ob->id.lib, smd->domain->fluid_group);

					smd->domain->effector_weights->group = newlibadr(fd, ob->id.lib, smd->domain->effector_weights->group);
				}
			}

			{
				ClothModifierData *clmd = (ClothModifierData *)modifiers_findByType(ob, eModifierType_Cloth);
				
				if(clmd) 
				{
					clmd->sim_parms->effector_weights->group = newlibadr(fd, ob->id.lib, clmd->sim_parms->effector_weights->group);
				}
			}
			
			/* texture field */
			if(ob->pd)
				lib_link_partdeflect(fd, &ob->id, ob->pd);

			if(ob->soft)
				ob->soft->effector_weights->group = newlibadr(fd, ob->id.lib, ob->soft->effector_weights->group);

			lib_link_particlesystems(fd, ob, &ob->id, &ob->particlesystem);
			lib_link_modifiers(fd, ob);
		}
		ob= ob->id.next;
	}

	if(warn)
		BKE_report(fd->reports, RPT_WARNING, "Warning in console");
}


static void direct_link_pose(FileData *fd, bPose *pose)
{
	bPoseChannel *pchan;

	if (!pose)
		return;

	link_list(fd, &pose->chanbase);
	link_list(fd, &pose->agroups);

	for (pchan = pose->chanbase.first; pchan; pchan=pchan->next) {
		pchan->bone= NULL;
		pchan->parent= newdataadr(fd, pchan->parent);
		pchan->child= newdataadr(fd, pchan->child);
		
		direct_link_constraints(fd, &pchan->constraints);
		
		pchan->prop = newdataadr(fd, pchan->prop);
		if (pchan->prop)
			IDP_DirectLinkProperty(pchan->prop, (fd->flags & FD_FLAGS_SWITCH_ENDIAN), fd);
		
		pchan->iktree.first= pchan->iktree.last= NULL;
		pchan->path= NULL;
	}
	pose->ikdata = NULL;
	if (pose->ikparam != NULL) {
		pose->ikparam= newdataadr(fd, pose->ikparam);
	}
}

static void direct_link_modifiers(FileData *fd, ListBase *lb)
{
	ModifierData *md;

	link_list(fd, lb);

	for (md=lb->first; md; md=md->next) {
		md->error = NULL;
		md->scene = NULL;
		
		/* if modifiers disappear, or for upward compatibility */
		if(NULL==modifierType_getInfo(md->type))
			md->type= eModifierType_None;
			
		if (md->type==eModifierType_Subsurf) {
			SubsurfModifierData *smd = (SubsurfModifierData*) md;

			smd->emCache = smd->mCache = 0;
		}
		else if (md->type==eModifierType_Armature) {
			ArmatureModifierData *amd = (ArmatureModifierData*) md;
			
			amd->prevCos= NULL;
		}
		else if (md->type==eModifierType_Cloth) {
			ClothModifierData *clmd = (ClothModifierData*) md;
			
			clmd->clothObject = NULL;
			
			clmd->sim_parms= newdataadr(fd, clmd->sim_parms);
			clmd->coll_parms= newdataadr(fd, clmd->coll_parms);

			direct_link_pointcache_list(fd, &clmd->ptcaches, &clmd->point_cache);
			
			if(clmd->sim_parms) {
				if(clmd->sim_parms->presets > 10)
					clmd->sim_parms->presets = 0;

				clmd->sim_parms->reset = 0;
			}

			clmd->sim_parms->effector_weights = newdataadr(fd, clmd->sim_parms->effector_weights);
			if(!clmd->sim_parms->effector_weights)
				clmd->sim_parms->effector_weights = BKE_add_effector_weights(NULL);
			
		}
		else if (md->type==eModifierType_Fluidsim) {
			FluidsimModifierData *fluidmd = (FluidsimModifierData*) md;
			
			fluidmd->fss= newdataadr(fd, fluidmd->fss);
			fluidmd->fss->meshSurfNormals = 0;
		}
		else if (md->type==eModifierType_Smoke) {
			SmokeModifierData *smd = (SmokeModifierData*) md;

			if(smd->type==MOD_SMOKE_TYPE_DOMAIN)
			{
				smd->flow = NULL;
				smd->coll = NULL;
				smd->domain = newdataadr(fd, smd->domain);
				smd->domain->smd = smd;

				smd->domain->fluid = NULL;
				smd->domain->wt = NULL;
				smd->domain->shadow = NULL;
				smd->domain->tex = NULL;
				smd->domain->tex_shadow = NULL;
				smd->domain->tex_wt = NULL;

				smd->domain->effector_weights = newdataadr(fd, smd->domain->effector_weights);
				if(!smd->domain->effector_weights)
					smd->domain->effector_weights = BKE_add_effector_weights(NULL);

				direct_link_pointcache_list(fd, &(smd->domain->ptcaches[0]), &(smd->domain->point_cache[0]));
				direct_link_pointcache_list(fd, &(smd->domain->ptcaches[1]), &(smd->domain->point_cache[1]));
			}
			else if(smd->type==MOD_SMOKE_TYPE_FLOW)
			{
				smd->domain = NULL;
				smd->coll = NULL;
				smd->flow = newdataadr(fd, smd->flow);
				smd->flow->smd = smd;
				smd->flow->psys = newdataadr(fd, smd->flow->psys);
			}
			else if(smd->type==MOD_SMOKE_TYPE_COLL)
			{
				smd->flow = NULL;
				smd->domain = NULL;
				smd->coll = newdataadr(fd, smd->coll);
				if(smd->coll)
				{
					smd->coll->points = NULL;
					smd->coll->numpoints = 0;
				}
				else
					smd->type = 0;

			}
		}
		else if (md->type==eModifierType_Collision) {
			
			CollisionModifierData *collmd = (CollisionModifierData*) md;
			/*
			// TODO: CollisionModifier should use pointcache 
			// + have proper reset events before enabling this
			collmd->x = newdataadr(fd, collmd->x);
			collmd->xnew = newdataadr(fd, collmd->xnew);
			collmd->mfaces = newdataadr(fd, collmd->mfaces);
			
			collmd->current_x = MEM_callocN(sizeof(MVert)*collmd->numverts,"current_x");
			collmd->current_xnew = MEM_callocN(sizeof(MVert)*collmd->numverts,"current_xnew");
			collmd->current_v = MEM_callocN(sizeof(MVert)*collmd->numverts,"current_v");
			*/
			
			collmd->x = NULL;
			collmd->xnew = NULL;
			collmd->current_x = NULL;
			collmd->current_xnew = NULL;
			collmd->current_v = NULL;
			collmd->time = -1000;
			collmd->numverts = 0;
			collmd->bvhtree = NULL;
			collmd->mfaces = NULL;
			
		}
		else if (md->type==eModifierType_Surface) {
			SurfaceModifierData *surmd = (SurfaceModifierData*) md;

			surmd->dm = NULL;
			surmd->bvhtree = NULL;
			surmd->x = NULL;
			surmd->v = NULL;
			surmd->numverts = 0;
		}
		else if (md->type==eModifierType_Hook) {
			HookModifierData *hmd = (HookModifierData*) md;

			hmd->indexar= newdataadr(fd, hmd->indexar);
			if(fd->flags & FD_FLAGS_SWITCH_ENDIAN) {
				int a;
				for(a=0; a<hmd->totindex; a++) {
					SWITCH_INT(hmd->indexar[a]);
				}
			}
		} else if (md->type==eModifierType_ParticleSystem) {
			ParticleSystemModifierData *psmd = (ParticleSystemModifierData*) md;

			psmd->dm=0;
			psmd->psys=newdataadr(fd, psmd->psys);
			psmd->flag &= ~eParticleSystemFlag_psys_updated;
		} else if (md->type==eModifierType_Explode) {
			ExplodeModifierData *psmd = (ExplodeModifierData*) md;

			psmd->facepa=0;
		}
		else if (md->type==eModifierType_MeshDeform) {
			MeshDeformModifierData *mmd = (MeshDeformModifierData*) md;

			mmd->bindweights= newdataadr(fd, mmd->bindweights);
			mmd->bindcos= newdataadr(fd, mmd->bindcos);
			mmd->dyngrid= newdataadr(fd, mmd->dyngrid);
			mmd->dyninfluences= newdataadr(fd, mmd->dyninfluences);
			mmd->dynverts= newdataadr(fd, mmd->dynverts);

			if(fd->flags & FD_FLAGS_SWITCH_ENDIAN) {
				int a;

				if(mmd->bindweights)
					for(a=0; a<mmd->totcagevert*mmd->totvert; a++)
						SWITCH_INT(mmd->bindweights[a])
				if(mmd->bindcos)
					for(a=0; a<mmd->totcagevert*3; a++)
						SWITCH_INT(mmd->bindcos[a])
				if(mmd->dynverts)
					for(a=0; a<mmd->totvert; a++)
						SWITCH_INT(mmd->dynverts[a])
			}
		}
	}
}

static void direct_link_object(FileData *fd, Object *ob)
{
	PartEff *paf;
	bProperty *prop;
	bSensor *sens;
	bController *cont;
	bActuator *act;
	int a;
	
	/* weak weak... this was only meant as draw flag, now is used in give_base too */
	ob->flag &= ~OB_FROMGROUP;
	
	/* editmode doesn't get saved in files, so should get cleared when reloading... */
	ob->mode &= ~(OB_MODE_EDIT|OB_MODE_PARTICLE_EDIT);
	
	ob->disp.first=ob->disp.last= NULL;
	
	ob->adt= newdataadr(fd, ob->adt);
	direct_link_animdata(fd, ob->adt);
	
	ob->pose= newdataadr(fd, ob->pose);
	direct_link_pose(fd, ob->pose);

	link_list(fd, &ob->defbase);
// XXX depreceated - old animation system <<<
	direct_link_nlastrips(fd, &ob->nlastrips);
	link_list(fd, &ob->constraintChannels);
// >>> XXX depreceated - old animation system 

	ob->mat= newdataadr(fd, ob->mat);
	test_pointer_array(fd, (void **)&ob->mat);
	ob->matbits= newdataadr(fd, ob->matbits);
	
	/* do it here, below old data gets converted */
	direct_link_modifiers(fd, &ob->modifiers);
	
	link_list(fd, &ob->effect);
	paf= ob->effect.first;
	while(paf) {
		if(paf->type==EFF_PARTICLE) {
			paf->keys= NULL;
		}
		if(paf->type==EFF_WAVE) {
			WaveEff *wav = (WaveEff*) paf;
			PartEff *next = paf->next;
			WaveModifierData *wmd = (WaveModifierData*) modifier_new(eModifierType_Wave);

			wmd->damp = wav->damp;
			wmd->flag = wav->flag;
			wmd->height = wav->height;
			wmd->lifetime = wav->lifetime;
			wmd->narrow = wav->narrow;
			wmd->speed = wav->speed;
			wmd->startx = wav->startx;
			wmd->starty = wav->startx;
			wmd->timeoffs = wav->timeoffs;
			wmd->width = wav->width;

			BLI_addtail(&ob->modifiers, wmd);

			BLI_remlink(&ob->effect, paf);
			MEM_freeN(paf);

			paf = next;
			continue;
		}
		if(paf->type==EFF_BUILD) {
			BuildEff *baf = (BuildEff*) paf;
			PartEff *next = paf->next;
			BuildModifierData *bmd = (BuildModifierData*) modifier_new(eModifierType_Build);

			bmd->start = baf->sfra;
			bmd->length = baf->len;
			bmd->randomize = 0;
			bmd->seed = 1;

			BLI_addtail(&ob->modifiers, bmd);

			BLI_remlink(&ob->effect, paf);
			MEM_freeN(paf);

			paf = next;
			continue;
		}
		paf= paf->next;
	}

	ob->pd= newdataadr(fd, ob->pd);
	direct_link_partdeflect(ob->pd);
	ob->soft= newdataadr(fd, ob->soft);
	if(ob->soft) {
		SoftBody *sb= ob->soft;		
		
		sb->bpoint= NULL;	// init pointers so it gets rebuilt nicely
		sb->bspring= NULL;
		sb->scratch= NULL;
		/* although not used anymore */
		/* still have to be loaded to be compatible with old files */
		sb->keys= newdataadr(fd, sb->keys);
		test_pointer_array(fd, (void **)&sb->keys);
		if(sb->keys) {
			for(a=0; a<sb->totkey; a++) {
				sb->keys[a]= newdataadr(fd, sb->keys[a]);
			}
		}

		sb->effector_weights = newdataadr(fd, sb->effector_weights);
		if(!sb->effector_weights)
			sb->effector_weights = BKE_add_effector_weights(NULL);

		direct_link_pointcache_list(fd, &sb->ptcaches, &sb->pointcache);
	}
	ob->bsoft= newdataadr(fd, ob->bsoft);
	ob->fluidsimSettings= newdataadr(fd, ob->fluidsimSettings); /* NT */

	link_list(fd, &ob->particlesystem);
	direct_link_particlesystems(fd,&ob->particlesystem);
	
	link_list(fd, &ob->prop);
	prop= ob->prop.first;
	while(prop) {
		prop->poin= newdataadr(fd, prop->poin);
		if(prop->poin==0) prop->poin= &prop->data;
		prop= prop->next;
	}

	link_list(fd, &ob->sensors);
	sens= ob->sensors.first;
	while(sens) {
		sens->data= newdataadr(fd, sens->data);
		sens->links= newdataadr(fd, sens->links);
		test_pointer_array(fd, (void **)&sens->links);
		sens= sens->next;
	}

	direct_link_constraints(fd, &ob->constraints);

	link_glob_list(fd, &ob->controllers);
	if (ob->init_state) {
		/* if a known first state is specified, set it so that the game will start ok */
		ob->state = ob->init_state;
	} else if (!ob->state) {
		ob->state = 1;
	}
	cont= ob->controllers.first;
	while(cont) {
		cont->data= newdataadr(fd, cont->data);
		cont->links= newdataadr(fd, cont->links);
		test_pointer_array(fd, (void **)&cont->links);
		if (cont->state_mask == 0)
			cont->state_mask = 1;
		cont= cont->next;
	}

	link_glob_list(fd, &ob->actuators);
	act= ob->actuators.first;
	while(act) {
		act->data= newdataadr(fd, act->data);
		act= act->next;
	}

	link_list(fd, &ob->hooks);
	while (ob->hooks.first) {
		ObHook *hook = ob->hooks.first;
		HookModifierData *hmd = (HookModifierData*) modifier_new(eModifierType_Hook);

		hook->indexar= newdataadr(fd, hook->indexar);
		if(fd->flags & FD_FLAGS_SWITCH_ENDIAN) {
			int a;
			for(a=0; a<hook->totindex; a++) {
				SWITCH_INT(hook->indexar[a]);
			}
		}

			/* Do conversion here because if we have loaded
			 * a hook we need to make sure it gets converted
			 * and free'd, regardless of version.
			 */
		VECCOPY(hmd->cent, hook->cent);
		hmd->falloff = hook->falloff;
		hmd->force = hook->force;
		hmd->indexar = hook->indexar;
		hmd->object = hook->parent;
		memcpy(hmd->parentinv, hook->parentinv, sizeof(hmd->parentinv));
		hmd->totindex = hook->totindex;

		BLI_addhead(&ob->modifiers, hmd);
		BLI_remlink(&ob->hooks, hook);
		
		modifier_unique_name(&ob->modifiers, (ModifierData*)hmd);

		MEM_freeN(hook);
	}
	
	ob->bb= NULL;
	ob->derivedDeform= NULL;
	ob->derivedFinal= NULL;
	ob->gpulamp.first= ob->gpulamp.last= NULL;
	link_list(fd, &ob->pc_ids);

	if(ob->sculpt)
		ob->sculpt= MEM_callocN(sizeof(SculptSession), "reload sculpt session");
}

/* ************ READ SCENE ***************** */

/* patch for missing scene IDs, can't be in do-versions */
static void composite_patch(bNodeTree *ntree, Scene *scene)
{
	bNode *node;
	
	for(node= ntree->nodes.first; node; node= node->next)
		if(node->id==NULL && ELEM3(node->type, CMP_NODE_R_LAYERS, CMP_NODE_COMPOSITE, CMP_NODE_DEFOCUS))
			node->id= &scene->id;
}

static void link_paint(FileData *fd, Scene *sce, Paint *p)
{
	if(p && p->brushes) {
		int i;
		for(i = 0; i < p->brush_count; ++i)
			p->brushes[i]= newlibadr_us(fd, sce->id.lib, p->brushes[i]);
	}
}

static void lib_link_scene(FileData *fd, Main *main)
{
	Scene *sce;
	Base *base, *next;
	Sequence *seq;
	SceneRenderLayer *srl;
	TimeMarker *marker;
	
	sce= main->scene.first;
	while(sce) {
		if(sce->id.flag & LIB_NEEDLINK) {
			/*Link ID Properties -- and copy this comment EXACTLY for easy finding
			of library blocks that implement this.*/
			if (sce->id.properties) IDP_LibLinkProperty(sce->id.properties, (fd->flags & FD_FLAGS_SWITCH_ENDIAN), fd);
			if (sce->adt) lib_link_animdata(fd, &sce->id, sce->adt);
			
			lib_link_keyingsets(fd, &sce->id, &sce->keyingsets);
			
			sce->camera= newlibadr(fd, sce->id.lib, sce->camera);
			sce->world= newlibadr_us(fd, sce->id.lib, sce->world);
			sce->set= newlibadr(fd, sce->id.lib, sce->set);
			sce->ima= newlibadr_us(fd, sce->id.lib, sce->ima);
			sce->gpd= newlibadr_us(fd, sce->id.lib, sce->gpd);
			
			link_paint(fd, sce, &sce->toolsettings->sculpt->paint);
			link_paint(fd, sce, &sce->toolsettings->vpaint->paint);
			link_paint(fd, sce, &sce->toolsettings->wpaint->paint);
			link_paint(fd, sce, &sce->toolsettings->imapaint.paint);

			sce->toolsettings->skgen_template = newlibadr(fd, sce->id.lib, sce->toolsettings->skgen_template);

			for(base= sce->base.first; base; base= next) {
				next= base->next;

				/* base->object= newlibadr_us(fd, sce->id.lib, base->object); */
				base->object= newlibadr_us(fd, sce->id.lib, base->object);
				
				if(base->object==NULL) {
					printf("LIB ERROR: base removed\n");
					BLI_remlink(&sce->base, base);
					if(base==sce->basact) sce->basact= 0;
					MEM_freeN(base);
				}
			}

			SEQ_BEGIN(sce->ed, seq) {
				if(seq->ipo) seq->ipo= newlibadr_us(fd, sce->id.lib, seq->ipo);
				if(seq->scene) seq->scene= newlibadr(fd, sce->id.lib, seq->scene);
				if(seq->sound) {
					seq->sound_handle= NULL;
					if(seq->type == SEQ_HD_SOUND)
						seq->type = SEQ_SOUND;
					else
						seq->sound= newlibadr(fd, sce->id.lib, seq->sound);
					if (seq->sound) {
						seq->sound->id.us++;
						seq->sound_handle= sound_new_handle(sce, seq->sound, seq->startdisp, seq->enddisp, seq->startofs);
					}
				}
				seq->anim= 0;
			}
			SEQ_END

#ifdef DURIAN_CAMERA_SWITCH
			for(marker= sce->markers.first; marker; marker= marker->next) {
				if(marker->camera) {
					marker->camera= newlibadr(fd, sce->id.lib, marker->camera);
				}
			}
#endif

			if(sce->ed)
				seq_update_muting(sce->ed);
			
			if(sce->nodetree) {
				lib_link_ntree(fd, &sce->id, sce->nodetree);
				composite_patch(sce->nodetree, sce);
			}
			
			for(srl= sce->r.layers.first; srl; srl= srl->next) {
				srl->mat_override= newlibadr_us(fd, sce->id.lib, srl->mat_override);
				srl->light_override= newlibadr_us(fd, sce->id.lib, srl->light_override);
			}
			/*Game Settings: Dome Warp Text*/
//			sce->r.dometext= newlibadr_us(fd, sce->id.lib, sce->r.dometext); // XXX deprecated since 2.5
			sce->gm.dome.warptext= newlibadr_us(fd, sce->id.lib, sce->gm.dome.warptext);

			sce->id.flag -= LIB_NEEDLINK;
		}

		sce= sce->id.next;
	}
}

static void link_recurs_seq(FileData *fd, ListBase *lb)
{
	Sequence *seq;

	link_list(fd, lb);

	for(seq=lb->first; seq; seq=seq->next)
		if(seq->seqbase.first)
			link_recurs_seq(fd, &seq->seqbase);
}

static void direct_link_paint(FileData *fd, Paint **paint)
{
	Paint *p;

	p= (*paint)= newdataadr(fd, (*paint));
	if(p) {
		p->paint_cursor= NULL;
		p->brushes= newdataadr(fd, p->brushes);
		test_pointer_array(fd, (void**)&p->brushes);
	}
}

static void direct_link_scene(FileData *fd, Scene *sce)
{
	Editing *ed;
	Sequence *seq;
	MetaStack *ms;
	SceneRenderLayer *srl;

	sce->theDag = NULL;
	sce->dagisvalid = 0;
	sce->obedit= NULL;
	sce->stats= 0;

	memset(&sce->sound_handles, 0, sizeof(sce->sound_handles));

	/* set users to one by default, not in lib-link, this will increase it for compo nodes */
	sce->id.us= 1;

	link_list(fd, &(sce->base));
	
	sce->adt= newdataadr(fd, sce->adt);
	direct_link_animdata(fd, sce->adt);
	
	link_list(fd, &sce->keyingsets);
	direct_link_keyingsets(fd, &sce->keyingsets);
	
	sce->basact= newdataadr(fd, sce->basact);
	
	sce->toolsettings= newdataadr(fd, sce->toolsettings);
	if(sce->toolsettings) {
		direct_link_paint(fd, (Paint**)&sce->toolsettings->sculpt);
		direct_link_paint(fd, (Paint**)&sce->toolsettings->vpaint);
		direct_link_paint(fd, (Paint**)&sce->toolsettings->wpaint);

		sce->toolsettings->imapaint.paint.brushes= newdataadr(fd, sce->toolsettings->imapaint.paint.brushes);
		test_pointer_array(fd, (void**)&sce->toolsettings->imapaint.paint.brushes);

		sce->toolsettings->imapaint.paintcursor= NULL;
		sce->toolsettings->particle.paintcursor= NULL;
	}

	if(sce->ed) {
		ListBase *old_seqbasep= &((Editing *)sce->ed)->seqbase;
		
		ed= sce->ed= newdataadr(fd, sce->ed);

		ed->act_seq= newdataadr(fd, ed->act_seq);

		/* recursive link sequences, lb will be correctly initialized */
		link_recurs_seq(fd, &ed->seqbase);

		SEQ_BEGIN(ed, seq) {
			seq->seq1= newdataadr(fd, seq->seq1);
			seq->seq2= newdataadr(fd, seq->seq2);
			seq->seq3= newdataadr(fd, seq->seq3);
			/* a patch: after introduction of effects with 3 input strips */
			if(seq->seq3==0) seq->seq3= seq->seq2;

			seq->plugin= newdataadr(fd, seq->plugin);
			seq->effectdata= newdataadr(fd, seq->effectdata);
			
			if (seq->type & SEQ_EFFECT) {
				seq->flag |= SEQ_EFFECT_NOT_LOADED;
			}

			seq->strip= newdataadr(fd, seq->strip);
			if(seq->strip && seq->strip->done==0) {
				seq->strip->done= 1;
				seq->strip->tstripdata = 0;
				seq->strip->tstripdata_startstill = 0;
				seq->strip->tstripdata_endstill = 0;
				seq->strip->ibuf_startstill = 0;
				seq->strip->ibuf_endstill = 0;

				if(seq->type == SEQ_IMAGE ||
				   seq->type == SEQ_MOVIE ||
				   seq->type == SEQ_RAM_SOUND ||
				   seq->type == SEQ_HD_SOUND) {
					seq->strip->stripdata = newdataadr(
						fd, seq->strip->stripdata);
				} else {
					seq->strip->stripdata = 0;
				}
				if (seq->flag & SEQ_USE_CROP) {
					seq->strip->crop = newdataadr(
						fd, seq->strip->crop);
				} else {
					seq->strip->crop = 0;
				}
				if (seq->flag & SEQ_USE_TRANSFORM) {
					seq->strip->transform = newdataadr(
						fd, seq->strip->transform);
				} else {
					seq->strip->transform = 0;
				}
				if (seq->flag & SEQ_USE_PROXY) {
					seq->strip->proxy = newdataadr(
						fd, seq->strip->proxy);
					seq->strip->proxy->anim = 0;
				} else {
					seq->strip->proxy = 0;
				}
				if (seq->flag & SEQ_USE_COLOR_BALANCE) {
					seq->strip->color_balance = newdataadr(
						fd, seq->strip->color_balance);
				} else {
					seq->strip->color_balance = 0;
				}
				if (seq->strip->color_balance) {
					// seq->strip->color_balance->gui = 0; // XXX - peter, is this relevant in 2.5?
				}
			}
		}
		SEQ_END
		
		/* link metastack, slight abuse of structs here, have to restore pointer to internal part in struct */
		{
			Sequence temp;
			char *poin;
			intptr_t offset;
			
			offset= ((intptr_t)&(temp.seqbase)) - ((intptr_t)&temp);
			
			/* root pointer */
			if(ed->seqbasep == old_seqbasep) {
				ed->seqbasep= &ed->seqbase;
			}
			else {
				
				poin= (char *)ed->seqbasep;
				poin -= offset;
				
				poin= newdataadr(fd, poin);
				if(poin) ed->seqbasep= (ListBase *)(poin+offset);
				else ed->seqbasep= &ed->seqbase;
			}			
			/* stack */
			link_list(fd, &(ed->metastack));
			
			for(ms= ed->metastack.first; ms; ms= ms->next) {
				ms->parseq= newdataadr(fd, ms->parseq);
				
				if(ms->oldbasep == old_seqbasep)
					ms->oldbasep= &ed->seqbase;
				else {
					poin= (char *)ms->oldbasep;
					poin -= offset;
					poin= newdataadr(fd, poin);
					if(poin) ms->oldbasep= (ListBase *)(poin+offset);
					else ms->oldbasep= &ed->seqbase;
				}
			}
		}
	}
	
	sce->r.avicodecdata = newdataadr(fd, sce->r.avicodecdata);
	if (sce->r.avicodecdata) {
		sce->r.avicodecdata->lpFormat = newdataadr(fd, sce->r.avicodecdata->lpFormat);
		sce->r.avicodecdata->lpParms = newdataadr(fd, sce->r.avicodecdata->lpParms);
	}
	
	sce->r.qtcodecdata = newdataadr(fd, sce->r.qtcodecdata);
	if (sce->r.qtcodecdata) {
		sce->r.qtcodecdata->cdParms = newdataadr(fd, sce->r.qtcodecdata->cdParms);
	}
	if (sce->r.ffcodecdata.properties) {
		sce->r.ffcodecdata.properties = newdataadr(
			fd, sce->r.ffcodecdata.properties);
		if (sce->r.ffcodecdata.properties) { 
			IDP_DirectLinkProperty(
				sce->r.ffcodecdata.properties, 
				(fd->flags & FD_FLAGS_SWITCH_ENDIAN), fd);
		}
	}

	link_list(fd, &(sce->markers));
	link_list(fd, &(sce->transform_spaces));
	link_list(fd, &(sce->r.layers));
<<<<<<< HEAD
	
	for(srl= sce->r.layers.first; srl; srl= srl->next) {
		link_list(fd, &(srl->freestyleConfig.modules));
	}
	
=======

>>>>>>> 8f3a5295
	sce->nodetree= newdataadr(fd, sce->nodetree);
	if(sce->nodetree)
		direct_link_nodetree(fd, sce->nodetree);
	
}

/* ************ READ WM ***************** */

static void direct_link_windowmanager(FileData *fd, wmWindowManager *wm)
{
	wmWindow *win;
	
	wm->id.us= 1;
	link_list(fd, &(wm->windows));
	
	for(win= wm->windows.first; win; win= win->next) {
		win->ghostwin= NULL;
		win->eventstate= NULL;
		win->curswin= NULL;
		win->tweak= NULL;

		win->queue.first= win->queue.last= NULL;
		win->handlers.first= win->handlers.last= NULL;
		win->modalhandlers.first= win->modalhandlers.last= NULL;
		win->subwindows.first= win->subwindows.last= NULL;
		win->gesture.first= win->gesture.last= NULL;

		win->drawdata= NULL;
		win->drawmethod= -1;
		win->drawfail= 0;
	}
	
	wm->timers.first= wm->timers.last= NULL;
	wm->operators.first= wm->operators.last= NULL;
	wm->paintcursors.first= wm->paintcursors.last= NULL;
	wm->queue.first= wm->queue.last= NULL;
	BKE_reports_init(&wm->reports, RPT_STORE);

	wm->keyconfigs.first= wm->keyconfigs.last= NULL;
	wm->defaultconf= NULL;

	wm->jobs.first= wm->jobs.last= NULL;
	
	wm->windrawable= NULL;
	wm->initialized= 0;
}

static void lib_link_windowmanager(FileData *fd, Main *main)
{
	wmWindowManager *wm;
	wmWindow *win;
	
	for(wm= main->wm.first; wm; wm= wm->id.next) {
		if(wm->id.flag & LIB_NEEDLINK) {
			for(win= wm->windows.first; win; win= win->next)
				win->screen= newlibadr(fd, NULL, win->screen);

			wm->id.flag -= LIB_NEEDLINK;
		}
	}
}

/* ****************** READ GREASE PENCIL ***************** */

/* relinks grease-pencil data - used for direct_link and old file linkage */
static void direct_link_gpencil(FileData *fd, bGPdata *gpd)
{
	bGPDlayer *gpl;
	bGPDframe *gpf;
	bGPDstroke *gps;
	
	/* we must firstly have some grease-pencil data to link! */
	if (gpd == NULL)
		return;
	
	/* relink layers */
	link_list(fd, &gpd->layers);
	
	for (gpl= gpd->layers.first; gpl; gpl= gpl->next) {
		/* relink frames */
		link_list(fd, &gpl->frames);
		gpl->actframe= newdataadr(fd, gpl->actframe);
		
		for (gpf= gpl->frames.first; gpf; gpf= gpf->next) {
			/* relink strokes (and their points) */
			link_list(fd, &gpf->strokes);
			
			for (gps= gpf->strokes.first; gps; gps= gps->next) {
				gps->points= newdataadr(fd, gps->points);
			}
		}
	}
}

/* ****************** READ SCREEN ***************** */

static void butspace_version_132(SpaceButs *buts)
{
	buts->v2d.tot.xmin= 0.0f;
	buts->v2d.tot.ymin= 0.0f;
	buts->v2d.tot.xmax= 1279.0f;
	buts->v2d.tot.ymax= 228.0f;

	buts->v2d.min[0]= 256.0f;
	buts->v2d.min[1]= 42.0f;

	buts->v2d.max[0]= 2048.0f;
	buts->v2d.max[1]= 450.0f;

	buts->v2d.minzoom= 0.5f;
	buts->v2d.maxzoom= 1.21f;

	buts->v2d.scroll= 0;
	buts->v2d.keepzoom= 1;
	buts->v2d.keeptot= 1;
}

/* note: file read without screens option G_FILE_NO_UI; 
   check lib pointers in call below */
static void lib_link_screen(FileData *fd, Main *main)
{
	bScreen *sc;
	ScrArea *sa;

	for(sc= main->screen.first; sc; sc= sc->id.next) {
		if(sc->id.flag & LIB_NEEDLINK) {
			sc->id.us= 1;
			sc->scene= newlibadr(fd, sc->id.lib, sc->scene);
			
			sa= sc->areabase.first;
			while(sa) {
				SpaceLink *sl;
				
				sa->full= newlibadr(fd, sc->id.lib, sa->full);
				
				for (sl= sa->spacedata.first; sl; sl= sl->next) {
					if(sl->spacetype==SPACE_VIEW3D) {
						View3D *v3d= (View3D*) sl;
						
						v3d->camera= newlibadr(fd, sc->id.lib, v3d->camera);
						v3d->ob_centre= newlibadr(fd, sc->id.lib, v3d->ob_centre);
						
						if(v3d->bgpic) {
							v3d->bgpic->ima= newlibadr_us(fd, sc->id.lib, v3d->bgpic->ima);
						}
						if(v3d->localvd) {
							v3d->localvd->camera= newlibadr(fd, sc->id.lib, v3d->localvd->camera);
						}
					}
					else if(sl->spacetype==SPACE_IPO) {
						SpaceIpo *sipo= (SpaceIpo *)sl;
						
						if(sipo->ads)
							sipo->ads->source= newlibadr(fd, sc->id.lib, sipo->ads->source);
					}
					else if(sl->spacetype==SPACE_BUTS) {
						SpaceButs *sbuts= (SpaceButs *)sl;
						sbuts->ri= NULL;
						sbuts->pinid= newlibadr(fd, sc->id.lib, sbuts->pinid);
						sbuts->mainbo= sbuts->mainb;
						sbuts->mainbuser= sbuts->mainb;
						if(main->versionfile<132)
							butspace_version_132(sbuts);
					}
					else if(sl->spacetype==SPACE_FILE) {
						SpaceFile *sfile= (SpaceFile *)sl;
						sfile->files= NULL;
						sfile->params= NULL;
						sfile->op= NULL;
						sfile->layout= NULL;
						sfile->folders_prev= NULL;
						sfile->folders_next= NULL;
					}
					else if(sl->spacetype==SPACE_IMASEL) {
						SpaceImaSel *simasel= (SpaceImaSel *)sl;

						simasel->files = NULL;						
						simasel->returnfunc= NULL;
						simasel->menup= NULL;
						simasel->pupmenu= NULL;
						simasel->img= NULL;
					}
					else if(sl->spacetype==SPACE_ACTION) {
						SpaceAction *saction= (SpaceAction *)sl;
						saction->action = newlibadr(fd, sc->id.lib, saction->action);
						saction->ads.source= newlibadr(fd, sc->id.lib, saction->ads.source);
					}
					else if(sl->spacetype==SPACE_IMAGE) {
						SpaceImage *sima= (SpaceImage *)sl;

						sima->image= newlibadr_us(fd, sc->id.lib, sima->image);
					}
					else if(sl->spacetype==SPACE_NLA){
						/* SpaceNla *snla= (SpaceNla *)sl;	*/
					}
					else if(sl->spacetype==SPACE_TEXT) {
						SpaceText *st= (SpaceText *)sl;

						st->text= newlibadr(fd, sc->id.lib, st->text);

					}
					else if(sl->spacetype==SPACE_SCRIPT) {

						SpaceScript *scpt= (SpaceScript *)sl;
						/*scpt->script = NULL; - 2.45 set to null, better re-run the script */
						if (scpt->script) {
							scpt->script= newlibadr(fd, sc->id.lib, scpt->script);
							if (scpt->script) {
								SCRIPT_SET_NULL(scpt->script)
							}
						}
					}
					else if(sl->spacetype==SPACE_OUTLINER) {
						SpaceOops *so= (SpaceOops *)sl;
						TreeStoreElem *tselem;
						int a;

						so->tree.first= so->tree.last= NULL;
						so->search_tse.id= newlibadr(fd, NULL, so->search_tse.id);
						
						if(so->treestore) {
							tselem= so->treestore->data;
							for(a=0; a<so->treestore->usedelem; a++, tselem++) {
								tselem->id= newlibadr(fd, NULL, tselem->id);
							}
						}
					}
					else if(sl->spacetype==SPACE_SOUND) {
						SpaceSound *ssound= (SpaceSound *)sl;

						ssound->sound= newlibadr_us(fd, sc->id.lib, ssound->sound);
					}
					else if(sl->spacetype==SPACE_NODE) {
						SpaceNode *snode= (SpaceNode *)sl;
						
						snode->id= newlibadr(fd, sc->id.lib, snode->id);
						
						/* internal data, a bit patchy */
						if(snode->id) {
							if(GS(snode->id->name)==ID_MA)
								snode->nodetree= ((Material *)snode->id)->nodetree;
							else if(GS(snode->id->name)==ID_SCE)
								snode->nodetree= ((Scene *)snode->id)->nodetree;
							else if(GS(snode->id->name)==ID_TE)
								snode->nodetree= ((Tex *)snode->id)->nodetree;
						}
					}
				}
				sa= sa->next;
			}
			sc->id.flag -= LIB_NEEDLINK;
		}
	}
}

/* Only for undo files, or to restore a screen after reading without UI... */
static void *restore_pointer_by_name(Main *mainp, ID *id, int user)
{
		
	if(id) {
		ListBase *lb= wich_libbase(mainp, GS(id->name));
		
		if(lb) {	// there's still risk of checking corrupt mem (freed Ids in oops)
			ID *idn= lb->first;
			char *name= id->name+2;
			
			while(idn) {
				if(idn->name[2]==name[0] && strcmp(idn->name+2, name)==0) {
					if(idn->lib==id->lib) {
						if(user && idn->us==0) idn->us++;
						break;
					}
				}
				idn= idn->next;
			}
			return idn;
		}
	}
	return NULL;
}

/* called from kernel/blender.c */
/* used to link a file (without UI) to the current UI */
/* note that it assumes the old pointers in UI are still valid, so old Main is not freed */
void lib_link_screen_restore(Main *newmain, bScreen *curscreen, Scene *curscene)
{
	wmWindow *win;
	wmWindowManager *wm;
	bScreen *sc;
	ScrArea *sa;

	/* first windowmanager */
	for(wm= newmain->wm.first; wm; wm= wm->id.next) {
		for(win= wm->windows.first; win; win= win->next) {
			win->screen= restore_pointer_by_name(newmain, (ID *)win->screen, 1);
			
			if(win->screen==NULL)
				win->screen= curscreen;

			win->screen->winid= win->winid;
		}
	}
	
	
	for(sc= newmain->screen.first; sc; sc= sc->id.next) {
		
		sc->scene= restore_pointer_by_name(newmain, (ID *)sc->scene, 1);
		if(sc->scene==NULL)
			sc->scene= curscene;

		sa= sc->areabase.first;
		while(sa) {
			SpaceLink *sl;

			for (sl= sa->spacedata.first; sl; sl= sl->next) {
				if(sl->spacetype==SPACE_VIEW3D) {
					View3D *v3d= (View3D*) sl;
					
					v3d->camera= restore_pointer_by_name(newmain, (ID *)v3d->camera, 1);
					if(v3d->camera==NULL)
						v3d->camera= sc->scene->camera;
					v3d->ob_centre= restore_pointer_by_name(newmain, (ID *)v3d->ob_centre, 1);
					
					if(v3d->bgpic) {
						v3d->bgpic->ima= restore_pointer_by_name(newmain, (ID *)v3d->bgpic->ima, 1);
					}
					if(v3d->localvd) {
						/*Base *base;*/

						v3d->localvd->camera= sc->scene->camera;
						
						/* localview can become invalid during undo/redo steps, so we exit it when no could be found */
						/* XXX  regionlocalview ?
						for(base= sc->scene->base.first; base; base= base->next) {
							if(base->lay & v3d->lay) break;
						}
						if(base==NULL) {
							v3d->lay= v3d->localvd->lay;
							v3d->layact= v3d->localvd->layact;
							MEM_freeN(v3d->localvd); 
							v3d->localvd= NULL;
						}
						*/
					}
					else if(v3d->scenelock) v3d->lay= sc->scene->lay;

					/* not very nice, but could help */
					if((v3d->layact & v3d->lay)==0) v3d->layact= v3d->lay;
					
				}
				else if(sl->spacetype==SPACE_IPO) {
					/* XXX animato */
#if 0
					SpaceIpo *sipo= (SpaceIpo *)sl;

					sipo->ipo= restore_pointer_by_name(newmain, (ID *)sipo->ipo, 0);
					if(sipo->blocktype==ID_SEQ) 
						sipo->from= (ID *)find_sequence_from_ipo_helper(newmain, sipo->ipo);
					else 
						sipo->from= restore_pointer_by_name(newmain, (ID *)sipo->from, 0);
					
					// not free sipo->ipokey, creates dependency with src/
					if(sipo->editipo) MEM_freeN(sipo->editipo);
					sipo->editipo= NULL;
#endif
				}
				else if(sl->spacetype==SPACE_BUTS) {
					SpaceButs *sbuts= (SpaceButs *)sl;
					sbuts->pinid = restore_pointer_by_name(newmain, sbuts->pinid, 0);
					//XXX if (sbuts->ri) sbuts->ri->curtile = 0;
				}
				else if(sl->spacetype==SPACE_FILE) {
					
					SpaceFile *sfile= (SpaceFile *)sl;
					sfile->files= NULL;
					sfile->folders_prev= NULL;
					sfile->folders_next= NULL;
					sfile->params= NULL;
					sfile->op= NULL;
				}
				else if(sl->spacetype==SPACE_IMASEL) {
                    SpaceImaSel *simasel= (SpaceImaSel *)sl;
					if (simasel->files) {
						//XXX BIF_filelist_freelib(simasel->files);
					}
				}
				else if(sl->spacetype==SPACE_ACTION) {
					SpaceAction *saction= (SpaceAction *)sl;
					saction->action = restore_pointer_by_name(newmain, (ID *)saction->action, 1);
					saction->ads.source= restore_pointer_by_name(newmain, (ID *)saction->ads.source, 1);
				}
				else if(sl->spacetype==SPACE_IMAGE) {
					SpaceImage *sima= (SpaceImage *)sl;

					sima->image= restore_pointer_by_name(newmain, (ID *)sima->image, 1);
				}
				else if(sl->spacetype==SPACE_NLA){
					/* SpaceNla *snla= (SpaceNla *)sl;	*/
				}
				else if(sl->spacetype==SPACE_TEXT) {
					SpaceText *st= (SpaceText *)sl;

					st->text= restore_pointer_by_name(newmain, (ID *)st->text, 1);
					if(st->text==NULL) st->text= newmain->text.first;
				}
				else if(sl->spacetype==SPACE_SCRIPT) {
					SpaceScript *scpt= (SpaceScript *)sl;
					
					scpt->script= restore_pointer_by_name(newmain, (ID *)scpt->script, 1);
					
					/*sc->script = NULL; - 2.45 set to null, better re-run the script */
					if (scpt->script) {
						SCRIPT_SET_NULL(scpt->script)
					}
				}
				else if(sl->spacetype==SPACE_OUTLINER) {
					SpaceOops *so= (SpaceOops *)sl;
					int a;
					
					so->search_tse.id= restore_pointer_by_name(newmain, so->search_tse.id, 0);
					
					if(so->treestore) {
						TreeStore *ts= so->treestore;
						TreeStoreElem *tselem=ts->data;
						for(a=0; a<ts->usedelem; a++, tselem++) {
							tselem->id= restore_pointer_by_name(newmain, tselem->id, 0);
						}
					}
				}
				else if(sl->spacetype==SPACE_SOUND) {
					SpaceSound *ssound= (SpaceSound *)sl;

					ssound->sound= restore_pointer_by_name(newmain, (ID *)ssound->sound, 1);
				}
				else if(sl->spacetype==SPACE_NODE) {
					SpaceNode *snode= (SpaceNode *)sl;
					
					snode->id= restore_pointer_by_name(newmain, snode->id, 1);
					snode->edittree= NULL;
					
					if(snode->id==NULL)
						snode->nodetree= NULL;
					else {
						if(GS(snode->id->name)==ID_MA)
							snode->nodetree= ((Material *)snode->id)->nodetree;
						else if(GS(snode->id->name)==ID_SCE)
							snode->nodetree= ((Scene *)snode->id)->nodetree;
						else if(GS(snode->id->name)==ID_TE)
							snode->nodetree= ((Tex *)snode->id)->nodetree;
					}
				}
			}
			sa= sa->next;
		}
	}
}

static void direct_link_region(FileData *fd, ARegion *ar, int spacetype)
{
	Panel *pa;

	link_list(fd, &(ar->panels));

	for(pa= ar->panels.first; pa; pa=pa->next) {
		pa->paneltab= newdataadr(fd, pa->paneltab);
		pa->runtime_flag= 0;
		pa->activedata= NULL;
		pa->type= NULL;
	}
	
	ar->regiondata= newdataadr(fd, ar->regiondata);
	if(ar->regiondata) {
		if(spacetype==SPACE_VIEW3D) {
			RegionView3D *rv3d= ar->regiondata;
			
			rv3d->localvd= newdataadr(fd, rv3d->localvd);
			rv3d->clipbb= newdataadr(fd, rv3d->clipbb);
			
			rv3d->depths= NULL;
			rv3d->retopo_view_data= NULL;
			rv3d->ri= NULL;
			rv3d->sms= NULL;
			rv3d->smooth_timer= NULL;
		}
	}
	
	ar->v2d.tab_offset= NULL;
	ar->v2d.tab_num= 0;
	ar->v2d.tab_cur= 0;
	ar->handlers.first= ar->handlers.last= NULL;
	ar->uiblocks.first= ar->uiblocks.last= NULL;
	ar->headerstr= NULL;
	ar->swinid= 0;
	ar->type= NULL;
	ar->swap= 0;
	ar->do_draw= 0;
	memset(&ar->drawrct, 0, sizeof(ar->drawrct));
}

/* for the saved 2.50 files without regiondata */
/* and as patch for 2.48 and older */
static void view3d_split_250(View3D *v3d, ListBase *regions)
{
	ARegion *ar;
	
	for(ar= regions->first; ar; ar= ar->next) {
		if(ar->regiontype==RGN_TYPE_WINDOW && ar->regiondata==NULL) {
			RegionView3D *rv3d;
			
			rv3d= ar->regiondata= MEM_callocN(sizeof(RegionView3D), "region v3d patch");
			rv3d->persp= v3d->persp;
			rv3d->view= v3d->view;
			rv3d->dist= v3d->dist;
			VECCOPY(rv3d->ofs, v3d->ofs);
			QUATCOPY(rv3d->viewquat, v3d->viewquat);
		}
	}

	/* this was not initialized correct always */
	if(v3d->twtype == 0)
		v3d->twtype= V3D_MANIP_TRANSLATE;
}

static void direct_link_screen(FileData *fd, bScreen *sc)
{
	ScrArea *sa;
	ScrVert *sv;
	ScrEdge *se;
	int a;
	
	link_list(fd, &(sc->vertbase));
	link_list(fd, &(sc->edgebase));
	link_list(fd, &(sc->areabase));
	sc->regionbase.first= sc->regionbase.last= NULL;
	sc->context= NULL;

	sc->mainwin= sc->subwinactive= 0;	/* indices */
	sc->swap= 0;
	
	/* hacky patch... but people have been saving files with the verse-blender,
	   causing the handler to keep running for ever, with no means to disable it */
	for(a=0; a<SCREEN_MAXHANDLER; a+=2) {
		if( sc->handler[a]==SCREEN_HANDLER_VERSE) {
			sc->handler[a]= 0;
			break;
		}
	}
	
	/* edges */
	for(se= sc->edgebase.first; se; se= se->next) {
		se->v1= newdataadr(fd, se->v1);
		se->v2= newdataadr(fd, se->v2);
		if( (intptr_t)se->v1 > (intptr_t)se->v2) {
			sv= se->v1;
			se->v1= se->v2;
			se->v2= sv;
		}

		if(se->v1==NULL) {
			printf("error reading screen... file corrupt\n");
			se->v1= se->v2;
		}
	}

	/* areas */
	for(sa= sc->areabase.first; sa; sa= sa->next) {
		SpaceLink *sl;
		ARegion *ar;

		link_list(fd, &(sa->spacedata));
		link_list(fd, &(sa->regionbase));

		sa->handlers.first= sa->handlers.last= NULL;
		sa->type= NULL;	/* spacetype callbacks */
		
		for(ar= sa->regionbase.first; ar; ar= ar->next)
			direct_link_region(fd, ar, sa->spacetype);
		
		/* accident can happen when read/save new file with older version */
		/* 2.50: we now always add spacedata for info */
		if(sa->spacedata.first==NULL) {
			SpaceInfo *sinfo= MEM_callocN(sizeof(SpaceInfo), "spaceinfo");
			sa->spacetype= sinfo->spacetype= SPACE_INFO;
			BLI_addtail(&sa->spacedata, sinfo);
		}
		/* add local view3d too */
		else if(sa->spacetype==SPACE_VIEW3D)
			view3d_split_250(sa->spacedata.first, &sa->regionbase);
		
		for (sl= sa->spacedata.first; sl; sl= sl->next) {
			link_list(fd, &(sl->regionbase));

			for(ar= sl->regionbase.first; ar; ar= ar->next)
				direct_link_region(fd, ar, sl->spacetype);

			if (sl->spacetype==SPACE_VIEW3D) {
				View3D *v3d= (View3D*) sl;
				v3d->bgpic= newdataadr(fd, v3d->bgpic);
				v3d->flag |= V3D_INVALID_BACKBUF;
				if(v3d->bgpic)
					v3d->bgpic->iuser.ok= 1;
				if(v3d->gpd) {
					v3d->gpd= newdataadr(fd, v3d->gpd);
					direct_link_gpencil(fd, v3d->gpd);
				}
				v3d->localvd= newdataadr(fd, v3d->localvd);
				v3d->afterdraw.first= v3d->afterdraw.last= NULL;
				v3d->properties_storage= NULL;
				
				view3d_split_250(v3d, &sl->regionbase);
			}
			else if (sl->spacetype==SPACE_IPO) {
				SpaceIpo *sipo= (SpaceIpo*)sl;
				
				sipo->ads= newdataadr(fd, sipo->ads);
				sipo->ghostCurves.first= sipo->ghostCurves.last= NULL;
			}
			else if (sl->spacetype==SPACE_NLA) {
				SpaceNla *snla= (SpaceNla*)sl;
				
				snla->ads= newdataadr(fd, snla->ads);
			}
			else if (sl->spacetype==SPACE_OUTLINER) {
				SpaceOops *soops= (SpaceOops*) sl;
				
				soops->treestore= newdataadr(fd, soops->treestore);
				if(soops->treestore) {
					soops->treestore->data= newdataadr(fd, soops->treestore->data);
					/* we only saved what was used */
					soops->treestore->totelem= soops->treestore->usedelem;
					soops->storeflag |= SO_TREESTORE_CLEANUP;	// at first draw
				}
			}
			else if(sl->spacetype==SPACE_IMAGE) {
				SpaceImage *sima= (SpaceImage *)sl;
				
				sima->cumap= newdataadr(fd, sima->cumap);
				sima->gpd= newdataadr(fd, sima->gpd);
				if (sima->gpd)
					direct_link_gpencil(fd, sima->gpd);
				if(sima->cumap)
					direct_link_curvemapping(fd, sima->cumap);
				sima->iuser.scene= NULL;
				sima->iuser.ok= 1;
			}
			else if(sl->spacetype==SPACE_NODE) {
				SpaceNode *snode= (SpaceNode *)sl;
				
				if(snode->gpd) {
					snode->gpd= newdataadr(fd, snode->gpd);
					direct_link_gpencil(fd, snode->gpd);
				}
				snode->nodetree= snode->edittree= NULL;
			}
			else if(sl->spacetype==SPACE_LOGIC) {
				SpaceLogic *slogic= (SpaceLogic *)sl;
					
				if(slogic->gpd) {
					slogic->gpd= newdataadr(fd, slogic->gpd);
					direct_link_gpencil(fd, slogic->gpd);
				}
			}
			else if(sl->spacetype==SPACE_SEQ) {
				SpaceSeq *sseq= (SpaceSeq *)sl;
				if(sseq->gpd) {
					sseq->gpd= newdataadr(fd, sseq->gpd);
					direct_link_gpencil(fd, sseq->gpd);
				}
			}
			else if(sl->spacetype==SPACE_BUTS) {
				SpaceButs *sbuts= (SpaceButs *)sl;
				sbuts->path= NULL;
			}
			else if(sl->spacetype==SPACE_CONSOLE) {
				SpaceConsole *sconsole= (SpaceConsole *)sl;
				//ConsoleLine *cl;
				
				link_list(fd, &sconsole->scrollback);
				link_list(fd, &sconsole->history);
				
				//for(cl= sconsole->scrollback.first; cl; cl= cl->next)
				//	cl->line= newdataadr(fd, cl->line);
				
				//for(cl= sconsole->history.first; cl; cl= cl->next)
				//	cl->line= newdataadr(fd, cl->line);
				
			}
		}
		
		sa->actionzones.first= sa->actionzones.last= NULL;

		sa->v1= newdataadr(fd, sa->v1);
		sa->v2= newdataadr(fd, sa->v2);
		sa->v3= newdataadr(fd, sa->v3);
		sa->v4= newdataadr(fd, sa->v4);
	}
}

/* ********** READ LIBRARY *************** */


static void direct_link_library(FileData *fd, Library *lib, Main *main)
{
	Main *newmain;
	
	for(newmain= fd->mainlist.first; newmain; newmain= newmain->next) {
		if(newmain->curlib) {
			if(strcmp(newmain->curlib->filename, lib->filename)==0) {
				printf("Fixed error in file; multiple instances of lib:\n %s\n", lib->filename);
				
				change_idid_adr(&fd->mainlist, fd, lib, newmain->curlib);
//				change_idid_adr_fd(fd, lib, newmain->curlib);
				
				BLI_remlink(&main->library, lib);
				MEM_freeN(lib);
				
				BKE_report(fd->reports, RPT_WARNING, "Library had multiple instances, save and reload!");

				return;
			}
		}
	}
	/* make sure we have full path in lib->filename */
	BLI_strncpy(lib->filename, lib->name, sizeof(lib->name));
	cleanup_path(fd->relabase, lib->filename);
	
//	printf("direct_link_library: name %s\n", lib->name);
//	printf("direct_link_library: filename %s\n", lib->filename);
	
	/* new main */
	newmain= MEM_callocN(sizeof(Main), "directlink");
	BLI_addtail(&fd->mainlist, newmain);
	newmain->curlib= lib;

	lib->parent= NULL;
}

static void lib_link_library(FileData *fd, Main *main)
{
	Library *lib;
	for(lib= main->library.first; lib; lib= lib->id.next) {
		lib->id.us= 1;
	}
}

/* Always call this once you havbe loaded new library data to set the relative paths correctly in relation to the blend file */
static void fix_relpaths_library(const char *basepath, Main *main)
{
	Library *lib;
	/* BLO_read_from_memory uses a blank filename */
	if (basepath==NULL || basepath[0] == '\0')
		return;
		
	for(lib= main->library.first; lib; lib= lib->id.next) {
		/* Libraries store both relative and abs paths, recreate relative paths,
		 * relative to the blend file since indirectly linked libs will be relative to their direct linked library */
		if (strncmp(lib->name, "//", 2)==0) { /* if this is relative to begin with? */
			strncpy(lib->name, lib->filename, sizeof(lib->name));
			BLI_makestringcode(basepath, lib->name);
		}
	}
}

/* ************** READ SOUND ******************* */

static void direct_link_sound(FileData *fd, bSound *sound)
{
	sound->handle = NULL;

	sound->packedfile = direct_link_packedfile(fd, sound->packedfile);
	sound->newpackedfile = direct_link_packedfile(fd, sound->newpackedfile);
}

static void lib_link_sound(FileData *fd, Main *main)
{
	bSound *sound;

	sound= main->sound.first;
	while(sound) {
		if(sound->id.flag & LIB_NEEDLINK) {
			sound->id.flag -= LIB_NEEDLINK;
			sound->ipo= newlibadr_us(fd, sound->id.lib, sound->ipo); // XXX depreceated - old animation system
			
			sound_load(main, sound);

			if(sound->cache)
				sound_cache(sound, 1);
		}
		sound= sound->id.next;
	}
}
/* ***************** READ GROUP *************** */

static void direct_link_group(FileData *fd, Group *group)
{
	link_list(fd, &group->gobject);
}

static void lib_link_group(FileData *fd, Main *main)
{
	Group *group= main->group.first;
	GroupObject *go;
	int add_us;
	
	while(group) {
		if(group->id.flag & LIB_NEEDLINK) {
			group->id.flag -= LIB_NEEDLINK;
			
			add_us= 0;
			
			go= group->gobject.first;
			while(go) {
				go->ob= newlibadr(fd, group->id.lib, go->ob);
				if(go->ob) {
					go->ob->flag |= OB_FROMGROUP;
					/* if group has an object, it increments user... */
					add_us= 1;
					if(go->ob->id.us==0) 
						go->ob->id.us= 1;
				}
				go= go->next;
			}
			if(add_us) group->id.us++;
			rem_from_group(group, NULL, NULL, NULL);	/* removes NULL entries */
		}
		group= group->id.next;
	}
}

/* ************** GENERAL & MAIN ******************** */


static char *dataname(short id_code)
{
	
	switch( id_code ) {
		case ID_OB: return "Data from OB";
		case ID_ME: return "Data from ME";
		case ID_IP: return "Data from IP";
		case ID_SCE: return "Data from SCE";
		case ID_MA: return "Data from MA";
		case ID_TE: return "Data from TE";
		case ID_CU: return "Data from CU";
		case ID_GR: return "Data from GR";
		case ID_AR: return "Data from AR";
		case ID_AC: return "Data from AC";
		case ID_LI: return "Data from LI";
		case ID_MB: return "Data from MB";
		case ID_IM: return "Data from IM";
		case ID_LT: return "Data from LT";
		case ID_LA: return "Data from LA";
		case ID_CA: return "Data from CA";
		case ID_KE: return "Data from KE";
		case ID_WO: return "Data from WO";
		case ID_SCR: return "Data from SCR";
		case ID_VF: return "Data from VF";
		case ID_TXT	: return "Data from TXT";
		case ID_SO: return "Data from SO";
		case ID_NT: return "Data from NT";
		case ID_BR: return "Data from BR";
		case ID_PA: return "Data from PA";
		case ID_GD: return "Data from GD";
	}
	return "Data from Lib Block";
	
}

static BHead *read_data_into_oldnewmap(FileData *fd, BHead *bhead, char *allocname)
{
	bhead = blo_nextbhead(fd, bhead);

	while(bhead && bhead->code==DATA) {
		void *data;
#if 0		
		/* XXX DUMB DEBUGGING OPTION TO GIVE NAMES for guarded malloc errors */		
		short *sp= fd->filesdna->structs[bhead->SDNAnr];
		char *allocname = fd->filesdna->types[ sp[0] ];
		char *tmp= malloc(100);
		
		strcpy(tmp, allocname);
		data= read_struct(fd, bhead, tmp);
#endif
		data= read_struct(fd, bhead, allocname);
		
		if (data) {
			oldnewmap_insert(fd->datamap, bhead->old, data, 0);
		}

		bhead = blo_nextbhead(fd, bhead);
	}

	return bhead;
}

static BHead *read_libblock(FileData *fd, Main *main, BHead *bhead, int flag, ID **id_r)
{
	/* this routine reads a libblock and its direct data. Use link functions
	 * to connect it all
	 */

	ID *id;
	ListBase *lb;
	char *allocname;
	
	/* read libblock */
	id = read_struct(fd, bhead, "lib block");
	if (id_r)
		*id_r= id;
	if (!id)
		return blo_nextbhead(fd, bhead);
	
	oldnewmap_insert(fd->libmap, bhead->old, id, bhead->code);	/* for ID_ID check */
	
	/* do after read_struct, for dna reconstruct */
	if(bhead->code==ID_ID) {
		lb= wich_libbase(main, GS(id->name));
	}
	else {
		lb= wich_libbase(main, bhead->code);
	}
	
	BLI_addtail(lb, id);

	/* clear first 8 bits */
	id->flag= (id->flag & 0xFF00) | flag | LIB_NEEDLINK;
	id->lib= main->curlib;
	if(id->flag & LIB_FAKEUSER) id->us= 1;
	else id->us= 0;
	id->icon_id = 0;

	/* this case cannot be direct_linked: it's just the ID part */
	if(bhead->code==ID_ID) {
		return blo_nextbhead(fd, bhead);
	}

	/* need a name for the mallocN, just for debugging and sane prints on leaks */
	allocname= dataname(GS(id->name));
	
	/* read all data into fd->datamap */
	bhead= read_data_into_oldnewmap(fd, bhead, allocname);

	/* init pointers direct data */
	switch( GS(id->name) ) {
		case ID_WM:
			direct_link_windowmanager(fd, (wmWindowManager *)id);
			break;
		case ID_SCR:
			direct_link_screen(fd, (bScreen *)id);
			break;
		case ID_SCE:
			direct_link_scene(fd, (Scene *)id);
			break;
		case ID_OB:
			direct_link_object(fd, (Object *)id);
			break;
		case ID_ME:
			direct_link_mesh(fd, (Mesh *)id);
			break;
		case ID_CU:
			direct_link_curve(fd, (Curve *)id);
			break;
		case ID_MB:
			direct_link_mball(fd, (MetaBall *)id);
			break;
		case ID_MA:
			direct_link_material(fd, (Material *)id);
			break;
		case ID_TE:
			direct_link_texture(fd, (Tex *)id);
			break;
		case ID_IM:
			direct_link_image(fd, (Image *)id);
			break;
		case ID_LA:
			direct_link_lamp(fd, (Lamp *)id);
			break;
		case ID_VF:
			direct_link_vfont(fd, (VFont *)id);
			break;
		case ID_TXT:
			direct_link_text(fd, (Text *)id);
			break;
		case ID_IP:
			direct_link_ipo(fd, (Ipo *)id);
			break;
		case ID_KE:
			direct_link_key(fd, (Key *)id);
			break;
		case ID_LT:
			direct_link_latt(fd, (Lattice *)id);
			break;
		case ID_WO:
			direct_link_world(fd, (World *)id);
			break;
		case ID_LI:
			direct_link_library(fd, (Library *)id, main);
			break;
		case ID_CA:
			direct_link_camera(fd, (Camera *)id);
			break;
		case ID_SO:
			direct_link_sound(fd, (bSound *)id);
			break;
		case ID_GR:
			direct_link_group(fd, (Group *)id);
			break;
		case ID_AR:
			direct_link_armature(fd, (bArmature*)id);
			break;
		case ID_AC:
			direct_link_action(fd, (bAction*)id);
			break;
		case ID_NT:
			direct_link_nodetree(fd, (bNodeTree*)id);
			break;
		case ID_BR:
			direct_link_brush(fd, (Brush*)id);
			break;
		case ID_PA:
			direct_link_particlesettings(fd, (ParticleSettings*)id);
			break;
		case ID_SCRIPT:
			direct_link_script(fd, (Script*)id);
			break;
		case ID_GD:
			direct_link_gpencil(fd, (bGPdata *)id);
			break;
	}
	
	/*link direct data of ID properties*/
	if (id->properties) {
		id->properties = newdataadr(fd, id->properties);
		if (id->properties) { /* this case means the data was written incorrectly, it should not happen */
			IDP_DirectLinkProperty(id->properties, (fd->flags & FD_FLAGS_SWITCH_ENDIAN), fd);
		}
	}

	oldnewmap_free_unused(fd->datamap);
	oldnewmap_clear(fd->datamap);

	return (bhead);
}

/* note, this has to be kept for reading older files... */
/* also version info is written here */
static BHead *read_global(BlendFileData *bfd, FileData *fd, BHead *bhead)
{
	FileGlobal *fg= read_struct(fd, bhead, "Global");
	
	/* copy to bfd handle */
	bfd->main->subversionfile= fg->subversion;
	bfd->main->minversionfile= fg->minversion;
	bfd->main->minsubversionfile= fg->minsubversion;
	
	bfd->winpos= fg->winpos;
	bfd->fileflags= fg->fileflags;
	bfd->displaymode= fg->displaymode;
	bfd->globalf= fg->globalf;
	BLI_strncpy(bfd->filename, fg->filename, sizeof(bfd->filename));
	if(G.fileflags & G_FILE_RECOVER)
		BLI_strncpy(fd->relabase, fg->filename, sizeof(fd->relabase));
	
	bfd->curscreen= fg->curscreen;
	bfd->curscene= fg->curscene;
	
	MEM_freeN(fg);

	fd->globalf= bfd->globalf;
	fd->fileflags= bfd->fileflags;
	
	return blo_nextbhead(fd, bhead);
}

/* note, this has to be kept for reading older files... */
static void link_global(FileData *fd, BlendFileData *bfd)
{
	
	bfd->curscreen= newlibadr(fd, 0, bfd->curscreen);
	bfd->curscene= newlibadr(fd, 0, bfd->curscene);
	// this happens in files older than 2.35
	if(bfd->curscene==NULL) {
		if(bfd->curscreen) bfd->curscene= bfd->curscreen->scene;
	}
}

static void vcol_to_fcol(Mesh *me)
{
	MFace *mface;
	unsigned int *mcol, *mcoln, *mcolmain;
	int a;

	if(me->totface==0 || me->mcol==0) return;

	mcoln= mcolmain= MEM_mallocN(4*sizeof(int)*me->totface, "mcoln");
	mcol = (unsigned int *)me->mcol;
	mface= me->mface;
	for(a=me->totface; a>0; a--, mface++) {
		mcoln[0]= mcol[mface->v1];
		mcoln[1]= mcol[mface->v2];
		mcoln[2]= mcol[mface->v3];
		mcoln[3]= mcol[mface->v4];
		mcoln+= 4;
	}

	MEM_freeN(me->mcol);
	me->mcol= (MCol *)mcolmain;
}

static int map_223_keybd_code_to_224_keybd_code(int code)
{
	switch (code) {
		case 312:	return 311; /* F12KEY */
		case 159:	return 161; /* PADSLASHKEY */
		case 161:	return 150; /* PAD0 */
		case 154:	return 151; /* PAD1 */
		case 150:	return 152; /* PAD2 */
		case 155:	return 153; /* PAD3 */
		case 151:	return 154; /* PAD4 */
		case 156:	return 155; /* PAD5 */
		case 152:	return 156; /* PAD6 */
		case 157:	return 157; /* PAD7 */
		case 153:	return 158; /* PAD8 */
		case 158:	return 159; /* PAD9 */
		default: return code;
	}
}

static void bone_version_238(ListBase *lb)
{
	Bone *bone;
	
	for(bone= lb->first; bone; bone= bone->next) {
		if(bone->rad_tail==0.0f && bone->rad_head==0.0f) {
			bone->rad_head= 0.25f*bone->length;
			bone->rad_tail= 0.1f*bone->length;
			
			bone->dist-= bone->rad_head;
			if(bone->dist<=0.0f) bone->dist= 0.0f;
		}
		bone_version_238(&bone->childbase);
	}
}

static void bone_version_239(ListBase *lb)
{
	Bone *bone;
	
	for(bone= lb->first; bone; bone= bone->next) {
		if(bone->layer==0) 
			bone->layer= 1;
		bone_version_239(&bone->childbase);
	}
}

static void ntree_version_241(bNodeTree *ntree)
{
	bNode *node;
	
	if(ntree->type==NTREE_COMPOSIT) {
		for(node= ntree->nodes.first; node; node= node->next) {
			if(node->type==CMP_NODE_BLUR) {
				if(node->storage==NULL) {
					NodeBlurData *nbd= MEM_callocN(sizeof(NodeBlurData), "node blur patch");
					nbd->sizex= node->custom1;
					nbd->sizey= node->custom2;
					nbd->filtertype= R_FILTER_QUAD;
					node->storage= nbd;
				}
			}
			else if(node->type==CMP_NODE_VECBLUR) {
				if(node->storage==NULL) {
					NodeBlurData *nbd= MEM_callocN(sizeof(NodeBlurData), "node blur patch");
					nbd->samples= node->custom1;
					nbd->maxspeed= node->custom2;
					nbd->fac= 1.0f;
					node->storage= nbd;
				}
			}
		}
	}
}

static void ntree_version_242(bNodeTree *ntree)
{
	bNode *node;
	
	if(ntree->type==NTREE_COMPOSIT) {
		for(node= ntree->nodes.first; node; node= node->next) {
			if(node->type==CMP_NODE_HUE_SAT) {
				if(node->storage) {
					NodeHueSat *nhs= node->storage;
					if(nhs->val==0.0f) nhs->val= 1.0f;
				}
			}
		}
	}
	else if(ntree->type==NTREE_SHADER) {
		for(node= ntree->nodes.first; node; node= node->next)
			if(node->type == SH_NODE_GEOMETRY && node->storage == NULL)
				node->storage= MEM_callocN(sizeof(NodeGeometry), "NodeGeometry");
	}
	
}


/* somehow, probably importing via python, keyblock adrcodes are not in order */
static void sort_shape_fix(Main *main)
{
	Key *key;
	KeyBlock *kb;
	int sorted= 0;
	
	while(sorted==0) {
		sorted= 1;
		for(key= main->key.first; key; key= key->id.next) {
			for(kb= key->block.first; kb; kb= kb->next) {
				if(kb->next && kb->adrcode>kb->next->adrcode) {
					KeyBlock *next= kb->next;
					BLI_remlink(&key->block, kb);
					BLI_insertlink(&key->block, next, kb);
					kb= next;
					sorted= 0;
				}
			}
		}
		if(sorted==0) printf("warning, shape keys were sorted incorrect, fixed it!\n");
	}
}

static void customdata_version_242(Mesh *me)
{
	CustomDataLayer *layer;
	MTFace *mtf;
	MCol *mcol;
	TFace *tf;
	int a, mtfacen, mcoln;

	if (!me->vdata.totlayer) {
		CustomData_add_layer(&me->vdata, CD_MVERT, CD_ASSIGN, me->mvert, me->totvert);

		if (me->msticky)
			CustomData_add_layer(&me->vdata, CD_MSTICKY, CD_ASSIGN, me->msticky, me->totvert);
		if (me->dvert)
			CustomData_add_layer(&me->vdata, CD_MDEFORMVERT, CD_ASSIGN, me->dvert, me->totvert);
	}

	if (!me->edata.totlayer)
		CustomData_add_layer(&me->edata, CD_MEDGE, CD_ASSIGN, me->medge, me->totedge);
	
	if (!me->fdata.totlayer) {
		CustomData_add_layer(&me->fdata, CD_MFACE, CD_ASSIGN, me->mface, me->totface);

		if (me->tface) {
			if (me->mcol)
				MEM_freeN(me->mcol);

			me->mcol= CustomData_add_layer(&me->fdata, CD_MCOL, CD_CALLOC, NULL, me->totface);
			me->mtface= CustomData_add_layer(&me->fdata, CD_MTFACE, CD_CALLOC, NULL, me->totface);

			mtf= me->mtface;
			mcol= me->mcol;
			tf= me->tface;

			for (a=0; a < me->totface; a++, mtf++, tf++, mcol+=4) {
				memcpy(mcol, tf->col, sizeof(tf->col));
				memcpy(mtf->uv, tf->uv, sizeof(tf->uv));

				mtf->flag= tf->flag;
				mtf->unwrap= tf->unwrap;
				mtf->mode= tf->mode;
				mtf->tile= tf->tile;
				mtf->tpage= tf->tpage;
				mtf->transp= tf->transp;
			}

			MEM_freeN(me->tface);
			me->tface= NULL;
		}
		else if (me->mcol) {
			me->mcol= CustomData_add_layer(&me->fdata, CD_MCOL, CD_ASSIGN, me->mcol, me->totface);
		}
	}

	if (me->tface) {
		MEM_freeN(me->tface);
		me->tface= NULL;
	}

	for (a=0, mtfacen=0, mcoln=0; a < me->fdata.totlayer; a++) {
		layer= &me->fdata.layers[a];

		if (layer->type == CD_MTFACE) {
			if (layer->name[0] == 0) {
				if (mtfacen == 0) strcpy(layer->name, "UVTex");
				else sprintf(layer->name, "UVTex.%.3d", mtfacen);
			}
			mtfacen++;
		}
		else if (layer->type == CD_MCOL) {
			if (layer->name[0] == 0) {
				if (mcoln == 0) strcpy(layer->name, "Col");
				else sprintf(layer->name, "Col.%.3d", mcoln);
			}
			mcoln++;
		}
	}

	mesh_update_customdata_pointers(me);
}

/*only copy render texface layer from active*/
static void customdata_version_243(Mesh *me)
{
	CustomDataLayer *layer;
	int a;

	for (a=0; a < me->fdata.totlayer; a++) {
		layer= &me->fdata.layers[a];
		layer->active_rnd = layer->active;
	}
}

/* struct NodeImageAnim moved to ImageUser, and we make it default available */
static void do_version_ntree_242_2(bNodeTree *ntree)
{
	bNode *node;
	
	if(ntree->type==NTREE_COMPOSIT) {
		for(node= ntree->nodes.first; node; node= node->next) {
			if(ELEM3(node->type, CMP_NODE_IMAGE, CMP_NODE_VIEWER, CMP_NODE_SPLITVIEWER)) {
				/* only image had storage */
				if(node->storage) {
					NodeImageAnim *nia= node->storage;
					ImageUser *iuser= MEM_callocN(sizeof(ImageUser), "ima user node");

					iuser->frames= nia->frames;
					iuser->sfra= nia->sfra;
					iuser->offset= nia->nr-1;
					iuser->cycl= nia->cyclic;
					iuser->fie_ima= 2;
					iuser->ok= 1;
					
					node->storage= iuser;
					MEM_freeN(nia);
				}
				else {
					ImageUser *iuser= node->storage= MEM_callocN(sizeof(ImageUser), "node image user");
					iuser->sfra= 1;
					iuser->fie_ima= 2;
					iuser->ok= 1;
				}
			}
		}
	}
}

static void ntree_version_245(FileData *fd, Library *lib, bNodeTree *ntree)
{
	bNode *node;
	NodeTwoFloats *ntf;
	ID *nodeid;
	Image *image;
	ImageUser *iuser;

	if(ntree->type==NTREE_COMPOSIT) {
		for(node= ntree->nodes.first; node; node= node->next) {
			if(node->type == CMP_NODE_ALPHAOVER) {
				if(!node->storage) {
					ntf= MEM_callocN(sizeof(NodeTwoFloats), "NodeTwoFloats");
					node->storage= ntf;
					if(node->custom1)
						ntf->x= 1.0f;
				}
			}
			
			/* fix for temporary flag changes during 245 cycle */
			nodeid= newlibadr(fd, lib, node->id);
			if(node->storage && nodeid && GS(nodeid->name) == ID_IM) {
				image= (Image*)nodeid;
				iuser= node->storage;
				if(iuser->flag & IMA_OLD_PREMUL) {
					iuser->flag &= ~IMA_OLD_PREMUL;
					iuser->flag |= IMA_DO_PREMUL;
				}
				if(iuser->flag & IMA_DO_PREMUL) {
					image->flag &= ~IMA_OLD_PREMUL;
					image->flag |= IMA_DO_PREMUL;
				}
			}
		}
	}
}

static void idproperties_fix_groups_lengths_recurse(IDProperty *prop)
{
	IDProperty *loop;
	int i;
	
	for (loop=prop->data.group.first, i=0; loop; loop=loop->next, i++) {
		if (loop->type == IDP_GROUP) idproperties_fix_groups_lengths_recurse(loop);
	}
	
	if (prop->len != i) {
		printf("Found and fixed bad id property group length.\n");
		prop->len = i;
	}
}

static void idproperties_fix_group_lengths(ListBase idlist)
{
	ID *id;
	
	for (id=idlist.first; id; id=id->next) {
		if (id->properties) {
			idproperties_fix_groups_lengths_recurse(id->properties);
		}
	}
}

static void alphasort_version_246(FileData *fd, Library *lib, Mesh *me)
{
	Material *ma;
	MFace *mf;
	MTFace *tf;
	int a, b, texalpha;

	/* verify we have a tface layer */
	for(b=0; b<me->fdata.totlayer; b++)
		if(me->fdata.layers[b].type == CD_MTFACE)
			break;
	
	if(b == me->fdata.totlayer)
		return;

	/* if we do, set alpha sort if the game engine did it before */
	for(a=0, mf=me->mface; a<me->totface; a++, mf++) {
		if(mf->mat_nr < me->totcol) {
			ma= newlibadr(fd, lib, me->mat[(int)mf->mat_nr]);
			texalpha = 0;

			/* we can't read from this if it comes from a library,
			 * because direct_link might not have happened on it,
			 * so ma->mtex is not pointing to valid memory yet */
			if(ma && ma->id.lib)
				ma= NULL;

			for(b=0; ma && b<MAX_MTEX; b++)
				if(ma->mtex && ma->mtex[b] && ma->mtex[b]->mapto & MAP_ALPHA)
					texalpha = 1;
		}
		else {
			ma= NULL;
			texalpha = 0;
		}

		for(b=0; b<me->fdata.totlayer; b++) {
			if(me->fdata.layers[b].type == CD_MTFACE) {
				tf = ((MTFace*)me->fdata.layers[b].data) + a;

				tf->mode &= ~TF_ALPHASORT;
				if(ma && (ma->mode & MA_ZTRANSP))
					if(ELEM(tf->transp, TF_ALPHA, TF_ADD) || (texalpha && (tf->transp != TF_CLIP)))
						tf->mode |= TF_ALPHASORT;
			}
		}
	}
}

/* 2.50 patch */
static void area_add_header_region(ScrArea *sa, ListBase *lb)
{
	ARegion *ar= MEM_callocN(sizeof(ARegion), "area region from do_versions");
	
	BLI_addtail(lb, ar);
	ar->regiontype= RGN_TYPE_HEADER;
	if(sa->headertype==1)
		ar->alignment= RGN_ALIGN_BOTTOM;
	else
		ar->alignment= RGN_ALIGN_TOP;
	
	/* initialise view2d data for header region, to allow panning */
	/* is copy from ui_view2d.c */
	ar->v2d.keepzoom = (V2D_LOCKZOOM_X|V2D_LOCKZOOM_Y|V2D_LIMITZOOM|V2D_KEEPASPECT);
	ar->v2d.keepofs = V2D_LOCKOFS_Y;
	ar->v2d.keeptot = V2D_KEEPTOT_STRICT; 
	ar->v2d.align = V2D_ALIGN_NO_NEG_X|V2D_ALIGN_NO_NEG_Y;
	ar->v2d.flag = (V2D_PIXELOFS_X|V2D_PIXELOFS_Y);
}

/* 2.50 patch */
static void area_add_window_regions(ScrArea *sa, SpaceLink *sl, ListBase *lb)
{
	ARegion *ar;
	ARegion *ar_main;

	if(sl) {
		/* first channels for ipo action nla... */
		switch(sl->spacetype) {
			case SPACE_IPO:
				ar= MEM_callocN(sizeof(ARegion), "area region from do_versions");
				BLI_addtail(lb, ar);
				ar->regiontype= RGN_TYPE_CHANNELS;
				ar->alignment= RGN_ALIGN_LEFT; 
				ar->v2d.scroll= (V2D_SCROLL_RIGHT|V2D_SCROLL_BOTTOM);
				
					// for some reason, this doesn't seem to go auto like for NLA...
				ar= MEM_callocN(sizeof(ARegion), "area region from do_versions");
				BLI_addtail(lb, ar);
				ar->regiontype= RGN_TYPE_UI;
				ar->alignment= RGN_ALIGN_RIGHT;
				ar->v2d.scroll= V2D_SCROLL_RIGHT;
				ar->v2d.flag = RGN_FLAG_HIDDEN;
				break;
				
			case SPACE_ACTION:
				ar= MEM_callocN(sizeof(ARegion), "area region from do_versions");
				BLI_addtail(lb, ar);
				ar->regiontype= RGN_TYPE_CHANNELS;
				ar->alignment= RGN_ALIGN_LEFT;
				ar->v2d.scroll= V2D_SCROLL_BOTTOM;
				ar->v2d.flag = V2D_VIEWSYNC_AREA_VERTICAL;
				break;
				
			case SPACE_NLA:
				ar= MEM_callocN(sizeof(ARegion), "area region from do_versions");
				BLI_addtail(lb, ar);
				ar->regiontype= RGN_TYPE_CHANNELS;
				ar->alignment= RGN_ALIGN_LEFT;
				ar->v2d.scroll= V2D_SCROLL_BOTTOM;
				ar->v2d.flag = V2D_VIEWSYNC_AREA_VERTICAL;
				break;
				
			case SPACE_NODE:
				ar= MEM_callocN(sizeof(ARegion), "nodetree area for node");
				BLI_addtail(lb, ar);
				ar->regiontype= RGN_TYPE_CHANNELS;
				ar->alignment= RGN_ALIGN_LEFT;
				ar->v2d.scroll = (V2D_SCROLL_RIGHT|V2D_SCROLL_BOTTOM);
				ar->v2d.flag = V2D_VIEWSYNC_AREA_VERTICAL;
				/* temporarily hide it */
				ar->flag = RGN_FLAG_HIDDEN;
				break;
			case SPACE_FILE:
				ar= MEM_callocN(sizeof(ARegion), "nodetree area for node");
				BLI_addtail(lb, ar);
				ar->regiontype= RGN_TYPE_CHANNELS;
				ar->alignment= RGN_ALIGN_LEFT;

				ar= MEM_callocN(sizeof(ARegion), "ui area for file");
				BLI_addtail(lb, ar);
				ar->regiontype= RGN_TYPE_UI;
				ar->alignment= RGN_ALIGN_TOP;
				break;
			case SPACE_SEQ:
				ar_main = (ARegion*)lb->first;
				for (; ar_main; ar_main = ar_main->next) {
					if (ar_main->regiontype == RGN_TYPE_WINDOW)
						break;
				}
				ar= MEM_callocN(sizeof(ARegion), "preview area for sequencer");
				BLI_insertlinkbefore(lb, ar_main, ar);
				ar->regiontype= RGN_TYPE_PREVIEW;
				ar->alignment= RGN_ALIGN_TOP;
				ar->flag |= RGN_FLAG_HIDDEN;
				break;
			case SPACE_VIEW3D:
				/* toolbar */
				ar= MEM_callocN(sizeof(ARegion), "toolbar for view3d");
				
				BLI_addtail(lb, ar);
				ar->regiontype= RGN_TYPE_TOOLS;
				ar->alignment= RGN_ALIGN_LEFT;
				ar->flag = RGN_FLAG_HIDDEN;
				
				/* tool properties */
				ar= MEM_callocN(sizeof(ARegion), "tool properties for view3d");
				
				BLI_addtail(lb, ar);
				ar->regiontype= RGN_TYPE_TOOL_PROPS;
				ar->alignment= RGN_ALIGN_BOTTOM|RGN_SPLIT_PREV;
				ar->flag = RGN_FLAG_HIDDEN;
				
				/* buttons/list view */
				ar= MEM_callocN(sizeof(ARegion), "buttons for view3d");
				
				BLI_addtail(lb, ar);
				ar->regiontype= RGN_TYPE_UI;
				ar->alignment= RGN_ALIGN_RIGHT;
				ar->flag = RGN_FLAG_HIDDEN;
#if 0
			case SPACE_BUTS:
				/* context UI region */
				ar= MEM_callocN(sizeof(ARegion), "area region from do_versions");
				BLI_addtail(lb, ar);
				ar->regiontype= RGN_TYPE_UI;
				ar->alignment= RGN_ALIGN_RIGHT;
				
				break;
#endif
		}
	}

	/* main region */
	ar= MEM_callocN(sizeof(ARegion), "area region from do_versions");
	
	BLI_addtail(lb, ar);
	ar->winrct= sa->totrct;
	
	ar->regiontype= RGN_TYPE_WINDOW;
	
	if(sl) {
		/* if active spacetype has view2d data, copy that over to main region */
		/* and we split view3d */
		switch(sl->spacetype) {
			case SPACE_VIEW3D:
				view3d_split_250((View3D *)sl, lb);
				break;		
						
			case SPACE_OUTLINER:
			{
				SpaceOops *soops= (SpaceOops *)sl;
				
				memcpy(&ar->v2d, &soops->v2d, sizeof(View2D));
				
				ar->v2d.scroll &= ~V2D_SCROLL_LEFT;
				ar->v2d.scroll |= (V2D_SCROLL_RIGHT|V2D_SCROLL_BOTTOM_O);
				ar->v2d.align = (V2D_ALIGN_NO_NEG_X|V2D_ALIGN_NO_POS_Y);
				ar->v2d.keepzoom |= (V2D_LOCKZOOM_X|V2D_LOCKZOOM_Y|V2D_KEEPASPECT);
				ar->v2d.keeptot = V2D_KEEPTOT_STRICT;
				ar->v2d.minzoom= ar->v2d.maxzoom= 1.0f;
				//ar->v2d.flag |= V2D_IS_INITIALISED;
			}
				break;
			case SPACE_TIME:
			{
				SpaceTime *stime= (SpaceTime *)sl;
				memcpy(&ar->v2d, &stime->v2d, sizeof(View2D));
				
				ar->v2d.scroll |= (V2D_SCROLL_BOTTOM|V2D_SCROLL_SCALE_HORIZONTAL);
				ar->v2d.align |= V2D_ALIGN_NO_NEG_Y;
				ar->v2d.keepofs |= V2D_LOCKOFS_Y;
				ar->v2d.keepzoom |= V2D_LOCKZOOM_Y;
				ar->v2d.tot.ymin= ar->v2d.cur.ymin= -10.0;
				ar->v2d.min[1]= ar->v2d.max[1]= 20.0;
			}
				break;
			case SPACE_IPO:
			{
				SpaceIpo *sipo= (SpaceIpo *)sl;
				memcpy(&ar->v2d, &sipo->v2d, sizeof(View2D));
				
				/* init mainarea view2d */
				ar->v2d.scroll |= (V2D_SCROLL_BOTTOM|V2D_SCROLL_SCALE_HORIZONTAL);
				ar->v2d.scroll |= (V2D_SCROLL_LEFT|V2D_SCROLL_SCALE_VERTICAL);
								
				//ar->v2d.flag |= V2D_IS_INITIALISED;
				break;
			}
			case SPACE_SOUND:
			{
				SpaceSound *ssound= (SpaceSound *)sl;
				memcpy(&ar->v2d, &ssound->v2d, sizeof(View2D));
				
				ar->v2d.scroll |= (V2D_SCROLL_BOTTOM|V2D_SCROLL_SCALE_HORIZONTAL);
				ar->v2d.scroll |= (V2D_SCROLL_LEFT);
				//ar->v2d.flag |= V2D_IS_INITIALISED;
				break;
			}
			case SPACE_NLA:
			{
				SpaceNla *snla= (SpaceNla *)sl;
				memcpy(&ar->v2d, &snla->v2d, sizeof(View2D));
				
				ar->v2d.scroll |= (V2D_SCROLL_BOTTOM|V2D_SCROLL_SCALE_HORIZONTAL);
				ar->v2d.scroll |= (V2D_SCROLL_RIGHT);
				ar->v2d.align = V2D_ALIGN_NO_POS_Y;
				ar->v2d.flag |= V2D_VIEWSYNC_AREA_VERTICAL;
				break;
			}
			case SPACE_ACTION:
			{
				/* we totally reinit the view for the Action Editor, as some old instances had some weird cruft set */
				ar->v2d.tot.xmin= -20.0f;
				ar->v2d.tot.ymin= (float)(-sa->winy);
				ar->v2d.tot.xmax= (float)((sa->winx > 120)? (sa->winx) : 120);
				ar->v2d.tot.ymax= 0.0f;
				
				ar->v2d.cur= ar->v2d.tot;
				
				ar->v2d.min[0]= 0.0f;
 				ar->v2d.min[1]= 0.0f;
				
				ar->v2d.max[0]= MAXFRAMEF;
 				ar->v2d.max[1]= 10000.0f;
			 	
				ar->v2d.minzoom= 0.01f;
				ar->v2d.maxzoom= 50;
				ar->v2d.scroll = (V2D_SCROLL_BOTTOM|V2D_SCROLL_SCALE_HORIZONTAL);
				ar->v2d.scroll |= (V2D_SCROLL_RIGHT);
				ar->v2d.keepzoom= V2D_LOCKZOOM_Y;
				ar->v2d.align= V2D_ALIGN_NO_POS_Y;
				ar->v2d.flag = V2D_VIEWSYNC_AREA_VERTICAL;
				break;
			}
			case SPACE_SEQ:
			{
				SpaceSeq *sseq= (SpaceSeq *)sl;
				memcpy(&ar->v2d, &sseq->v2d, sizeof(View2D));
				
				ar->v2d.scroll |= (V2D_SCROLL_BOTTOM|V2D_SCROLL_SCALE_HORIZONTAL);
				ar->v2d.scroll |= (V2D_SCROLL_LEFT|V2D_SCROLL_SCALE_VERTICAL);
				ar->v2d.align= V2D_ALIGN_NO_NEG_Y;
				ar->v2d.flag |= V2D_IS_INITIALISED;
				break;
			}
			case SPACE_NODE:
			{
				SpaceNode *snode= (SpaceNode *)sl;
				memcpy(&ar->v2d, &snode->v2d, sizeof(View2D));
				
				ar->v2d.scroll= (V2D_SCROLL_RIGHT|V2D_SCROLL_BOTTOM);
				ar->v2d.keepzoom= V2D_LIMITZOOM|V2D_KEEPASPECT;
				break;
			}
			case SPACE_BUTS:
			{
				SpaceButs *sbuts= (SpaceButs *)sl;
				memcpy(&ar->v2d, &sbuts->v2d, sizeof(View2D));
				
				ar->v2d.scroll |= (V2D_SCROLL_RIGHT|V2D_SCROLL_BOTTOM); 
				break;
			}
			case SPACE_FILE:
 			{
				// SpaceFile *sfile= (SpaceFile *)sl;
				ar->v2d.tot.xmin = ar->v2d.tot.ymin = 0;
				ar->v2d.tot.xmax = ar->winx;
				ar->v2d.tot.ymax = ar->winy;
				ar->v2d.cur = ar->v2d.tot;
				ar->regiontype= RGN_TYPE_WINDOW;
				ar->v2d.scroll = (V2D_SCROLL_RIGHT|V2D_SCROLL_BOTTOM_O);
				ar->v2d.align = (V2D_ALIGN_NO_NEG_X|V2D_ALIGN_NO_POS_Y);
				ar->v2d.keepzoom = (V2D_LOCKZOOM_X|V2D_LOCKZOOM_Y|V2D_LIMITZOOM|V2D_KEEPASPECT);
				break;
			}
			case SPACE_TEXT:
			{
				SpaceText *st= (SpaceText *)sl;
				st->flags |= ST_FIND_WRAP;
			}
				//case SPACE_XXX: // FIXME... add other ones
				//	memcpy(&ar->v2d, &((SpaceXxx *)sl)->v2d, sizeof(View2D));
				//	break;
		}
	}
}

static void do_versions_windowmanager_2_50(bScreen *screen)
{
	ScrArea *sa;
	SpaceLink *sl;
	
	/* add regions */
	for(sa= screen->areabase.first; sa; sa= sa->next) {
		
		/* we keep headertype variable to convert old files only */
		if(sa->headertype)
			area_add_header_region(sa, &sa->regionbase);
		
		area_add_window_regions(sa, sa->spacedata.first, &sa->regionbase);
		
		/* space imageselect is depricated */
		for(sl= sa->spacedata.first; sl; sl= sl->next) {
			if(sl->spacetype==SPACE_IMASEL)
				sl->spacetype= SPACE_INFO;	/* spacedata then matches */
		}		
		
		/* pushed back spaces also need regions! */
		if(sa->spacedata.first) {
			sl= sa->spacedata.first;
			for(sl= sl->next; sl; sl= sl->next) {
				if(sa->headertype)
					area_add_header_region(sa, &sl->regionbase);
				area_add_window_regions(sa, sl, &sl->regionbase);
			}
		}
	}
}

static void versions_gpencil_add_main(ListBase *lb, ID *id, char *name)
{
	
	BLI_addtail(lb, id);
	id->us= 1;
	id->flag= LIB_FAKEUSER;
	*( (short *)id->name )= ID_GD;
	
	new_id(lb, id, name);
	/* alphabetic insterion: is in new_id */
	
	if(G.f & G_DEBUG)
		printf("Converted GPencil to ID: %s\n", id->name+2);
}

static void do_versions_gpencil_2_50(Main *main, bScreen *screen)
{
	ScrArea *sa;
	SpaceLink *sl;
	
	/* add regions */
	for(sa= screen->areabase.first; sa; sa= sa->next) {
		for(sl= sa->spacedata.first; sl; sl= sl->next) {
			if (sl->spacetype==SPACE_VIEW3D) {
				View3D *v3d= (View3D*) sl;
				if(v3d->gpd) {
					versions_gpencil_add_main(&main->gpencil, (ID *)v3d->gpd, "GPencil View3D");
					v3d->gpd= NULL;
				}
			}
			else if (sl->spacetype==SPACE_NODE) {
				SpaceNode *snode= (SpaceNode *)sl;
				if(snode->gpd) {
					versions_gpencil_add_main(&main->gpencil, (ID *)snode->gpd, "GPencil Node");
					snode->gpd= NULL;
				}
			}
			else if (sl->spacetype==SPACE_SEQ) {
				SpaceSeq *sseq= (SpaceSeq *)sl;
				if(sseq->gpd) {
					versions_gpencil_add_main(&main->gpencil, (ID *)sseq->gpd, "GPencil Node");
					sseq->gpd= NULL;
				}
			}
			else if (sl->spacetype==SPACE_IMAGE) {
				SpaceImage *sima= (SpaceImage *)sl;
				if(sima->gpd) {
					versions_gpencil_add_main(&main->gpencil, (ID *)sima->gpd, "GPencil Image");
					sima->gpd= NULL;
				}
			}
		}
	}		
}

static void do_version_mtex_factor_2_50(MTex **mtex_array, short idtype)
{
	MTex *mtex;
	float varfac, colfac;
	int a, neg;

	if(!mtex_array)
		return;

	for(a=0; a<MAX_MTEX; a++) {
		if(mtex_array[a]) {
			mtex= mtex_array[a];

			neg= mtex->maptoneg;
			varfac= mtex->varfac;
			colfac= mtex->colfac;

			if(neg & MAP_DISP) mtex->dispfac= -mtex->dispfac;
			if(neg & MAP_NORM) mtex->norfac= -mtex->norfac;
			if(neg & MAP_WARP) mtex->warpfac= -mtex->warpfac;

			mtex->colspecfac= (neg & MAP_COLSPEC)? -colfac: colfac;
			mtex->mirrfac= (neg & MAP_COLMIR)? -colfac: colfac;
			mtex->alphafac= (neg & MAP_ALPHA)? -varfac: varfac;
			mtex->difffac= (neg & MAP_REF)? -varfac: varfac;
			mtex->specfac= (neg & MAP_SPEC)? -varfac: varfac;
			mtex->emitfac= (neg & MAP_EMIT)? -varfac: varfac;
			mtex->hardfac= (neg & MAP_HAR)? -varfac: varfac;
			mtex->raymirrfac= (neg & MAP_RAYMIRR)? -varfac: varfac;
			mtex->translfac= (neg & MAP_TRANSLU)? -varfac: varfac;
			mtex->ambfac= (neg & MAP_AMB)? -varfac: varfac;
			mtex->colemitfac= (neg & MAP_EMISSION_COL)? -colfac: colfac;
			mtex->colreflfac= (neg & MAP_REFLECTION_COL)? -colfac: colfac;
			mtex->coltransfac= (neg & MAP_TRANSMISSION_COL)? -colfac: colfac;
			mtex->densfac= (neg & MAP_DENSITY)? -varfac: varfac;
			mtex->scatterfac= (neg & MAP_SCATTERING)? -varfac: varfac;
			mtex->reflfac= (neg & MAP_REFLECTION)? -varfac: varfac;

			mtex->timefac= (neg & MAP_PA_TIME)? -varfac: varfac;
			mtex->lengthfac= (neg & MAP_PA_LENGTH)? -varfac: varfac;
			mtex->clumpfac= (neg & MAP_PA_CLUMP)? -varfac: varfac;
			mtex->kinkfac= (neg & MAP_PA_KINK)? -varfac: varfac;
			mtex->roughfac= (neg & MAP_PA_ROUGH)? -varfac: varfac;
			mtex->padensfac= (neg & MAP_PA_DENS)? -varfac: varfac;
			mtex->lifefac= (neg & MAP_PA_LIFE)? -varfac: varfac;
			mtex->sizefac= (neg & MAP_PA_SIZE)? -varfac: varfac;
			mtex->ivelfac= (neg & MAP_PA_IVEL)? -varfac: varfac;
			mtex->pvelfac= (neg & MAP_PA_PVEL)? -varfac: varfac;

			mtex->shadowfac= (neg & LAMAP_SHAD)? -colfac: colfac;

			mtex->zenupfac= (neg & WOMAP_ZENUP)? -colfac: colfac;
			mtex->zendownfac= (neg & WOMAP_ZENDOWN)? -colfac: colfac;
			mtex->blendfac= (neg & WOMAP_BLEND)? -varfac: varfac;

			if(idtype == ID_MA)
				mtex->colfac= (neg & MAP_COL)? -colfac: colfac;
			else if(idtype == ID_LA)
				mtex->colfac= (neg & LAMAP_COL)? -colfac: colfac;
			else if(idtype == ID_WO)
				mtex->colfac= (neg & WOMAP_HORIZ)? -colfac: colfac;
		}
	}
}

static void do_versions(FileData *fd, Library *lib, Main *main)
{
	/* WATCH IT!!!: pointers from libdata have not been converted */

	if(G.f & G_DEBUG)
		printf("read file %s\n  Version %d sub %d\n", fd->relabase, main->versionfile, main->subversionfile);
	
	if(main->versionfile == 100) {
		/* tex->extend and tex->imageflag have changed: */
		Tex *tex = main->tex.first;
		while(tex) {
			if(tex->id.flag & LIB_NEEDLINK) {

				if(tex->extend==0) {
					if(tex->xrepeat || tex->yrepeat) tex->extend= TEX_REPEAT;
					else {
						tex->extend= TEX_EXTEND;
						tex->xrepeat= tex->yrepeat= 1;
					}
				}

			}
			tex= tex->id.next;
		}
	}
	if(main->versionfile <= 101) {
		/* frame mapping */
		Scene *sce = main->scene.first;
		while(sce) {
			sce->r.framapto= 100;
			sce->r.images= 100;
			sce->r.framelen= 1.0;
			sce= sce->id.next;
		}
	}
	if(main->versionfile <= 102) {
		/* init halo's at 1.0 */
		Material *ma = main->mat.first;
		while(ma) {
			ma->add= 1.0;
			ma= ma->id.next;
		}
	}
	if(main->versionfile <= 103) {
		/* new variable in object: colbits */
		Object *ob = main->object.first;
		int a;
		while(ob) {
			ob->colbits= 0;
			if(ob->totcol) {
				for(a=0; a<ob->totcol; a++) {
					if(ob->mat[a]) ob->colbits |= (1<<a);
				}
			}
			ob= ob->id.next;
		}
	}
	if(main->versionfile <= 104) {
		/* timeoffs moved */
		Object *ob = main->object.first;
		while(ob) {
			if(ob->transflag & 1) {
				ob->transflag -= 1;
				ob->ipoflag |= OB_OFFS_OB;
			}
			ob= ob->id.next;
		}
	}
	if(main->versionfile <= 105) {
		Object *ob = main->object.first;
		while(ob) {
			ob->dupon= 1; ob->dupoff= 0;
			ob->dupsta= 1; ob->dupend= 100;
			ob= ob->id.next;
		}
	}
	if(main->versionfile <= 106) {
		/* mcol changed */
		Mesh *me = main->mesh.first;
		while(me) {
			if(me->mcol) vcol_to_fcol(me);
			me= me->id.next;
		}

	}
	if(main->versionfile <= 107) {
		Object *ob;
		Scene *sce = main->scene.first;
		while(sce) {
			sce->r.mode |= R_GAMMA;
			sce= sce->id.next;
		}
		ob= main->object.first;
		while(ob) {
			ob->ipoflag |= OB_OFFS_PARENT;
			if(ob->dt==0) ob->dt= OB_SOLID;
			ob= ob->id.next;
		}

	}
	if(main->versionfile <= 109) {
		/* new variable: gridlines */
		bScreen *sc = main->screen.first;
		while(sc) {
			ScrArea *sa= sc->areabase.first;
			while(sa) {
				SpaceLink *sl= sa->spacedata.first;
				while (sl) {
					if (sl->spacetype==SPACE_VIEW3D) {
						View3D *v3d= (View3D*) sl;

						if (v3d->gridlines==0) v3d->gridlines= 20;
					}
					sl= sl->next;
				}
				sa= sa->next;
			}
			sc= sc->id.next;
		}
	}
	if(main->versionfile <= 112) {
		Mesh *me = main->mesh.first;
		while(me) {
			me->cubemapsize= 1.0;
			me= me->id.next;
		}
	}
	if(main->versionfile <= 113) {
		Material *ma = main->mat.first;
		while(ma) {
			if(ma->flaresize==0.0) ma->flaresize= 1.0;
			ma->subsize= 1.0;
			ma->flareboost= 1.0;
			ma= ma->id.next;
		}
	}

	if(main->versionfile <= 134) {
		Tex *tex = main->tex.first;
		while (tex) {
			if ((tex->rfac == 0.0) &&
			    (tex->gfac == 0.0) &&
			    (tex->bfac == 0.0)) {
				tex->rfac = 1.0;
				tex->gfac = 1.0;
				tex->bfac = 1.0;
				tex->filtersize = 1.0;
			}
			tex = tex->id.next;
		}
	}
	if(main->versionfile <= 140) {
		/* r-g-b-fac in texture */
		Tex *tex = main->tex.first;
		while (tex) {
			if ((tex->rfac == 0.0) &&
			    (tex->gfac == 0.0) &&
			    (tex->bfac == 0.0)) {
				tex->rfac = 1.0;
				tex->gfac = 1.0;
				tex->bfac = 1.0;
				tex->filtersize = 1.0;
			}
			tex = tex->id.next;
		}
	}
	if(main->versionfile <= 153) {
		Scene *sce = main->scene.first;
		while(sce) {
			if(sce->r.blurfac==0.0) sce->r.blurfac= 1.0;
			sce= sce->id.next;
		}
	}
	if(main->versionfile <= 163) {
		Scene *sce = main->scene.first;
		while(sce) {
			if(sce->r.frs_sec==0) sce->r.frs_sec= 25;
			sce= sce->id.next;
		}
	}
	if(main->versionfile <= 164) {
		Mesh *me= main->mesh.first;
		while(me) {
			me->smoothresh= 30;
			me= me->id.next;
		}
	}
	if(main->versionfile <= 165) {
		Mesh *me= main->mesh.first;
		TFace *tface;
		int nr;
		char *cp;

		while(me) {
			if(me->tface) {
				nr= me->totface;
				tface= me->tface;
				while(nr--) {
					cp= (char *)&tface->col[0];
					if(cp[1]>126) cp[1]= 255; else cp[1]*=2;
					if(cp[2]>126) cp[2]= 255; else cp[2]*=2;
					if(cp[3]>126) cp[3]= 255; else cp[3]*=2;
					cp= (char *)&tface->col[1];
					if(cp[1]>126) cp[1]= 255; else cp[1]*=2;
					if(cp[2]>126) cp[2]= 255; else cp[2]*=2;
					if(cp[3]>126) cp[3]= 255; else cp[3]*=2;
					cp= (char *)&tface->col[2];
					if(cp[1]>126) cp[1]= 255; else cp[1]*=2;
					if(cp[2]>126) cp[2]= 255; else cp[2]*=2;
					if(cp[3]>126) cp[3]= 255; else cp[3]*=2;
					cp= (char *)&tface->col[3];
					if(cp[1]>126) cp[1]= 255; else cp[1]*=2;
					if(cp[2]>126) cp[2]= 255; else cp[2]*=2;
					if(cp[3]>126) cp[3]= 255; else cp[3]*=2;

					tface++;
				}
			}
			me= me->id.next;
		}
	}

	if(main->versionfile <= 169) {
		Mesh *me= main->mesh.first;
		while(me) {
			if(me->subdiv==0) me->subdiv= 1;
			me= me->id.next;
		}
	}

	if(main->versionfile <= 169) {
		bScreen *sc= main->screen.first;
		while(sc) {
			ScrArea *sa= sc->areabase.first;
			while(sa) {
				SpaceLink *sl= sa->spacedata.first;
				while(sl) {
					if(sl->spacetype==SPACE_IPO) {
						SpaceIpo *sipo= (SpaceIpo*) sl;
						sipo->v2d.max[0]= 15000.0;
					}
					sl= sl->next;
				}
				sa= sa->next;
			}
			sc= sc->id.next;
		}
	}

	if(main->versionfile <= 170) {
		Object *ob = main->object.first;
		PartEff *paf;
		while (ob) {
			paf = give_parteff(ob);
			if (paf) {
				if (paf->staticstep == 0) {
					paf->staticstep= 5;
				}
			}
			ob = ob->id.next;
		}
	}

	if(main->versionfile <= 171) {
		bScreen *sc= main->screen.first;
		while(sc) {
			ScrArea *sa= sc->areabase.first;
			while(sa) {
				SpaceLink *sl= sa->spacedata.first;
				while(sl) {
					if(sl->spacetype==SPACE_TEXT) {
						SpaceText *st= (SpaceText*) sl;
						st->lheight= 12;
					}
					sl= sl->next;
				}
				sa= sa->next;
			}
			sc= sc->id.next;
		}
	}

	if(main->versionfile <= 173) {
		int a, b;
		Mesh *me= main->mesh.first;
		while(me) {
			if(me->tface) {
				TFace *tface= me->tface;
				for(a=0; a<me->totface; a++, tface++) {
					for(b=0; b<4; b++) {
						tface->uv[b][0]/= 32767.0;
						tface->uv[b][1]/= 32767.0;
					}
				}
			}
			me= me->id.next;
		}
	}

	if(main->versionfile <= 191) {
		Object *ob= main->object.first;
		Material *ma = main->mat.first;

		/* let faces have default add factor of 0.0 */
		while(ma) {
		  if (!(ma->mode & MA_HALO)) ma->add = 0.0;
		  ma = ma->id.next;
		}

		while(ob) {
			ob->mass= 1.0f;
			ob->damping= 0.1f;
			/*ob->quat[1]= 1.0f;*/ /* quats arnt used yet */
			ob= ob->id.next;
		}
	}

	if(main->versionfile <= 193) {
		Object *ob= main->object.first;
		while(ob) {
			ob->inertia= 1.0f;
			ob->rdamping= 0.1f;
			ob= ob->id.next;
		}
	}

	if(main->versionfile <= 196) {
		Mesh *me= main->mesh.first;
		int a, b;
		while(me) {
			if(me->tface) {
				TFace *tface= me->tface;
				for(a=0; a<me->totface; a++, tface++) {
					for(b=0; b<4; b++) {
						tface->mode |= TF_DYNAMIC;
						tface->mode &= ~TF_INVISIBLE;
					}
				}
			}
			me= me->id.next;
		}
	}

	if(main->versionfile <= 200) {
		Object *ob= main->object.first;
		while(ob) {
			ob->scaflag = ob->gameflag & (64+128+256+512+1024+2048);
			    /* 64 is do_fh */
			ob->gameflag &= ~(128+256+512+1024+2048);
			ob = ob->id.next;
		}
	}

	if(main->versionfile <= 201) {
		/* add-object + end-object are joined to edit-object actuator */
		Object *ob = main->object.first;
		bProperty *prop;
		bActuator *act;
		bIpoActuator *ia;
		bEditObjectActuator *eoa;
		bAddObjectActuator *aoa;
		while (ob) {
			act = ob->actuators.first;
			while (act) {
				if(act->type==ACT_IPO) {
					ia= act->data;
					prop= get_ob_property(ob, ia->name);
					if(prop) {
						ia->type= ACT_IPO_FROM_PROP;
					}
				}
				else if(act->type==ACT_ADD_OBJECT) {
					aoa= act->data;
					eoa= MEM_callocN(sizeof(bEditObjectActuator), "edit ob act");
					eoa->type= ACT_EDOB_ADD_OBJECT;
					eoa->ob= aoa->ob;
					eoa->time= aoa->time;
					MEM_freeN(aoa);
					act->data= eoa;
					act->type= act->otype= ACT_EDIT_OBJECT;
				}
				else if(act->type==ACT_END_OBJECT) {
					eoa= MEM_callocN(sizeof(bEditObjectActuator), "edit ob act");
					eoa->type= ACT_EDOB_END_OBJECT;
					act->data= eoa;
					act->type= act->otype= ACT_EDIT_OBJECT;
				}
				act= act->next;
			}
			ob = ob->id.next;
		}
	}

	if(main->versionfile <= 202) {
		/* add-object and end-object are joined to edit-object
		 * actuator */
		Object *ob= main->object.first;
		bActuator *act;
		bObjectActuator *oa;
		while(ob) {
			act= ob->actuators.first;
			while(act) {
				if(act->type==ACT_OBJECT) {
					oa= act->data;
					oa->flag &= ~(ACT_TORQUE_LOCAL|ACT_DROT_LOCAL);		/* this actuator didn't do local/glob rot before */
				}
				act= act->next;
			}
			ob= ob->id.next;
		}
	}

	if(main->versionfile <= 204) {
		/* patches for new physics */
		Object *ob= main->object.first;
		bActuator *act;
		bObjectActuator *oa;
		bSound *sound;
		while(ob) {

			/* please check this for demo20 files like
			 * original Egypt levels etc.  converted
			 * rotation factor of 50 is not workable */
			act= ob->actuators.first;
			while(act) {
				if(act->type==ACT_OBJECT) {
					oa= act->data;

					oa->forceloc[0]*= 25.0;
					oa->forceloc[1]*= 25.0;
					oa->forceloc[2]*= 25.0;

					oa->forcerot[0]*= 10.0;
					oa->forcerot[1]*= 10.0;
					oa->forcerot[2]*= 10.0;
				}
				act= act->next;
			}
			ob= ob->id.next;
		}

		sound = main->sound.first;
		while (sound) {
			if (sound->volume < 0.01) {
				sound->volume = 1.0;
			}
			sound = sound->id.next;
		}
	}

	if(main->versionfile <= 205) {
		/* patches for new physics */
		Object *ob= main->object.first;
		bActuator *act;
		bSensor *sens;
		bEditObjectActuator *oa;
		bRaySensor *rs;
		bCollisionSensor *cs;
		while(ob) {
		    /* Set anisotropic friction off for old objects,
		     * values to 1.0.  */
			ob->gameflag &= ~OB_ANISOTROPIC_FRICTION;
			ob->anisotropicFriction[0] = 1.0;
			ob->anisotropicFriction[1] = 1.0;
			ob->anisotropicFriction[2] = 1.0;

			act= ob->actuators.first;
			while(act) {
				if(act->type==ACT_EDIT_OBJECT) {
					/* Zero initial velocity for newly
					 * added objects */
					oa= act->data;
					oa->linVelocity[0] = 0.0;
					oa->linVelocity[1] = 0.0;
					oa->linVelocity[2] = 0.0;
					oa->localflag = 0;
				}
				act= act->next;
			}

			sens= ob->sensors.first;
			while (sens) {
				/* Extra fields for radar sensors. */
				if(sens->type == SENS_RADAR) {
					bRadarSensor *s = sens->data;
					s->range = 10000.0;
				}

				/* Pulsing: defaults for new sensors. */
				if(sens->type != SENS_ALWAYS) {
					sens->pulse = 0;
					sens->freq = 0;
				} else {
					sens->pulse = 1;
				}

				/* Invert: off. */
				sens->invert = 0;

				/* Collision and ray: default = trigger
				 * on property. The material field can
				 * remain empty. */
				if(sens->type == SENS_COLLISION) {
					cs = (bCollisionSensor*) sens->data;
					cs->mode = 0;
				}
				if(sens->type == SENS_RAY) {
					rs = (bRaySensor*) sens->data;
					rs->mode = 0;
				}
				sens = sens->next;
			}
			ob= ob->id.next;
		}
		/* have to check the exact multiplier */
	}

	if(main->versionfile <= 211) {
		/* Render setting: per scene, the applicable gamma value
		 * can be set. Default is 1.0, which means no
		 * correction.  */
		bActuator *act;
		bObjectActuator *oa;
		Object *ob;

		/* added alpha in obcolor */
		ob= main->object.first;
		while(ob) {
			ob->col[3]= 1.0;
			ob= ob->id.next;
		}

		/* added alpha in obcolor */
		ob= main->object.first;
		while(ob) {
			act= ob->actuators.first;
			while(act) {
				if (act->type==ACT_OBJECT) {
					/* multiply velocity with 50 in old files */
					oa= act->data;
					if (fabs(oa->linearvelocity[0]) >= 0.01f)
						oa->linearvelocity[0] *= 50.0;
					if (fabs(oa->linearvelocity[1]) >= 0.01f)
						oa->linearvelocity[1] *= 50.0;
					if (fabs(oa->linearvelocity[2]) >= 0.01f)
						oa->linearvelocity[2] *= 50.0;
					if (fabs(oa->angularvelocity[0])>=0.01f)
						oa->angularvelocity[0] *= 50.0;
					if (fabs(oa->angularvelocity[1])>=0.01f)
						oa->angularvelocity[1] *= 50.0;
					if (fabs(oa->angularvelocity[2])>=0.01f)
						oa->angularvelocity[2] *= 50.0;
				}
				act= act->next;
			}
			ob= ob->id.next;
		}
	}

	if(main->versionfile <= 212) {

		bSound* sound;
		bProperty *prop;
		Object *ob;
		Mesh *me;

		sound = main->sound.first;
		while (sound)
		{
			sound->max_gain = 1.0;
			sound->min_gain = 0.0;
			sound->distance = 1.0;

			if (sound->attenuation > 0.0)
				sound->flags |= SOUND_FLAGS_3D;
			else
				sound->flags &= ~SOUND_FLAGS_3D;

			sound = sound->id.next;
		}

		ob = main->object.first;

		while (ob) {
			prop= ob->prop.first;
			while(prop) {
				if (prop->type == GPROP_TIME) {
					// convert old GPROP_TIME values from int to float
					*((float *)&prop->data) = (float) prop->data;
				}

				prop= prop->next;
			}
			ob = ob->id.next;
		}

			/* me->subdiv changed to reflect the actual reparametization
			 * better, and smeshes were removed - if it was a smesh make
			 * it a subsurf, and reset the subdiv level because subsurf
			 * takes a lot more work to calculate.
			 */
		for (me= main->mesh.first; me; me= me->id.next) {
			if (me->flag&ME_SMESH) {
				me->flag&= ~ME_SMESH;
				me->flag|= ME_SUBSURF;

				me->subdiv= 1;
			} else {
				if (me->subdiv<2)
					me->subdiv= 1;
				else
					me->subdiv--;
			}
		}
	}

	if(main->versionfile <= 220) {
		Object *ob;
		Mesh *me;

		ob = main->object.first;

		/* adapt form factor in order to get the 'old' physics
		 * behaviour back...*/

		while (ob) {
			/* in future, distinguish between different
			 * object bounding shapes */
			ob->formfactor = 0.4f;
			/* patch form factor , note that inertia equiv radius
			 * of a rotation symmetrical obj */
			if (ob->inertia != 1.0) {
				ob->formfactor /= ob->inertia * ob->inertia;
			}
			ob = ob->id.next;
		}

			/* Began using alpha component of vertex colors, but
			 * old file vertex colors are undefined, reset them
			 * to be fully opaque. -zr
			 */
		for (me= main->mesh.first; me; me= me->id.next) {
			if (me->mcol) {
				int i;

				for (i=0; i<me->totface*4; i++) {
					MCol *mcol= &me->mcol[i];
					mcol->a= 255;
				}
			}
			if (me->tface) {
				int i, j;

				for (i=0; i<me->totface; i++) {
					TFace *tf= &((TFace*) me->tface)[i];

					for (j=0; j<4; j++) {
						char *col= (char*) &tf->col[j];

						col[0]= 255;
					}
				}
			}
		}
	}
	if(main->versionfile <= 221) {
		Scene *sce= main->scene.first;

		// new variables for std-alone player and runtime
		while(sce) {

			sce->r.xplay= 640;
			sce->r.yplay= 480;
			sce->r.freqplay= 60;

			sce= sce->id.next;
		}

	}
	if(main->versionfile <= 222) {
		Scene *sce= main->scene.first;

		// new variables for std-alone player and runtime
		while(sce) {

			sce->r.depth= 32;

			sce= sce->id.next;
		}
	}


	if(main->versionfile <= 223) {
		VFont *vf;
		Image *ima;
		Object *ob;

		for (vf= main->vfont.first; vf; vf= vf->id.next) {
			if (BLI_streq(vf->name+strlen(vf->name)-6, ".Bfont")) {
				strcpy(vf->name, "<builtin>");
			}
		}

		/* Old textures animate at 25 FPS */
		for (ima = main->image.first; ima; ima=ima->id.next){
			ima->animspeed = 25;
		}

			/* Zr remapped some keyboard codes to be linear (stupid zr) */
		for (ob= main->object.first; ob; ob= ob->id.next) {
			bSensor *sens;

			for (sens= ob->sensors.first; sens; sens= sens->next) {
				if (sens->type==SENS_KEYBOARD) {
					bKeyboardSensor *ks= sens->data;

					ks->key= map_223_keybd_code_to_224_keybd_code(ks->key);
					ks->qual= map_223_keybd_code_to_224_keybd_code(ks->qual);
					ks->qual2= map_223_keybd_code_to_224_keybd_code(ks->qual2);
				}
			}
		}
	}
	if(main->versionfile <= 224) {
		bSound* sound;
		Scene *sce;
		Mesh *me;
		bScreen *sc;

		for (sound=main->sound.first; sound; sound=sound->id.next) {
			if (sound->packedfile) {
				if (sound->newpackedfile == NULL) {
					sound->newpackedfile = sound->packedfile;
				}
				sound->packedfile = NULL;
			}
		}
		/* Make sure that old subsurf meshes don't have zero subdivision level for rendering */
		for (me=main->mesh.first; me; me=me->id.next){
			if ((me->flag & ME_SUBSURF) && (me->subdivr==0))
				me->subdivr=me->subdiv;
		}

		for (sce= main->scene.first; sce; sce= sce->id.next) {
			sce->r.stereomode = 1;  // no stereo
		}

			/* some oldfile patch, moved from set_func_space */
		for (sc= main->screen.first; sc; sc= sc->id.next) {
			ScrArea *sa;

			for (sa= sc->areabase.first; sa; sa= sa->next) {
				SpaceLink *sl;

				for (sl= sa->spacedata.first; sl; sl= sl->next) {
					if (sl->spacetype==SPACE_IPO) {
						SpaceSeq *sseq= (SpaceSeq*) sl;
						sseq->v2d.keeptot= 0;
					}
				}
			}
		}

	}


	if(main->versionfile <= 225) {
		World *wo;
		/* Use Sumo for old games */
		for (wo = main->world.first; wo; wo= wo->id.next) {
			wo->physicsEngine = 2;
		}
	}

	if(main->versionfile <= 227) {
		Scene *sce;
		Material *ma;
		bScreen *sc;
		Object *ob;

		/*  As of now, this insures that the transition from the old Track system
		    to the new full constraint Track is painless for everyone. - theeth
		*/
		ob = main->object.first;

		while (ob) {
			ListBase *list;
			list = &ob->constraints;

			/* check for already existing TrackTo constraint
			   set their track and up flag correctly */

			if (list){
				bConstraint *curcon;
				for (curcon = list->first; curcon; curcon=curcon->next){
					if (curcon->type == CONSTRAINT_TYPE_TRACKTO){
						bTrackToConstraint *data = curcon->data;
						data->reserved1 = ob->trackflag;
						data->reserved2 = ob->upflag;
					}
				}
			}

			if (ob->type == OB_ARMATURE) {
				if (ob->pose){
					bConstraint *curcon;
					bPoseChannel *pchan;
					for (pchan = ob->pose->chanbase.first;
						 pchan; pchan=pchan->next){
						for (curcon = pchan->constraints.first;
							 curcon; curcon=curcon->next){
							if (curcon->type == CONSTRAINT_TYPE_TRACKTO){
								bTrackToConstraint *data = curcon->data;
								data->reserved1 = ob->trackflag;
								data->reserved2 = ob->upflag;
							}
						}
					}
                }
			}

			/* Change Ob->Track in real TrackTo constraint */

			if (ob->track){
				bConstraint *con;
				bConstraintTypeInfo *cti;
				bTrackToConstraint *data;
				void *cdata;

				list = &ob->constraints;
				if (list)
				{
					con = MEM_callocN(sizeof(bConstraint), "constraint");
					strcpy (con->name, "AutoTrack");
					unique_constraint_name(con, list);
					con->flag |= CONSTRAINT_EXPAND;
					con->enforce=1.0F;
					con->type = CONSTRAINT_TYPE_TRACKTO;
					
					cti= get_constraint_typeinfo(CONSTRAINT_TYPE_TRACKTO);
					cdata= MEM_callocN(cti->size, cti->structName);
					cti->new_data(cdata);
					data = (bTrackToConstraint *)cdata;
					
					data->tar = ob->track;
					data->reserved1 = ob->trackflag;
					data->reserved2 = ob->upflag;
					con->data= (void*) data;
					BLI_addtail(list, con);
				}
				ob->track = 0;
			}
			
			ob = ob->id.next;
		}


		for (sce= main->scene.first; sce; sce= sce->id.next) {
			sce->audio.mixrate = 44100;
			sce->audio.flag |= AUDIO_SCRUB;
			sce->r.mode |= R_ENVMAP;
		}
		// init new shader vars
		for (ma= main->mat.first; ma; ma= ma->id.next) {
			ma->refrac= 4.0f;
			ma->roughness= 0.5f;
			ma->param[0]= 0.5f;
			ma->param[1]= 0.1f;
			ma->param[2]= 0.1f;
			ma->param[3]= 0.05f;
		}
		// patch for old wrong max view2d settings, allows zooming out more
		for (sc= main->screen.first; sc; sc= sc->id.next) {
			ScrArea *sa;

			for (sa= sc->areabase.first; sa; sa= sa->next) {
				SpaceLink *sl;

				for (sl= sa->spacedata.first; sl; sl= sl->next) {
					if (sl->spacetype==SPACE_ACTION) {
						SpaceAction *sac= (SpaceAction *) sl;
						sac->v2d.max[0]= 32000;
					}
					else if (sl->spacetype==SPACE_NLA) {
						SpaceNla *sla= (SpaceNla *) sl;
						sla->v2d.max[0]= 32000;
					}
				}
			}
		}
	}
	if(main->versionfile <= 228) {
		Scene *sce;
		bScreen *sc;
		Object *ob;


		/*  As of now, this insures that the transition from the old Track system
		    to the new full constraint Track is painless for everyone.*/
		ob = main->object.first;

		while (ob) {
			ListBase *list;
			list = &ob->constraints;

			/* check for already existing TrackTo constraint
			   set their track and up flag correctly */

			if (list){
				bConstraint *curcon;
				for (curcon = list->first; curcon; curcon=curcon->next){
					if (curcon->type == CONSTRAINT_TYPE_TRACKTO){
						bTrackToConstraint *data = curcon->data;
						data->reserved1 = ob->trackflag;
						data->reserved2 = ob->upflag;
					}
				}
			}

			if (ob->type == OB_ARMATURE) {
				if (ob->pose){
					bConstraint *curcon;
					bPoseChannel *pchan;
					for (pchan = ob->pose->chanbase.first;
						 pchan; pchan=pchan->next){
						for (curcon = pchan->constraints.first;
							 curcon; curcon=curcon->next){
							if (curcon->type == CONSTRAINT_TYPE_TRACKTO){
								bTrackToConstraint *data = curcon->data;
								data->reserved1 = ob->trackflag;
								data->reserved2 = ob->upflag;
							}
						}
					}
                }
			}

			ob = ob->id.next;
		}

		for (sce= main->scene.first; sce; sce= sce->id.next) {
			sce->r.mode |= R_ENVMAP;
		}

		// convert old mainb values for new button panels
		for (sc= main->screen.first; sc; sc= sc->id.next) {
			ScrArea *sa;

			for (sa= sc->areabase.first; sa; sa= sa->next) {
				SpaceLink *sl;

				for (sl= sa->spacedata.first; sl; sl= sl->next) {
					if (sl->spacetype==SPACE_BUTS) {
						SpaceButs *sbuts= (SpaceButs *) sl;

						sbuts->v2d.maxzoom= 1.2f;
						sbuts->align= 1;	/* horizontal default */
					
						if(sbuts->mainb==BUTS_LAMP) {
							sbuts->mainb= CONTEXT_SHADING;
							//sbuts->tab[CONTEXT_SHADING]= TAB_SHADING_LAMP;
						}
						else if(sbuts->mainb==BUTS_MAT) {
							sbuts->mainb= CONTEXT_SHADING;
							//sbuts->tab[CONTEXT_SHADING]= TAB_SHADING_MAT;
						}
						else if(sbuts->mainb==BUTS_TEX) {
							sbuts->mainb= CONTEXT_SHADING;
							//sbuts->tab[CONTEXT_SHADING]= TAB_SHADING_TEX;
						}
						else if(sbuts->mainb==BUTS_ANIM) {
							sbuts->mainb= CONTEXT_OBJECT;
						}
						else if(sbuts->mainb==BUTS_WORLD) {
							sbuts->mainb= CONTEXT_SCENE;
							//sbuts->tab[CONTEXT_SCENE]= TAB_SCENE_WORLD;
						}
						else if(sbuts->mainb==BUTS_RENDER) {
							sbuts->mainb= CONTEXT_SCENE;
							//sbuts->tab[CONTEXT_SCENE]= TAB_SCENE_RENDER;
						}
						else if(sbuts->mainb==BUTS_GAME) {
							sbuts->mainb= CONTEXT_LOGIC;
						}
						else if(sbuts->mainb==BUTS_FPAINT) {
							sbuts->mainb= CONTEXT_EDITING;
						}
						else if(sbuts->mainb==BUTS_RADIO) {
							sbuts->mainb= CONTEXT_SHADING;
							//sbuts->tab[CONTEXT_SHADING]= TAB_SHADING_RAD;
						}
						else if(sbuts->mainb==BUTS_CONSTRAINT) {
							sbuts->mainb= CONTEXT_OBJECT;
						}
						else if(sbuts->mainb==BUTS_SCRIPT) {
							sbuts->mainb= CONTEXT_OBJECT;
						}
						else if(sbuts->mainb==BUTS_EDIT) {
							sbuts->mainb= CONTEXT_EDITING;
						}
						else sbuts->mainb= CONTEXT_SCENE;
					}
				}
			}
		}
	}
	/* ton: made this 230 instead of 229,
	   to be sure (tuho files) and this is a reliable check anyway
	   nevertheless, we might need to think over a fitness (initialize)
	   check apart from the do_versions() */

	if(main->versionfile <= 230) {
		bScreen *sc;

		// new variable blockscale, for panels in any area
		for (sc= main->screen.first; sc; sc= sc->id.next) {
			ScrArea *sa;

			for (sa= sc->areabase.first; sa; sa= sa->next) {
				SpaceLink *sl;

				for (sl= sa->spacedata.first; sl; sl= sl->next) {
					if(sl->blockscale==0.0) sl->blockscale= 0.7f;
					/* added: 5x better zoom in for action */
					if(sl->spacetype==SPACE_ACTION) {
						SpaceAction *sac= (SpaceAction *)sl;
						sac->v2d.maxzoom= 50;
					}
				}
			}
		}
	}
	if(main->versionfile <= 231) {
		/* new bit flags for showing/hiding grid floor and axes */
		bScreen *sc = main->screen.first;
		while(sc) {
			ScrArea *sa= sc->areabase.first;
			while(sa) {
				SpaceLink *sl= sa->spacedata.first;
				while (sl) {
					if (sl->spacetype==SPACE_VIEW3D) {
						View3D *v3d= (View3D*) sl;

						if (v3d->gridflag==0) {
							v3d->gridflag |= V3D_SHOW_X;
							v3d->gridflag |= V3D_SHOW_Y;
							v3d->gridflag |= V3D_SHOW_FLOOR;
							v3d->gridflag &= ~V3D_SHOW_Z;
						}
					}
					sl= sl->next;
				}
				sa= sa->next;
			}
			sc= sc->id.next;
		}
	}
	if(main->versionfile <= 231) {
		Material *ma= main->mat.first;
		bScreen *sc = main->screen.first;
		Scene *sce;
		Lamp *la;
		World *wrld;

		/* introduction of raytrace */
		while(ma) {
			if(ma->fresnel_tra_i==0.0) ma->fresnel_tra_i= 1.25;
			if(ma->fresnel_mir_i==0.0) ma->fresnel_mir_i= 1.25;

			ma->ang= 1.0;
			ma->ray_depth= 2;
			ma->ray_depth_tra= 2;
			ma->fresnel_tra= 0.0;
			ma->fresnel_mir= 0.0;

			ma= ma->id.next;
		}
		sce= main->scene.first;
		while(sce) {
			if(sce->r.gauss==0.0) sce->r.gauss= 1.0;
			sce= sce->id.next;
		}
		la= main->lamp.first;
		while(la) {
			if(la->k==0.0) la->k= 1.0;
			if(la->ray_samp==0) la->ray_samp= 1;
			if(la->ray_sampy==0) la->ray_sampy= 1;
			if(la->ray_sampz==0) la->ray_sampz= 1;
			if(la->area_size==0.0) la->area_size= 1.0;
			if(la->area_sizey==0.0) la->area_sizey= 1.0;
			if(la->area_sizez==0.0) la->area_sizez= 1.0;
			la= la->id.next;
		}
		wrld= main->world.first;
		while(wrld) {
			if(wrld->range==0.0) {
				wrld->range= 1.0f/wrld->exposure;
			}
			wrld= wrld->id.next;
		}

		/* new bit flags for showing/hiding grid floor and axes */

		while(sc) {
			ScrArea *sa= sc->areabase.first;
			while(sa) {
				SpaceLink *sl= sa->spacedata.first;
				while (sl) {
					if (sl->spacetype==SPACE_VIEW3D) {
						View3D *v3d= (View3D*) sl;

						if (v3d->gridflag==0) {
							v3d->gridflag |= V3D_SHOW_X;
							v3d->gridflag |= V3D_SHOW_Y;
							v3d->gridflag |= V3D_SHOW_FLOOR;
							v3d->gridflag &= ~V3D_SHOW_Z;
						}
					}
					sl= sl->next;
				}
				sa= sa->next;
			}
			sc= sc->id.next;
		}
	}
	if(main->versionfile <= 232) {
		Tex *tex= main->tex.first;
		World *wrld= main->world.first;
		bScreen *sc;
		Scene *sce;

		while(tex) {
			if((tex->flag & (TEX_CHECKER_ODD+TEX_CHECKER_EVEN))==0) {
				tex->flag |= TEX_CHECKER_ODD;
			}
			/* copied from kernel texture.c */
			if(tex->ns_outscale==0.0) {
				/* musgrave */
				tex->mg_H = 1.0f;
				tex->mg_lacunarity = 2.0f;
				tex->mg_octaves = 2.0f;
				tex->mg_offset = 1.0f;
				tex->mg_gain = 1.0f;
				tex->ns_outscale = 1.0f;
				/* distnoise */
				tex->dist_amount = 1.0f;
				/* voronoi */
				tex->vn_w1 = 1.0f;
				tex->vn_mexp = 2.5f;
			}
			tex= tex->id.next;
		}

		while(wrld) {
			if(wrld->aodist==0.0) {
				wrld->aodist= 10.0f;
				wrld->aobias= 0.05f;
			}
			if(wrld->aosamp==0.0) wrld->aosamp= 5;
			if(wrld->aoenergy==0.0) wrld->aoenergy= 1.0;
			wrld= wrld->id.next;
		}


		// new variable blockscale, for panels in any area, do again because new
		// areas didnt initialize it to 0.7 yet
		for (sc= main->screen.first; sc; sc= sc->id.next) {
			ScrArea *sa;
			for (sa= sc->areabase.first; sa; sa= sa->next) {
				SpaceLink *sl;
				for (sl= sa->spacedata.first; sl; sl= sl->next) {
					if(sl->blockscale==0.0) sl->blockscale= 0.7f;

					/* added: 5x better zoom in for nla */
					if(sl->spacetype==SPACE_NLA) {
						SpaceNla *snla= (SpaceNla *)sl;
						snla->v2d.maxzoom= 50;
					}
				}
			}
		}
		sce= main->scene.first;
		while(sce) {
			if(sce->r.ocres==0) sce->r.ocres= 64;
			sce= sce->id.next;
		}

	}
	if(main->versionfile <= 233) {
		bScreen *sc;
		Material *ma= main->mat.first;
		Object *ob= main->object.first;
		
		while(ma) {
			if(ma->rampfac_col==0.0) ma->rampfac_col= 1.0;
			if(ma->rampfac_spec==0.0) ma->rampfac_spec= 1.0;
			if(ma->pr_lamp==0) ma->pr_lamp= 3;
			ma= ma->id.next;
		}
		
		/* this should have been done loooong before! */
		while(ob) {
			if(ob->ipowin==0) ob->ipowin= ID_OB;
			ob= ob->id.next;
		}
		
		for (sc= main->screen.first; sc; sc= sc->id.next) {
			ScrArea *sa;
			for (sa= sc->areabase.first; sa; sa= sa->next) {
				SpaceLink *sl;
				for (sl= sa->spacedata.first; sl; sl= sl->next) {
					if(sl->spacetype==SPACE_VIEW3D) {
						View3D *v3d= (View3D *)sl;
						v3d->flag |= V3D_SELECT_OUTLINE;
					}
				}
			}
		}
	}


	

	if(main->versionfile <= 234) {
		World *wo;
		bScreen *sc;
		
		// force sumo engine to be active
		for (wo = main->world.first; wo; wo= wo->id.next) {
			if(wo->physicsEngine==0) wo->physicsEngine = 2;
		}
		
		for (sc= main->screen.first; sc; sc= sc->id.next) {
			ScrArea *sa;
			for (sa= sc->areabase.first; sa; sa= sa->next) {
				SpaceLink *sl;
				for (sl= sa->spacedata.first; sl; sl= sl->next) {
					if(sl->spacetype==SPACE_VIEW3D) {
						View3D *v3d= (View3D *)sl;
						v3d->flag |= V3D_ZBUF_SELECT;
					}
					else if(sl->spacetype==SPACE_TEXT) {
						SpaceText *st= (SpaceText *)sl;
						if(st->tabnumber==0) st->tabnumber= 2;
					}
				}
			}
		}
	}
	if(main->versionfile <= 235) {
		Tex *tex= main->tex.first;
		Scene *sce= main->scene.first;
		Sequence *seq;
		Editing *ed;
		
		while(tex) {
			if(tex->nabla==0.0) tex->nabla= 0.025f;
			tex= tex->id.next;
		}
		while(sce) {
			ed= sce->ed;
			if(ed) {
				SEQ_BEGIN(sce->ed, seq) {
					if(seq->type==SEQ_IMAGE || seq->type==SEQ_MOVIE)
						seq->flag |= SEQ_MAKE_PREMUL;
				}
				SEQ_END
			}
			
			sce= sce->id.next;
		}
	}
	if(main->versionfile <= 236) {
		Object *ob;
		Camera *cam= main->camera.first;
		Material *ma;
		bScreen *sc;

		while(cam) {
			if(cam->ortho_scale==0.0) {
				cam->ortho_scale= 256.0f/cam->lens;
				if(cam->type==CAM_ORTHO) printf("NOTE: ortho render has changed, tweak new Camera 'scale' value.\n");
			}
			cam= cam->id.next;
		}
		/* set manipulator type */
		/* force oops draw if depgraph was set*/
		/* set time line var */
		for (sc= main->screen.first; sc; sc= sc->id.next) {
			ScrArea *sa;
			for (sa= sc->areabase.first; sa; sa= sa->next) {
				SpaceLink *sl;
				for (sl= sa->spacedata.first; sl; sl= sl->next) {
					if(sl->spacetype==SPACE_VIEW3D) {
						View3D *v3d= (View3D *)sl;
						if(v3d->twtype==0) v3d->twtype= V3D_MANIP_TRANSLATE;
					}
					else if(sl->spacetype==SPACE_TIME) {
						SpaceTime *stime= (SpaceTime *)sl;
						if(stime->redraws==0)
							stime->redraws= TIME_ALL_3D_WIN|TIME_ALL_ANIM_WIN;
					}
				}
			}
		}
		// init new shader vars
		for (ma= main->mat.first; ma; ma= ma->id.next) {
			if(ma->darkness==0.0) {
				ma->rms=0.1f;
				ma->darkness=1.0f;
			}
		}
		
		/* softbody init new vars */
		for(ob= main->object.first; ob; ob= ob->id.next) {
			if(ob->soft) {
				if(ob->soft->defgoal==0.0) ob->soft->defgoal= 0.7f;
				if(ob->soft->physics_speed==0.0) ob->soft->physics_speed= 1.0f;
				
				if(ob->soft->interval==0) {
					ob->soft->interval= 2;
					ob->soft->sfra= 1;
					ob->soft->efra= 100;
				}
			}
			if(ob->soft && ob->soft->vertgroup==0) {
				bDeformGroup *locGroup = get_named_vertexgroup(ob, "SOFTGOAL");
				if(locGroup){
					/* retrieve index for that group */
					ob->soft->vertgroup =  1 + get_defgroup_num(ob, locGroup); 
				}
			}
		}
	}
	if(main->versionfile <= 237) {
		bArmature *arm;
		bConstraint *con;
		Object *ob;
		
		// armature recode checks 
		for(arm= main->armature.first; arm; arm= arm->id.next) {
			where_is_armature(arm);
		}
		for(ob= main->object.first; ob; ob= ob->id.next) {
			if(ob->parent) {
				Object *parent= newlibadr(fd, lib, ob->parent);
				if (parent && parent->type==OB_LATTICE)
					ob->partype = PARSKEL;
			}

			// btw. armature_rebuild_pose is further only called on leave editmode
			if(ob->type==OB_ARMATURE) {
				if(ob->pose)
					ob->pose->flag |= POSE_RECALC;
				ob->recalc |= OB_RECALC;	// cannot call stuff now (pointers!), done in setup_app_data

				/* new generic xray option */
				arm= newlibadr(fd, lib, ob->data);
				if(arm->flag & ARM_DRAWXRAY) {
					ob->dtx |= OB_DRAWXRAY;
				}
			} else if (ob->type==OB_MESH) {
				Mesh *me = newlibadr(fd, lib, ob->data);
				
				if ((me->flag&ME_SUBSURF)) {
					SubsurfModifierData *smd = (SubsurfModifierData*) modifier_new(eModifierType_Subsurf);
					
					smd->levels = MAX2(1, me->subdiv);
					smd->renderLevels = MAX2(1, me->subdivr);
					smd->subdivType = me->subsurftype;
					
					smd->modifier.mode = 0;
					if (me->subdiv!=0)
						smd->modifier.mode |= 1;
					if (me->subdivr!=0)
						smd->modifier.mode |= 2;
					if (me->flag&ME_OPT_EDGES)
						smd->flags |= eSubsurfModifierFlag_ControlEdges;
					
					BLI_addtail(&ob->modifiers, smd);
					
					modifier_unique_name(&ob->modifiers, (ModifierData*)smd);
				}
			}
			
			// follow path constraint needs to set the 'path' option in curves...
			for(con=ob->constraints.first; con; con= con->next) {
				if(con->type==CONSTRAINT_TYPE_FOLLOWPATH) {
					bFollowPathConstraint *data = con->data;
					Object *obc= newlibadr(fd, lib, data->tar);
					
					if(obc && obc->type==OB_CURVE) {
						Curve *cu= newlibadr(fd, lib, obc->data);
						if(cu) cu->flag |= CU_PATH;
					}
				}
			}
		}
	}
	if(main->versionfile <= 238) {
		Lattice *lt;
		Object *ob;
		bArmature *arm;
		Mesh *me;
		Key *key;
		Scene *sce= main->scene.first;

		while(sce){
			if(sce->toolsettings == NULL){
				sce->toolsettings = MEM_callocN(sizeof(struct ToolSettings),"Tool Settings Struct");	
				sce->toolsettings->cornertype=0;
				sce->toolsettings->degr = 90; 
				sce->toolsettings->step = 9;
				sce->toolsettings->turn = 1; 				
				sce->toolsettings->extr_offs = 1; 
				sce->toolsettings->doublimit = 0.001f;
				sce->toolsettings->segments = 32;
				sce->toolsettings->rings = 32;
				sce->toolsettings->vertices = 32;
				sce->toolsettings->editbutflag =1;
			}
			sce= sce->id.next;	
		}

		for (lt=main->latt.first; lt; lt=lt->id.next) {
			if (lt->fu==0.0 && lt->fv==0.0 && lt->fw==0.0) {
				calc_lat_fudu(lt->flag, lt->pntsu, &lt->fu, &lt->du);
				calc_lat_fudu(lt->flag, lt->pntsv, &lt->fv, &lt->dv);
				calc_lat_fudu(lt->flag, lt->pntsw, &lt->fw, &lt->dw);
			}
		}

		for(ob=main->object.first; ob; ob= ob->id.next) {
			ModifierData *md;
			PartEff *paf;

			for (md=ob->modifiers.first; md; md=md->next) {
				if (md->type==eModifierType_Subsurf) {
					SubsurfModifierData *smd = (SubsurfModifierData*) md;

					smd->flags &= ~(eSubsurfModifierFlag_Incremental|eSubsurfModifierFlag_DebugIncr);
				}
			}

			if ((ob->softflag&OB_SB_ENABLE) && !modifiers_findByType(ob, eModifierType_Softbody)) {
				if (ob->softflag&OB_SB_POSTDEF) {
					md = ob->modifiers.first;

					while (md && modifierType_getInfo(md->type)->type==eModifierTypeType_OnlyDeform) {
						md = md->next;
					}

					BLI_insertlinkbefore(&ob->modifiers, md, modifier_new(eModifierType_Softbody));
				} else {
					BLI_addhead(&ob->modifiers, modifier_new(eModifierType_Softbody));
				}

				ob->softflag &= ~OB_SB_ENABLE;
			}
			if(ob->pose) {
				bPoseChannel *pchan;
				bConstraint *con;
				for(pchan= ob->pose->chanbase.first; pchan; pchan= pchan->next) {
					// note, pchan->bone is also lib-link stuff
					if (pchan->limitmin[0] == 0.0f && pchan->limitmax[0] == 0.0f) {
						pchan->limitmin[0]= pchan->limitmin[1]= pchan->limitmin[2]= -180.0f;
						pchan->limitmax[0]= pchan->limitmax[1]= pchan->limitmax[2]= 180.0f;
						
						for(con= pchan->constraints.first; con; con= con->next) {
							if(con->type == CONSTRAINT_TYPE_KINEMATIC) {
								bKinematicConstraint *data = (bKinematicConstraint*)con->data;
								data->weight = 1.0f;
								data->orientweight = 1.0f;
								data->flag &= ~CONSTRAINT_IK_ROT;
								
								/* enforce conversion from old IK_TOPARENT to rootbone index */
								data->rootbone= -1;
								
								/* update_pose_etc handles rootbone==-1 */
								ob->pose->flag |= POSE_RECALC;
							}	
						}
					}
				}
			}

			paf = give_parteff(ob);
			if (paf) {
				if(paf->disp == 0)
					paf->disp = 100;
				if(paf->speedtex == 0)
					paf->speedtex = 8;
				if(paf->omat == 0)
					paf->omat = 1;
			}
		}
		
		for(arm=main->armature.first; arm; arm= arm->id.next) {
			bone_version_238(&arm->bonebase);
			arm->deformflag |= ARM_DEF_VGROUP;
		}

		for(me=main->mesh.first; me; me= me->id.next) {
			if (!me->medge) {
				make_edges(me, 1);	/* 1 = use mface->edcode */
			} else {
				mesh_strip_loose_faces(me);
			}
		}
		
		for(key= main->key.first; key; key= key->id.next) {
			KeyBlock *kb;
			int index= 1;
			
			/* trick to find out if we already introduced adrcode */
			for(kb= key->block.first; kb; kb= kb->next)
				if(kb->adrcode) break;
			
			if(kb==NULL) {
				for(kb= key->block.first; kb; kb= kb->next) {
					if(kb==key->refkey) {
						if(kb->name[0]==0)
							strcpy(kb->name, "Basis");
					}
					else {
						if(kb->name[0]==0)
							sprintf(kb->name, "Key %d", index);
						kb->adrcode= index++;
					}
				}
			}
		}
	}
	if(main->versionfile <= 239) {
		bArmature *arm;
		Object *ob;
		Scene *sce= main->scene.first;
		Camera *cam= main->camera.first;
		Material *ma= main->mat.first;
		int set_passepartout= 0;
		
		/* deformflag is local in modifier now */
		for(ob=main->object.first; ob; ob= ob->id.next) {
			ModifierData *md;
			
			for (md=ob->modifiers.first; md; md=md->next) {
				if (md->type==eModifierType_Armature) {
					ArmatureModifierData *amd = (ArmatureModifierData*) md;
					if(amd->object && amd->deformflag==0) {
						Object *oba= newlibadr(fd, lib, amd->object);
						bArmature *arm= newlibadr(fd, lib, oba->data);
						amd->deformflag= arm->deformflag;
					}
				}
			}
		}
		
		/* updating stepsize for ghost drawing */
		for(arm= main->armature.first; arm; arm= arm->id.next) {
			if (arm->ghostsize==0) arm->ghostsize=1;
			bone_version_239(&arm->bonebase);
			if(arm->layer==0) arm->layer= 1;
		}
		
		for(;sce;sce= sce->id.next) {
			/* make 'innervert' the default subdivide type, for backwards compat */
			sce->toolsettings->cornertype=1;
		
			if(sce->r.scemode & R_PASSEPARTOUT) {
				set_passepartout= 1;
				sce->r.scemode &= ~R_PASSEPARTOUT;
			}
			/* gauss is filter variable now */
			if(sce->r.mode & R_GAUSS) {
				sce->r.filtertype= R_FILTER_GAUSS;
				sce->r.mode &= ~R_GAUSS;
			}
		}
		
		for(;cam; cam= cam->id.next) {
			if(set_passepartout)
				cam->flag |= CAM_SHOWPASSEPARTOUT;
			
			/* make sure old cameras have title safe on */
			if (!(cam->flag & CAM_SHOWTITLESAFE))
			 cam->flag |= CAM_SHOWTITLESAFE;
			
			/* set an appropriate camera passepartout alpha */
			if (!(cam->passepartalpha)) cam->passepartalpha = 0.2f;
		}
		
		for(; ma; ma= ma->id.next) {
			if(ma->strand_sta==0.0f) {
				ma->strand_sta= ma->strand_end= 1.0f;
				ma->mode |= MA_TANGENT_STR;
			}
			if(ma->mode & MA_TRACEBLE) ma->mode |= MA_SHADBUF;
		}
	}
	
	if(main->versionfile <= 241) {
		Object *ob;
		Tex *tex;
		Scene *sce;
		World *wo;
		Lamp *la;
		Material *ma;
		bArmature *arm;
		bNodeTree *ntree;
		
		for (wo = main->world.first; wo; wo= wo->id.next) {
			/* Migrate to Bullet for games, except for the NaN versions */
			/* People can still explicitely choose for Sumo (after 2.42 is out) */
			if(main->versionfile > 225)
				wo->physicsEngine = WOPHY_BULLET;
			if(WO_AODIST == wo->aomode)
				wo->aocolor= WO_AOPLAIN;
		}
		
		/* updating layers still */
		for(arm= main->armature.first; arm; arm= arm->id.next) {
			bone_version_239(&arm->bonebase);
			if(arm->layer==0) arm->layer= 1;
		}
		for(sce= main->scene.first; sce; sce= sce->id.next) {
			if(sce->jumpframe==0) sce->jumpframe= 10;
			if(sce->audio.mixrate==0) sce->audio.mixrate= 44100;

			if(sce->r.xparts<2) sce->r.xparts= 4;
			if(sce->r.yparts<2) sce->r.yparts= 4;
			/* adds default layer */
			if(sce->r.layers.first==NULL)
				scene_add_render_layer(sce);
			else {
				SceneRenderLayer *srl;
				/* new layer flag for sky, was default for solid */
				for(srl= sce->r.layers.first; srl; srl= srl->next) {
					if(srl->layflag & SCE_LAY_SOLID)
						srl->layflag |= SCE_LAY_SKY;
					srl->passflag &= (SCE_PASS_COMBINED|SCE_PASS_Z|SCE_PASS_NORMAL|SCE_PASS_VECTOR);
				}
			}
			
			/* node version changes */
			if(sce->nodetree)
				ntree_version_241(sce->nodetree);

			/* uv calculation options moved to toolsettings */
			if (sce->toolsettings->uvcalc_radius == 0.0) {
				sce->toolsettings->uvcalc_radius = 1.0f;
				sce->toolsettings->uvcalc_cubesize = 1.0f;
				sce->toolsettings->uvcalc_mapdir = 1;
				sce->toolsettings->uvcalc_mapalign = 1;
				sce->toolsettings->uvcalc_flag = UVCALC_FILLHOLES;
				sce->toolsettings->unwrapper = 1;
			}

			if(sce->r.mode & R_PANORAMA) {
				/* all these checks to ensure saved files with cvs version keep working... */
				if(sce->r.xsch < sce->r.ysch) {
					Object *obc= newlibadr(fd, lib, sce->camera);
					if(obc && obc->type==OB_CAMERA) {
						Camera *cam= newlibadr(fd, lib, obc->data);
						if(cam->lens>=10.0f) {
							sce->r.xsch*= sce->r.xparts;
							cam->lens*= (float)sce->r.ysch/(float)sce->r.xsch;
						}
					}
				}
			}
		}
		
		for(ntree= main->nodetree.first; ntree; ntree= ntree->id.next)
			ntree_version_241(ntree);
		
		for(la= main->lamp.first; la; la= la->id.next)
			if(la->buffers==0)
				la->buffers= 1;
		
		for(tex= main->tex.first; tex; tex= tex->id.next) {
			if(tex->env && tex->env->viewscale==0.0f)
				tex->env->viewscale= 1.0f;
//			tex->imaflag |= TEX_GAUSS_MIP;
		}
		
		/* for empty drawsize and drawtype */
		for(ob=main->object.first; ob; ob= ob->id.next) {
			if(ob->empty_drawsize==0.0f) {
				ob->empty_drawtype = OB_ARROWS;
				ob->empty_drawsize = 1.0;
			}
		}
		
		for(ma= main->mat.first; ma; ma= ma->id.next) {
			/* stucci returns intensity from now on */
			int a;
			for(a=0; a<MAX_MTEX; a++) {
				if(ma->mtex[a] && ma->mtex[a]->tex) {
					Tex *tex= newlibadr(fd, lib, ma->mtex[a]->tex);
					if(tex && tex->type==TEX_STUCCI)
						ma->mtex[a]->mapto &= ~(MAP_COL|MAP_SPEC|MAP_REF);
				}
			}
			/* transmissivity defaults */
			if(ma->tx_falloff==0.0) ma->tx_falloff= 1.0;
		}
		
		/* during 2.41 images with this name were used for viewer node output, lets fix that */
		if(main->versionfile == 241) {
			Image *ima;
			for(ima= main->image.first; ima; ima= ima->id.next)
				if(strcmp(ima->name, "Compositor")==0) {
					strcpy(ima->id.name+2, "Viewer Node");
					strcpy(ima->name, "Viewer Node");
				}
		}
	}
		
	if(main->versionfile <= 242) {
		Scene *sce;
		bScreen *sc;
		Object *ob;
		Curve *cu;
		Material *ma;
		Mesh *me;
		Group *group;
		Nurb *nu;
		BezTriple *bezt;
		BPoint *bp;
		bNodeTree *ntree;
		int a;
		
		for(sc= main->screen.first; sc; sc= sc->id.next) {
			ScrArea *sa;
			sa= sc->areabase.first;
			while(sa) {
				SpaceLink *sl;

				for (sl= sa->spacedata.first; sl; sl= sl->next) {
					if(sl->spacetype==SPACE_VIEW3D) {
						View3D *v3d= (View3D*) sl;
						if (v3d->gridsubdiv == 0)
							v3d->gridsubdiv = 10;
					}
				}
				sa = sa->next;
			}
		}
		
		for(sce= main->scene.first; sce; sce= sce->id.next) {
			if (sce->toolsettings->select_thresh == 0.0f)
				sce->toolsettings->select_thresh= 0.01f;
			if (sce->toolsettings->clean_thresh == 0.0f) 
				sce->toolsettings->clean_thresh = 0.1f;
				
			if (sce->r.threads==0) {
				if (sce->r.mode & R_THREADS)
					sce->r.threads= 2;
				else
					sce->r.threads= 1;
			}
			if(sce->nodetree)
				ntree_version_242(sce->nodetree);
		}
		
		for(ntree= main->nodetree.first; ntree; ntree= ntree->id.next)
			ntree_version_242(ntree);
		
		/* add default radius values to old curve points */
		for(cu= main->curve.first; cu; cu= cu->id.next) {
			for(nu= cu->nurb.first; nu; nu= nu->next) {
				if (nu) {
					if(nu->bezt) {
						for(bezt=nu->bezt, a=0; a<nu->pntsu; a++, bezt++) {
							if (!bezt->radius) bezt->radius= 1.0;
						}
					}
					else if(nu->bp) {
						for(bp=nu->bp, a=0; a<nu->pntsu*nu->pntsv; a++, bp++) {
							if(!bp->radius) bp->radius= 1.0;
						}
					}
				}
			}
		}
		
		for(ob = main->object.first; ob; ob= ob->id.next) {
			ModifierData *md;
			ListBase *list;
			list = &ob->constraints;

			/* check for already existing MinMax (floor) constraint
			   and update the sticky flagging */

			if (list){
				bConstraint *curcon;
				for (curcon = list->first; curcon; curcon=curcon->next){
					switch (curcon->type) {
						case CONSTRAINT_TYPE_MINMAX:
						{
							bMinMaxConstraint *data = curcon->data;
							if (data->sticky==1) 
								data->flag |= MINMAX_STICKY;
							else 
								data->flag &= ~MINMAX_STICKY;
						}
							break;
						case CONSTRAINT_TYPE_ROTLIKE:
						{
							bRotateLikeConstraint *data = curcon->data;
							
							/* version patch from buttons_object.c */
							if(data->flag==0) 
								data->flag = ROTLIKE_X|ROTLIKE_Y|ROTLIKE_Z;
						}
							break;
					}
				}
			}

			if (ob->type == OB_ARMATURE) {
				if (ob->pose){
					bConstraint *curcon;
					bPoseChannel *pchan;
					for (pchan = ob->pose->chanbase.first; pchan; pchan=pchan->next){
						for (curcon = pchan->constraints.first; curcon; curcon=curcon->next){
							switch (curcon->type) {
								case CONSTRAINT_TYPE_MINMAX:
								{
									bMinMaxConstraint *data = curcon->data;
									if (data->sticky==1) 
										data->flag |= MINMAX_STICKY;
									else 
										data->flag &= ~MINMAX_STICKY;
								}
									break;
								case CONSTRAINT_TYPE_KINEMATIC:
								{
									bKinematicConstraint *data = curcon->data;
									if (!(data->flag & CONSTRAINT_IK_POS)) {
										data->flag |= CONSTRAINT_IK_POS;
										data->flag |= CONSTRAINT_IK_STRETCH;
									}
								}
									break;
								case CONSTRAINT_TYPE_ROTLIKE:
								{
									bRotateLikeConstraint *data = curcon->data;
									
									/* version patch from buttons_object.c */
									if(data->flag==0) 
										data->flag = ROTLIKE_X|ROTLIKE_Y|ROTLIKE_Z;
								}
									break;
							}
						}
					}
				}
			}
			
			/* copy old object level track settings to curve modifers */
			for (md=ob->modifiers.first; md; md=md->next) {
				if (md->type==eModifierType_Curve) {
					CurveModifierData *cmd = (CurveModifierData*) md;

					if (cmd->defaxis == 0) cmd->defaxis = ob->trackflag+1;
				}
			}
			
		}
		
		for(ma = main->mat.first; ma; ma= ma->id.next) {
			if(ma->shad_alpha==0.0f)
				ma->shad_alpha= 1.0f;
			if(ma->nodetree)
				ntree_version_242(ma->nodetree);
		}

		for(me=main->mesh.first; me; me=me->id.next)
			customdata_version_242(me);
		
		for(group= main->group.first; group; group= group->id.next)
			if(group->layer==0)
			   group->layer= (1<<20)-1;
		
		/* History fix (python?), shape key adrcode numbers have to be sorted */
		sort_shape_fix(main);
				
		/* now, subversion control! */
		if(main->subversionfile < 3) {
			bScreen *sc;
			Image *ima;
			Tex *tex;
			
			/* Image refactor initialize */
			for(ima= main->image.first; ima; ima= ima->id.next) {
				ima->source= IMA_SRC_FILE;
				ima->type= IMA_TYPE_IMAGE;
				
				ima->gen_x= 256; ima->gen_y= 256;
				ima->gen_type= 1;
				
				if(0==strncmp(ima->id.name+2, "Viewer Node", sizeof(ima->id.name+2))) {
					ima->source= IMA_SRC_VIEWER;
					ima->type= IMA_TYPE_COMPOSITE;
				}
				if(0==strncmp(ima->id.name+2, "Render Result", sizeof(ima->id.name+2))) {
					ima->source= IMA_SRC_VIEWER;
					ima->type= IMA_TYPE_R_RESULT;
				}
				
			}
			for(tex= main->tex.first; tex; tex= tex->id.next) {
				if(tex->type==TEX_IMAGE && tex->ima) {
					ima= newlibadr(fd, lib, tex->ima);
					if(tex->imaflag & TEX_ANIM5_)
						ima->source= IMA_SRC_MOVIE;
					if(tex->imaflag & TEX_FIELDS_)
						ima->flag |= IMA_FIELDS;
					if(tex->imaflag & TEX_STD_FIELD_)
						ima->flag |= IMA_STD_FIELD;
					if(tex->imaflag & TEX_ANTIALI_)
						ima->flag |= IMA_ANTIALI;
				}
				tex->iuser.frames= tex->frames;
				tex->iuser.fie_ima= tex->fie_ima;
				tex->iuser.offset= tex->offset;
				tex->iuser.sfra= tex->sfra;
				tex->iuser.cycl= (tex->imaflag & TEX_ANIMCYCLIC_)!=0;
			}
			for(sce= main->scene.first; sce; sce= sce->id.next) {
				if(sce->nodetree)
					do_version_ntree_242_2(sce->nodetree);
			}
			for(ntree= main->nodetree.first; ntree; ntree= ntree->id.next)
				do_version_ntree_242_2(ntree);
			for(ma = main->mat.first; ma; ma= ma->id.next)
				if(ma->nodetree)
					do_version_ntree_242_2(ma->nodetree);
			
			for(sc= main->screen.first; sc; sc= sc->id.next) {
				ScrArea *sa;
				for(sa= sc->areabase.first; sa; sa= sa->next) {
					SpaceLink *sl;
					for (sl= sa->spacedata.first; sl; sl= sl->next) {
						if(sl->spacetype==SPACE_IMAGE)
							((SpaceImage *)sl)->iuser.fie_ima= 2;
						else if(sl->spacetype==SPACE_VIEW3D) {
							View3D *v3d= (View3D *)sl;
							if(v3d->bgpic)
								v3d->bgpic->iuser.fie_ima= 2;
						}
					}
				}
			}
		}
		
		if(main->subversionfile < 4) {
			for(sce= main->scene.first; sce; sce= sce->id.next) {
				sce->r.bake_mode= 1;	/* prevent to include render stuff here */
				sce->r.bake_filter= 2;
				sce->r.bake_osa= 5;
				sce->r.bake_flag= R_BAKE_CLEAR;
			}
		}

		if(main->subversionfile < 5) {
			for(sce= main->scene.first; sce; sce= sce->id.next) {
				/* improved triangle to quad conversion settings */
				if(sce->toolsettings->jointrilimit==0.0f)
					sce->toolsettings->jointrilimit= 0.8f;
			}
		}
	}
	if(main->versionfile <= 243) {
		Object *ob= main->object.first;
		Camera *cam = main->camera.first;
		Material *ma;
		
		for(; cam; cam= cam->id.next) {
			cam->angle= 360.0f * (float)atan(16.0f/cam->lens) / (float)M_PI;
		}

		for(ma=main->mat.first; ma; ma= ma->id.next) {
			if(ma->sss_scale==0.0f) {
				ma->sss_radius[0]= 1.0f;
				ma->sss_radius[1]= 1.0f;
				ma->sss_radius[2]= 1.0f;
				ma->sss_col[0]= 0.8f;
				ma->sss_col[1]= 0.8f;
				ma->sss_col[2]= 0.8f;
				ma->sss_error= 0.05f;
				ma->sss_scale= 0.1f;
				ma->sss_ior= 1.3f;
				ma->sss_colfac= 1.0f;
				ma->sss_texfac= 0.0f;
			}
			if(ma->sss_front==0 && ma->sss_back==0) {
				ma->sss_front= 1.0f;
				ma->sss_back= 1.0f;
			}
			if(ma->sss_col[0]==0 && ma->sss_col[1]==0 && ma->sss_col[2]==0) {
				ma->sss_col[0]= ma->r;
				ma->sss_col[1]= ma->g;
				ma->sss_col[2]= ma->b;
			}
		}
		
		for(; ob; ob= ob->id.next) {
			bDeformGroup *curdef;
			
			for(curdef= ob->defbase.first; curdef; curdef=curdef->next) {
				/* replace an empty-string name with unique name */
				if (curdef->name[0] == '\0') {
					unique_vertexgroup_name(curdef, ob);
				}
			}

			if(main->versionfile < 243 || main->subversionfile < 1) {
				ModifierData *md;

				/* translate old mirror modifier axis values to new flags */
				for (md=ob->modifiers.first; md; md=md->next) {
					if (md->type==eModifierType_Mirror) {
						MirrorModifierData *mmd = (MirrorModifierData*) md;

						switch(mmd->axis)
						{
						case 0:
							mmd->flag |= MOD_MIR_AXIS_X;
							break;
						case 1:
							mmd->flag |= MOD_MIR_AXIS_Y;
							break;
						case 2:
							mmd->flag |= MOD_MIR_AXIS_Z;
							break;
						}

						mmd->axis = 0;
					}
				}
			}
		}
		
		/* render layer added, this is not the active layer */
		if(main->versionfile <= 243 || main->subversionfile < 2) {
			Mesh *me;
			for(me=main->mesh.first; me; me=me->id.next)
				customdata_version_243(me);
		}		

	}
	
	if(main->versionfile <= 244) {
		Scene *sce;
		bScreen *sc;
		Lamp *la;
		World *wrld;
		
		if(main->versionfile != 244 || main->subversionfile < 2) {
			for(sce= main->scene.first; sce; sce= sce->id.next)
				sce->r.mode |= R_SSS;

			/* correct older action editors - incorrect scrolling */
			for(sc= main->screen.first; sc; sc= sc->id.next) {
				ScrArea *sa;
				sa= sc->areabase.first;
				while(sa) {
					SpaceLink *sl;

					for (sl= sa->spacedata.first; sl; sl= sl->next) {
						if(sl->spacetype==SPACE_ACTION) {
							SpaceAction *saction= (SpaceAction*) sl;
							
							saction->v2d.tot.ymin= -1000.0;
							saction->v2d.tot.ymax= 0.0;
							
							saction->v2d.cur.ymin= -75.0;
							saction->v2d.cur.ymax= 5.0;
						}
					}
					sa = sa->next;
				}
			}
		}
		if (main->versionfile != 244 || main->subversionfile < 3) {	
			/* constraints recode version patch used to be here. Moved to 245 now... */
			
			
			for(wrld=main->world.first; wrld; wrld= wrld->id.next) {
				if (wrld->mode & WO_AMB_OCC)
					wrld->ao_samp_method = WO_AOSAMP_CONSTANT;
				else
					wrld->ao_samp_method = WO_AOSAMP_HAMMERSLEY;
				
				wrld->ao_adapt_thresh = 0.005f;
			}
			
			for(la=main->lamp.first; la; la= la->id.next) {
				if (la->type == LA_AREA)
					la->ray_samp_method = LA_SAMP_CONSTANT;
				else
					la->ray_samp_method = LA_SAMP_HALTON;
				
				la->adapt_thresh = 0.001f;
			}
		}
	}
	if(main->versionfile <= 245) {
		Scene *sce;
		bScreen *sc;
		Object *ob;
		Image *ima;
		Lamp *la;
		Material *ma;
		ParticleSettings *part;
		World *wrld;
		Mesh *me;
		bNodeTree *ntree;
		Tex *tex;
		ModifierData *md;
		ParticleSystem *psys;
		
		/* unless the file was created 2.44.3 but not 2.45, update the constraints */
		if ( !(main->versionfile==244 && main->subversionfile==3) &&
			 ((main->versionfile<245) || (main->versionfile==245 && main->subversionfile==0)) ) 
		{
			for (ob = main->object.first; ob; ob= ob->id.next) {
				ListBase *list;
				list = &ob->constraints;
				
				/* fix up constraints due to constraint recode changes (originally at 2.44.3) */
				if (list) {
					bConstraint *curcon;
					for (curcon = list->first; curcon; curcon=curcon->next) {
						/* old CONSTRAINT_LOCAL check -> convert to CONSTRAINT_SPACE_LOCAL */
						if (curcon->flag & 0x20) {
							curcon->ownspace = CONSTRAINT_SPACE_LOCAL;
							curcon->tarspace = CONSTRAINT_SPACE_LOCAL;
						}
						
						switch (curcon->type) {
							case CONSTRAINT_TYPE_LOCLIMIT:
							{
								bLocLimitConstraint *data= (bLocLimitConstraint *)curcon->data;
								
								/* old limit without parent option for objects */
								if (data->flag2)
									curcon->ownspace = CONSTRAINT_SPACE_LOCAL;
							}
								break;
						}	
					}
				}
				
				/* correctly initialise constinv matrix */
				unit_m4(ob->constinv);
				
				if (ob->type == OB_ARMATURE) {
					if (ob->pose) {
						bConstraint *curcon;
						bPoseChannel *pchan;
						
						for (pchan = ob->pose->chanbase.first; pchan; pchan=pchan->next) {
							/* make sure constraints are all up to date */
							for (curcon = pchan->constraints.first; curcon; curcon=curcon->next) {
								/* old CONSTRAINT_LOCAL check -> convert to CONSTRAINT_SPACE_LOCAL */
								if (curcon->flag & 0x20) {
									curcon->ownspace = CONSTRAINT_SPACE_LOCAL;
									curcon->tarspace = CONSTRAINT_SPACE_LOCAL;
								}
								
								switch (curcon->type) {
									case CONSTRAINT_TYPE_ACTION:
									{
										bActionConstraint *data= (bActionConstraint *)curcon->data;
										
										/* 'data->local' used to mean that target was in local-space */
										if (data->local)
											curcon->tarspace = CONSTRAINT_SPACE_LOCAL;
									}							
										break;
								}
							}
							
							/* correctly initialise constinv matrix */
							unit_m4(pchan->constinv);
						}
					}
				}
			}
		}
		
		/* fix all versions before 2.45 */
		if (main->versionfile != 245) {

			/* repair preview from 242 - 244*/
			for(ima= main->image.first; ima; ima= ima->id.next) {
				ima->preview = NULL;
			}
			
			/* repair imasel space - completely reworked */
			for(sc= main->screen.first; sc; sc= sc->id.next) {
				ScrArea *sa;
				sa= sc->areabase.first;
				while(sa) {
					SpaceLink *sl;
					
					for (sl= sa->spacedata.first; sl; sl= sl->next) {
						if(sl->spacetype==SPACE_IMASEL) {
							SpaceImaSel *simasel= (SpaceImaSel*) sl;
							simasel->blockscale= 0.7f;
							/* view 2D */
							simasel->v2d.tot.xmin=  -10.0f;
							simasel->v2d.tot.ymin=  -10.0f;
							simasel->v2d.tot.xmax= (float)sa->winx + 10.0f;
							simasel->v2d.tot.ymax= (float)sa->winy + 10.0f;						
							simasel->v2d.cur.xmin=  0.0f;
							simasel->v2d.cur.ymin=  0.0f;
							simasel->v2d.cur.xmax= (float)sa->winx;
							simasel->v2d.cur.ymax= (float)sa->winy;						
							simasel->v2d.min[0]= 1.0;
							simasel->v2d.min[1]= 1.0;						
							simasel->v2d.max[0]= 32000.0f;
							simasel->v2d.max[1]= 32000.0f;						
							simasel->v2d.minzoom= 0.5f;
							simasel->v2d.maxzoom= 1.21f;						
							simasel->v2d.scroll= 0;
							simasel->v2d.keepzoom= V2D_LIMITZOOM|V2D_KEEPASPECT;
							simasel->v2d.keeptot= 0;
							simasel->prv_h = 96;
							simasel->prv_w = 96;
							simasel->flag = 7; /* ??? elubie */
							strcpy (simasel->dir,  U.textudir);	/* TON */
							strcpy (simasel->file, "");
							
							simasel->returnfunc     =  0;	
							simasel->title[0]       =  0;
						}
					}
					sa = sa->next;
				}
			}
		}

		/* add point caches */
		for(ob=main->object.first; ob; ob=ob->id.next) {
			if(ob->soft && !ob->soft->pointcache)
				ob->soft->pointcache= BKE_ptcache_add(&ob->soft->ptcaches);

			for(psys=ob->particlesystem.first; psys; psys=psys->next) {
				//if(psys->soft && !psys->soft->pointcache)
				//	psys->soft->pointcache= BKE_ptcache_add(&psys->soft->ptcaches);
				if(!psys->pointcache)
					psys->pointcache= BKE_ptcache_add(&psys->ptcaches);
			}

			for(md=ob->modifiers.first; md; md=md->next) {
				if(md->type==eModifierType_Cloth) {
					ClothModifierData *clmd = (ClothModifierData*) md;
					if(!clmd->point_cache)
						clmd->point_cache= BKE_ptcache_add(&clmd->ptcaches);
				}
			}
		}

		/* Copy over old per-level multires vertex data
		   into a single vertex array in struct Multires */
		for(me = main->mesh.first; me; me=me->id.next) {
			if(me->mr && !me->mr->verts) {
				MultiresLevel *lvl = me->mr->levels.last;
				if(lvl) {
					me->mr->verts = lvl->verts;
					lvl->verts = NULL;
					/* Don't need the other vert arrays */
					for(lvl = lvl->prev; lvl; lvl = lvl->prev) {
						MEM_freeN(lvl->verts);
						lvl->verts = NULL;
					}
				}
			}
		}
		
		if (main->versionfile != 245 || main->subversionfile < 1) {
			for(la=main->lamp.first; la; la= la->id.next) {
				if (la->mode & LA_QUAD) la->falloff_type = LA_FALLOFF_SLIDERS;
				else la->falloff_type = LA_FALLOFF_INVLINEAR;
				
				if (la->curfalloff == NULL) {
					la->curfalloff = curvemapping_add(1, 0.0f, 1.0f, 1.0f, 0.0f);
					curvemapping_initialize(la->curfalloff);
				}
			}
		}		
		
		for(ma=main->mat.first; ma; ma= ma->id.next) {
			if(ma->samp_gloss_mir == 0) {
				ma->gloss_mir = ma->gloss_tra= 1.0f;
				ma->aniso_gloss_mir = 1.0f;
				ma->samp_gloss_mir = ma->samp_gloss_tra= 18;
				ma->adapt_thresh_mir = ma->adapt_thresh_tra = 0.005f;
				ma->dist_mir = 0.0f;
				ma->fadeto_mir = MA_RAYMIR_FADETOSKY;
			}

			if(ma->strand_min == 0.0f)
				ma->strand_min= 1.0f;
		}

		for(part=main->particle.first; part; part=part->id.next) {
			if(part->ren_child_nbr==0)
				part->ren_child_nbr= part->child_nbr;

			if(part->simplify_refsize==0) {
				part->simplify_refsize= 1920;
				part->simplify_rate= 1.0f;
				part->simplify_transition= 0.1f;
				part->simplify_viewport= 0.8f;
			}
		}

		for(wrld=main->world.first; wrld; wrld= wrld->id.next) {
			if(wrld->ao_approx_error == 0.0f)
				wrld->ao_approx_error= 0.25f;
		}

		for(sce= main->scene.first; sce; sce= sce->id.next) {
			if(sce->nodetree)
				ntree_version_245(fd, lib, sce->nodetree);

			if(sce->r.simplify_shadowsamples == 0) {
				sce->r.simplify_subsurf= 6;
				sce->r.simplify_particles= 1.0f;
				sce->r.simplify_shadowsamples= 16;
				sce->r.simplify_aosss= 1.0f;
			}

			if(sce->r.cineongamma == 0) {
				sce->r.cineonblack= 95;
				sce->r.cineonwhite= 685;
				sce->r.cineongamma= 1.7f;
			}
		}

		for(ntree=main->nodetree.first; ntree; ntree= ntree->id.next)
			ntree_version_245(fd, lib, ntree);

		/* fix for temporary flag changes during 245 cycle */
		for(ima= main->image.first; ima; ima= ima->id.next) {
			if(ima->flag & IMA_OLD_PREMUL) {
				ima->flag &= ~IMA_OLD_PREMUL;
				ima->flag |= IMA_DO_PREMUL;
			}
		}

		for(tex=main->tex.first; tex; tex=tex->id.next) {
			if(tex->iuser.flag & IMA_OLD_PREMUL) {
				tex->iuser.flag &= ~IMA_OLD_PREMUL;
				tex->iuser.flag |= IMA_DO_PREMUL;

			}

			ima= newlibadr(fd, lib, tex->ima);
			if(ima && (tex->iuser.flag & IMA_DO_PREMUL)) { 
				ima->flag &= ~IMA_OLD_PREMUL;
				ima->flag |= IMA_DO_PREMUL;
			}
		}
	}
	
	/* sanity check for skgen
	 * */
	{
		Scene *sce;
		for(sce=main->scene.first; sce; sce = sce->id.next)
		{
			if (sce->toolsettings->skgen_subdivisions[0] == sce->toolsettings->skgen_subdivisions[1] ||
				sce->toolsettings->skgen_subdivisions[0] == sce->toolsettings->skgen_subdivisions[2] ||
				sce->toolsettings->skgen_subdivisions[1] == sce->toolsettings->skgen_subdivisions[2])
			{
					sce->toolsettings->skgen_subdivisions[0] = SKGEN_SUB_CORRELATION;
					sce->toolsettings->skgen_subdivisions[1] = SKGEN_SUB_LENGTH;
					sce->toolsettings->skgen_subdivisions[2] = SKGEN_SUB_ANGLE;
			}
		}
	}
	

	if ((main->versionfile < 245) || (main->versionfile == 245 && main->subversionfile < 2)) {
		Image *ima;

		/* initialize 1:1 Aspect */
		for(ima= main->image.first; ima; ima= ima->id.next) {
			ima->aspx = ima->aspy = 1.0f;				
		}

	}

	if ((main->versionfile < 245) || (main->versionfile == 245 && main->subversionfile < 4)) {
		bArmature *arm;
		ModifierData *md;
		Object *ob;
		
		for(arm= main->armature.first; arm; arm= arm->id.next)
			arm->deformflag |= ARM_DEF_B_BONE_REST;
		
		for(ob = main->object.first; ob; ob= ob->id.next) {
			for(md=ob->modifiers.first; md; md=md->next) {
				if(md->type==eModifierType_Armature)
					((ArmatureModifierData*)md)->deformflag |= ARM_DEF_B_BONE_REST;
			}
		}
	}

	if ((main->versionfile < 245) || (main->versionfile == 245 && main->subversionfile < 5)) {
		/* foreground color needs to be somthing other then black */
		Scene *sce;
		for(sce= main->scene.first; sce; sce=sce->id.next) {
			sce->r.fg_stamp[0] = sce->r.fg_stamp[1] = sce->r.fg_stamp[2] = 0.8f;
			sce->r.fg_stamp[3] = 1.0f; /* dont use text alpha yet */
			sce->r.bg_stamp[3] = 0.25f; /* make sure the background has full alpha */
		}
	}

	
	if ((main->versionfile < 245) || (main->versionfile == 245 && main->subversionfile < 6)) {
		Scene *sce;
		/* fix frs_sec_base */
		for(sce= main->scene.first; sce; sce= sce->id.next) {
			if (sce->r.frs_sec_base == 0) {
				sce->r.frs_sec_base = 1;
			}
		}
	}
	
	if ((main->versionfile < 245) || (main->versionfile == 245 && main->subversionfile < 7)) {
		Object *ob;
		bPoseChannel *pchan;
		bConstraint *con;
		bConstraintTarget *ct;
		
		for (ob = main->object.first; ob; ob= ob->id.next) {
			if (ob->pose) {
				for (pchan=ob->pose->chanbase.first; pchan; pchan=pchan->next) {
					for (con=pchan->constraints.first; con; con=con->next) {
						if (con->type == CONSTRAINT_TYPE_PYTHON) {
							bPythonConstraint *data= (bPythonConstraint *)con->data;
							if (data->tar) {
								/* version patching needs to be done */
								ct= MEM_callocN(sizeof(bConstraintTarget), "PyConTarget");
								
								ct->tar = data->tar;
								strcpy(ct->subtarget, data->subtarget);
								ct->space = con->tarspace;
								
								BLI_addtail(&data->targets, ct);
								data->tarnum++;
								
								/* clear old targets to avoid problems */
								data->tar = NULL;
								strcpy(data->subtarget, "");
							}
						}
						else if (con->type == CONSTRAINT_TYPE_LOCLIKE) {
							bLocateLikeConstraint *data= (bLocateLikeConstraint *)con->data;
							
							/* new headtail functionality makes Bone-Tip function obsolete */
							if (data->flag & LOCLIKE_TIP)
								con->headtail = 1.0f;
						}
					}
				}
			}
			
			for (con=ob->constraints.first; con; con=con->next) {
				if (con->type==CONSTRAINT_TYPE_PYTHON) {
					bPythonConstraint *data= (bPythonConstraint *)con->data;
					if (data->tar) {
						/* version patching needs to be done */
						ct= MEM_callocN(sizeof(bConstraintTarget), "PyConTarget");
						
						ct->tar = data->tar;
						strcpy(ct->subtarget, data->subtarget);
						ct->space = con->tarspace;
						
						BLI_addtail(&data->targets, ct);
						data->tarnum++;
						
						/* clear old targets to avoid problems */
						data->tar = NULL;
						strcpy(data->subtarget, "");
					}
				}
				else if (con->type == CONSTRAINT_TYPE_LOCLIKE) {
					bLocateLikeConstraint *data= (bLocateLikeConstraint *)con->data;
					
					/* new headtail functionality makes Bone-Tip function obsolete */
					if (data->flag & LOCLIKE_TIP)
						con->headtail = 1.0f;
				}
			}

			if(ob->soft && ob->soft->keys) {
				SoftBody *sb = ob->soft;
				int k;

				for(k=0; k<sb->totkey; k++) {
					if(sb->keys[k])
						MEM_freeN(sb->keys[k]);
				}

				MEM_freeN(sb->keys);

				sb->keys = NULL;
				sb->totkey = 0;
			}
		}
	}

	if ((main->versionfile < 245) || (main->versionfile == 245 && main->subversionfile < 8)) {
		Scene *sce;
		Object *ob;
		PartEff *paf=0;

		for(ob = main->object.first; ob; ob= ob->id.next) {
			if(ob->soft && ob->soft->keys) {
				SoftBody *sb = ob->soft;
				int k;

				for(k=0; k<sb->totkey; k++) {
					if(sb->keys[k])
						MEM_freeN(sb->keys[k]);
				}

				MEM_freeN(sb->keys);

				sb->keys = NULL;
				sb->totkey = 0;
			}

			/* convert old particles to new system */
			if((paf = give_parteff(ob))) {
				ParticleSystem *psys;
				ModifierData *md;
				ParticleSystemModifierData *psmd;
				ParticleSettings *part;

				/* create new particle system */
				psys = MEM_callocN(sizeof(ParticleSystem), "particle_system");
				psys->pointcache = BKE_ptcache_add(&psys->ptcaches);

				part = psys->part = psys_new_settings("ParticleSettings", main);
				
				/* needed for proper libdata lookup */
				oldnewmap_insert(fd->libmap, psys->part, psys->part, 0);
				part->id.lib= ob->id.lib;

				part->id.us--;
				part->id.flag |= (ob->id.flag & LIB_NEEDLINK);
				
				psys->totpart=0;
				psys->flag= PSYS_ENABLED|PSYS_CURRENT;

				BLI_addtail(&ob->particlesystem, psys);

				md= modifier_new(eModifierType_ParticleSystem);
				sprintf(md->name, "ParticleSystem %i", BLI_countlist(&ob->particlesystem));
				psmd= (ParticleSystemModifierData*) md;
				psmd->psys=psys;
				BLI_addtail(&ob->modifiers, md);

				/* convert settings from old particle system */
				/* general settings */
				part->totpart = MIN2(paf->totpart, 100000);
				part->sta = paf->sta;
				part->end = paf->end;
				part->lifetime = paf->lifetime;
				part->randlife = paf->randlife;
				psys->seed = paf->seed;
				part->disp = paf->disp;
				part->omat = paf->mat[0];
				part->hair_step = paf->totkey;

				part->eff_group = paf->group;

				/* old system didn't interpolate between keypoints at render time */
				part->draw_step = part->ren_step = 0;

				/* physics */
				part->normfac = paf->normfac * 25.0f;
				part->obfac = paf->obfac;
				part->randfac = paf->randfac * 25.0f;
				part->dampfac = paf->damp;
				VECCOPY(part->acc, paf->force);

				/* flags */
				if(paf->stype & PAF_VECT) {
					if(paf->flag & PAF_STATIC) {
						/* new hair lifetime is always 100.0f */
						float fac = paf->lifetime / 100.0f;

						part->draw_as = PART_DRAW_PATH;
						part->type = PART_HAIR;
						psys->recalc |= PSYS_RECALC_REDO;

						part->normfac *= fac;
						part->randfac *= fac;
					}
					else {
						part->draw_as = PART_DRAW_LINE;
						part->draw |= PART_DRAW_VEL_LENGTH;
						part->draw_line[1] = 0.04f;
					}
				}

				part->rotmode = PART_ROT_VEL;
				
				part->flag |= (paf->flag & PAF_BSPLINE) ? PART_HAIR_BSPLINE : 0;
				part->flag |= (paf->flag & PAF_TRAND) ? PART_TRAND : 0;
				part->flag |= (paf->flag & PAF_EDISTR) ? PART_EDISTR : 0;
				part->flag |= (paf->flag & PAF_UNBORN) ? PART_UNBORN : 0;
				part->flag |= (paf->flag & PAF_DIED) ? PART_DIED : 0;
				part->from |= (paf->flag & PAF_FACE) ? PART_FROM_FACE : 0;
				part->draw |= (paf->flag & PAF_SHOWE) ? PART_DRAW_EMITTER : 0;

				psys->vgroup[PSYS_VG_DENSITY] = paf->vertgroup;
				psys->vgroup[PSYS_VG_VEL] = paf->vertgroup_v;
				psys->vgroup[PSYS_VG_LENGTH] = paf->vertgroup_v;

				/* dupliobjects */
				if(ob->transflag & OB_DUPLIVERTS) {
					Object *dup = main->object.first;

					for(; dup; dup= dup->id.next) {
						if(ob == newlibadr(fd, lib, dup->parent)) {
							part->dup_ob = dup;
							ob->transflag |= OB_DUPLIPARTS;
							ob->transflag &= ~OB_DUPLIVERTS;

							part->draw_as = PART_DRAW_OB;

							/* needed for proper libdata lookup */
							oldnewmap_insert(fd->libmap, dup, dup, 0);
						}
					}
				}

				
				{
					FluidsimModifierData *fluidmd = (FluidsimModifierData *)modifiers_findByType(ob, eModifierType_Fluidsim);
					if(fluidmd && fluidmd->fss && fluidmd->fss->type == OB_FLUIDSIM_PARTICLE)
						part->type = PART_FLUID;
				}

				free_effects(&ob->effect);

				printf("Old particle system converted to new system.\n");
			}
		}

		for(sce= main->scene.first; sce; sce=sce->id.next) {
			ParticleEditSettings *pset= &sce->toolsettings->particle;
			int a;

			if(pset->brush[0].size == 0) {
				pset->flag= PE_KEEP_LENGTHS|PE_LOCK_FIRST|PE_DEFLECT_EMITTER;
				pset->emitterdist= 0.25f;
				pset->totrekey= 5;
				pset->totaddkey= 5;
				pset->brushtype= PE_BRUSH_NONE;

				for(a=0; a<PE_TOT_BRUSH; a++) {
					pset->brush[a].strength= 50;
					pset->brush[a].size= 50;
					pset->brush[a].step= 10;
				}

				pset->brush[PE_BRUSH_CUT].strength= 100;
			}
		}
	}
	if ((main->versionfile < 245) || (main->versionfile == 245 && main->subversionfile < 9)) {
		Material *ma;
		int a;

		for(ma=main->mat.first; ma; ma= ma->id.next)
			if(ma->mode & MA_NORMAP_TANG)
				for(a=0; a<MAX_MTEX; a++)
					if(ma->mtex[a] && ma->mtex[a]->tex)
						ma->mtex[a]->normapspace = MTEX_NSPACE_TANGENT;
	}
	
	if ((main->versionfile < 245) || (main->versionfile == 245 && main->subversionfile < 10)) {
		Object *ob;
		
		/* dupliface scale */
		for(ob= main->object.first; ob; ob= ob->id.next)
			ob->dupfacesca = 1.0f;
	}
	
	if ((main->versionfile < 245) || (main->versionfile == 245 && main->subversionfile < 11)) {
		Object *ob;
		bActionStrip *strip;
		
		/* nla-strips - scale */		
		for (ob= main->object.first; ob; ob= ob->id.next) {
			for (strip= ob->nlastrips.first; strip; strip= strip->next) {
				float length, actlength, repeat;
				
				if (strip->flag & ACTSTRIP_USESTRIDE)
					repeat= 1.0f;
				else
					repeat= strip->repeat;
				
				length = strip->end-strip->start;
				if (length == 0.0f) length= 1.0f;
				actlength = strip->actend-strip->actstart;
				
				strip->scale = length / (repeat * actlength);
				if (strip->scale == 0.0f) strip->scale= 1.0f;
			}	
			if(ob->soft){
				ob->soft->inpush =  ob->soft->inspring;
				ob->soft->shearstiff = 1.0f; 
			}
		}
	}

	if ((main->versionfile < 245) || (main->versionfile == 245 && main->subversionfile < 14)) {
		Scene *sce;
		Sequence *seq;
		
		for(sce=main->scene.first; sce; sce=sce->id.next) {
			SEQ_BEGIN(sce->ed, seq) {
				if (seq->blend_mode == 0)
					seq->blend_opacity = 100.0f;
			}
			SEQ_END
		}
	}
	
	/*fix broken group lengths in id properties*/
	if ((main->versionfile < 245) || (main->versionfile == 245 && main->subversionfile < 15)) {
		idproperties_fix_group_lengths(main->scene);
		idproperties_fix_group_lengths(main->library);
		idproperties_fix_group_lengths(main->object);
		idproperties_fix_group_lengths(main->mesh);
		idproperties_fix_group_lengths(main->curve);
		idproperties_fix_group_lengths(main->mball);
		idproperties_fix_group_lengths(main->mat);
		idproperties_fix_group_lengths(main->tex);
		idproperties_fix_group_lengths(main->image);
		idproperties_fix_group_lengths(main->wave);
		idproperties_fix_group_lengths(main->latt);
		idproperties_fix_group_lengths(main->lamp);
		idproperties_fix_group_lengths(main->camera);
		idproperties_fix_group_lengths(main->ipo);
		idproperties_fix_group_lengths(main->key);
		idproperties_fix_group_lengths(main->world);
		idproperties_fix_group_lengths(main->screen);
		idproperties_fix_group_lengths(main->script);
		idproperties_fix_group_lengths(main->vfont);
		idproperties_fix_group_lengths(main->text);
		idproperties_fix_group_lengths(main->sound);
		idproperties_fix_group_lengths(main->group);
		idproperties_fix_group_lengths(main->armature);
		idproperties_fix_group_lengths(main->action);
		idproperties_fix_group_lengths(main->nodetree);
		idproperties_fix_group_lengths(main->brush);
		idproperties_fix_group_lengths(main->particle);		
	}

	/* sun/sky */
	if(main->versionfile < 246) {
		Object *ob;
		bActuator *act;

		/* dRot actuator change direction in 2.46 */
		for(ob = main->object.first; ob; ob= ob->id.next) {
			for(act= ob->actuators.first; act; act= act->next) {
				if (act->type == ACT_OBJECT) {
					bObjectActuator *ba= act->data;

					ba->drot[0] = -ba->drot[0];
					ba->drot[1] = -ba->drot[1];
					ba->drot[2] = -ba->drot[2];
				}
			}
		}
	}
	
	// convert fluids to modifier
	if(main->versionfile < 246 || (main->versionfile == 246 && main->subversionfile < 1))
	{
		Object *ob;
		
		for(ob = main->object.first; ob; ob= ob->id.next) {
			if(ob->fluidsimSettings)
			{
				FluidsimModifierData *fluidmd = (FluidsimModifierData *)modifier_new(eModifierType_Fluidsim);
				BLI_addhead(&ob->modifiers, (ModifierData *)fluidmd);
				
				MEM_freeN(fluidmd->fss);
				fluidmd->fss = MEM_dupallocN(ob->fluidsimSettings);
				fluidmd->fss->ipo = newlibadr_us(fd, ob->id.lib, ob->fluidsimSettings->ipo);
				MEM_freeN(ob->fluidsimSettings);
				
				fluidmd->fss->lastgoodframe = INT_MAX;
				fluidmd->fss->flag = 0;
				fluidmd->fss->meshSurfNormals = 0;
			}
		}
	}
	

	if(main->versionfile < 246 || (main->versionfile == 246 && main->subversionfile < 1)) {
		Mesh *me;

		for(me=main->mesh.first; me; me= me->id.next)
			alphasort_version_246(fd, lib, me);
	}
	
	if(main->versionfile < 246 || (main->versionfile == 246 && main->subversionfile < 1)){
		Object *ob;
		for(ob = main->object.first; ob; ob= ob->id.next) {
			if(ob->pd && (ob->pd->forcefield == PFIELD_WIND))
				ob->pd->f_noise = 0.0f;
		}
	}

	if (main->versionfile < 247 || (main->versionfile == 247 && main->subversionfile < 2)){
		Object *ob;
		for(ob = main->object.first; ob; ob= ob->id.next) {
			ob->gameflag |= OB_COLLISION;
			ob->margin = 0.06f;
		}
	}

	if (main->versionfile < 247 || (main->versionfile == 247 && main->subversionfile < 3)){
		Object *ob;
		for(ob = main->object.first; ob; ob= ob->id.next) {
			// Starting from subversion 3, ACTOR is a separate feature.
			// Before it was conditioning all the other dynamic flags
			if (!(ob->gameflag & OB_ACTOR))
				ob->gameflag &= ~(OB_GHOST|OB_DYNAMIC|OB_RIGID_BODY|OB_SOFT_BODY|OB_COLLISION_RESPONSE);
			/* suitable default for older files */
		}
	}

	if (main->versionfile < 247 || (main->versionfile == 247 && main->subversionfile < 5)) {
		Lamp *la= main->lamp.first;
		for(; la; la= la->id.next) {
			la->skyblendtype= MA_RAMP_ADD;
			la->skyblendfac= 1.0f;
		}
	}
	
	/* set the curve radius interpolation to 2.47 default - easy */
	if (main->versionfile < 247 || (main->versionfile == 247 && main->subversionfile < 6)) {
		Curve *cu;
		Nurb *nu;
		
		for(cu= main->curve.first; cu; cu= cu->id.next) {
			for(nu= cu->nurb.first; nu; nu= nu->next) {
				if (nu) {
					nu->radius_interp = 3;
					
					/* resolu and resolv are now used differently for surfaces
					 * rather then using the resolution to define the entire number of divisions,
					 * use it for the number of divisions per segment
					 */
					if (nu->pntsv > 1) {
						nu->resolu = MAX2( 1, (int)(((float)nu->resolu / (float)nu->pntsu)+0.5f) );
						nu->resolv = MAX2( 1, (int)(((float)nu->resolv / (float)nu->pntsv)+0.5f) );
					}
				}
			}
		}
	}
	/* direction constraint actuators were always local in previous version */
	if (main->versionfile < 247 || (main->versionfile == 247 && main->subversionfile < 7)) {
		bActuator *act;
		Object *ob;
		
		for(ob = main->object.first; ob; ob= ob->id.next) {
			for(act= ob->actuators.first; act; act= act->next) {
				if (act->type == ACT_CONSTRAINT) {
					bConstraintActuator *coa = act->data;
					if (coa->type == ACT_CONST_TYPE_DIST) {
						coa->flag |= ACT_CONST_LOCAL;
					}
				}
			}
		}
	}

	if (main->versionfile < 247 || (main->versionfile == 247 && main->subversionfile < 9)) {
		Lamp *la= main->lamp.first;
		for(; la; la= la->id.next) {
			la->sky_exposure= 1.0f;
		}
	}
	
	/* BGE message actuators needed OB prefix, very confusing */
	if (main->versionfile < 247 || (main->versionfile == 247 && main->subversionfile < 10)) {
		bActuator *act;
		Object *ob;
		
		for(ob = main->object.first; ob; ob= ob->id.next) {
			for(act= ob->actuators.first; act; act= act->next) {
				if (act->type == ACT_MESSAGE) {
					bMessageActuator *msgAct = (bMessageActuator *) act->data;
					if (strlen(msgAct->toPropName) > 2) {
						/* strip first 2 chars, would have only worked if these were OB anyway */
						memmove( msgAct->toPropName, msgAct->toPropName+2, sizeof(msgAct->toPropName)-2 );
					} else {
						msgAct->toPropName[0] = '\0';
					}
				}
			}
		}
	}

	if (main->versionfile < 248) {
		Lamp *la;

		for(la=main->lamp.first; la; la= la->id.next) {
			if(la->atm_turbidity == 0.0) {
				la->sun_effect_type = 0;
				la->horizon_brightness = 1.0f;
				la->spread = 1.0f;
				la->sun_brightness = 1.0f;
				la->sun_size = 1.0f;
				la->backscattered_light = 1.0f;
				la->atm_turbidity = 2.0f;
				la->atm_inscattering_factor = 1.0f;
				la->atm_extinction_factor = 1.0f;
				la->atm_distance_factor = 1.0f;
				la->sun_intensity = 1.0f;
			}
		}
	}

	if (main->versionfile < 248 || (main->versionfile == 248 && main->subversionfile < 2)) {
		Scene *sce;
		
		/* Note, these will need to be added for painting */
		for (sce= main->scene.first; sce; sce= sce->id.next) {
			sce->toolsettings->imapaint.seam_bleed = 2;
			sce->toolsettings->imapaint.normal_angle = 80;

			/* initialize skeleton generation toolsettings */
			sce->toolsettings->skgen_resolution = 250;
			sce->toolsettings->skgen_threshold_internal 	= 0.1f;
			sce->toolsettings->skgen_threshold_external 	= 0.1f;
			sce->toolsettings->skgen_angle_limit	 		= 30.0f;
			sce->toolsettings->skgen_length_ratio			= 1.3f;
			sce->toolsettings->skgen_length_limit			= 1.5f;
			sce->toolsettings->skgen_correlation_limit		= 0.98f;
			sce->toolsettings->skgen_symmetry_limit			= 0.1f;
			sce->toolsettings->skgen_postpro = SKGEN_SMOOTH;
			sce->toolsettings->skgen_postpro_passes = 3;
			sce->toolsettings->skgen_options = SKGEN_FILTER_INTERNAL|SKGEN_FILTER_EXTERNAL|SKGEN_FILTER_SMART|SKGEN_SUB_CORRELATION|SKGEN_HARMONIC;
			sce->toolsettings->skgen_subdivisions[0] = SKGEN_SUB_CORRELATION;
			sce->toolsettings->skgen_subdivisions[1] = SKGEN_SUB_LENGTH;
			sce->toolsettings->skgen_subdivisions[2] = SKGEN_SUB_ANGLE;

			
			sce->toolsettings->skgen_retarget_angle_weight = 1.0f;
			sce->toolsettings->skgen_retarget_length_weight = 1.0f;
			sce->toolsettings->skgen_retarget_distance_weight = 1.0f;
	
			/* Skeleton Sketching */
			sce->toolsettings->bone_sketching = 0;
			sce->toolsettings->skgen_retarget_roll = SK_RETARGET_ROLL_VIEW;
		}
	}
	if (main->versionfile < 248 || (main->versionfile == 248 && main->subversionfile < 3)) {
		bScreen *sc;
		
		/* adjust default settings for Animation Editors */
		for (sc= main->screen.first; sc; sc= sc->id.next) {
			ScrArea *sa;
			
			for (sa= sc->areabase.first; sa; sa= sa->next) { 
				SpaceLink *sl;
				
				for (sl= sa->spacedata.first; sl; sl= sl->next) {
					switch (sl->spacetype) {
						case SPACE_ACTION:
						{
							SpaceAction *sact= (SpaceAction *)sl;
							
							sact->mode= SACTCONT_DOPESHEET;
							sact->autosnap= SACTSNAP_FRAME;
						}
							break;
						case SPACE_IPO:
						{
							SpaceIpo *sipo= (SpaceIpo *)sl;
							sipo->autosnap= SACTSNAP_FRAME;
						}
							break;
						case SPACE_NLA:
						{
							SpaceNla *snla= (SpaceNla *)sl;
							snla->autosnap= SACTSNAP_FRAME;
						}
							break;
					}
				}
			}
		}
	}

	if (main->versionfile < 248 || (main->versionfile == 248 && main->subversionfile < 3)) {
		Object *ob;

		/* Adjustments needed after Bullets update */
		for(ob = main->object.first; ob; ob= ob->id.next) {
			ob->damping *= 0.635f;
			ob->rdamping = 0.1 + (0.8f * ob->rdamping);
		}
	}
	
	if (main->versionfile < 248 || (main->versionfile == 248 && main->subversionfile < 4)) {
		Scene *sce;
		World *wrld;

		/*  Dome (Fisheye) default parameters  */
		for (sce= main->scene.first; sce; sce= sce->id.next) {
			sce->r.domeangle = 180;
			sce->r.domemode = 1;
			sce->r.domeres = 4;
			sce->r.domeresbuf = 1.0f;
			sce->r.dometilt = 0;
		}
		/* DBVT culling by default */
		for(wrld=main->world.first; wrld; wrld= wrld->id.next) {
			wrld->mode |= WO_DBVT_CULLING;
			wrld->occlusionRes = 128;
		}
	}

	if (main->versionfile < 248 || (main->versionfile == 248 && main->subversionfile < 5)) {
		Object *ob;
		World *wrld;
		for(ob = main->object.first; ob; ob= ob->id.next) {
			ob->m_contactProcessingThreshold = 1.; //pad3 is used for m_contactProcessingThreshold
			if(ob->parent) {
				/* check if top parent has compound shape set and if yes, set this object
				   to compound shaper as well (was the behaviour before, now it's optional) */
				Object *parent= newlibadr(fd, lib, ob->parent);
				while (parent && parent->parent != NULL) {
					parent = newlibadr(fd, lib, parent->parent);
				}
				if(parent) {
					if (parent->gameflag & OB_CHILD)
						ob->gameflag |= OB_CHILD;
				}
			}
		}
		for(wrld=main->world.first; wrld; wrld= wrld->id.next) {
			wrld->ticrate = 60;
			wrld->maxlogicstep = 5;
			wrld->physubstep = 1;
			wrld->maxphystep = 5;
		}
	}

	if (main->versionfile < 249) {
		Scene *sce;
		for (sce= main->scene.first; sce; sce= sce->id.next)
			sce->r.renderer= 0;
		
	}
	
	// correct introduce of seed for wind force
	if (main->versionfile < 249 && main->subversionfile < 1) {
		Object *ob;
		for(ob = main->object.first; ob; ob= ob->id.next) {
			if(ob->pd)
				ob->pd->seed = ((unsigned int)(ceil(PIL_check_seconds_timer()))+1) % 128;
		}
	
	}

	if (main->versionfile < 249 && main->subversionfile < 2) {
		Scene *sce= main->scene.first;
		Sequence *seq;
		Editing *ed;
		
		while(sce) {
			ed= sce->ed;
			if(ed) {
				SEQP_BEGIN(ed, seq) {
					if (seq->strip && seq->strip->proxy){
						if (sce->r.size != 100.0) {
							seq->strip->proxy->size
								= sce->r.size;
						} else {
							seq->strip->proxy->size
								= 25.0;
						}
						seq->strip->proxy->quality =90;
					}
				}
				SEQ_END
			}
			
			sce= sce->id.next;
		}

	}

	if (main->versionfile < 250) {
		bScreen *screen;
		Scene *scene;
		Base *base;
		Material *ma;
		Camera *cam;
		Mesh *me;
		Curve *cu;
		Scene *sce;
		Tex *tx;
		ParticleSettings *part;
		Object *ob;
		//PTCacheID *pid;
		//ListBase pidlist;

		bSound *sound;
		Sequence *seq;
		bActuator *act;

		for(sound = main->sound.first; sound; sound = sound->id.next)
		{
			if(sound->newpackedfile)
			{
				sound->packedfile = sound->newpackedfile;
				sound->newpackedfile = NULL;
			}
		}

		for(ob = main->object.first; ob; ob= ob->id.next) {
			for(act= ob->actuators.first; act; act= act->next) {
				if (act->type == ACT_SOUND) {
					bSoundActuator *sAct = (bSoundActuator*) act->data;
					if(sAct->sound)
					{
						sound = newlibadr(fd, lib, sAct->sound);
						sAct->flag = sound->flags | SOUND_FLAGS_3D ? ACT_SND_3D_SOUND : 0;
						sAct->pitch = sound->pitch;
						sAct->volume = sound->volume;
						sAct->sound3D.reference_distance = sound->distance;
						sAct->sound3D.max_gain = sound->max_gain;
						sAct->sound3D.min_gain = sound->min_gain;
						sAct->sound3D.rolloff_factor = sound->attenuation;
					}
					else
					{
						sAct->sound3D.reference_distance = 1.0f;
						sAct->volume = 1.0f;
						sAct->sound3D.max_gain = 1.0f;
						sAct->sound3D.rolloff_factor = 1.0f;
					}
					sAct->sound3D.cone_inner_angle = 360.0f;
					sAct->sound3D.cone_outer_angle = 360.0f;
					sAct->sound3D.max_distance = FLT_MAX;
				}
			}
		}

		for(scene = main->scene.first; scene; scene = scene->id.next)
		{
			if(scene->ed && scene->ed->seqbasep)
			{
				for(seq = scene->ed->seqbasep->first; seq; seq = seq->next)
				{
					if(seq->type == SEQ_HD_SOUND)
					{
						char str[FILE_MAX];
						BLI_join_dirfile(str, seq->strip->dir, seq->strip->stripdata->name);
						BLI_convertstringcode(str, G.sce);
						BLI_convertstringframe(str, scene->r.cfra);
						seq->sound = sound_new_file(main, str);
					}
				}
			}
		}

		for(screen= main->screen.first; screen; screen= screen->id.next) {
			do_versions_windowmanager_2_50(screen);
			do_versions_gpencil_2_50(main, screen);
		}
		
		/* old Animation System (using IPO's) needs to be converted to the new Animato system 
		 * (NOTE: conversion code in blenkernel/intern/ipo.c for now)
		 */
		//do_versions_ipos_to_animato(main);
		
		/* shader, composit and texture node trees have id.name empty, put something in
		 * to have them show in RNA viewer and accessible otherwise.
		 */
		for(ma= main->mat.first; ma; ma= ma->id.next) {
			if(ma->nodetree && strlen(ma->nodetree->id.name)==0)
				strcpy(ma->nodetree->id.name, "NTShader Nodetree");
		}
		/* and composit trees */
		for(sce= main->scene.first; sce; sce= sce->id.next) {
			if(sce->nodetree && strlen(sce->nodetree->id.name)==0)
				strcpy(sce->nodetree->id.name, "NTCompositing Nodetree");

			/* move to cameras */
			if(sce->r.mode & R_PANORAMA) {
				for(base=sce->base.first; base; base=base->next) {
					ob= newlibadr(fd, lib, base->object);

					if(ob->type == OB_CAMERA && !ob->id.lib) {
						cam= newlibadr(fd, lib, ob->data);
						cam->flag |= CAM_PANORAMA;
					}
				}

				sce->r.mode &= ~R_PANORAMA;
			}
		}
		/* and texture trees */
		for(tx= main->tex.first; tx; tx= tx->id.next) {
			if(tx->nodetree && strlen(tx->nodetree->id.name)==0)
				strcpy(tx->nodetree->id.name, "NTTexture Nodetree");
		}
		
		/* copy standard draw flag to meshes(used to be global, is not available here) */
		for(me= main->mesh.first; me; me= me->id.next) {
			me->drawflag= ME_DRAWEDGES|ME_DRAWFACES|ME_DRAWCREASES;
		}

		/* particle draw and render types */
		for(part= main->particle.first; part; part= part->id.next) {
			if(part->draw_as) {
				if(part->draw_as == PART_DRAW_DOT) {
					part->ren_as = PART_DRAW_HALO;
					part->draw_as = PART_DRAW_REND;
				}
				else if(part->draw_as <= PART_DRAW_AXIS) {
					part->ren_as = PART_DRAW_HALO;
				}
				else {
					part->ren_as = part->draw_as;
					part->draw_as = PART_DRAW_REND;
				}
			}
			part->path_end = 1.0f;
			part->clength = 1.0f;
		}
		/* set old pointcaches to have disk cache flag */
		for(ob = main->object.first; ob; ob= ob->id.next) {

			//BKE_ptcache_ids_from_object(&pidlist, ob);

			//for(pid=pidlist.first; pid; pid=pid->next)
			//	pid->cache->flag |= PTCACHE_DISK_CACHE;

			//BLI_freelistN(&pidlist);
		}

		/* type was a mixed flag & enum. move the 2d flag elsewhere */
		for(cu = main->curve.first; cu; cu= cu->id.next) {
			Nurb *nu;

			for(nu= cu->nurb.first; nu; nu= nu->next) {
				nu->flag |= (nu->type & CU_2D);
				nu->type &= CU_TYPE;
			}
		}
	}

	if (main->versionfile < 250 || (main->versionfile == 250 && main->subversionfile < 1)) {
		Object *ob;
		Material *ma;
		Tex *tex;
		Scene *sce;
		ToolSettings *ts;
		//PTCacheID *pid;
		//ListBase pidlist;
		int a;

		for(ob = main->object.first; ob; ob = ob->id.next) {
			//BKE_ptcache_ids_from_object(&pidlist, ob);

			//for(pid=pidlist.first; pid; pid=pid->next) {
			//	if(pid->ptcaches->first == NULL)
			//		pid->ptcaches->first = pid->ptcaches->last = pid->cache;
			//}

			//BLI_freelistN(&pidlist);

			if(ob->type == OB_MESH) {
				Mesh *me = newlibadr(fd, lib, ob->data);
				void *olddata = ob->data;
				ob->data = me;

				if(me && me->id.lib==NULL && me->mr) /* XXX - library meshes crash on loading most yoFrankie levels, the multires pointer gets invalid -  Campbell */
					multires_load_old(ob, me);

				ob->data = olddata;
			}

			if(ob->totcol && ob->matbits == NULL) {
				int a;

				ob->matbits= MEM_callocN(sizeof(char)*ob->totcol, "ob->matbits");
				for(a=0; a<ob->totcol; a++)
					ob->matbits[a]= ob->colbits & (1<<a);
			}
		}

		/* texture filter */
		for(tex = main->tex.first; tex; tex = tex->id.next) {
			if(tex->afmax == 0)
				tex->afmax= 8;
		}

		for(ma = main->mat.first; ma; ma = ma->id.next) {
			if(ma->mode & MA_WIRE) {
				ma->material_type= MA_TYPE_WIRE;
				ma->mode &= ~MA_WIRE;
			}
			if(ma->mode & MA_HALO) {
				ma->material_type= MA_TYPE_HALO;
				ma->mode &= ~MA_HALO;
			}

			if(ma->mode & (MA_ZTRANSP|MA_RAYTRANSP)) {
				ma->mode |= MA_TRANSP;
			}
			else {
				ma->mode |= MA_ZTRANSP;
				ma->mode &= ~MA_TRANSP;
			}

			/* set new bump for unused slots */
			for(a=0; a<MAX_MTEX; a++) {
				if(ma->mtex[a]) {
					tex= ma->mtex[a]->tex;
					if(!tex)
						ma->mtex[a]->texflag |= MTEX_NEW_BUMP;
					else {
						tex= (Tex*)newlibadr(fd, ma->id.lib, tex);
						if(tex && tex->type == 0) /* invalid type */
							ma->mtex[a]->texflag |= MTEX_NEW_BUMP;
					}
				}
			}
			
			/* volume rendering settings */
			if (ma->vol.stepsize < 0.0001f) {
				ma->vol.density = 1.0f;
				ma->vol.emission = 0.0f;
				ma->vol.scattering = 1.0f;
				ma->vol.emission_col[0] = ma->vol.emission_col[1] = ma->vol.emission_col[2] = 1.0f;
				ma->vol.density_scale = 1.0f;
				ma->vol.depth_cutoff = 0.01f;
				ma->vol.stepsize_type = MA_VOL_STEP_RANDOMIZED;
				ma->vol.stepsize = 0.2f;
				ma->vol.shade_type = MA_VOL_SHADE_SHADED;
				ma->vol.shadeflag |= MA_VOL_PRECACHESHADING;
				ma->vol.precache_resolution = 50;
			}
		}

		for(sce = main->scene.first; sce; sce = sce->id.next) {
			ts= sce->toolsettings;
			if(ts->normalsize == 0.0 || !ts->uv_selectmode || ts->vgroup_weight == 0.0) {
				ts->normalsize= 0.1f;
				ts->selectmode= SCE_SELECT_VERTEX;
				
				/* autokeying - setting should be taken from the user-prefs
				 * but the userprefs version may not have correct flags set 
				 * (i.e. will result in blank box when enabled)
				 */
				ts->autokey_mode= U.autokey_mode;
				if (ts->autokey_mode == 0) 
					ts->autokey_mode= 2; /* 'add/replace' but not on */
				ts->uv_selectmode= UV_SELECT_VERTEX;
				ts->vgroup_weight= 1.0f;
			}

			/* Game Settings */
			//Dome
			sce->gm.dome.angle = sce->r.domeangle;
			sce->gm.dome.mode = sce->r.domemode;
			sce->gm.dome.res = sce->r.domeres;
			sce->gm.dome.resbuf = sce->r.domeresbuf;
			sce->gm.dome.tilt = sce->r.dometilt;
			sce->gm.dome.warptext = sce->r.dometext;

			//Stand Alone
			sce->gm.fullscreen = sce->r.fullscreen;
			sce->gm.xplay = sce->r.xplay;
			sce->gm.yplay = sce->r.yplay;
			sce->gm.freqplay = sce->r.freqplay;
			sce->gm.depth = sce->r.depth;
			sce->gm.attrib = sce->r.attrib;

			//Stereo
			sce->gm.xsch = sce->r.xsch;
			sce->gm.ysch = sce->r.ysch;
			sce->gm.stereomode = sce->r.stereomode;
			/* reassigning stereomode NO_STEREO and DOME to a separeted flag*/
			if (sce->gm.stereomode == 1){ //1 = STEREO_NOSTEREO
				sce->gm.stereoflag = STEREO_NOSTEREO;
				sce->gm.stereomode = STEREO_ANAGLYPH;
			}
			else if(sce->gm.stereomode == 8){ //8 = STEREO_DOME
				sce->gm.stereoflag = STEREO_DOME;
				sce->gm.stereomode = STEREO_ANAGLYPH;
			}
			else
				sce->gm.stereoflag = STEREO_ENABLED;

			//Framing
			sce->gm.framing = sce->framing;
			sce->gm.xplay = sce->r.xplay;
			sce->gm.yplay = sce->r.yplay;
			sce->gm.freqplay= sce->r.freqplay;
			sce->gm.depth= sce->r.depth;

			//Physic (previously stored in world)
			sce->gm.gravity =9.8f;
			sce->gm.physicsEngine= WOPHY_BULLET;// Bullet by default
			sce->gm.mode = WO_DBVT_CULLING;	// DBVT culling by default
			sce->gm.occlusionRes = 128;
			sce->gm.ticrate = 60;
			sce->gm.maxlogicstep = 5;
			sce->gm.physubstep = 1;
			sce->gm.maxphystep = 5;
		}
	}

	if (main->versionfile < 250 || (main->versionfile == 250 && main->subversionfile < 2)) {
		Scene *sce;
		Object *ob;

		for(sce = main->scene.first; sce; sce = sce->id.next) {
			if(fd->fileflags & G_FILE_ENABLE_ALL_FRAMES)
				sce->gm.flag |= GAME_ENABLE_ALL_FRAMES;
			if(fd->fileflags & G_FILE_SHOW_DEBUG_PROPS)
				sce->gm.flag |= GAME_SHOW_DEBUG_PROPS;
			if(fd->fileflags & G_FILE_SHOW_FRAMERATE)
				sce->gm.flag |= GAME_SHOW_FRAMERATE;
			if(fd->fileflags & G_FILE_SHOW_PHYSICS)
				sce->gm.flag |= GAME_SHOW_PHYSICS;
			if(fd->fileflags & G_FILE_GLSL_NO_SHADOWS)
				sce->gm.flag |= GAME_GLSL_NO_SHADOWS;
			if(fd->fileflags & G_FILE_GLSL_NO_SHADERS)
				sce->gm.flag |= GAME_GLSL_NO_SHADERS;
			if(fd->fileflags & G_FILE_GLSL_NO_RAMPS)
				sce->gm.flag |= GAME_GLSL_NO_RAMPS;
			if(fd->fileflags & G_FILE_GLSL_NO_NODES)
				sce->gm.flag |= GAME_GLSL_NO_NODES;
			if(fd->fileflags & G_FILE_GLSL_NO_EXTRA_TEX)
				sce->gm.flag |= GAME_GLSL_NO_EXTRA_TEX;
			if(fd->fileflags & G_FILE_IGNORE_DEPRECATION_WARNINGS)
				sce->gm.flag |= GAME_IGNORE_DEPRECATION_WARNINGS;

			if(fd->fileflags & G_FILE_GAME_MAT_GLSL)
				sce->gm.matmode= GAME_MAT_GLSL;
			else if(fd->fileflags & G_FILE_GAME_MAT)
				sce->gm.matmode= GAME_MAT_MULTITEX;
			else
				sce->gm.matmode= GAME_MAT_TEXFACE;

			sce->gm.flag |= GAME_DISPLAY_LISTS;
		}
		
		for(ob = main->object.first; ob; ob = ob->id.next) {
			if(ob->flag & 8192) // OB_POSEMODE = 8192
				ob->mode |= OB_MODE_POSE;
		}
	}

	if (main->versionfile < 250 || (main->versionfile == 250 && main->subversionfile < 4)) {
		Scene *sce;
		Object *ob;
		Material *ma;
		Lamp *la;
		World *wo;
		Tex *tex;
		ParticleSettings *part;
		int do_gravity = 0;

		for(sce = main->scene.first; sce; sce = sce->id.next)
			if(sce->unit.scale_length == 0.0f)
				sce->unit.scale_length= 1.0f;
		
		for(ob = main->object.first; ob; ob = ob->id.next) {
			/* fluid-sim stuff */
			FluidsimModifierData *fluidmd = (FluidsimModifierData *)modifiers_findByType(ob, eModifierType_Fluidsim);
			if (fluidmd) fluidmd->fss->fmd = fluidmd;
			
			/* rotation modes were added, but old objects would now default to being 'quaternion based' */
			ob->rotmode= ROT_MODE_EUL;
		}
		
		for(ma = main->mat.first; ma; ma=ma->id.next) {
			if(ma->vol.reflection == 0.f) {
				ma->vol.reflection = 1.f;
				ma->vol.transmission_col[0] = ma->vol.transmission_col[1] = ma->vol.transmission_col[2] = 1.0f;
				ma->vol.reflection_col[0] = ma->vol.reflection_col[1] = ma->vol.reflection_col[2] = 1.0f;
			}

			do_version_mtex_factor_2_50(ma->mtex, ID_MA);
		}

		for(la = main->lamp.first; la; la=la->id.next)
			do_version_mtex_factor_2_50(la->mtex, ID_LA);

		for(wo = main->world.first; wo; wo=wo->id.next)
			do_version_mtex_factor_2_50(wo->mtex, ID_WO);

		for(tex = main->tex.first; tex; tex=tex->id.next)
			if(tex->vd)
				if(tex->vd->extend == 0)
					tex->vd->extend = TEX_CLIP;
		
		for(sce= main->scene.first; sce; sce= sce->id.next)
		{
			if(sce->audio.main == 0.0)
				sce->audio.main = 1.0;

			sce->r.ffcodecdata.audio_mixrate = sce->audio.mixrate;
			sce->r.ffcodecdata.audio_volume = sce->audio.main;
			sce->audio.distance_model = 2.0;
			sce->audio.doppler_factor = 1.0;
			sce->audio.speed_of_sound = 343.3;
		}

		/* Add default gravity to scenes */
		for(sce= main->scene.first; sce; sce= sce->id.next) {
			if((sce->physics_settings.flag & PHYS_GLOBAL_GRAVITY) == 0
				&& len_v3(sce->physics_settings.gravity) == 0.0f) {

				sce->physics_settings.gravity[0] = sce->physics_settings.gravity[1] = 0.0f;
				sce->physics_settings.gravity[2] = -9.81f;
				sce->physics_settings.flag = PHYS_GLOBAL_GRAVITY;
				do_gravity = 1;
			}
		}

		/* Assign proper global gravity weights for dynamics (only z-coordinate is taken into account) */
		if(do_gravity) for(part= main->particle.first; part; part= part->id.next)
			part->effector_weights->global_gravity = part->acc[2]/-9.81f;

		for(ob = main->object.first; ob; ob = ob->id.next) {
			ModifierData *md;

			if(do_gravity) {
				for(md= ob->modifiers.first; md; md= md->next) {
					ClothModifierData *clmd = (ClothModifierData *)modifiers_findByType(ob, eModifierType_Cloth);
					if(clmd)
						clmd->sim_parms->effector_weights->global_gravity = clmd->sim_parms->gravity[2]/-9.81;
				}

				if(ob->soft)
					ob->soft->effector_weights->global_gravity = ob->soft->grav/9.81;
			}

			/* Normal wind shape is plane */
			if(ob->pd) {
				if(ob->pd->forcefield == PFIELD_WIND)
					ob->pd->shape = PFIELD_SHAPE_PLANE;
				
				if(ob->pd->flag & PFIELD_PLANAR)
					ob->pd->shape = PFIELD_SHAPE_PLANE;
				else if(ob->pd->flag & PFIELD_SURFACE)
					ob->pd->shape = PFIELD_SHAPE_SURFACE;
			}
		}
	}

	if (main->versionfile < 250 || (main->versionfile == 250 && main->subversionfile < 6)) {
		Object *ob;
		Lamp *la;
		
		/* New variables for axis-angle rotations and/or quaternion rotations were added, and need proper initialisation */
		for (ob= main->object.first; ob; ob= ob->id.next) {
			/* new variables for all objects */
			ob->quat[0]= 1.0f;
			ob->rotAxis[1]= 1.0f;
			
			/* bones */
			if (ob->pose) {
				bPoseChannel *pchan;
				
				for (pchan= ob->pose->chanbase.first; pchan; pchan= pchan->next) {
					/* just need to initalise rotation axis properly... */
					pchan->rotAxis[1]= 1.0f;
				}
			}
		}

		for(la = main->lamp.first; la; la=la->id.next)
			la->compressthresh= 0.05f;
	}

	if (main->versionfile < 250 || (main->versionfile == 250 && main->subversionfile < 7)) {
		Mesh *me;
		Nurb *nu;
		Lattice *lt;
		Curve *cu;
		Key *key;
		float *data;
		int a, tot;

		/* shape keys are no longer applied to the mesh itself, but rather
		   to the derivedmesh/displist, so here we ensure that the basis
		   shape key is always set in the mesh coordinates. */

		for(me= main->mesh.first; me; me= me->id.next) {
			if((key = newlibadr(fd, lib, me->key)) && key->refkey) {
				data= key->refkey->data;
				tot= MIN2(me->totvert, key->refkey->totelem);

				for(a=0; a<tot; a++, data+=3)
					VECCOPY(me->mvert[a].co, data)
			}
		}

		for(lt= main->latt.first; lt; lt= lt->id.next) {
			if((key = newlibadr(fd, lib, lt->key)) && key->refkey) {
				data= key->refkey->data;
				tot= MIN2(lt->pntsu*lt->pntsv*lt->pntsw, key->refkey->totelem);

				for(a=0; a<tot; a++, data+=3)
					VECCOPY(lt->def[a].vec, data)
			}
		}

		for(cu= main->curve.first; cu; cu= cu->id.next) {
			if((key = newlibadr(fd, lib, cu->key)) && key->refkey) {
				data= key->refkey->data;

				for(nu=cu->nurb.first; nu; nu=nu->next) {
					if(nu->bezt) {
						BezTriple *bezt = nu->bezt;

						for(a=0; a<nu->pntsu; a++, bezt++) {
							VECCOPY(bezt->vec[0], data); data+=3;
							VECCOPY(bezt->vec[1], data); data+=3;
							VECCOPY(bezt->vec[2], data); data+=3;
							bezt->alfa= *data; data++;
						}
					}
					else if(nu->bp) {
						BPoint *bp = nu->bp;

						for(a=0; a<nu->pntsu*nu->pntsv; a++, bp++) {
							VECCOPY(bp->vec, data); data+=3;
							bp->alfa= *data; data++;
						}
					}
				}
			}
		}
	}

	if (main->versionfile < 250 || (main->versionfile == 250 && main->subversionfile < 8))
	{
		{
			Scene *sce= main->scene.first;
			while(sce) {
				Sequence *seq;
				
				if(sce->r.frame_step==0)
					sce->r.frame_step= 1;
				
				if(sce->ed && sce->ed->seqbasep)
				{
					seq=sce->ed->seqbasep->first;
					while(seq) {
						seqUniqueName(sce->ed->seqbasep, seq);
						seq=seq->next;
					}
				}
				
				sce= sce->id.next;
			}
		}
		{
			/* ensure all nodes have unique names */
			bNodeTree *ntree= main->nodetree.first;
			while(ntree) {
				bNode *node=ntree->nodes.first;
				
				while(node) {
					nodeUniqueName(ntree, node);
					node= node->next;
				}
				
				ntree= ntree->id.next;
			}
		}
		{
			Object *ob=main->object.first;
			while (ob) {
				/* shaded mode disabled for now */
				if (ob->dt == OB_SHADED) ob->dt = OB_TEXTURE;
				ob=ob->id.next;
			}
		}
		
		{
			bScreen *screen;
			ScrArea *sa;
			SpaceLink *sl;
			
			for(screen= main->screen.first; screen; screen= screen->id.next) {
				for(sa= screen->areabase.first; sa; sa= sa->next) {
					for(sl= sa->spacedata.first; sl; sl= sl->next) {
						if(sl->spacetype==SPACE_VIEW3D) {
							View3D *v3d = (View3D *)sl;
							if (v3d->drawtype == OB_SHADED) v3d->drawtype = OB_SOLID;
						}
					}
				}
			}
		}
		
		/* only convert old 2.50 files with color management */
		if (main->versionfile == 250) {
			Scene *sce=main->scene.first;
			Material *ma=main->mat.first;
			World *wo=main->world.first;
			int convert=0;
			
			/* convert to new color management system:
			 while previously colors were stored as srgb, 
			 now they are stored as linear internally, 
			 with screen gamma correction in certain places in the UI. */

			/* don't know what scene is active, so we'll convert if any scene has it enabled... */
			while (sce) {
				if(sce->r.color_mgt_flag & R_COLOR_MANAGEMENT)
					convert=1;
				sce=sce->id.next;
			}
			
			if (convert) {
				while(ma) {
					srgb_to_linearrgb_v3_v3(&ma->r, &ma->r);
					srgb_to_linearrgb_v3_v3(&ma->specr, &ma->specr);
					srgb_to_linearrgb_v3_v3(&ma->mirr, &ma->mirr);
					srgb_to_linearrgb_v3_v3(ma->sss_col, ma->sss_col);
					ma=ma->id.next;
				}
				
				while(wo) {
					srgb_to_linearrgb_v3_v3(&wo->ambr, &wo->ambr);
					srgb_to_linearrgb_v3_v3(&wo->horr, &wo->horr);
					srgb_to_linearrgb_v3_v3(&wo->zenr, &wo->zenr);
					wo=wo->id.next;
				}
			}
		}
		/* clear hanging 'temp' screens from older 2.5 files*/
		if (main->versionfile == 250) {
			bScreen *screen, *nextscreen;
			wmWindowManager *wm;
			wmWindow *win, *nextwin;

			for(screen= main->screen.first; screen; screen= nextscreen) {
				nextscreen= screen->id.next;

				if (screen->full == SCREENTEMP) {
					/* remove corresponding windows */
					for(wm= main->wm.first; wm; wm=wm->id.next) {
						for(win= wm->windows.first; win; win=nextwin) {
							nextwin= win->next;

							if(newlibadr(fd, wm->id.lib, win->screen) == screen)
								BLI_freelinkN(&wm->windows, win);
						}
					}

					/* remove screen itself */
					free_libblock(&main->screen, screen);
				}
			}
		}
	}
	
	if (main->versionfile < 250 || (main->versionfile == 250 && main->subversionfile < 9))
	{
		Scene *sce;
		Mesh *me;
		Object *ob;

		for(sce=main->scene.first; sce; sce=sce->id.next)
			if(!sce->toolsettings->particle.selectmode)
				sce->toolsettings->particle.selectmode= SCE_SELECT_PATH;

		if (main->versionfile == 250 && main->subversionfile > 1) {
			for(me=main->mesh.first; me; me=me->id.next)
				multires_load_old_250(me);

			for(ob=main->object.first; ob; ob=ob->id.next) {
				MultiresModifierData *mmd = (MultiresModifierData *)modifiers_findByType(ob, eModifierType_Multires);

				if(mmd) {
					mmd->totlvl--;
					mmd->lvl--;
					mmd->sculptlvl= mmd->lvl;
					mmd->renderlvl= mmd->lvl;
				}
			}
		}
	}

	if (main->versionfile < 250 || (main->versionfile == 250 && main->subversionfile < 10))
	{
		Object *ob;

		/* properly initialise hair clothsim data on old files */
		for(ob = main->object.first; ob; ob = ob->id.next) {
			ModifierData *md;
			for(md= ob->modifiers.first; md; md= md->next) {
				if (md->type == eModifierType_Cloth) {
					ClothModifierData *clmd = (ClothModifierData *)md;
					if (clmd->sim_parms->velocity_smooth < 0.01f)
						clmd->sim_parms->velocity_smooth = 0.f;
				}
			}
		}
	}

	/* fix bad area setup in subversion 10 */
	if (main->versionfile == 250 && main->subversionfile == 10)
	{
		/* fix for new view type in sequencer */
		bScreen *screen;
		ScrArea *sa;
		SpaceLink *sl;


		/* remove all preview window in wrong spaces */
		for(screen= main->screen.first; screen; screen= screen->id.next) {
			for(sa= screen->areabase.first; sa; sa= sa->next) {
				for(sl= sa->spacedata.first; sl; sl= sl->next) {
					if(sl->spacetype!=SPACE_SEQ) {
						ARegion *ar;
						ListBase *regionbase;

						if (sl == sa->spacedata.first) {
							regionbase = &sa->regionbase;
						} else {
							regionbase = &sl->regionbase;
						}


						for( ar = regionbase->first; ar; ar = ar->next) {
							if (ar->regiontype == RGN_TYPE_PREVIEW)
								break;
						}

						if (ar) {
							SpaceType *st= BKE_spacetype_from_id(SPACE_SEQ);
							BKE_area_region_free(st, ar);
							BLI_freelinkN(regionbase, ar);
						}
					}
				}
			}
		}
	}

	if (main->versionfile < 250 || (main->versionfile == 250 && main->subversionfile < 11))
	{
		{
			/* fix for new view type in sequencer */
			bScreen *screen;
			ScrArea *sa;
			SpaceLink *sl;


			for(screen= main->screen.first; screen; screen= screen->id.next) {
				for(sa= screen->areabase.first; sa; sa= sa->next) {
					for(sl= sa->spacedata.first; sl; sl= sl->next) {
						if(sl->spacetype==SPACE_SEQ) {
							ARegion *ar;
							ARegion *ar_main;
							ListBase *regionbase;
							SpaceSeq *sseq = (SpaceSeq *)sl;

							if (sl == sa->spacedata.first) {
								regionbase = &sa->regionbase;
							} else {
								regionbase = &sl->regionbase;
							}

							if (sseq->view == 0) sseq->view = SEQ_VIEW_SEQUENCE;
							if (sseq->mainb == 0) sseq->mainb = SEQ_DRAW_IMG_IMBUF;

							ar_main = (ARegion*)regionbase->first;
							for (; ar_main; ar_main = ar_main->next) {
								if (ar_main->regiontype == RGN_TYPE_WINDOW)
									break;
							}
							ar= MEM_callocN(sizeof(ARegion), "preview area for sequencer");
							BLI_insertlinkbefore(regionbase, ar_main, ar);
							ar->regiontype= RGN_TYPE_PREVIEW;
							ar->alignment= RGN_ALIGN_TOP;
							ar->flag |= RGN_FLAG_HIDDEN;
						}
					}
				}
			}
		}
	}

	/* put 2.50 compatibility code here until next subversion bump */


	/* WATCH IT!!!: pointers from libdata have not been converted yet here! */
	/* WATCH IT 2!: Userdef struct init has to be in src/usiblender.c! */

	/* don't forget to set version number in blender.c! */
}

static void lib_link_all(FileData *fd, Main *main)
{
	oldnewmap_sort(fd);
	
	lib_link_windowmanager(fd, main);
	lib_link_screen(fd, main);
	lib_link_scene(fd, main);
	lib_link_object(fd, main);
	lib_link_curve(fd, main);
	lib_link_mball(fd, main);
	lib_link_material(fd, main);
	lib_link_texture(fd, main);
	lib_link_image(fd, main);
	lib_link_ipo(fd, main);		// XXX depreceated... still needs to be maintained for version patches still
	lib_link_key(fd, main);
	lib_link_world(fd, main);
	lib_link_lamp(fd, main);
	lib_link_latt(fd, main);
	lib_link_text(fd, main);
	lib_link_camera(fd, main);
	lib_link_sound(fd, main);
	lib_link_group(fd, main);
	lib_link_armature(fd, main);
	lib_link_action(fd, main);
	lib_link_vfont(fd, main);
	lib_link_nodetree(fd, main);	/* has to be done after scene/materials, this will verify group nodes */
	lib_link_brush(fd, main);
	lib_link_particlesettings(fd, main);

	lib_link_mesh(fd, main);		/* as last: tpage images with users at zero */

	lib_link_library(fd, main);		/* only init users */
}


static BHead *read_userdef(BlendFileData *bfd, FileData *fd, BHead *bhead)
{
	UserDef *user;
	wmKeyMap *keymap;
	wmKeyMapItem *kmi;

	bfd->user= user= read_struct(fd, bhead, "user def");

	/* read all data into fd->datamap */
	bhead= read_data_into_oldnewmap(fd, bhead, "user def");

	link_list(fd, &user->themes);
	link_list(fd, &user->keymaps);

	for(keymap=user->keymaps.first; keymap; keymap=keymap->next) {
		keymap->modal_items= NULL;
		keymap->poll= NULL;

		link_list(fd, &keymap->items);
		for(kmi=keymap->items.first; kmi; kmi=kmi->next) {
			kmi->properties= newdataadr(fd, kmi->properties);
			if(kmi->properties)
				IDP_DirectLinkProperty(kmi->properties, (fd->flags & FD_FLAGS_SWITCH_ENDIAN), fd);
			kmi->ptr= NULL;
		}
	}

	// XXX
	user->uifonts.first= user->uifonts.last= NULL;
	user->uistyles.first= user->uistyles.last= NULL;

	/* free fd->datamap again */
	oldnewmap_free_unused(fd->datamap);
	oldnewmap_clear(fd->datamap);

	return bhead;
}

BlendFileData *blo_read_file_internal(FileData *fd, char *file)
{
	BHead *bhead= blo_firstbhead(fd);
	BlendFileData *bfd;

	bfd= MEM_callocN(sizeof(BlendFileData), "blendfiledata");
	bfd->main= MEM_callocN(sizeof(Main), "main");
	BLI_addtail(&fd->mainlist, bfd->main);

	bfd->main->versionfile= fd->fileversion;
	
	bfd->type= BLENFILETYPE_BLEND;
	strncpy(bfd->main->name, file, sizeof(bfd->main->name)-1);

	while(bhead) {
		switch(bhead->code) {
		case DATA:
		case DNA1:
		case TEST:
		case REND:
			bhead = blo_nextbhead(fd, bhead);
			break;
		case GLOB:
			bhead= read_global(bfd, fd, bhead);
			break;
		case USER:
			bhead= read_userdef(bfd, fd, bhead);
			break;
		case ENDB:
			bhead = NULL;
			break;

		case ID_LI:
			/* skip library datablocks in undo, this works together with
			   BLO_read_from_memfile, where the old main->library is restored
			   overwriting  the libraries from the memory file. previously
			   it did not save ID_LI/ID_ID blocks in this case, but they are
			   needed to make quit.blend recover them correctly. */
			if(fd->memfile)
				bhead= blo_nextbhead(fd, bhead);
			else
				bhead= read_libblock(fd, bfd->main, bhead, LIB_LOCAL, NULL);
			break;
		case ID_ID:
			/* same as above */
			if(fd->memfile)
				bhead= blo_nextbhead(fd, bhead);
			else
				/* always adds to the most recently loaded
				 * ID_LI block, see direct_link_library.
				 * this is part of the file format definition. */
				bhead = read_libblock(fd, fd->mainlist.last, bhead, LIB_READ+LIB_EXTERN, NULL);
			break;
			
			/* in 2.50+ files, the file identifier for screens is patched, forward compatibility */
		case ID_SCRN:
			bhead->code= ID_SCR;
			/* deliberate pass on to default */
		default:
			bhead = read_libblock(fd, bfd->main, bhead, LIB_LOCAL, NULL);
		}
	}

	/* do before read_libraries, but skip undo case */
//	if(fd->memfile==NULL) (the mesh shuffle hacks don't work yet? ton)
		do_versions(fd, NULL, bfd->main);

	read_libraries(fd, &fd->mainlist);
	
	blo_join_main(&fd->mainlist);

	lib_link_all(fd, bfd->main);
	lib_verify_nodetree(bfd->main, 1);
	fix_relpaths_library(fd->relabase, bfd->main); /* make all relative paths, relative to the open blend file */
	
	link_global(fd, bfd);	/* as last */
	
	return bfd;
}

/* ************* APPEND LIBRARY ************** */

struct bheadsort {
	BHead *bhead;
	void *old;
};

static int verg_bheadsort(const void *v1, const void *v2)
{
	const struct bheadsort *x1=v1, *x2=v2;
	
	if( x1->old > x2->old) return 1;
	else if( x1->old < x2->old) return -1;
	return 0;
}

static void sort_bhead_old_map(FileData *fd)
{
	BHead *bhead;
	struct bheadsort *bhs;
	int tot= 0;
	
	for (bhead= blo_firstbhead(fd); bhead; bhead= blo_nextbhead(fd, bhead))
		tot++;
	
	fd->tot_bheadmap= tot;
	if(tot==0) return;
	
	bhs= fd->bheadmap= MEM_mallocN(tot*sizeof(struct bheadsort), "bheadsort");
	
	for (bhead= blo_firstbhead(fd); bhead; bhead= blo_nextbhead(fd, bhead), bhs++) {
		bhs->bhead= bhead;
		bhs->old= bhead->old;
	}
	
	qsort(fd->bheadmap, tot, sizeof(struct bheadsort), verg_bheadsort);
		
}

static BHead *find_previous_lib(FileData *fd, BHead *bhead)
{
	/* skip library datablocks in undo, see comment in read_libblock */
	if(fd->memfile)
		return NULL;

	for (; bhead; bhead= blo_prevbhead(fd, bhead))
		if (bhead->code==ID_LI)
			break;

	return bhead;
}

static BHead *find_bhead(FileData *fd, void *old)
{
#if 0
	BHead *bhead;
#endif
	struct bheadsort *bhs, bhs_s;
	
	if (!old)
		return NULL;

	if (fd->bheadmap==NULL)
		sort_bhead_old_map(fd);
	
	bhs_s.old= old;
	bhs= bsearch(&bhs_s, fd->bheadmap, fd->tot_bheadmap, sizeof(struct bheadsort), verg_bheadsort);

	if(bhs)
		return bhs->bhead;
	
#if 0
	for (bhead= blo_firstbhead(fd); bhead; bhead= blo_nextbhead(fd, bhead))
		if (bhead->old==old)
			return bhead;
#endif

	return NULL;
}

char *bhead_id_name(FileData *fd, BHead *bhead)
{
	return ((char *)(bhead+1)) + fd->id_name_offs;
}

static ID *is_yet_read(FileData *fd, Main *mainvar, BHead *bhead)
{
	ListBase *lb;
	char *idname= bhead_id_name(fd, bhead);

	lb= wich_libbase(mainvar, GS(idname));
	
	if(lb) {
		ID *id= lb->first;
		while(id) {
			if( strcmp(id->name, idname)==0 ) 
				return id;
			id= id->next;
		}
	}
	return NULL;
}

static void expand_doit(FileData *fd, Main *mainvar, void *old)
{
	BHead *bhead;
	ID *id;

	bhead= find_bhead(fd, old);
	if(bhead) {
			/* from another library? */
		if(bhead->code==ID_ID) {
			BHead *bheadlib= find_previous_lib(fd, bhead);

			if(bheadlib) {
				Library *lib= read_struct(fd, bheadlib, "Library");
				Main *ptr= blo_find_main(fd, &fd->mainlist, lib->name, fd->relabase);

				id= is_yet_read(fd, ptr, bhead);

				if(id==NULL) {
					read_libblock(fd, ptr, bhead, LIB_READ+LIB_INDIRECT, NULL);
					if(G.f & G_DEBUG) printf("expand_doit: other lib %s\n", lib->name);
					
					/* for outliner dependency only */
					ptr->curlib->parent= mainvar->curlib;
				}
				else {
					/* The line below was commented by Ton (I assume), when Hos did the merge from the orange branch. rev 6568
					 * This line is NEEDED, the case is that you have 3 blend files...
					 * user.blend, lib.blend and lib_indirect.blend - if user.blend alredy references a "tree" from
					 * lib_indirect.blend but lib.blend does too, linking in a Scene or Group from lib.blend can result in an
					 * empty without the dupli group referenced. Once you save and reload the group would appier. - Campbell */
					/* This crashes files, must look further into it */
					/*oldnewmap_insert(fd->libmap, bhead->old, id, 1);*/
					
					change_idid_adr_fd(fd, bhead->old, id);
					if(G.f & G_DEBUG) printf("expand_doit: already linked: %s lib: %s\n", id->name, lib->name);
				}
				
				MEM_freeN(lib);
			}
		}
		else {
			id= is_yet_read(fd, mainvar, bhead);
			if(id==NULL) {
				read_libblock(fd, mainvar, bhead, LIB_TESTIND, NULL);
			}
			else {
				/* this is actually only needed on UI call? when ID was already read before, and another append
				   happens which invokes same ID... in that case the lookup table needs this entry */
				oldnewmap_insert(fd->libmap, bhead->old, id, 1);
				if(G.f & G_DEBUG) printf("expand: already read %s\n", id->name);
			}
		}
	}
}



// XXX depreceated - old animation system
static void expand_ipo(FileData *fd, Main *mainvar, Ipo *ipo)
{
	IpoCurve *icu;
	for(icu= ipo->curve.first; icu; icu= icu->next) {
		if(icu->driver)
			expand_doit(fd, mainvar, icu->driver->ob);
	}
}

// XXX depreceated - old animation system
static void expand_constraint_channels(FileData *fd, Main *mainvar, ListBase *chanbase)
{
	bConstraintChannel *chan;
	for (chan=chanbase->first; chan; chan=chan->next) {
		expand_doit(fd, mainvar, chan->ipo);
	}
}

static void expand_fmodifiers(FileData *fd, Main *mainvar, ListBase *list)
{
	FModifier *fcm;
	
	for (fcm= list->first; fcm; fcm= fcm->next) {
		/* library data for specific F-Modifier types */
		switch (fcm->type) {
			case FMODIFIER_TYPE_PYTHON:
			{
				FMod_Python *data= (FMod_Python *)fcm->data;
				
				expand_doit(fd, mainvar, data->script);
			}
				break;
			case FMODIFIER_TYPE_SOUND:
			{
				FMod_Sound *data= (FMod_Sound *)fcm->data;

				expand_doit(fd, mainvar, data->sound);
			}
				break;
		}
	}
}

static void expand_fcurves(FileData *fd, Main *mainvar, ListBase *list)
{
	FCurve *fcu;
	
	for (fcu= list->first; fcu; fcu= fcu->next) {
		/* Driver targets if there is a driver */
		if (fcu->driver) {
			ChannelDriver *driver= fcu->driver;
			DriverTarget *dtar;
			
			for (dtar= driver->targets.first; dtar; dtar= dtar->next)
				expand_doit(fd, mainvar, dtar->id);
		}
		
		/* F-Curve Modifiers */
		expand_fmodifiers(fd, mainvar, &fcu->modifiers);
	}
}

static void expand_action(FileData *fd, Main *mainvar, bAction *act)
{
	bActionChannel *chan;
	
	// XXX depreceated - old animation system --------------
	for (chan=act->chanbase.first; chan; chan=chan->next) {
		expand_doit(fd, mainvar, chan->ipo);
		expand_constraint_channels(fd, mainvar, &chan->constraintChannels);
	}
	// ---------------------------------------------------
	
	/* F-Curves in Action */
	expand_fcurves(fd, mainvar, &act->curves);
}

static void expand_keyingsets(FileData *fd, Main *mainvar, ListBase *list)
{
	KeyingSet *ks;
	KS_Path *ksp;
	
	/* expand the ID-pointers in KeyingSets's paths */
	for (ks= list->first; ks; ks= ks->next) {
		for (ksp= ks->paths.first; ksp; ksp= ksp->next) {
			expand_doit(fd, mainvar, ksp->id);
		}
	}
}

static void expand_animdata_nlastrips(FileData *fd, Main *mainvar, ListBase *list)
{
	NlaStrip *strip;
	
	for (strip= list->first; strip; strip= strip->next) {
		/* check child strips */
		expand_animdata_nlastrips(fd, mainvar, &strip->strips);
		
		/* check F-Curves */
		expand_fcurves(fd, mainvar, &strip->fcurves);
		
		/* check F-Modifiers */
		expand_fmodifiers(fd, mainvar, &strip->modifiers);
		
		/* relink referenced action */
		expand_doit(fd, mainvar, strip->act);
	}
}

static void expand_animdata(FileData *fd, Main *mainvar, AnimData *adt)
{
	NlaTrack *nlt;
	
	/* own action */
	expand_doit(fd, mainvar, adt->action);
	expand_doit(fd, mainvar, adt->tmpact);
	
	/* drivers - assume that these F-Curves have driver data to be in this list... */
	expand_fcurves(fd, mainvar, &adt->drivers);
	
	/* nla-data - referenced actions */
	for (nlt= adt->nla_tracks.first; nlt; nlt= nlt->next) 
		expand_animdata_nlastrips(fd, mainvar, &nlt->strips);
}	

static void expand_particlesettings(FileData *fd, Main *mainvar, ParticleSettings *part)
{
	expand_doit(fd, mainvar, part->dup_ob);
	expand_doit(fd, mainvar, part->dup_group);
	expand_doit(fd, mainvar, part->eff_group);
	expand_doit(fd, mainvar, part->bb_ob);
	
	if(part->adt)
		expand_animdata(fd, mainvar, part->adt);
}

static void expand_group(FileData *fd, Main *mainvar, Group *group)
{
	GroupObject *go;
	
	for(go= group->gobject.first; go; go= go->next) {
		expand_doit(fd, mainvar, go->ob);
	}
}

static void expand_key(FileData *fd, Main *mainvar, Key *key)
{
	expand_doit(fd, mainvar, key->ipo); // XXX depreceated - old animation system
	
	if(key->adt)
		expand_animdata(fd, mainvar, key->adt);
}

static void expand_nodetree(FileData *fd, Main *mainvar, bNodeTree *ntree)
{
	bNode *node;
	
	if(ntree->adt)
		expand_animdata(fd, mainvar, ntree->adt);
		
	if(ntree->gpd)
		expand_doit(fd, mainvar, ntree->gpd);
	
	for(node= ntree->nodes.first; node; node= node->next)
		if(node->id && node->type!=CMP_NODE_R_LAYERS)
			expand_doit(fd, mainvar, node->id);

}

static void expand_texture(FileData *fd, Main *mainvar, Tex *tex)
{
	expand_doit(fd, mainvar, tex->ima);
	expand_doit(fd, mainvar, tex->ipo); // XXX depreceated - old animation system
	
	if(tex->adt)
		expand_animdata(fd, mainvar, tex->adt);
	
	if(tex->nodetree)
		expand_nodetree(fd, mainvar, tex->nodetree);
}

static void expand_brush(FileData *fd, Main *mainvar, Brush *brush)
{
	int a;

	for(a=0; a<MAX_MTEX; a++)
		if(brush->mtex[a])
			expand_doit(fd, mainvar, brush->mtex[a]->tex);
	expand_doit(fd, mainvar, brush->clone.image);
}

static void expand_material(FileData *fd, Main *mainvar, Material *ma)
{
	int a;

	for(a=0; a<MAX_MTEX; a++) {
		if(ma->mtex[a]) {
			expand_doit(fd, mainvar, ma->mtex[a]->tex);
			expand_doit(fd, mainvar, ma->mtex[a]->object);
		}
	}
	
	expand_doit(fd, mainvar, ma->ipo); // XXX depreceated - old animation system
	
	if(ma->adt)
		expand_animdata(fd, mainvar, ma->adt);
	
	if(ma->nodetree)
		expand_nodetree(fd, mainvar, ma->nodetree);
}

static void expand_lamp(FileData *fd, Main *mainvar, Lamp *la)
{
	int a;

	for(a=0; a<MAX_MTEX; a++) {
		if(la->mtex[a]) {
			expand_doit(fd, mainvar, la->mtex[a]->tex);
			expand_doit(fd, mainvar, la->mtex[a]->object);
		}
	}
	
	expand_doit(fd, mainvar, la->ipo); // XXX depreceated - old animation system
	
	if (la->adt)
		expand_animdata(fd, mainvar, la->adt);
}

static void expand_lattice(FileData *fd, Main *mainvar, Lattice *lt)
{
	expand_doit(fd, mainvar, lt->ipo); // XXX depreceated - old animation system
	expand_doit(fd, mainvar, lt->key);
}


static void expand_world(FileData *fd, Main *mainvar, World *wrld)
{
	int a;

	for(a=0; a<MAX_MTEX; a++) {
		if(wrld->mtex[a]) {
			expand_doit(fd, mainvar, wrld->mtex[a]->tex);
			expand_doit(fd, mainvar, wrld->mtex[a]->object);
		}
	}
	
	expand_doit(fd, mainvar, wrld->ipo); // XXX depreceated - old animation system
	
	if (wrld->adt)
		expand_animdata(fd, mainvar, wrld->adt);
}


static void expand_mball(FileData *fd, Main *mainvar, MetaBall *mb)
{
	int a;

	for(a=0; a<mb->totcol; a++) {
		expand_doit(fd, mainvar, mb->mat[a]);
	}
	
	if(mb->adt)
		expand_animdata(fd, mainvar, mb->adt);
}

static void expand_curve(FileData *fd, Main *mainvar, Curve *cu)
{
	int a;

	for(a=0; a<cu->totcol; a++) {
		expand_doit(fd, mainvar, cu->mat[a]);
	}
	
	expand_doit(fd, mainvar, cu->vfont);
	expand_doit(fd, mainvar, cu->vfontb);	
	expand_doit(fd, mainvar, cu->vfonti);
	expand_doit(fd, mainvar, cu->vfontbi);
	expand_doit(fd, mainvar, cu->key);
	expand_doit(fd, mainvar, cu->ipo); // XXX depreceated - old animation system
	expand_doit(fd, mainvar, cu->bevobj);
	expand_doit(fd, mainvar, cu->taperobj);
	expand_doit(fd, mainvar, cu->textoncurve);
	
	if(cu->adt)
		expand_animdata(fd, mainvar, cu->adt);
}

static void expand_mesh(FileData *fd, Main *mainvar, Mesh *me)
{
	CustomDataLayer *layer;
	MTFace *mtf;
	TFace *tf;
	int a, i;
	
	for(a=0; a<me->totcol; a++) {
		expand_doit(fd, mainvar, me->mat[a]);
	}

	expand_doit(fd, mainvar, me->key);
	expand_doit(fd, mainvar, me->texcomesh);

	if(me->tface) {
		tf= me->tface;
		for(i=0; i<me->totface; i++, tf++)
			if(tf->tpage)
				expand_doit(fd, mainvar, tf->tpage);
	}

	for(a=0; a<me->fdata.totlayer; a++) {
		layer= &me->fdata.layers[a];

		if(layer->type == CD_MTFACE) {
			mtf= (MTFace*)layer->data;
			for(i=0; i<me->totface; i++, mtf++)
				if(mtf->tpage)
					expand_doit(fd, mainvar, mtf->tpage);
		}
	}
}

static void expand_constraints(FileData *fd, Main *mainvar, ListBase *lb)
{
	bConstraint *curcon;

	for (curcon=lb->first; curcon; curcon=curcon->next) {
		
		if (curcon->ipo)
			expand_doit(fd, mainvar, curcon->ipo); // XXX depreceated - old animation system
		
		switch (curcon->type) {
		case CONSTRAINT_TYPE_NULL:
			break;
		case CONSTRAINT_TYPE_PYTHON:
			{
				bPythonConstraint *data = (bPythonConstraint*)curcon->data;
				bConstraintTarget *ct;
				
				for (ct= data->targets.first; ct; ct= ct->next)
					expand_doit(fd, mainvar, ct->tar);
				
				expand_doit(fd, mainvar, data->text);
			}
			break;
		case CONSTRAINT_TYPE_ACTION:
			{
				bActionConstraint *data = (bActionConstraint*)curcon->data;
				expand_doit(fd, mainvar, data->tar);
				expand_doit(fd, mainvar, data->act);
			}
			break;
		case CONSTRAINT_TYPE_LOCLIKE:
			{
				bLocateLikeConstraint *data = (bLocateLikeConstraint*)curcon->data;
				expand_doit(fd, mainvar, data->tar);
			}
			break;
		case CONSTRAINT_TYPE_ROTLIKE:
			{
				bRotateLikeConstraint *data = (bRotateLikeConstraint*)curcon->data;
				expand_doit(fd, mainvar, data->tar);
			}
			break;
		case CONSTRAINT_TYPE_SIZELIKE:
			{
				bSizeLikeConstraint *data = (bSizeLikeConstraint*)curcon->data;
				expand_doit(fd, mainvar, data->tar);
			}
			break;
		case CONSTRAINT_TYPE_KINEMATIC:
			{
				bKinematicConstraint *data = (bKinematicConstraint*)curcon->data;
				expand_doit(fd, mainvar, data->tar);
				expand_doit(fd, mainvar, data->poletar);
			}
			break;
		case CONSTRAINT_TYPE_TRACKTO:
			{
				bTrackToConstraint *data = (bTrackToConstraint*)curcon->data;
				expand_doit(fd, mainvar, data->tar);
			}
			break;
		case CONSTRAINT_TYPE_MINMAX:
			{
				bMinMaxConstraint *data = (bMinMaxConstraint*)curcon->data;
				expand_doit(fd, mainvar, data->tar);
			}
			break;
		case CONSTRAINT_TYPE_LOCKTRACK:
			{
				bLockTrackConstraint *data = (bLockTrackConstraint*)curcon->data;
				expand_doit(fd, mainvar, data->tar);
			}
			break;
		case CONSTRAINT_TYPE_FOLLOWPATH:
			{
				bFollowPathConstraint *data = (bFollowPathConstraint*)curcon->data;
				expand_doit(fd, mainvar, data->tar);
			}
			break;
		case CONSTRAINT_TYPE_STRETCHTO:
			{
				bStretchToConstraint *data = (bStretchToConstraint*)curcon->data;
				expand_doit(fd, mainvar, data->tar);
			}
			break;
		case CONSTRAINT_TYPE_RIGIDBODYJOINT:
			{
				bRigidBodyJointConstraint *data = (bRigidBodyJointConstraint*)curcon->data;
				expand_doit(fd, mainvar, data->tar);
			}
			break;
		case CONSTRAINT_TYPE_CLAMPTO:
			{
				bClampToConstraint *data = (bClampToConstraint*)curcon->data;
				expand_doit(fd, mainvar, data->tar);
			}
			break;
		case CONSTRAINT_TYPE_CHILDOF:
			{
				bChildOfConstraint *data = (bChildOfConstraint*)curcon->data;
				expand_doit(fd, mainvar, data->tar);
			}
			break;
		case CONSTRAINT_TYPE_TRANSFORM:
			{
				bTransformConstraint *data = (bTransformConstraint*)curcon->data;
				expand_doit(fd, mainvar, data->tar);
			}
			break;
		case CONSTRAINT_TYPE_DISTLIMIT:	
			{
				bDistLimitConstraint *data = (bDistLimitConstraint*)curcon->data;
				expand_doit(fd, mainvar, data->tar);
			}
			break;
		case CONSTRAINT_TYPE_SHRINKWRAP:
			{
				bShrinkwrapConstraint *data = (bShrinkwrapConstraint*)curcon->data;
				expand_doit(fd, mainvar, data->target);
			}
			break;
		case CONSTRAINT_TYPE_DAMPTRACK:
			{
				bDampTrackConstraint *data = (bDampTrackConstraint*)curcon->data;
				expand_doit(fd, mainvar, data->tar);
			}
			break;
		case CONSTRAINT_TYPE_SPLINEIK:
			{
				bSplineIKConstraint *data = (bSplineIKConstraint*)curcon->data;
				expand_doit(fd, mainvar, data->tar);
			}
			break;
		default:
			break;
		}
	}
}

static void expand_bones(FileData *fd, Main *mainvar, Bone *bone)
{
	Bone *curBone;

	for (curBone = bone->childbase.first; curBone; curBone=curBone->next) {
		expand_bones(fd, mainvar, curBone);
	}

}

static void expand_pose(FileData *fd, Main *mainvar, bPose *pose)
{
	bPoseChannel *chan;

	if (!pose)
		return;

	for (chan = pose->chanbase.first; chan; chan=chan->next) {
		expand_constraints(fd, mainvar, &chan->constraints);
		expand_doit(fd, mainvar, chan->custom);
	}
}

static void expand_armature(FileData *fd, Main *mainvar, bArmature *arm)
{
	Bone *curBone;

	if(arm->adt)
		expand_animdata(fd, mainvar, arm->adt);

	for (curBone = arm->bonebase.first; curBone; curBone=curBone->next) {
		expand_bones(fd, mainvar, curBone);
	}
}

static void expand_modifier(FileData *fd, Main *mainvar, ModifierData *md)
{
	if (md->type==eModifierType_Lattice) {
		LatticeModifierData *lmd = (LatticeModifierData*) md;
			
		expand_doit(fd, mainvar, lmd->object);
	} 
	else if (md->type==eModifierType_Curve) {
		CurveModifierData *cmd = (CurveModifierData*) md;
			
		expand_doit(fd, mainvar, cmd->object);
	}
	else if (md->type==eModifierType_Array) {
		ArrayModifierData *amd = (ArrayModifierData*) md;
			
		expand_doit(fd, mainvar, amd->curve_ob);
		expand_doit(fd, mainvar, amd->offset_ob);
	}
	else if (md->type==eModifierType_Mirror) {
		MirrorModifierData *mmd = (MirrorModifierData*) md;
			
		expand_doit(fd, mainvar, mmd->mirror_ob);
	}
	else if (md->type==eModifierType_Displace) {
		DisplaceModifierData *dmd = (DisplaceModifierData*) md;
		
		expand_doit(fd, mainvar, dmd->map_object);
		expand_doit(fd, mainvar, dmd->texture);
	}
	else if (md->type==eModifierType_Smoke) {
		SmokeModifierData *smd = (SmokeModifierData*) md;
			
		if(smd->type==MOD_SMOKE_TYPE_DOMAIN && smd->domain)
		{	
			expand_doit(fd, mainvar, smd->domain->coll_group);
			expand_doit(fd, mainvar, smd->domain->fluid_group);
			expand_doit(fd, mainvar, smd->domain->eff_group);
		}
	}
}

static void expand_object(FileData *fd, Main *mainvar, Object *ob)
{
	ModifierData *md;
	ParticleSystem *psys;
	bSensor *sens;
	bController *cont;
	bActuator *act;
	bActionStrip *strip;
	PartEff *paf;
	int a;


	expand_doit(fd, mainvar, ob->data);
	
	for (md=ob->modifiers.first; md; md=md->next) {
		expand_modifier(fd, mainvar, md);
	}

	expand_pose(fd, mainvar, ob->pose);
	expand_doit(fd, mainvar, ob->poselib);
	expand_constraints(fd, mainvar, &ob->constraints);
	
	expand_doit(fd, mainvar, ob->gpd);
	
// XXX depreceated - old animation system (for version patching only) 
	expand_doit(fd, mainvar, ob->ipo);
	expand_doit(fd, mainvar, ob->action);
	
	expand_constraint_channels(fd, mainvar, &ob->constraintChannels);

	for (strip=ob->nlastrips.first; strip; strip=strip->next){
		expand_doit(fd, mainvar, strip->object);
		expand_doit(fd, mainvar, strip->act);
		expand_doit(fd, mainvar, strip->ipo);
	}
// XXX depreceated - old animation system (for version patching only)
	
	if(ob->adt)
		expand_animdata(fd, mainvar, ob->adt);
	
	for(a=0; a<ob->totcol; a++) {
		expand_doit(fd, mainvar, ob->mat[a]);
	}
	
	paf = give_parteff(ob);
	if (paf && paf->group) 
		expand_doit(fd, mainvar, paf->group);

	if(ob->dup_group)
		expand_doit(fd, mainvar, ob->dup_group);
	
	if(ob->proxy)
		expand_doit(fd, mainvar, ob->proxy);
	if(ob->proxy_group)
		expand_doit(fd, mainvar, ob->proxy_group);

	for(psys=ob->particlesystem.first; psys; psys=psys->next)
		expand_doit(fd, mainvar, psys->part);

	sens= ob->sensors.first;
	while(sens) {
		if(sens->type==SENS_TOUCH) {
			bTouchSensor *ts= sens->data;
			expand_doit(fd, mainvar, ts->ma);
		}
		else if(sens->type==SENS_MESSAGE) {
			bMessageSensor *ms= sens->data;
			expand_doit(fd, mainvar, ms->fromObject);
		}
		sens= sens->next;
	}

	cont= ob->controllers.first;
	while(cont) {
		if(cont->type==CONT_PYTHON) {
			bPythonCont *pc= cont->data;
			expand_doit(fd, mainvar, pc->text);
		}
		cont= cont->next;
	}

	act= ob->actuators.first;
	while(act) {
		if(act->type==ACT_SOUND) {
			bSoundActuator *sa= act->data;
			expand_doit(fd, mainvar, sa->sound);
		}
		else if(act->type==ACT_CAMERA) {
			bCameraActuator *ca= act->data;
			expand_doit(fd, mainvar, ca->ob);
		}
		else if(act->type==ACT_EDIT_OBJECT) {
			bEditObjectActuator *eoa= act->data;
			if(eoa) {
				expand_doit(fd, mainvar, eoa->ob);
				expand_doit(fd, mainvar, eoa->me);
			}
		}
		else if(act->type==ACT_OBJECT) {
			bObjectActuator *oa= act->data;
			expand_doit(fd, mainvar, oa->reference);
		}
		else if(act->type==ACT_ADD_OBJECT) {
			bAddObjectActuator *aoa= act->data;
			expand_doit(fd, mainvar, aoa->ob);
		}
		else if(act->type==ACT_SCENE) {
			bSceneActuator *sa= act->data;
			expand_doit(fd, mainvar, sa->camera);
			expand_doit(fd, mainvar, sa->scene);
		}
		else if(act->type==ACT_2DFILTER) {
			bTwoDFilterActuator *tdfa= act->data;
			expand_doit(fd, mainvar, tdfa->text);
		}
		else if(act->type==ACT_ACTION) {
			bActionActuator *aa= act->data;
			expand_doit(fd, mainvar, aa->act);
		}
		else if(act->type==ACT_SHAPEACTION) {
			bActionActuator *aa= act->data;
			expand_doit(fd, mainvar, aa->act);
		}
		else if(act->type==ACT_PROPERTY) {
			bPropertyActuator *pa= act->data;
			expand_doit(fd, mainvar, pa->ob);
		}
		else if(act->type==ACT_MESSAGE) {
			bMessageActuator *ma= act->data;
			expand_doit(fd, mainvar, ma->toObject);
		}
		else if(act->type==ACT_PARENT) {
			bParentActuator *pa= act->data;
			expand_doit(fd, mainvar, pa->ob);
		}
		else if(act->type==ACT_ARMATURE) {
			bArmatureActuator *arma= act->data;
			expand_doit(fd, mainvar, arma->target);
		}
		act= act->next;
	}

	if(ob->pd && ob->pd->tex)
		expand_doit(fd, mainvar, ob->pd->tex);
	
}

static void expand_scene(FileData *fd, Main *mainvar, Scene *sce)
{
	Base *base;
	SceneRenderLayer *srl;

	for(base= sce->base.first; base; base= base->next) {
		expand_doit(fd, mainvar, base->object);
	}
	expand_doit(fd, mainvar, sce->camera);
	expand_doit(fd, mainvar, sce->world);
	
	if(sce->adt)
		expand_animdata(fd, mainvar, sce->adt);
	expand_keyingsets(fd, mainvar, &sce->keyingsets);
	
	if(sce->set)
		expand_doit(fd, mainvar, sce->set);
	
	if(sce->nodetree)
		expand_nodetree(fd, mainvar, sce->nodetree);
	
	for(srl= sce->r.layers.first; srl; srl= srl->next) {
		expand_doit(fd, mainvar, srl->mat_override);
		expand_doit(fd, mainvar, srl->light_override);
	}

	if(sce->r.dometext)
		expand_doit(fd, mainvar, sce->gm.dome.warptext);
		
	if(sce->gpd)
		expand_doit(fd, mainvar, sce->gpd);

	if(sce->ed) {
		Sequence *seq;

		SEQ_BEGIN(sce->ed, seq) {
			if(seq->scene) expand_doit(fd, mainvar, seq->scene);
			if(seq->sound) expand_doit(fd, mainvar, seq->sound);
		}
		SEQ_END
	}

#ifdef DURIAN_CAMERA_SWITCH
	{
		TimeMarker *marker;

		for(marker= sce->markers.first; marker; marker= marker->next) {
			if(marker->camera) {
				expand_doit(fd, mainvar, marker->camera);
			}
		}
	}
#endif
}

static void expand_camera(FileData *fd, Main *mainvar, Camera *ca)
{
	expand_doit(fd, mainvar, ca->ipo); // XXX depreceated - old animation system
	
	if(ca->adt)
		expand_animdata(fd, mainvar, ca->adt);
}

static void expand_sound(FileData *fd, Main *mainvar, bSound *snd)
{
	expand_doit(fd, mainvar, snd->ipo); // XXX depreceated - old animation system
}


static void expand_main(FileData *fd, Main *mainvar)
{
	ListBase *lbarray[MAX_LIBARRAY];
	ID *id;
	int a, doit= 1;

	if(fd==0) return;

	while(doit) {
		doit= 0;

		a= set_listbasepointers(mainvar, lbarray);
		while(a--) {
			id= lbarray[a]->first;

			while(id) {
				if(id->flag & LIB_TEST) {

					switch(GS(id->name)) {

					case ID_OB:
						expand_object(fd, mainvar, (Object *)id);
						break;
					case ID_ME:
						expand_mesh(fd, mainvar, (Mesh *)id);
						break;
					case ID_CU:
						expand_curve(fd, mainvar, (Curve *)id);
						break;
					case ID_MB:
						expand_mball(fd, mainvar, (MetaBall *)id);
						break;
					case ID_SCE:
						expand_scene(fd, mainvar, (Scene *)id);
						break;
					case ID_MA:
						expand_material(fd, mainvar, (Material *)id);
						break;
					case ID_TE:
						expand_texture(fd, mainvar, (Tex *)id);
						break;
					case ID_WO:
						expand_world(fd, mainvar, (World *)id);
						break;
					case ID_LT:
						expand_lattice(fd, mainvar, (Lattice *)id);
						break;
					case ID_LA:
						expand_lamp(fd, mainvar,(Lamp *)id);
						break;
					case ID_KE:
						expand_key(fd, mainvar, (Key *)id);
						break;
					case ID_CA:
						expand_camera(fd, mainvar, (Camera *)id);
						break;
					case ID_SO:
						expand_sound(fd, mainvar, (bSound *)id);
						break;
					case ID_AR:
						expand_armature(fd, mainvar, (bArmature *)id);
						break;
					case ID_AC:
						expand_action(fd, mainvar, (bAction *)id); // XXX depreceated - old animation system
						break;
					case ID_GR:
						expand_group(fd, mainvar, (Group *)id);
						break;
					case ID_NT:
						expand_nodetree(fd, mainvar, (bNodeTree *)id);
						break;
					case ID_BR:
						expand_brush(fd, mainvar, (Brush *)id);
						break;
					case ID_IP:
						expand_ipo(fd, mainvar, (Ipo *)id); // XXX depreceated - old animation system
						break;
					case ID_PA:
						expand_particlesettings(fd, mainvar, (ParticleSettings *)id);
					}

					doit= 1;
					id->flag -= LIB_TEST;

				}
				id= id->next;
			}
		}
	}
}

static int object_in_any_scene(Main *mainvar, Object *ob)
{
	Scene *sce;
	
	for(sce= mainvar->scene.first; sce; sce= sce->id.next)
		if(object_in_scene(ob, sce))
			return 1;
	return 0;
}

/* when *lib set, it also does objects that were in the appended group */
static void give_base_to_objects(Main *mainvar, Scene *sce, Library *lib, int is_group_append)
{
	Object *ob;
	Base *base;

	/* give all objects which are LIB_INDIRECT a base, or for a group when *lib has been set */
	for(ob= mainvar->object.first; ob; ob= ob->id.next) {
		
		if( ob->id.flag & LIB_INDIRECT ) {
			
				/* IF below is quite confusing!
				if we are appending, but this object wasnt just added allong with a group,
				then this is alredy used indirectly in the scene somewhere else and we didnt just append it.
				
				(ob->id.flag & LIB_APPEND_TAG)==0 means that this is a newly appended object - Campbell */
			if (is_group_append==0 || (ob->id.flag & LIB_APPEND_TAG)==0) {
				
				int do_it= 0;
				
				if(ob->id.us==0)
					do_it= 1;
				else if(ob->id.us==1 && lib)
					if(ob->id.lib==lib && (ob->flag & OB_FROMGROUP) && object_in_any_scene(mainvar, ob)==0)
						do_it= 1;
						
				if(do_it) {
					base= MEM_callocN( sizeof(Base), "add_ext_base");
					BLI_addtail(&(sce->base), base);
					base->lay= ob->lay;
					base->object= ob;
					base->flag= ob->flag;
					ob->id.us= 1;
					
					ob->id.flag -= LIB_INDIRECT;
					ob->id.flag |= LIB_EXTERN;
				}
			}
		}
	}
}


static void append_named_part(const bContext *C, Main *mainl, FileData *fd, char *name, int idcode, short flag)
{
	Scene *scene= CTX_data_scene(C);
	Object *ob;
	Base *base;
	BHead *bhead;
	ID *id;
	int endloop=0;

	bhead = blo_firstbhead(fd);
	while(bhead && endloop==0) {

		if(bhead->code==ENDB) endloop= 1;
		else if(bhead->code==idcode) {
			char *idname= bhead_id_name(fd, bhead);
				
			if(strcmp(idname+2, name)==0) {

				id= is_yet_read(fd, mainl, bhead);
				if(id==NULL) {
					read_libblock(fd, mainl, bhead, LIB_TESTEXT, NULL);
				}
				else {
					printf("append: already linked\n");
					oldnewmap_insert(fd->libmap, bhead->old, id, 1);
					if(id->flag & LIB_INDIRECT) {
						id->flag -= LIB_INDIRECT;
						id->flag |= LIB_EXTERN;
					}
				}

				if(idcode==ID_OB && scene) {	/* loose object: give a base */
					base= MEM_callocN( sizeof(Base), "app_nam_part");
					BLI_addtail(&scene->base, base);

					if(id==NULL) ob= mainl->object.last;
					else ob= (Object *)id;
					
					/* link at active layer (view3d->lay if in context, else scene->lay */
					if((flag & FILE_ACTIVELAY)) {
						View3D *v3d = CTX_wm_view3d(C);
						if (v3d) {
							ob->lay = v3d->layact;
						} else {
							ob->lay = scene->lay;
						}
					}
					base->lay= ob->lay;
					base->object= ob;
					ob->id.us++;
					
					if(flag & FILE_AUTOSELECT) { 
						base->flag |= SELECT;
						base->object->flag = base->flag;
						/* do NOT make base active here! screws up GUI stuff, if you want it do it on src/ level */
					}
				}
				endloop= 1;
			}
		}

		bhead = blo_nextbhead(fd, bhead);
	}
}

void BLO_library_append_named_part(const bContext *C, Main *mainl, BlendHandle** bh, char *name, int idcode, short flag)
{
	FileData *fd= (FileData*)(*bh);
	append_named_part(C, mainl, fd, name, idcode, flag);
}

static void append_id_part(FileData *fd, Main *mainvar, ID *id, ID **id_r)
{
	BHead *bhead;

	for (bhead= blo_firstbhead(fd); bhead; bhead= blo_nextbhead(fd, bhead)) {
		if (bhead->code == GS(id->name)) {
			
			if (BLI_streq(id->name, bhead_id_name(fd, bhead))) {
				id->flag &= ~LIB_READ;
				id->flag |= LIB_TEST;
//				printf("read lib block %s\n", id->name);
				read_libblock(fd, mainvar, bhead, id->flag, id_r);

				break;
			}
		} else if (bhead->code==ENDB)
			break;
	}
}

/* common routine to append/link something from a library */

static Main* library_append_begin(const bContext *C, FileData **fd, char *dir)
{
	Main *mainvar= CTX_data_main(C);
	Main *mainl;

	/* make mains */
	blo_split_main(&(*fd)->mainlist, mainvar);

	/* which one do we need? */
	mainl = blo_find_main(*fd, &(*fd)->mainlist, dir, G.sce);
	
	mainl->versionfile= (*fd)->fileversion;	/* needed for do_version */
	
	return mainl;
}

Main* BLO_library_append_begin(const bContext *C, BlendHandle** bh, char *dir)
{
	FileData *fd= (FileData*)(*bh);
	return library_append_begin(C, &fd, dir);
}

static void append_do_cursor(Scene *scene, Library *curlib, short flag)
{
	Base *centerbase;
	Object *ob;
	float *curs, centerloc[3], vec[3], min[3], max[3];
	int count= 0;

	/* when not linking (appending)... */
	if(flag & FILE_LINK) 
		return;

	/* we're not appending at cursor */
	if((flag & FILE_ATCURSOR) == 0) 
		return;
	
	/* find the center of everything appended */
	INIT_MINMAX(min, max);
	centerbase= (scene->base.first);
	while(centerbase) {
		if(centerbase->object->id.lib==curlib && centerbase->object->parent==NULL) {
			VECCOPY(vec, centerbase->object->loc);
			DO_MINMAX(vec, min, max);
			count++;
		}
		centerbase= centerbase->next;
	}
	/* we haven't found any objects to move to cursor */
	if(!count) 
		return;
	
	/* move from the center of the appended objects to cursor */
	centerloc[0]= (min[0]+max[0])/2;
	centerloc[1]= (min[1]+max[1])/2;
	centerloc[2]= (min[2]+max[2])/2;
	curs = scene->cursor;
	VECSUB(centerloc,curs,centerloc);
	
	/* now translate the center of the objects */
	centerbase= (scene->base.first);
	while(centerbase) {
		if(centerbase->object->id.lib==curlib && centerbase->object->parent==NULL) {
			ob= centerbase->object;
			ob->loc[0] += centerloc[0];
			ob->loc[1] += centerloc[1];
			ob->loc[2] += centerloc[2];
		}
		centerbase= centerbase->next;
	}
}

static void library_append_end(const bContext *C, Main *mainl, FileData **fd, int idcode, short flag)
{
	Main *mainvar= CTX_data_main(C);
	Scene *scene= CTX_data_scene(C);

	/* make main consistant */
	expand_main(*fd, mainl);

	/* do this when expand found other libs */
	read_libraries(*fd, &(*fd)->mainlist);

	/* make the lib path relative if required */
	if(flag & FILE_STRINGCODE) {

		/* use the full path, this could have been read by other library even */
		BLI_strncpy(mainl->curlib->name, mainl->curlib->filename, sizeof(mainl->curlib->name));
		
		/* uses current .blend file as reference */
		BLI_makestringcode(G.sce, mainl->curlib->name);
	}

	blo_join_main(&(*fd)->mainlist);
	mainvar= (*fd)->mainlist.first;

	lib_link_all(*fd, mainvar);
	lib_verify_nodetree(mainvar, 0);
	fix_relpaths_library(G.sce, mainvar); /* make all relative paths, relative to the open blend file */

	/* give a base to loose objects. If group append, do it for objects too */
	if(scene) {
		if(idcode==ID_GR) {
			if (flag & FILE_LINK) {
				give_base_to_objects(mainvar, scene, NULL, 0);
			} else {
				give_base_to_objects(mainvar, scene, mainl->curlib, 1);
			}	
		} else {
			give_base_to_objects(mainvar, scene, NULL, 0);
		}
	}
	/* has been removed... erm, why? s..ton) */
	/* 20040907: looks like they are give base already in append_named_part(); -Nathan L */
	/* 20041208: put back. It only linked direct, not indirect objects (ton) */
	
	/* patch to prevent switch_endian happens twice */
	if((*fd)->flags & FD_FLAGS_SWITCH_ENDIAN) {
		blo_freefiledata( *fd );
		*fd = NULL;
	}	

	append_do_cursor(scene, mainl->curlib, flag);
}

void BLO_library_append_end(const bContext *C, struct Main *mainl, BlendHandle** bh, int idcode, short flag)
{
	FileData *fd= (FileData*)(*bh);
	library_append_end(C, mainl, &fd, idcode, flag);
	*bh= (BlendHandle*)fd;
}

/* this is a version of BLO_library_append needed by the BPython API, so
 * scripts can load data from .blend files -- see Blender.Library module.*/
/* append to scene */
/* this should probably be moved into the Python code anyway */
/* tentatively removed, Python should be able to use the split functions too: */
/* BLO_library_append_begin, BLO_library_append_end, BLO_library_append_named_part */
#if 0 
void BLO_script_library_append(BlendHandle **bh, char *dir, char *name, 
		int idcode, short flag, Main *mainvar, Scene *scene, ReportList *reports)
{
	FileData *fd= (FileData*)(*bh);

	/* try to append the requested object */
	fd->reports= reports;
	library_append(mainvar, scene, name, dir, idcode, 0, &fd, NULL, 0, flag );
	if(fd) fd->reports= NULL;

	/* do we need to do this? */
	if(scene)
		DAG_scene_sort(scene);

	*bh= (BlendHandle*)fd;
}
#endif

/* ************* READ LIBRARY ************** */

static int mainvar_count_libread_blocks(Main *mainvar)
{
	ListBase *lbarray[MAX_LIBARRAY];
	int a, tot= 0;

	a= set_listbasepointers(mainvar, lbarray);
	while(a--) {
		ID *id= lbarray[a]->first;

		for (id= lbarray[a]->first; id; id= id->next)
			if (id->flag & LIB_READ)
				tot++;
	}
	return tot;
}

static void read_libraries(FileData *basefd, ListBase *mainlist)
{
	Main *mainl= mainlist->first;
	Main *mainptr;
	ListBase *lbarray[MAX_LIBARRAY];
	int a, doit= 1;

	while(doit) {
		doit= 0;

		/* test 1: read libdata */
		mainptr= mainl->next;
		while(mainptr) {
			int tot= mainvar_count_libread_blocks(mainptr);
			
			// printf("found LIB_READ %s\n", mainptr->curlib->name);
			if(tot) {
				FileData *fd= mainptr->curlib->filedata;

				if(fd==NULL) {
					ReportList reports;

					printf("read library: lib %s\n", mainptr->curlib->name);
					fd= blo_openblenderfile(mainptr->curlib->filename, &reports);

					if (fd) {
						fd->reports= basefd->reports;
						
						if (fd->libmap)
							oldnewmap_free(fd->libmap);

						fd->libmap = oldnewmap_new();
						
						mainptr->curlib->filedata= fd;
						mainptr->versionfile= fd->fileversion;
						
						/* subversion */
						read_file_version(fd, mainptr);
					}
					else mainptr->curlib->filedata= NULL;

					if (fd==NULL)
						printf("ERROR: can't find lib %s \n", mainptr->curlib->filename);
				}
				if(fd) {
					doit= 1;
					a= set_listbasepointers(mainptr, lbarray);
					while(a--) {
						ID *id= lbarray[a]->first;

						while(id) {
							ID *idn= id->next;
							if(id->flag & LIB_READ) {
								ID *realid= NULL;
								BLI_remlink(lbarray[a], id);

								append_id_part(fd, mainptr, id, &realid);
								if (!realid)
									printf("LIB ERROR: can't find %s\n", id->name);
								
								change_idid_adr(mainlist, basefd, id, realid);

								MEM_freeN(id);
							}
							id= idn;
						}
					}

					expand_main(fd, mainptr);
					
					/* dang FileData... now new libraries need to be appended to original filedata, it is not a good replacement for the old global (ton) */
					while( fd->mainlist.first ) {
						Main *mp= fd->mainlist.first;
						BLI_remlink(&fd->mainlist, mp);
						BLI_addtail(&basefd->mainlist, mp);
					}
				}
			}

			mainptr= mainptr->next;
		}
	}
	
	/* test if there are unread libblocks */
	for(mainptr= mainl->next; mainptr; mainptr= mainptr->next) {
		a= set_listbasepointers(mainptr, lbarray);
		while(a--) {
			ID *id= lbarray[a]->first;
			while(id) {
				ID *idn= id->next;
				if(id->flag & LIB_READ) {
					BLI_remlink(lbarray[a], id);

					printf("LIB ERROR: can't find %s\n", id->name);
					change_idid_adr(mainlist, basefd, id, NULL);

					MEM_freeN(id);
				}
				id= idn;
			}
		}
	}
	
	/* do versions, link, and free */
	for(mainptr= mainl->next; mainptr; mainptr= mainptr->next) {
		/* some mains still have to be read, then
		 * versionfile is still zero! */
		if(mainptr->versionfile) {
			if(mainptr->curlib->filedata) // can be zero... with shift+f1 append
				do_versions(mainptr->curlib->filedata, mainptr->curlib, mainptr);
			else
				do_versions(basefd, NULL, mainptr);
		}
		
		if(mainptr->curlib->filedata)
			lib_link_all(mainptr->curlib->filedata, mainptr);
		
		if(mainptr->curlib->filedata) blo_freefiledata(mainptr->curlib->filedata);
		mainptr->curlib->filedata= NULL;
	}
}


/* reading runtime */

BlendFileData *blo_read_blendafterruntime(int file, char *name, int actualsize, ReportList *reports)
{
	BlendFileData *bfd = NULL;
	FileData *fd = filedata_new();
	fd->filedes = file;
	fd->buffersize = actualsize;
	fd->read = fd_read_from_file;

	/* needed for library_append and read_libraries */
	BLI_strncpy(fd->relabase, name, sizeof(fd->relabase));

	fd = blo_decode_and_check(fd, reports);
	if (!fd)
		return NULL;

	fd->reports= reports;
	bfd= blo_read_file_internal(fd, "");
	blo_freefiledata(fd);

	return bfd;
}<|MERGE_RESOLUTION|>--- conflicted
+++ resolved
@@ -4478,15 +4478,11 @@
 	link_list(fd, &(sce->markers));
 	link_list(fd, &(sce->transform_spaces));
 	link_list(fd, &(sce->r.layers));
-<<<<<<< HEAD
-	
+
 	for(srl= sce->r.layers.first; srl; srl= srl->next) {
 		link_list(fd, &(srl->freestyleConfig.modules));
 	}
 	
-=======
-
->>>>>>> 8f3a5295
 	sce->nodetree= newdataadr(fd, sce->nodetree);
 	if(sce->nodetree)
 		direct_link_nodetree(fd, sce->nodetree);
