/*
 * This program is free software; you can redistribute it and/or
 * modify it under the terms of the GNU General Public License
 * as published by the Free Software Foundation; either version 2
 * of the License, or (at your option) any later version.
 *
 * This program is distributed in the hope that it will be useful,
 * but WITHOUT ANY WARRANTY; without even the implied warranty of
 * MERCHANTABILITY or FITNESS FOR A PARTICULAR PURPOSE.  See the
 * GNU General Public License for more details.
 *
 * You should have received a copy of the GNU General Public License
 * along with this program; if not, write to the Free Software Foundation,
 * Inc., 51 Franklin Street, Fifth Floor, Boston, MA 02110-1301, USA.
 *
 * The Original Code is Copyright (C) 2001-2002 by NaN Holding BV.
 * All rights reserved.
 */

/** \file
 * \ingroup blenloader
 */

#include "zlib.h"

#include <limits.h>
#include <stdlib.h> /* for atoi. */
#include <stddef.h> /* for offsetof. */
#include <fcntl.h>  /* for open flags (O_BINARY, O_RDONLY). */
#include <stdarg.h> /* for va_start/end. */
#include <time.h>   /* for gmtime. */
#include <ctype.h>  /* for isdigit. */

#include "BLI_utildefines.h"
#ifndef WIN32
#  include <unistd.h>  // for read close
#else
#  include <io.h>  // for open close read
#  include "winsock2.h"
#  include "BLI_winstuff.h"
#endif

/* allow readfile to use deprecated functionality */
#define DNA_DEPRECATED_ALLOW

#include "DNA_anim_types.h"
#include "DNA_armature_types.h"
#include "DNA_brush_types.h"
#include "DNA_camera_types.h"
#include "DNA_cachefile_types.h"
#include "DNA_cloth_types.h"
#include "DNA_collection_types.h"
#include "DNA_constraint_types.h"
#include "DNA_dynamicpaint_types.h"
#include "DNA_effect_types.h"
#include "DNA_fileglobal_types.h"
#include "DNA_genfile.h"
#include "DNA_gpencil_types.h"
#include "DNA_gpencil_modifier_types.h"
#include "DNA_shader_fx_types.h"
#include "DNA_ipo_types.h"
#include "DNA_key_types.h"
#include "DNA_lattice_types.h"
#include "DNA_layer_types.h"
#include "DNA_light_types.h"
#include "DNA_linestyle_types.h"
#include "DNA_meta_types.h"
#include "DNA_material_types.h"
#include "DNA_mesh_types.h"
#include "DNA_meshdata_types.h"
#include "DNA_nla_types.h"
#include "DNA_node_types.h"
#include "DNA_object_fluidsim_types.h"
#include "DNA_object_types.h"
#include "DNA_packedFile_types.h"
#include "DNA_particle_types.h"
#include "DNA_curveprofile_types.h"
#include "DNA_lightprobe_types.h"
#include "DNA_rigidbody_types.h"
#include "DNA_text_types.h"
#include "DNA_view3d_types.h"
#include "DNA_screen_types.h"
#include "DNA_sdna_types.h"
#include "DNA_scene_types.h"
#include "DNA_sequence_types.h"
#include "DNA_fluid_types.h"
#include "DNA_speaker_types.h"
#include "DNA_sound_types.h"
#include "DNA_space_types.h"
#include "DNA_vfont_types.h"
#include "DNA_workspace_types.h"
#include "DNA_world_types.h"
#include "DNA_movieclip_types.h"
#include "DNA_mask_types.h"

#include "MEM_guardedalloc.h"

#include "BLI_endian_switch.h"
#include "BLI_blenlib.h"
#include "BLI_math.h"
#include "BLI_threads.h"
#include "BLI_mempool.h"
#include "BLI_ghash.h"

#include "BLT_translation.h"

#include "BKE_action.h"
#include "BKE_armature.h"
#include "BKE_brush.h"
#include "BKE_collection.h"
#include "BKE_colortools.h"
#include "BKE_constraint.h"
#include "BKE_curve.h"
#include "BKE_effect.h"
#include "BKE_fcurve.h"
#include "BKE_fluid.h"
#include "BKE_global.h"  // for G
#include "BKE_gpencil_modifier.h"
#include "BKE_idcode.h"
#include "BKE_idprop.h"
#include "BKE_layer.h"
#include "BKE_library.h"
#include "BKE_library_idmap.h"
#include "BKE_library_override.h"
#include "BKE_library_query.h"
#include "BKE_main.h"  // for Main
#include "BKE_material.h"
#include "BKE_mesh.h"  // for ME_ defines (patching)
#include "BKE_mesh_runtime.h"
#include "BKE_modifier.h"
#include "BKE_multires.h"
#include "BKE_node.h"  // for tree type defines
#include "BKE_object.h"
#include "BKE_paint.h"
#include "BKE_particle.h"
#include "BKE_pointcache.h"
#include "BKE_curveprofile.h"
#include "BKE_report.h"
#include "BKE_scene.h"
#include "BKE_screen.h"
#include "BKE_sequencer.h"
#include "BKE_shader_fx.h"
#include "BKE_sound.h"
#include "BKE_workspace.h"

#include "DRW_engine.h"

#include "DEG_depsgraph.h"

#include "NOD_socket.h"

#include "BLO_blend_defs.h"
#include "BLO_blend_validate.h"
#include "BLO_readfile.h"
#include "BLO_undofile.h"

#include "RE_engine.h"

#include "readfile.h"

#include <errno.h>

/* Make preferences read-only. */
#define U (*((const UserDef *)&U))

/**
 * READ
 * ====
 *
 * - Existing Library (#Main) push or free
 * - allocate new #Main
 * - load file
 * - read #SDNA
 * - for each LibBlock
 *   - read LibBlock
 *   - if a Library
 *     - make a new #Main
 *     - attach ID's to it
 *   - else
 *     - read associated 'direct data'
 *     - link direct data (internal and to LibBlock)
 * - read #FileGlobal
 * - read #USER data, only when indicated (file is `~/.config/blender/X.XX/config/userpref.blend`)
 * - free file
 * - per Library (per #Main)
 *   - read file
 *   - read #SDNA
 *   - find LibBlocks and attach #ID's to #Main
 *     - if external LibBlock
 *       - search all #Main's
 *         - or it's already read,
 *         - or not read yet
 *         - or make new #Main
 *   - per LibBlock
 *     - read recursive
 *     - read associated direct data
 *     - link direct data (internal and to LibBlock)
 *   - free file
 * - per Library with unread LibBlocks
 *   - read file
 *   - read #SDNA
 *   - per LibBlock
 *     - read recursive
 *     - read associated direct data
 *     - link direct data (internal and to LibBlock)
 *   - free file
 * - join all #Main's
 * - link all LibBlocks and indirect pointers to libblocks
 * - initialize #FileGlobal and copy pointers to #Global
 *
 * \note Still a weak point is the new-address function, that doesn't solve reading from
 * multiple files at the same time.
 * (added remark: oh, i thought that was solved? will look at that... (ton).
 */

/**
 * Delay reading blocks we might not use (especially applies to library linking).
 * which keeps large arrays in memory from data-blocks we may not even use.
 *
 * \note This is disabled when using compression,
 * while zlib supports seek it's unusably slow, see: T61880.
 */
#define USE_BHEAD_READ_ON_DEMAND

/* use GHash for BHead name-based lookups (speeds up linking) */
#define USE_GHASH_BHEAD

/* Use GHash for restoring pointers by name */
#define USE_GHASH_RESTORE_POINTER

/* Define this to have verbose debug prints. */
//#define USE_DEBUG_PRINT

#ifdef USE_DEBUG_PRINT
#  define DEBUG_PRINTF(...) printf(__VA_ARGS__)
#else
#  define DEBUG_PRINTF(...)
#endif

/* local prototypes */
static void read_libraries(FileData *basefd, ListBase *mainlist);
static void *read_struct(FileData *fd, BHead *bh, const char *blockname);
static void direct_link_modifiers(FileData *fd, ListBase *lb, Object *ob);
static BHead *find_bhead_from_code_name(FileData *fd, const short idcode, const char *name);
static BHead *find_bhead_from_idname(FileData *fd, const char *idname);

#ifdef USE_COLLECTION_COMPAT_28
static void expand_scene_collection(FileData *fd, Main *mainvar, SceneCollection *sc);
#endif
static void direct_link_animdata(FileData *fd, AnimData *adt);
static void lib_link_animdata(FileData *fd, ID *id, AnimData *adt);

typedef struct BHeadN {
  struct BHeadN *next, *prev;
#ifdef USE_BHEAD_READ_ON_DEMAND
  /** Use to read the data from the file directly into memory as needed. */
  off64_t file_offset;
  /** When set, the remainder of this allocation is the data, otherwise it needs to be read. */
  bool has_data;
#endif
  struct BHead bhead;
} BHeadN;

#define BHEADN_FROM_BHEAD(bh) ((BHeadN *)POINTER_OFFSET(bh, -offsetof(BHeadN, bhead)))

/* We could change this in the future, for now it's simplest if only data is delayed
 * because ID names are used in lookup tables. */
#define BHEAD_USE_READ_ON_DEMAND(bhead) ((bhead)->code == DATA)

/**
 * This function ensures that reports are printed,
 * in the case of library linking errors this is important!
 *
 * bit kludge but better then doubling up on prints,
 * we could alternatively have a versions of a report function which forces printing - campbell
 */
void blo_reportf_wrap(ReportList *reports, ReportType type, const char *format, ...)
{
  char fixed_buf[1024]; /* should be long enough */

  va_list args;

  va_start(args, format);
  vsnprintf(fixed_buf, sizeof(fixed_buf), format, args);
  va_end(args);

  fixed_buf[sizeof(fixed_buf) - 1] = '\0';

  BKE_report(reports, type, fixed_buf);

  if (G.background == 0) {
    printf("%s: %s\n", BKE_report_type_str(type), fixed_buf);
  }
}

/* for reporting linking messages */
static const char *library_parent_filepath(Library *lib)
{
  return lib->parent ? lib->parent->filepath : "<direct>";
}

/* -------------------------------------------------------------------- */
/** \name OldNewMap API
 * \{ */

typedef struct OldNew {
  const void *oldp;
  void *newp;
  /* `nr` is "user count" for data, and ID code for libdata. */
  int nr;
} OldNew;

typedef struct OldNewMap {
  /* Array that stores the actual entries. */
  OldNew *entries;
  int nentries;
  /* Hashmap that stores indices into the `entries` array. */
  int32_t *map;

  int capacity_exp;
} OldNewMap;

#define ENTRIES_CAPACITY(onm) (1ll << (onm)->capacity_exp)
#define MAP_CAPACITY(onm) (1ll << ((onm)->capacity_exp + 1))
#define SLOT_MASK(onm) (MAP_CAPACITY(onm) - 1)
#define DEFAULT_SIZE_EXP 6
#define PERTURB_SHIFT 5

/* based on the probing algorithm used in Python dicts. */
#define ITER_SLOTS(onm, KEY, SLOT_NAME, INDEX_NAME) \
  uint32_t hash = BLI_ghashutil_ptrhash(KEY); \
  uint32_t mask = SLOT_MASK(onm); \
  uint perturb = hash; \
  int SLOT_NAME = mask & hash; \
  int INDEX_NAME = onm->map[SLOT_NAME]; \
  for (;; SLOT_NAME = mask & ((5 * SLOT_NAME) + 1 + perturb), \
          perturb >>= PERTURB_SHIFT, \
          INDEX_NAME = onm->map[SLOT_NAME])

static void oldnewmap_insert_index_in_map(OldNewMap *onm, const void *ptr, int index)
{
  ITER_SLOTS (onm, ptr, slot, stored_index) {
    if (stored_index == -1) {
      onm->map[slot] = index;
      break;
    }
  }
}

static void oldnewmap_insert_or_replace(OldNewMap *onm, OldNew entry)
{
  ITER_SLOTS (onm, entry.oldp, slot, index) {
    if (index == -1) {
      onm->entries[onm->nentries] = entry;
      onm->map[slot] = onm->nentries;
      onm->nentries++;
      break;
    }
    else if (onm->entries[index].oldp == entry.oldp) {
      onm->entries[index] = entry;
      break;
    }
  }
}

static OldNew *oldnewmap_lookup_entry(const OldNewMap *onm, const void *addr)
{
  ITER_SLOTS (onm, addr, slot, index) {
    if (index >= 0) {
      OldNew *entry = &onm->entries[index];
      if (entry->oldp == addr) {
        return entry;
      }
    }
    else {
      return NULL;
    }
  }
}

static void oldnewmap_clear_map(OldNewMap *onm)
{
  memset(onm->map, 0xFF, MAP_CAPACITY(onm) * sizeof(*onm->map));
}

static void oldnewmap_increase_size(OldNewMap *onm)
{
  onm->capacity_exp++;
  onm->entries = MEM_reallocN(onm->entries, sizeof(*onm->entries) * ENTRIES_CAPACITY(onm));
  onm->map = MEM_reallocN(onm->map, sizeof(*onm->map) * MAP_CAPACITY(onm));
  oldnewmap_clear_map(onm);
  for (int i = 0; i < onm->nentries; i++) {
    oldnewmap_insert_index_in_map(onm, onm->entries[i].oldp, i);
  }
}

/* Public OldNewMap API */

static OldNewMap *oldnewmap_new(void)
{
  OldNewMap *onm = MEM_callocN(sizeof(*onm), "OldNewMap");

  onm->capacity_exp = DEFAULT_SIZE_EXP;
  onm->entries = MEM_malloc_arrayN(
      ENTRIES_CAPACITY(onm), sizeof(*onm->entries), "OldNewMap.entries");
  onm->map = MEM_malloc_arrayN(MAP_CAPACITY(onm), sizeof(*onm->map), "OldNewMap.map");
  oldnewmap_clear_map(onm);

  return onm;
}

static void oldnewmap_insert(OldNewMap *onm, const void *oldaddr, void *newaddr, int nr)
{
  if (oldaddr == NULL || newaddr == NULL) {
    return;
  }

  if (UNLIKELY(onm->nentries == ENTRIES_CAPACITY(onm))) {
    oldnewmap_increase_size(onm);
  }

  OldNew entry;
  entry.oldp = oldaddr;
  entry.newp = newaddr;
  entry.nr = nr;
  oldnewmap_insert_or_replace(onm, entry);
}

void blo_do_versions_oldnewmap_insert(OldNewMap *onm, const void *oldaddr, void *newaddr, int nr)
{
  oldnewmap_insert(onm, oldaddr, newaddr, nr);
}

static void *oldnewmap_lookup_and_inc(OldNewMap *onm, const void *addr, bool increase_users)
{
  OldNew *entry = oldnewmap_lookup_entry(onm, addr);
  if (entry == NULL) {
    return NULL;
  }
  if (increase_users) {
    entry->nr++;
  }
  return entry->newp;
}

/* for libdata, OldNew.nr has ID code, no increment */
static void *oldnewmap_liblookup(OldNewMap *onm, const void *addr, const void *lib)
{
  if (addr == NULL) {
    return NULL;
  }

  ID *id = oldnewmap_lookup_and_inc(onm, addr, false);
  if (id == NULL) {
    return NULL;
  }
  if (!lib || id->lib) {
    return id;
  }
  return NULL;
}

static void oldnewmap_free_unused(OldNewMap *onm)
{
  for (int i = 0; i < onm->nentries; i++) {
    OldNew *entry = &onm->entries[i];
    if (entry->nr == 0) {
      MEM_freeN(entry->newp);
      entry->newp = NULL;
    }
  }
}

static void oldnewmap_clear(OldNewMap *onm)
{
  onm->capacity_exp = DEFAULT_SIZE_EXP;
  oldnewmap_clear_map(onm);
  onm->nentries = 0;
}

static void oldnewmap_free(OldNewMap *onm)
{
  MEM_freeN(onm->entries);
  MEM_freeN(onm->map);
  MEM_freeN(onm);
}

#undef ENTRIES_CAPACITY
#undef MAP_CAPACITY
#undef SLOT_MASK
#undef DEFAULT_SIZE_EXP
#undef PERTURB_SHIFT
#undef ITER_SLOTS

/** \} */

/* -------------------------------------------------------------------- */
/** \name Helper Functions
 * \{ */

static void add_main_to_main(Main *mainvar, Main *from)
{
  ListBase *lbarray[MAX_LIBARRAY], *fromarray[MAX_LIBARRAY];
  int a;

  set_listbasepointers(mainvar, lbarray);
  a = set_listbasepointers(from, fromarray);
  while (a--) {
    BLI_movelisttolist(lbarray[a], fromarray[a]);
  }
}

void blo_join_main(ListBase *mainlist)
{
  Main *tojoin, *mainl;

  mainl = mainlist->first;
  while ((tojoin = mainl->next)) {
    add_main_to_main(mainl, tojoin);
    BLI_remlink(mainlist, tojoin);
    BKE_main_free(tojoin);
  }
}

static void split_libdata(ListBase *lb_src, Main **lib_main_array, const uint lib_main_array_len)
{
  for (ID *id = lb_src->first, *idnext; id; id = idnext) {
    idnext = id->next;

    if (id->lib) {
      if (((uint)id->lib->temp_index < lib_main_array_len) &&
          /* this check should never fail, just in case 'id->lib' is a dangling pointer. */
          (lib_main_array[id->lib->temp_index]->curlib == id->lib)) {
        Main *mainvar = lib_main_array[id->lib->temp_index];
        ListBase *lb_dst = which_libbase(mainvar, GS(id->name));
        BLI_remlink(lb_src, id);
        BLI_addtail(lb_dst, id);
      }
      else {
        printf("%s: invalid library for '%s'\n", __func__, id->name);
        BLI_assert(0);
      }
    }
  }
}

void blo_split_main(ListBase *mainlist, Main *main)
{
  mainlist->first = mainlist->last = main;
  main->next = NULL;

  if (BLI_listbase_is_empty(&main->libraries)) {
    return;
  }

  /* (Library.temp_index -> Main), lookup table */
  const uint lib_main_array_len = BLI_listbase_count(&main->libraries);
  Main **lib_main_array = MEM_malloc_arrayN(lib_main_array_len, sizeof(*lib_main_array), __func__);

  int i = 0;
  for (Library *lib = main->libraries.first; lib; lib = lib->id.next, i++) {
    Main *libmain = BKE_main_new();
    libmain->curlib = lib;
    libmain->versionfile = lib->versionfile;
    libmain->subversionfile = lib->subversionfile;
    BLI_addtail(mainlist, libmain);
    lib->temp_index = i;
    lib_main_array[i] = libmain;
  }

  ListBase *lbarray[MAX_LIBARRAY];
  i = set_listbasepointers(main, lbarray);
  while (i--) {
    ID *id = lbarray[i]->first;
    if (id == NULL || GS(id->name) == ID_LI) {
      /* No ID_LI data-lock should ever be linked anyway, but just in case, better be explicit. */
      continue;
    }
    split_libdata(lbarray[i], lib_main_array, lib_main_array_len);
  }

  MEM_freeN(lib_main_array);
}

static void read_file_version(FileData *fd, Main *main)
{
  BHead *bhead;

  for (bhead = blo_bhead_first(fd); bhead; bhead = blo_bhead_next(fd, bhead)) {
    if (bhead->code == GLOB) {
      FileGlobal *fg = read_struct(fd, bhead, "Global");
      if (fg) {
        main->subversionfile = fg->subversion;
        main->minversionfile = fg->minversion;
        main->minsubversionfile = fg->minsubversion;
        MEM_freeN(fg);
      }
      else if (bhead->code == ENDB) {
        break;
      }
    }
  }
  if (main->curlib) {
    main->curlib->versionfile = main->versionfile;
    main->curlib->subversionfile = main->subversionfile;
  }
}

#ifdef USE_GHASH_BHEAD
static void read_file_bhead_idname_map_create(FileData *fd)
{
  BHead *bhead;

  /* dummy values */
  bool is_link = false;
  int code_prev = ENDB;
  uint reserve = 0;

  for (bhead = blo_bhead_first(fd); bhead; bhead = blo_bhead_next(fd, bhead)) {
    if (code_prev != bhead->code) {
      code_prev = bhead->code;
      is_link = BKE_idcode_is_valid(code_prev) ? BKE_idcode_is_linkable(code_prev) : false;
    }

    if (is_link) {
      reserve += 1;
    }
  }

  BLI_assert(fd->bhead_idname_hash == NULL);

  fd->bhead_idname_hash = BLI_ghash_str_new_ex(__func__, reserve);

  for (bhead = blo_bhead_first(fd); bhead; bhead = blo_bhead_next(fd, bhead)) {
    if (code_prev != bhead->code) {
      code_prev = bhead->code;
      is_link = BKE_idcode_is_valid(code_prev) ? BKE_idcode_is_linkable(code_prev) : false;
    }

    if (is_link) {
      BLI_ghash_insert(fd->bhead_idname_hash, (void *)blo_bhead_id_name(fd, bhead), bhead);
    }
  }
}
#endif

static Main *blo_find_main(FileData *fd, const char *filepath, const char *relabase)
{
  ListBase *mainlist = fd->mainlist;
  Main *m;
  Library *lib;
  char name1[FILE_MAX];

  BLI_strncpy(name1, filepath, sizeof(name1));
  BLI_cleanup_path(relabase, name1);

  //  printf("blo_find_main: relabase  %s\n", relabase);
  //  printf("blo_find_main: original in  %s\n", filepath);
  //  printf("blo_find_main: converted to %s\n", name1);

  for (m = mainlist->first; m; m = m->next) {
    const char *libname = (m->curlib) ? m->curlib->filepath : m->name;

    if (BLI_path_cmp(name1, libname) == 0) {
      if (G.debug & G_DEBUG) {
        printf("blo_find_main: found library %s\n", libname);
      }
      return m;
    }
  }

  m = BKE_main_new();
  BLI_addtail(mainlist, m);

  /* Add library data-block itself to 'main' Main, since libraries are **never** linked data.
   * Fixes bug where you could end with all ID_LI data-blocks having the same name... */
  lib = BKE_libblock_alloc(mainlist->first, ID_LI, BLI_path_basename(filepath), 0);

  /* Important, consistency with main ID reading code from read_libblock(). */
  lib->id.us = ID_FAKE_USERS(lib);

  BLI_strncpy(lib->name, filepath, sizeof(lib->name));
  BLI_strncpy(lib->filepath, name1, sizeof(lib->filepath));

  m->curlib = lib;

  read_file_version(fd, m);

  if (G.debug & G_DEBUG) {
    printf("blo_find_main: added new lib %s\n", filepath);
  }
  return m;
}

/** \} */

/* -------------------------------------------------------------------- */
/** \name File Parsing
 * \{ */

static void switch_endian_bh4(BHead4 *bhead)
{
  /* the ID_.. codes */
  if ((bhead->code & 0xFFFF) == 0) {
    bhead->code >>= 16;
  }

  if (bhead->code != ENDB) {
    BLI_endian_switch_int32(&bhead->len);
    BLI_endian_switch_int32(&bhead->SDNAnr);
    BLI_endian_switch_int32(&bhead->nr);
  }
}

static void switch_endian_bh8(BHead8 *bhead)
{
  /* the ID_.. codes */
  if ((bhead->code & 0xFFFF) == 0) {
    bhead->code >>= 16;
  }

  if (bhead->code != ENDB) {
    BLI_endian_switch_int32(&bhead->len);
    BLI_endian_switch_int32(&bhead->SDNAnr);
    BLI_endian_switch_int32(&bhead->nr);
  }
}

static void bh4_from_bh8(BHead *bhead, BHead8 *bhead8, int do_endian_swap)
{
  BHead4 *bhead4 = (BHead4 *)bhead;
  int64_t old;

  bhead4->code = bhead8->code;
  bhead4->len = bhead8->len;

  if (bhead4->code != ENDB) {
    /* perform a endian swap on 64bit pointers, otherwise the pointer might map to zero
     * 0x0000000000000000000012345678 would become 0x12345678000000000000000000000000
     */
    if (do_endian_swap) {
      BLI_endian_switch_int64(&bhead8->old);
    }

    /* this patch is to avoid a long long being read from not-eight aligned positions
     * is necessary on any modern 64bit architecture) */
    memcpy(&old, &bhead8->old, 8);
    bhead4->old = (int)(old >> 3);

    bhead4->SDNAnr = bhead8->SDNAnr;
    bhead4->nr = bhead8->nr;
  }
}

static void bh8_from_bh4(BHead *bhead, BHead4 *bhead4)
{
  BHead8 *bhead8 = (BHead8 *)bhead;

  bhead8->code = bhead4->code;
  bhead8->len = bhead4->len;

  if (bhead8->code != ENDB) {
    bhead8->old = bhead4->old;
    bhead8->SDNAnr = bhead4->SDNAnr;
    bhead8->nr = bhead4->nr;
  }
}

static BHeadN *get_bhead(FileData *fd)
{
  BHeadN *new_bhead = NULL;
  int readsize;

  if (fd) {
    if (!fd->is_eof) {
      /* initializing to zero isn't strictly needed but shuts valgrind up
       * since uninitialized memory gets compared */
      BHead8 bhead8 = {0};
      BHead4 bhead4 = {0};
      BHead bhead = {0};

      /* First read the bhead structure.
       * Depending on the platform the file was written on this can
       * be a big or little endian BHead4 or BHead8 structure.
       *
       * As usual 'ENDB' (the last *partial* bhead of the file)
       * needs some special handling. We don't want to EOF just yet.
       */
      if (fd->flags & FD_FLAGS_FILE_POINTSIZE_IS_4) {
        bhead4.code = DATA;
        readsize = fd->read(fd, &bhead4, sizeof(bhead4));

        if (readsize == sizeof(bhead4) || bhead4.code == ENDB) {
          if (fd->flags & FD_FLAGS_SWITCH_ENDIAN) {
            switch_endian_bh4(&bhead4);
          }

          if (fd->flags & FD_FLAGS_POINTSIZE_DIFFERS) {
            bh8_from_bh4(&bhead, &bhead4);
          }
          else {
            /* MIN2 is only to quiet '-Warray-bounds' compiler warning. */
            BLI_assert(sizeof(bhead) == sizeof(bhead4));
            memcpy(&bhead, &bhead4, MIN2(sizeof(bhead), sizeof(bhead4)));
          }
        }
        else {
          fd->is_eof = true;
          bhead.len = 0;
        }
      }
      else {
        bhead8.code = DATA;
        readsize = fd->read(fd, &bhead8, sizeof(bhead8));

        if (readsize == sizeof(bhead8) || bhead8.code == ENDB) {
          if (fd->flags & FD_FLAGS_SWITCH_ENDIAN) {
            switch_endian_bh8(&bhead8);
          }

          if (fd->flags & FD_FLAGS_POINTSIZE_DIFFERS) {
            bh4_from_bh8(&bhead, &bhead8, (fd->flags & FD_FLAGS_SWITCH_ENDIAN));
          }
          else {
            /* MIN2 is only to quiet '-Warray-bounds' compiler warning. */
            BLI_assert(sizeof(bhead) == sizeof(bhead8));
            memcpy(&bhead, &bhead8, MIN2(sizeof(bhead), sizeof(bhead8)));
          }
        }
        else {
          fd->is_eof = true;
          bhead.len = 0;
        }
      }

      /* make sure people are not trying to pass bad blend files */
      if (bhead.len < 0) {
        fd->is_eof = true;
      }

      /* bhead now contains the (converted) bhead structure. Now read
       * the associated data and put everything in a BHeadN (creative naming !)
       */
      if (fd->is_eof) {
        /* pass */
      }
#ifdef USE_BHEAD_READ_ON_DEMAND
      else if (fd->seek != NULL && BHEAD_USE_READ_ON_DEMAND(&bhead)) {
        /* Delay reading bhead content. */
        new_bhead = MEM_mallocN(sizeof(BHeadN), "new_bhead");
        if (new_bhead) {
          new_bhead->next = new_bhead->prev = NULL;
          new_bhead->file_offset = fd->file_offset;
          new_bhead->has_data = false;
          new_bhead->bhead = bhead;
          off64_t seek_new = fd->seek(fd, bhead.len, SEEK_CUR);
          if (seek_new == -1) {
            fd->is_eof = true;
            MEM_freeN(new_bhead);
            new_bhead = NULL;
          }
          BLI_assert(fd->file_offset == seek_new);
        }
        else {
          fd->is_eof = true;
        }
      }
#endif
      else {
        new_bhead = MEM_mallocN(sizeof(BHeadN) + bhead.len, "new_bhead");
        if (new_bhead) {
          new_bhead->next = new_bhead->prev = NULL;
#ifdef USE_BHEAD_READ_ON_DEMAND
          new_bhead->file_offset = 0; /* don't seek. */
          new_bhead->has_data = true;
#endif
          new_bhead->bhead = bhead;

          readsize = fd->read(fd, new_bhead + 1, bhead.len);

          if (readsize != bhead.len) {
            fd->is_eof = true;
            MEM_freeN(new_bhead);
            new_bhead = NULL;
          }
        }
        else {
          fd->is_eof = true;
        }
      }
    }
  }

  /* We've read a new block. Now add it to the list
   * of blocks.
   */
  if (new_bhead) {
    BLI_addtail(&fd->bhead_list, new_bhead);
  }

  return new_bhead;
}

BHead *blo_bhead_first(FileData *fd)
{
  BHeadN *new_bhead;
  BHead *bhead = NULL;

  /* Rewind the file
   * Read in a new block if necessary
   */
  new_bhead = fd->bhead_list.first;
  if (new_bhead == NULL) {
    new_bhead = get_bhead(fd);
  }

  if (new_bhead) {
    bhead = &new_bhead->bhead;
  }

  return bhead;
}

BHead *blo_bhead_prev(FileData *UNUSED(fd), BHead *thisblock)
{
  BHeadN *bheadn = BHEADN_FROM_BHEAD(thisblock);
  BHeadN *prev = bheadn->prev;

  return (prev) ? &prev->bhead : NULL;
}

BHead *blo_bhead_next(FileData *fd, BHead *thisblock)
{
  BHeadN *new_bhead = NULL;
  BHead *bhead = NULL;

  if (thisblock) {
    /* bhead is actually a sub part of BHeadN
     * We calculate the BHeadN pointer from the BHead pointer below */
    new_bhead = BHEADN_FROM_BHEAD(thisblock);

    /* get the next BHeadN. If it doesn't exist we read in the next one */
    new_bhead = new_bhead->next;
    if (new_bhead == NULL) {
      new_bhead = get_bhead(fd);
    }
  }

  if (new_bhead) {
    /* here we do the reverse:
     * go from the BHeadN pointer to the BHead pointer */
    bhead = &new_bhead->bhead;
  }

  return bhead;
}

#ifdef USE_BHEAD_READ_ON_DEMAND
static bool blo_bhead_read_data(FileData *fd, BHead *thisblock, void *buf)
{
  bool success = true;
  BHeadN *new_bhead = BHEADN_FROM_BHEAD(thisblock);
  BLI_assert(new_bhead->has_data == false && new_bhead->file_offset != 0);
  off64_t offset_backup = fd->file_offset;
  if (UNLIKELY(fd->seek(fd, new_bhead->file_offset, SEEK_SET) == -1)) {
    success = false;
  }
  else {
    if (fd->read(fd, buf, new_bhead->bhead.len) != new_bhead->bhead.len) {
      success = false;
    }
  }
  if (fd->seek(fd, offset_backup, SEEK_SET) == -1) {
    success = false;
  }
  return success;
}

static BHead *blo_bhead_read_full(FileData *fd, BHead *thisblock)
{
  BHeadN *new_bhead = BHEADN_FROM_BHEAD(thisblock);
  BHeadN *new_bhead_data = MEM_mallocN(sizeof(BHeadN) + new_bhead->bhead.len, "new_bhead");
  new_bhead_data->bhead = new_bhead->bhead;
  new_bhead_data->file_offset = new_bhead->file_offset;
  new_bhead_data->has_data = true;
  if (!blo_bhead_read_data(fd, thisblock, new_bhead_data + 1)) {
    MEM_freeN(new_bhead_data);
    return NULL;
  }
  return &new_bhead_data->bhead;
}
#endif /* USE_BHEAD_READ_ON_DEMAND */

/* Warning! Caller's responsibility to ensure given bhead **is** and ID one! */
const char *blo_bhead_id_name(const FileData *fd, const BHead *bhead)
{
  return (const char *)POINTER_OFFSET(bhead, sizeof(*bhead) + fd->id_name_offs);
}

static void decode_blender_header(FileData *fd)
{
  char header[SIZEOFBLENDERHEADER], num[4];
  int readsize;

  /* read in the header data */
  readsize = fd->read(fd, header, sizeof(header));

  if (readsize == sizeof(header) && STREQLEN(header, "BLENDER", 7) && ELEM(header[7], '_', '-') &&
      ELEM(header[8], 'v', 'V') &&
      (isdigit(header[9]) && isdigit(header[10]) && isdigit(header[11]))) {
    fd->flags |= FD_FLAGS_FILE_OK;

    /* what size are pointers in the file ? */
    if (header[7] == '_') {
      fd->flags |= FD_FLAGS_FILE_POINTSIZE_IS_4;
      if (sizeof(void *) != 4) {
        fd->flags |= FD_FLAGS_POINTSIZE_DIFFERS;
      }
    }
    else {
      if (sizeof(void *) != 8) {
        fd->flags |= FD_FLAGS_POINTSIZE_DIFFERS;
      }
    }

    /* is the file saved in a different endian
     * than we need ?
     */
    if (((header[8] == 'v') ? L_ENDIAN : B_ENDIAN) != ENDIAN_ORDER) {
      fd->flags |= FD_FLAGS_SWITCH_ENDIAN;
    }

    /* get the version number */
    memcpy(num, header + 9, 3);
    num[3] = 0;
    fd->fileversion = atoi(num);
  }
}

/**
 * \return Success if the file is read correctly, else set \a r_error_message.
 */
static bool read_file_dna(FileData *fd, const char **r_error_message)
{
  BHead *bhead;
  int subversion = 0;

  for (bhead = blo_bhead_first(fd); bhead; bhead = blo_bhead_next(fd, bhead)) {
    if (bhead->code == GLOB) {
      /* Before this, the subversion didn't exist in 'FileGlobal' so the subversion
       * value isn't accessible for the purpose of DNA versioning in this case. */
      if (fd->fileversion <= 242) {
        continue;
      }
      /* We can't use read_global because this needs 'DNA1' to be decoded,
       * however the first 4 chars are _always_ the subversion. */
      FileGlobal *fg = (void *)&bhead[1];
      BLI_STATIC_ASSERT(offsetof(FileGlobal, subvstr) == 0, "Must be first: subvstr")
      char num[5];
      memcpy(num, fg->subvstr, 4);
      num[4] = 0;
      subversion = atoi(num);
    }
    else if (bhead->code == DNA1) {
      const bool do_endian_swap = (fd->flags & FD_FLAGS_SWITCH_ENDIAN) != 0;

      fd->filesdna = DNA_sdna_from_data(
          &bhead[1], bhead->len, do_endian_swap, true, r_error_message);
      if (fd->filesdna) {
        blo_do_versions_dna(fd->filesdna, fd->fileversion, subversion);
        fd->compflags = DNA_struct_get_compareflags(fd->filesdna, fd->memsdna);
        /* used to retrieve ID names from (bhead+1) */
        fd->id_name_offs = DNA_elem_offset(fd->filesdna, "ID", "char", "name[]");

        return true;
      }
      else {
        return false;
      }
    }
    else if (bhead->code == ENDB) {
      break;
    }
  }

  *r_error_message = "Missing DNA block";
  return false;
}

static int *read_file_thumbnail(FileData *fd)
{
  BHead *bhead;
  int *blend_thumb = NULL;

  for (bhead = blo_bhead_first(fd); bhead; bhead = blo_bhead_next(fd, bhead)) {
    if (bhead->code == TEST) {
      const bool do_endian_swap = (fd->flags & FD_FLAGS_SWITCH_ENDIAN) != 0;
      int *data = (int *)(bhead + 1);

      if (bhead->len < (2 * sizeof(int))) {
        break;
      }

      if (do_endian_swap) {
        BLI_endian_switch_int32(&data[0]);
        BLI_endian_switch_int32(&data[1]);
      }

      const int width = data[0];
      const int height = data[1];
      if (!BLEN_THUMB_MEMSIZE_IS_VALID(width, height)) {
        break;
      }
      if (bhead->len < BLEN_THUMB_MEMSIZE_FILE(width, height)) {
        break;
      }

      blend_thumb = data;
      break;
    }
    else if (bhead->code != REND) {
      /* Thumbnail is stored in TEST immediately after first REND... */
      break;
    }
  }

  return blend_thumb;
}

/** \} */

/* -------------------------------------------------------------------- */
/** \name File Data API
 * \{ */

/* Regular file reading. */

static int fd_read_data_from_file(FileData *filedata, void *buffer, uint size)
{
  int readsize = read(filedata->filedes, buffer, size);

  if (readsize < 0) {
    readsize = EOF;
  }
  else {
    filedata->file_offset += readsize;
  }

  return (readsize);
}

static off64_t fd_seek_data_from_file(FileData *filedata, off64_t offset, int whence)
{
  filedata->file_offset = lseek(filedata->filedes, offset, whence);
  return filedata->file_offset;
}

/* GZip file reading. */

static int fd_read_gzip_from_file(FileData *filedata, void *buffer, uint size)
{
  int readsize = gzread(filedata->gzfiledes, buffer, size);

  if (readsize < 0) {
    readsize = EOF;
  }
  else {
    filedata->file_offset += readsize;
  }

  return (readsize);
}

/* Memory reading. */

static int fd_read_from_memory(FileData *filedata, void *buffer, uint size)
{
  /* don't read more bytes then there are available in the buffer */
  int readsize = (int)MIN2(size, (uint)(filedata->buffersize - filedata->file_offset));

  memcpy(buffer, filedata->buffer + filedata->file_offset, readsize);
  filedata->file_offset += readsize;

  return (readsize);
}

/* MemFile reading. */

static int fd_read_from_memfile(FileData *filedata, void *buffer, uint size)
{
  static size_t seek = SIZE_MAX; /* the current position */
  static size_t offset = 0;      /* size of previous chunks */
  static MemFileChunk *chunk = NULL;
  size_t chunkoffset, readsize, totread;

  if (size == 0) {
    return 0;
  }

  if (seek != (size_t)filedata->file_offset) {
    chunk = filedata->memfile->chunks.first;
    seek = 0;

    while (chunk) {
      if (seek + chunk->size > (size_t)filedata->file_offset) {
        break;
      }
      seek += chunk->size;
      chunk = chunk->next;
    }
    offset = seek;
    seek = filedata->file_offset;
  }

  if (chunk) {
    totread = 0;

    do {
      /* first check if it's on the end if current chunk */
      if (seek - offset == chunk->size) {
        offset += chunk->size;
        chunk = chunk->next;
      }

      /* debug, should never happen */
      if (chunk == NULL) {
        printf("illegal read, chunk zero\n");
        return 0;
      }

      chunkoffset = seek - offset;
      readsize = size - totread;

      /* data can be spread over multiple chunks, so clamp size
       * to within this chunk, and then it will read further in
       * the next chunk */
      if (chunkoffset + readsize > chunk->size) {
        readsize = chunk->size - chunkoffset;
      }

      memcpy(POINTER_OFFSET(buffer, totread), chunk->buf + chunkoffset, readsize);
      totread += readsize;
      filedata->file_offset += readsize;
      seek += readsize;
    } while (totread < size);

    return totread;
  }

  return 0;
}

static FileData *filedata_new(void)
{
  FileData *fd = MEM_callocN(sizeof(FileData), "FileData");

  fd->filedes = -1;
  fd->gzfiledes = NULL;

  fd->memsdna = DNA_sdna_current_get();

  fd->datamap = oldnewmap_new();
  fd->globmap = oldnewmap_new();
  fd->libmap = oldnewmap_new();

  return fd;
}

static FileData *blo_decode_and_check(FileData *fd, ReportList *reports)
{
  decode_blender_header(fd);

  if (fd->flags & FD_FLAGS_FILE_OK) {
    const char *error_message = NULL;
    if (read_file_dna(fd, &error_message) == false) {
      BKE_reportf(
          reports, RPT_ERROR, "Failed to read blend file '%s': %s", fd->relabase, error_message);
      blo_filedata_free(fd);
      fd = NULL;
    }
  }
  else {
    BKE_reportf(
        reports, RPT_ERROR, "Failed to read blend file '%s', not a blend file", fd->relabase);
    blo_filedata_free(fd);
    fd = NULL;
  }

  return fd;
}

static FileData *blo_filedata_from_file_descriptor(const char *filepath,
                                                   ReportList *reports,
                                                   int file)
{
  FileDataReadFn *read_fn = NULL;
  FileDataSeekFn *seek_fn = NULL; /* Optional. */

  gzFile gzfile = (gzFile)Z_NULL;

  char header[7];

  /* Regular file. */
  errno = 0;
  if (read(file, header, sizeof(header)) != sizeof(header)) {
    BKE_reportf(reports,
                RPT_WARNING,
                "Unable to read '%s': %s",
                filepath,
                errno ? strerror(errno) : TIP_("insufficient content"));
    return NULL;
  }
  else {
    lseek(file, 0, SEEK_SET);
  }

  /* Regular file. */
  if (memcmp(header, "BLENDER", sizeof(header)) == 0) {
    read_fn = fd_read_data_from_file;
    seek_fn = fd_seek_data_from_file;
  }

  /* Gzip file. */
  errno = 0;
  if ((read_fn == NULL) &&
      /* Check header magic. */
      (header[0] == 0x1f && header[1] == 0x8b)) {
    gzfile = BLI_gzopen(filepath, "rb");
    if (gzfile == (gzFile)Z_NULL) {
      BKE_reportf(reports,
                  RPT_WARNING,
                  "Unable to open '%s': %s",
                  filepath,
                  errno ? strerror(errno) : TIP_("unknown error reading file"));
      return NULL;
    }
    else {
      /* 'seek_fn' is too slow for gzip, don't set it. */
      read_fn = fd_read_gzip_from_file;
      /* Caller must close. */
      file = -1;
    }
  }

  if (read_fn == NULL) {
    BKE_reportf(reports, RPT_WARNING, "Unrecognized file format '%s'", filepath);
    return NULL;
  }

  FileData *fd = filedata_new();

  fd->filedes = file;
  fd->gzfiledes = gzfile;

  fd->read = read_fn;
  fd->seek = seek_fn;

  return fd;
}

static FileData *blo_filedata_from_file_open(const char *filepath, ReportList *reports)
{
  errno = 0;
  const int file = BLI_open(filepath, O_BINARY | O_RDONLY, 0);
  if (file == -1) {
    BKE_reportf(reports,
                RPT_WARNING,
                "Unable to open '%s': %s",
                filepath,
                errno ? strerror(errno) : TIP_("unknown error reading file"));
    return NULL;
  }
  FileData *fd = blo_filedata_from_file_descriptor(filepath, reports, file);
  if ((fd == NULL) || (fd->filedes == -1)) {
    close(file);
  }
  return fd;
}

/* cannot be called with relative paths anymore! */
/* on each new library added, it now checks for the current FileData and expands relativeness */
FileData *blo_filedata_from_file(const char *filepath, ReportList *reports)
{
  FileData *fd = blo_filedata_from_file_open(filepath, reports);
  if (fd != NULL) {
    /* needed for library_append and read_libraries */
    BLI_strncpy(fd->relabase, filepath, sizeof(fd->relabase));

    return blo_decode_and_check(fd, reports);
  }
  return NULL;
}

/**
 * Same as blo_filedata_from_file(), but does not reads DNA data, only header.
 * Use it for light access (e.g. thumbnail reading).
 */
static FileData *blo_filedata_from_file_minimal(const char *filepath)
{
  FileData *fd = blo_filedata_from_file_open(filepath, NULL);
  if (fd != NULL) {
    decode_blender_header(fd);
    if (fd->flags & FD_FLAGS_FILE_OK) {
      return fd;
    }
    blo_filedata_free(fd);
  }
  return NULL;
}

static int fd_read_gzip_from_memory(FileData *filedata, void *buffer, uint size)
{
  int err;

  filedata->strm.next_out = (Bytef *)buffer;
  filedata->strm.avail_out = size;

  // Inflate another chunk.
  err = inflate(&filedata->strm, Z_SYNC_FLUSH);

  if (err == Z_STREAM_END) {
    return 0;
  }
  else if (err != Z_OK) {
    printf("fd_read_gzip_from_memory: zlib error\n");
    return 0;
  }

  filedata->file_offset += size;

  return (size);
}

static int fd_read_gzip_from_memory_init(FileData *fd)
{

  fd->strm.next_in = (Bytef *)fd->buffer;
  fd->strm.avail_in = fd->buffersize;
  fd->strm.total_out = 0;
  fd->strm.zalloc = Z_NULL;
  fd->strm.zfree = Z_NULL;

  if (inflateInit2(&fd->strm, (16 + MAX_WBITS)) != Z_OK) {
    return 0;
  }

  fd->read = fd_read_gzip_from_memory;

  return 1;
}

FileData *blo_filedata_from_memory(const void *mem, int memsize, ReportList *reports)
{
  if (!mem || memsize < SIZEOFBLENDERHEADER) {
    BKE_report(reports, RPT_WARNING, (mem) ? TIP_("Unable to read") : TIP_("Unable to open"));
    return NULL;
  }
  else {
    FileData *fd = filedata_new();
    const char *cp = mem;

    fd->buffer = mem;
    fd->buffersize = memsize;

    /* test if gzip */
    if (cp[0] == 0x1f && cp[1] == 0x8b) {
      if (0 == fd_read_gzip_from_memory_init(fd)) {
        blo_filedata_free(fd);
        return NULL;
      }
    }
    else {
      fd->read = fd_read_from_memory;
    }

    fd->flags |= FD_FLAGS_NOT_MY_BUFFER;

    return blo_decode_and_check(fd, reports);
  }
}

FileData *blo_filedata_from_memfile(MemFile *memfile, ReportList *reports)
{
  if (!memfile) {
    BKE_report(reports, RPT_WARNING, "Unable to open blend <memory>");
    return NULL;
  }
  else {
    FileData *fd = filedata_new();
    fd->memfile = memfile;

    fd->read = fd_read_from_memfile;
    fd->flags |= FD_FLAGS_NOT_MY_BUFFER;

    return blo_decode_and_check(fd, reports);
  }
}

void blo_filedata_free(FileData *fd)
{
  if (fd) {
    if (fd->filedes != -1) {
      close(fd->filedes);
    }

    if (fd->gzfiledes != NULL) {
      gzclose(fd->gzfiledes);
    }

    if (fd->strm.next_in) {
      if (inflateEnd(&fd->strm) != Z_OK) {
        printf("close gzip stream error\n");
      }
    }

    if (fd->buffer && !(fd->flags & FD_FLAGS_NOT_MY_BUFFER)) {
      MEM_freeN((void *)fd->buffer);
      fd->buffer = NULL;
    }

    /* Free all BHeadN data blocks */
#ifndef NDEBUG
    BLI_freelistN(&fd->bhead_list);
#else
    /* Sanity check we're not keeping memory we don't need. */
    LISTBASE_FOREACH_MUTABLE (BHeadN *, new_bhead, &fd->bhead_list) {
      if (fd->seek != NULL && BHEAD_USE_READ_ON_DEMAND(&new_bhead->bhead)) {
        BLI_assert(new_bhead->has_data == 0);
      }
      MEM_freeN(new_bhead);
    }
#endif

    if (fd->filesdna) {
      DNA_sdna_free(fd->filesdna);
    }
    if (fd->compflags) {
      MEM_freeN((void *)fd->compflags);
    }

    if (fd->datamap) {
      oldnewmap_free(fd->datamap);
    }
    if (fd->globmap) {
      oldnewmap_free(fd->globmap);
    }
    if (fd->imamap) {
      oldnewmap_free(fd->imamap);
    }
    if (fd->movieclipmap) {
      oldnewmap_free(fd->movieclipmap);
    }
    if (fd->scenemap) {
      oldnewmap_free(fd->scenemap);
    }
    if (fd->soundmap) {
      oldnewmap_free(fd->soundmap);
    }
    if (fd->packedmap) {
      oldnewmap_free(fd->packedmap);
    }
    if (fd->libmap && !(fd->flags & FD_FLAGS_NOT_MY_LIBMAP)) {
      oldnewmap_free(fd->libmap);
    }
    if (fd->bheadmap) {
      MEM_freeN(fd->bheadmap);
    }

#ifdef USE_GHASH_BHEAD
    if (fd->bhead_idname_hash) {
      BLI_ghash_free(fd->bhead_idname_hash, NULL, NULL);
    }
#endif

    MEM_freeN(fd);
  }
}

/** \} */

/* -------------------------------------------------------------------- */
/** \name Public Utilities
 * \{ */

/**
 * Check whether given path ends with a blend file compatible extension
 * (`.blend`, `.ble` or `.blend.gz`).
 *
 * \param str: The path to check.
 * \return true is this path ends with a blender file extension.
 */
bool BLO_has_bfile_extension(const char *str)
{
  const char *ext_test[4] = {".blend", ".ble", ".blend.gz", NULL};
  return BLI_path_extension_check_array(str, ext_test);
}

/**
 * Try to explode given path into its 'library components'
 * (i.e. a .blend file, id type/group, and data-block itself).
 *
 * \param path: the full path to explode.
 * \param r_dir: the string that'll contain path up to blend file itself ('library' path).
 * WARNING! Must be #FILE_MAX_LIBEXTRA long (it also stores group and name strings)!
 * \param r_group: the string that'll contain 'group' part of the path, if any. May be NULL.
 * \param r_name: the string that'll contain data's name part of the path, if any. May be NULL.
 * \return true if path contains a blend file.
 */
bool BLO_library_path_explode(const char *path, char *r_dir, char **r_group, char **r_name)
{
  /* We might get some data names with slashes,
   * so we have to go up in path until we find blend file itself,
   * then we now next path item is group, and everything else is data name. */
  char *slash = NULL, *prev_slash = NULL, c = '\0';

  r_dir[0] = '\0';
  if (r_group) {
    *r_group = NULL;
  }
  if (r_name) {
    *r_name = NULL;
  }

  /* if path leads to an existing directory, we can be sure we're not (in) a library */
  if (BLI_is_dir(path)) {
    return false;
  }

  strcpy(r_dir, path);

  while ((slash = (char *)BLI_last_slash(r_dir))) {
    char tc = *slash;
    *slash = '\0';
    if (BLO_has_bfile_extension(r_dir) && BLI_is_file(r_dir)) {
      break;
    }
    else if (STREQ(r_dir, BLO_EMBEDDED_STARTUP_BLEND)) {
      break;
    }

    if (prev_slash) {
      *prev_slash = c;
    }
    prev_slash = slash;
    c = tc;
  }

  if (!slash) {
    return false;
  }

  if (slash[1] != '\0') {
    BLI_assert(strlen(slash + 1) < BLO_GROUP_MAX);
    if (r_group) {
      *r_group = slash + 1;
    }
  }

  if (prev_slash && (prev_slash[1] != '\0')) {
    BLI_assert(strlen(prev_slash + 1) < MAX_ID_NAME - 2);
    if (r_name) {
      *r_name = prev_slash + 1;
    }
  }

  return true;
}

/**
 * Does a very light reading of given .blend file to extract its stored thumbnail.
 *
 * \param filepath: The path of the file to extract thumbnail from.
 * \return The raw thumbnail
 * (MEM-allocated, as stored in file, use #BKE_main_thumbnail_to_imbuf()
 * to convert it to ImBuf image).
 */
BlendThumbnail *BLO_thumbnail_from_file(const char *filepath)
{
  FileData *fd;
  BlendThumbnail *data = NULL;
  int *fd_data;

  fd = blo_filedata_from_file_minimal(filepath);
  fd_data = fd ? read_file_thumbnail(fd) : NULL;

  if (fd_data) {
    const int width = fd_data[0];
    const int height = fd_data[1];
    if (BLEN_THUMB_MEMSIZE_IS_VALID(width, height)) {
      const size_t sz = BLEN_THUMB_MEMSIZE(width, height);
      data = MEM_mallocN(sz, __func__);
      if (data) {
        BLI_assert((sz - sizeof(*data)) ==
                   (BLEN_THUMB_MEMSIZE_FILE(width, height) - (sizeof(*fd_data) * 2)));
        data->width = width;
        data->height = height;
        memcpy(data->rect, &fd_data[2], sz - sizeof(*data));
      }
    }
  }

  blo_filedata_free(fd);

  return data;
}

/** \} */

/* -------------------------------------------------------------------- */
/** \name Old/New Pointer Map
 * \{ */

/* only direct databocks */
static void *newdataadr(FileData *fd, const void *adr)
{
  return oldnewmap_lookup_and_inc(fd->datamap, adr, true);
}

/* only direct databocks */
static void *newdataadr_no_us(FileData *fd, const void *adr)
{
  return oldnewmap_lookup_and_inc(fd->datamap, adr, false);
}

/* direct datablocks with global linking */
static void *newglobadr(FileData *fd, const void *adr)
{
  return oldnewmap_lookup_and_inc(fd->globmap, adr, true);
}

/* used to restore image data after undo */
static void *newimaadr(FileData *fd, const void *adr)
{
  if (fd->imamap && adr) {
    return oldnewmap_lookup_and_inc(fd->imamap, adr, true);
  }
  return NULL;
}

/* used to restore scene data after undo */
static void *newsceadr(FileData *fd, const void *adr)
{
  if (fd->scenemap && adr) {
    return oldnewmap_lookup_and_inc(fd->scenemap, adr, true);
  }
  return NULL;
}

/* used to restore movie clip data after undo */
static void *newmclipadr(FileData *fd, const void *adr)
{
  if (fd->movieclipmap && adr) {
    return oldnewmap_lookup_and_inc(fd->movieclipmap, adr, true);
  }
  return NULL;
}

/* used to restore sound data after undo */
static void *newsoundadr(FileData *fd, const void *adr)
{
  if (fd->soundmap && adr) {
    return oldnewmap_lookup_and_inc(fd->soundmap, adr, true);
  }
  return NULL;
}

/* used to restore packed data after undo */
static void *newpackedadr(FileData *fd, const void *adr)
{
  if (fd->packedmap && adr) {
    return oldnewmap_lookup_and_inc(fd->packedmap, adr, true);
  }

  return oldnewmap_lookup_and_inc(fd->datamap, adr, true);
}

/* only lib data */
static void *newlibadr(FileData *fd, const void *lib, const void *adr)
{
  return oldnewmap_liblookup(fd->libmap, adr, lib);
}

/* only lib data */
void *blo_do_versions_newlibadr(FileData *fd, const void *lib, const void *adr)
{
  return newlibadr(fd, lib, adr);
}

/* increases user number */
static void *newlibadr_us(FileData *fd, const void *lib, const void *adr)
{
  ID *id = newlibadr(fd, lib, adr);

  id_us_plus_no_lib(id);

  return id;
}

/* increases user number */
void *blo_do_versions_newlibadr_us(FileData *fd, const void *lib, const void *adr)
{
  return newlibadr_us(fd, lib, adr);
}

/* ensures real user */
static void *newlibadr_real_us(FileData *fd, const void *lib, const void *adr)
{
  ID *id = newlibadr(fd, lib, adr);

  id_us_ensure_real(id);

  return id;
}

static void change_link_placeholder_to_real_ID_pointer_fd(FileData *fd, const void *old, void *new)
{
  for (int i = 0; i < fd->libmap->nentries; i++) {
    OldNew *entry = &fd->libmap->entries[i];

    if (old == entry->newp && entry->nr == ID_LINK_PLACEHOLDER) {
      entry->newp = new;
      if (new) {
        entry->nr = GS(((ID *)new)->name);
      }
    }
  }
}

static void change_link_placeholder_to_real_ID_pointer(ListBase *mainlist,
                                                       FileData *basefd,
                                                       void *old,
                                                       void *new)
{
  Main *mainptr;

  for (mainptr = mainlist->first; mainptr; mainptr = mainptr->next) {
    FileData *fd;

    if (mainptr->curlib) {
      fd = mainptr->curlib->filedata;
    }
    else {
      fd = basefd;
    }

    if (fd) {
      change_link_placeholder_to_real_ID_pointer_fd(fd, old, new);
    }
  }
}

/* lib linked proxy objects point to our local data, we need
 * to clear that pointer before reading the undo memfile since
 * the object might be removed, it is set again in reading
 * if the local object still exists.
 * This is only valid for local proxy objects though, linked ones should not be affected here.
 */
void blo_clear_proxy_pointers_from_lib(Main *oldmain)
{
  Object *ob = oldmain->objects.first;

  for (; ob; ob = ob->id.next) {
    if (ob->id.lib != NULL && ob->proxy_from != NULL && ob->proxy_from->id.lib == NULL) {
      ob->proxy_from = NULL;
    }
  }
}

void blo_make_scene_pointer_map(FileData *fd, Main *oldmain)
{
  Scene *sce = oldmain->scenes.first;

  fd->scenemap = oldnewmap_new();

  for (; sce; sce = sce->id.next) {
    if (sce->eevee.light_cache) {
      struct LightCache *light_cache = sce->eevee.light_cache;
      oldnewmap_insert(fd->scenemap, light_cache, light_cache, 0);
    }
  }
}

void blo_end_scene_pointer_map(FileData *fd, Main *oldmain)
{
  OldNew *entry = fd->scenemap->entries;
  Scene *sce = oldmain->scenes.first;
  int i;

  /* used entries were restored, so we put them to zero */
  for (i = 0; i < fd->scenemap->nentries; i++, entry++) {
    if (entry->nr > 0) {
      entry->newp = NULL;
    }
  }

  for (; sce; sce = sce->id.next) {
    sce->eevee.light_cache = newsceadr(fd, sce->eevee.light_cache);
  }
}

void blo_make_image_pointer_map(FileData *fd, Main *oldmain)
{
  Image *ima = oldmain->images.first;
  Scene *sce = oldmain->scenes.first;
  int a;

  fd->imamap = oldnewmap_new();

  for (; ima; ima = ima->id.next) {
    if (ima->cache) {
      oldnewmap_insert(fd->imamap, ima->cache, ima->cache, 0);
    }
    for (a = 0; a < TEXTARGET_COUNT; a++) {
      if (ima->gputexture[a] != NULL) {
        oldnewmap_insert(fd->imamap, ima->gputexture[a], ima->gputexture[a], 0);
      }
    }
    if (ima->rr) {
      oldnewmap_insert(fd->imamap, ima->rr, ima->rr, 0);
    }
    LISTBASE_FOREACH (RenderSlot *, slot, &ima->renderslots) {
      if (slot->render) {
        oldnewmap_insert(fd->imamap, slot->render, slot->render, 0);
      }
    }
  }
  for (; sce; sce = sce->id.next) {
    if (sce->nodetree && sce->nodetree->previews) {
      bNodeInstanceHashIterator iter;
      NODE_INSTANCE_HASH_ITER (iter, sce->nodetree->previews) {
        bNodePreview *preview = BKE_node_instance_hash_iterator_get_value(&iter);
        oldnewmap_insert(fd->imamap, preview, preview, 0);
      }
    }
  }
}

/* set old main image ibufs to zero if it has been restored */
/* this works because freeing old main only happens after this call */
void blo_end_image_pointer_map(FileData *fd, Main *oldmain)
{
  OldNew *entry = fd->imamap->entries;
  Image *ima = oldmain->images.first;
  Scene *sce = oldmain->scenes.first;
  int i;

  /* used entries were restored, so we put them to zero */
  for (i = 0; i < fd->imamap->nentries; i++, entry++) {
    if (entry->nr > 0) {
      entry->newp = NULL;
    }
  }

  for (; ima; ima = ima->id.next) {
    ima->cache = newimaadr(fd, ima->cache);
    if (ima->cache == NULL) {
      ima->gpuflag = 0;
      ima->gpuframenr = INT_MAX;
      for (i = 0; i < TEXTARGET_COUNT; i++) {
        ima->gputexture[i] = NULL;
      }
      ima->rr = NULL;
    }
    LISTBASE_FOREACH (RenderSlot *, slot, &ima->renderslots) {
      slot->render = newimaadr(fd, slot->render);
    }

    for (i = 0; i < TEXTARGET_COUNT; i++) {
      ima->gputexture[i] = newimaadr(fd, ima->gputexture[i]);
    }
    ima->rr = newimaadr(fd, ima->rr);
  }
  for (; sce; sce = sce->id.next) {
    if (sce->nodetree && sce->nodetree->previews) {
      bNodeInstanceHash *new_previews = BKE_node_instance_hash_new("node previews");
      bNodeInstanceHashIterator iter;

      /* reconstruct the preview hash, only using remaining pointers */
      NODE_INSTANCE_HASH_ITER (iter, sce->nodetree->previews) {
        bNodePreview *preview = BKE_node_instance_hash_iterator_get_value(&iter);
        if (preview) {
          bNodePreview *new_preview = newimaadr(fd, preview);
          if (new_preview) {
            bNodeInstanceKey key = BKE_node_instance_hash_iterator_get_key(&iter);
            BKE_node_instance_hash_insert(new_previews, key, new_preview);
          }
        }
      }
      BKE_node_instance_hash_free(sce->nodetree->previews, NULL);
      sce->nodetree->previews = new_previews;
    }
  }
}

void blo_make_movieclip_pointer_map(FileData *fd, Main *oldmain)
{
  MovieClip *clip = oldmain->movieclips.first;
  Scene *sce = oldmain->scenes.first;

  fd->movieclipmap = oldnewmap_new();

  for (; clip; clip = clip->id.next) {
    if (clip->cache) {
      oldnewmap_insert(fd->movieclipmap, clip->cache, clip->cache, 0);
    }

    if (clip->tracking.camera.intrinsics) {
      oldnewmap_insert(
          fd->movieclipmap, clip->tracking.camera.intrinsics, clip->tracking.camera.intrinsics, 0);
    }
  }

  for (; sce; sce = sce->id.next) {
    if (sce->nodetree) {
      bNode *node;
      for (node = sce->nodetree->nodes.first; node; node = node->next) {
        if (node->type == CMP_NODE_MOVIEDISTORTION) {
          oldnewmap_insert(fd->movieclipmap, node->storage, node->storage, 0);
        }
      }
    }
  }
}

/* set old main movie clips caches to zero if it has been restored */
/* this works because freeing old main only happens after this call */
void blo_end_movieclip_pointer_map(FileData *fd, Main *oldmain)
{
  OldNew *entry = fd->movieclipmap->entries;
  MovieClip *clip = oldmain->movieclips.first;
  Scene *sce = oldmain->scenes.first;
  int i;

  /* used entries were restored, so we put them to zero */
  for (i = 0; i < fd->movieclipmap->nentries; i++, entry++) {
    if (entry->nr > 0) {
      entry->newp = NULL;
    }
  }

  for (; clip; clip = clip->id.next) {
    clip->cache = newmclipadr(fd, clip->cache);
    clip->tracking.camera.intrinsics = newmclipadr(fd, clip->tracking.camera.intrinsics);
    BLI_freelistN(&clip->runtime.gputextures);
  }

  for (; sce; sce = sce->id.next) {
    if (sce->nodetree) {
      bNode *node;
      for (node = sce->nodetree->nodes.first; node; node = node->next) {
        if (node->type == CMP_NODE_MOVIEDISTORTION) {
          node->storage = newmclipadr(fd, node->storage);
        }
      }
    }
  }
}

void blo_make_sound_pointer_map(FileData *fd, Main *oldmain)
{
  bSound *sound = oldmain->sounds.first;

  fd->soundmap = oldnewmap_new();

  for (; sound; sound = sound->id.next) {
    if (sound->waveform) {
      oldnewmap_insert(fd->soundmap, sound->waveform, sound->waveform, 0);
    }
  }
}

/* set old main sound caches to zero if it has been restored */
/* this works because freeing old main only happens after this call */
void blo_end_sound_pointer_map(FileData *fd, Main *oldmain)
{
  OldNew *entry = fd->soundmap->entries;
  bSound *sound = oldmain->sounds.first;
  int i;

  /* used entries were restored, so we put them to zero */
  for (i = 0; i < fd->soundmap->nentries; i++, entry++) {
    if (entry->nr > 0) {
      entry->newp = NULL;
    }
  }

  for (; sound; sound = sound->id.next) {
    sound->waveform = newsoundadr(fd, sound->waveform);
  }
}

/* XXX disabled this feature - packed files also belong in temp saves and quit.blend,
 * to make restore work. */

static void insert_packedmap(FileData *fd, PackedFile *pf)
{
  oldnewmap_insert(fd->packedmap, pf, pf, 0);
  oldnewmap_insert(fd->packedmap, pf->data, pf->data, 0);
}

void blo_make_packed_pointer_map(FileData *fd, Main *oldmain)
{
  Image *ima;
  VFont *vfont;
  bSound *sound;
  Library *lib;

  fd->packedmap = oldnewmap_new();

  for (ima = oldmain->images.first; ima; ima = ima->id.next) {
    ImagePackedFile *imapf;

    if (ima->packedfile) {
      insert_packedmap(fd, ima->packedfile);
    }

    for (imapf = ima->packedfiles.first; imapf; imapf = imapf->next) {
      if (imapf->packedfile) {
        insert_packedmap(fd, imapf->packedfile);
      }
    }
  }

  for (vfont = oldmain->fonts.first; vfont; vfont = vfont->id.next) {
    if (vfont->packedfile) {
      insert_packedmap(fd, vfont->packedfile);
    }
  }

  for (sound = oldmain->sounds.first; sound; sound = sound->id.next) {
    if (sound->packedfile) {
      insert_packedmap(fd, sound->packedfile);
    }
  }

  for (lib = oldmain->libraries.first; lib; lib = lib->id.next) {
    if (lib->packedfile) {
      insert_packedmap(fd, lib->packedfile);
    }
  }
}

/* set old main packed data to zero if it has been restored */
/* this works because freeing old main only happens after this call */
void blo_end_packed_pointer_map(FileData *fd, Main *oldmain)
{
  Image *ima;
  VFont *vfont;
  bSound *sound;
  Library *lib;
  OldNew *entry = fd->packedmap->entries;
  int i;

  /* used entries were restored, so we put them to zero */
  for (i = 0; i < fd->packedmap->nentries; i++, entry++) {
    if (entry->nr > 0) {
      entry->newp = NULL;
    }
  }

  for (ima = oldmain->images.first; ima; ima = ima->id.next) {
    ImagePackedFile *imapf;

    ima->packedfile = newpackedadr(fd, ima->packedfile);

    for (imapf = ima->packedfiles.first; imapf; imapf = imapf->next) {
      imapf->packedfile = newpackedadr(fd, imapf->packedfile);
    }
  }

  for (vfont = oldmain->fonts.first; vfont; vfont = vfont->id.next) {
    vfont->packedfile = newpackedadr(fd, vfont->packedfile);
  }

  for (sound = oldmain->sounds.first; sound; sound = sound->id.next) {
    sound->packedfile = newpackedadr(fd, sound->packedfile);
  }

  for (lib = oldmain->libraries.first; lib; lib = lib->id.next) {
    lib->packedfile = newpackedadr(fd, lib->packedfile);
  }
}

/* undo file support: add all library pointers in lookup */
void blo_add_library_pointer_map(ListBase *old_mainlist, FileData *fd)
{
  Main *ptr = old_mainlist->first;
  ListBase *lbarray[MAX_LIBARRAY];

  for (ptr = ptr->next; ptr; ptr = ptr->next) {
    int i = set_listbasepointers(ptr, lbarray);
    while (i--) {
      ID *id;
      for (id = lbarray[i]->first; id; id = id->next) {
        oldnewmap_insert(fd->libmap, id, id, GS(id->name));
      }
    }
  }

  fd->old_mainlist = old_mainlist;
}

/** \} */

/* -------------------------------------------------------------------- */
/** \name DNA Struct Loading
 * \{ */

static void switch_endian_structs(const struct SDNA *filesdna, BHead *bhead)
{
  int blocksize, nblocks;
  char *data;

  data = (char *)(bhead + 1);
  blocksize = filesdna->types_size[filesdna->structs[bhead->SDNAnr][0]];

  nblocks = bhead->nr;
  while (nblocks--) {
    DNA_struct_switch_endian(filesdna, bhead->SDNAnr, data);

    data += blocksize;
  }
}

static void *read_struct(FileData *fd, BHead *bh, const char *blockname)
{
  void *temp = NULL;

  if (bh->len) {
#ifdef USE_BHEAD_READ_ON_DEMAND
    BHead *bh_orig = bh;
#endif

    /* switch is based on file dna */
    if (bh->SDNAnr && (fd->flags & FD_FLAGS_SWITCH_ENDIAN)) {
#ifdef USE_BHEAD_READ_ON_DEMAND
      if (BHEADN_FROM_BHEAD(bh)->has_data == false) {
        bh = blo_bhead_read_full(fd, bh);
        if (UNLIKELY(bh == NULL)) {
          fd->flags &= ~FD_FLAGS_FILE_OK;
          return NULL;
        }
      }
#endif
      switch_endian_structs(fd->filesdna, bh);
    }

    if (fd->compflags[bh->SDNAnr] != SDNA_CMP_REMOVED) {
      if (fd->compflags[bh->SDNAnr] == SDNA_CMP_NOT_EQUAL) {
#ifdef USE_BHEAD_READ_ON_DEMAND
        if (BHEADN_FROM_BHEAD(bh)->has_data == false) {
          bh = blo_bhead_read_full(fd, bh);
          if (UNLIKELY(bh == NULL)) {
            fd->flags &= ~FD_FLAGS_FILE_OK;
            return NULL;
          }
        }
#endif
        temp = DNA_struct_reconstruct(
            fd->memsdna, fd->filesdna, fd->compflags, bh->SDNAnr, bh->nr, (bh + 1));
      }
      else {
        /* SDNA_CMP_EQUAL */
        temp = MEM_mallocN(bh->len, blockname);
#ifdef USE_BHEAD_READ_ON_DEMAND
        if (BHEADN_FROM_BHEAD(bh)->has_data) {
          memcpy(temp, (bh + 1), bh->len);
        }
        else {
          /* Instead of allocating the bhead, then copying it,
           * read the data from the file directly into the memory. */
          if (UNLIKELY(!blo_bhead_read_data(fd, bh, temp))) {
            fd->flags &= ~FD_FLAGS_FILE_OK;
            MEM_freeN(temp);
            temp = NULL;
          }
        }
#else
        memcpy(temp, (bh + 1), bh->len);
#endif
      }
    }
#ifdef USE_BHEAD_READ_ON_DEMAND
    if (bh_orig != bh) {
      MEM_freeN(BHEADN_FROM_BHEAD(bh));
    }
#endif
  }

  return temp;
}

typedef void (*link_list_cb)(FileData *fd, void *data);

static void link_list_ex(FileData *fd, ListBase *lb, link_list_cb callback) /* only direct data */
{
  Link *ln, *prev;

  if (BLI_listbase_is_empty(lb)) {
    return;
  }

  lb->first = newdataadr(fd, lb->first);
  if (callback != NULL) {
    callback(fd, lb->first);
  }
  ln = lb->first;
  prev = NULL;
  while (ln) {
    ln->next = newdataadr(fd, ln->next);
    if (ln->next != NULL && callback != NULL) {
      callback(fd, ln->next);
    }
    ln->prev = prev;
    prev = ln;
    ln = ln->next;
  }
  lb->last = prev;
}

static void link_list(FileData *fd, ListBase *lb) /* only direct data */
{
  link_list_ex(fd, lb, NULL);
}

static void link_glob_list(FileData *fd, ListBase *lb) /* for glob data */
{
  Link *ln, *prev;
  void *poin;

  if (BLI_listbase_is_empty(lb)) {
    return;
  }
  poin = newdataadr(fd, lb->first);
  if (lb->first) {
    oldnewmap_insert(fd->globmap, lb->first, poin, 0);
  }
  lb->first = poin;

  ln = lb->first;
  prev = NULL;
  while (ln) {
    poin = newdataadr(fd, ln->next);
    if (ln->next) {
      oldnewmap_insert(fd->globmap, ln->next, poin, 0);
    }
    ln->next = poin;
    ln->prev = prev;
    prev = ln;
    ln = ln->next;
  }
  lb->last = prev;
}

static void test_pointer_array(FileData *fd, void **mat)
{
  int64_t *lpoin, *lmat;
  int *ipoin, *imat;
  size_t len;

  /* manually convert the pointer array in
   * the old dna format to a pointer array in
   * the new dna format.
   */
  if (*mat) {
    len = MEM_allocN_len(*mat) / fd->filesdna->pointer_size;

    if (fd->filesdna->pointer_size == 8 && fd->memsdna->pointer_size == 4) {
      ipoin = imat = MEM_malloc_arrayN(len, 4, "newmatar");
      lpoin = *mat;

      while (len-- > 0) {
        if ((fd->flags & FD_FLAGS_SWITCH_ENDIAN)) {
          BLI_endian_switch_int64(lpoin);
        }
        *ipoin = (int)((*lpoin) >> 3);
        ipoin++;
        lpoin++;
      }
      MEM_freeN(*mat);
      *mat = imat;
    }

    if (fd->filesdna->pointer_size == 4 && fd->memsdna->pointer_size == 8) {
      lpoin = lmat = MEM_malloc_arrayN(len, 8, "newmatar");
      ipoin = *mat;

      while (len-- > 0) {
        *lpoin = *ipoin;
        ipoin++;
        lpoin++;
      }
      MEM_freeN(*mat);
      *mat = lmat;
    }
  }
}

/** \} */

/* -------------------------------------------------------------------- */
/** \name Read ID Properties
 * \{ */

static void IDP_DirectLinkProperty(IDProperty *prop, int switch_endian, FileData *fd);
static void IDP_LibLinkProperty(IDProperty *prop, FileData *fd);

static void IDP_DirectLinkIDPArray(IDProperty *prop, int switch_endian, FileData *fd)
{
  IDProperty *array;
  int i;

  /* since we didn't save the extra buffer, set totallen to len */
  prop->totallen = prop->len;
  prop->data.pointer = newdataadr(fd, prop->data.pointer);

  array = (IDProperty *)prop->data.pointer;

  /* note!, idp-arrays didn't exist in 2.4x, so the pointer will be cleared
   * there's not really anything we can do to correct this, at least don't crash */
  if (array == NULL) {
    prop->len = 0;
    prop->totallen = 0;
  }

  for (i = 0; i < prop->len; i++) {
    IDP_DirectLinkProperty(&array[i], switch_endian, fd);
  }
}

static void IDP_DirectLinkArray(IDProperty *prop, int switch_endian, FileData *fd)
{
  IDProperty **array;
  int i;

  /* since we didn't save the extra buffer, set totallen to len */
  prop->totallen = prop->len;
  prop->data.pointer = newdataadr(fd, prop->data.pointer);

  if (prop->subtype == IDP_GROUP) {
    test_pointer_array(fd, prop->data.pointer);
    array = prop->data.pointer;

    for (i = 0; i < prop->len; i++) {
      IDP_DirectLinkProperty(array[i], switch_endian, fd);
    }
  }
  else if (prop->subtype == IDP_DOUBLE) {
    if (switch_endian) {
      BLI_endian_switch_double_array(prop->data.pointer, prop->len);
    }
  }
  else {
    if (switch_endian) {
      /* also used for floats */
      BLI_endian_switch_int32_array(prop->data.pointer, prop->len);
    }
  }
}

static void IDP_DirectLinkString(IDProperty *prop, FileData *fd)
{
  /*since we didn't save the extra string buffer, set totallen to len.*/
  prop->totallen = prop->len;
  prop->data.pointer = newdataadr(fd, prop->data.pointer);
}

static void IDP_DirectLinkGroup(IDProperty *prop, int switch_endian, FileData *fd)
{
  ListBase *lb = &prop->data.group;
  IDProperty *loop;

  link_list(fd, lb);

  /*Link child id properties now*/
  for (loop = prop->data.group.first; loop; loop = loop->next) {
    IDP_DirectLinkProperty(loop, switch_endian, fd);
  }
}

static void IDP_DirectLinkProperty(IDProperty *prop, int switch_endian, FileData *fd)
{
  switch (prop->type) {
    case IDP_GROUP:
      IDP_DirectLinkGroup(prop, switch_endian, fd);
      break;
    case IDP_STRING:
      IDP_DirectLinkString(prop, fd);
      break;
    case IDP_ARRAY:
      IDP_DirectLinkArray(prop, switch_endian, fd);
      break;
    case IDP_IDPARRAY:
      IDP_DirectLinkIDPArray(prop, switch_endian, fd);
      break;
    case IDP_DOUBLE:
      /* Workaround for doubles.
       * They are stored in the same field as `int val, val2` in the IDPropertyData struct,
       * they have to deal with endianness specifically.
       *
       * In theory, val and val2 would've already been swapped
       * if switch_endian is true, so we have to first unswap
       * them then re-swap them as a single 64-bit entity. */
      if (switch_endian) {
        BLI_endian_switch_int32(&prop->data.val);
        BLI_endian_switch_int32(&prop->data.val2);
        BLI_endian_switch_int64((int64_t *)&prop->data.val);
      }
      break;
    case IDP_INT:
    case IDP_FLOAT:
    case IDP_ID:
      break; /* Nothing special to do here. */
    default:
      /* Unknown IDP type, nuke it (we cannot handle unknown types everywhere in code,
       * IDP are way too polymorphic to do it safely. */
      printf(
          "%s: found unknown IDProperty type %d, reset to Integer one !\n", __func__, prop->type);
      /* Note: we do not attempt to free unknown prop, we have no way to know how to do that! */
      prop->type = IDP_INT;
      prop->subtype = 0;
      IDP_Int(prop) = 0;
  }
}

#define IDP_DirectLinkGroup_OrFree(prop, switch_endian, fd) \
  _IDP_DirectLinkGroup_OrFree(prop, switch_endian, fd, __func__)

static void _IDP_DirectLinkGroup_OrFree(IDProperty **prop,
                                        int switch_endian,
                                        FileData *fd,
                                        const char *caller_func_id)
{
  if (*prop) {
    if ((*prop)->type == IDP_GROUP) {
      IDP_DirectLinkGroup(*prop, switch_endian, fd);
    }
    else {
      /* corrupt file! */
      printf("%s: found non group data, freeing type %d!\n", caller_func_id, (*prop)->type);
      /* don't risk id, data's likely corrupt. */
      // IDP_FreePropertyContent(*prop);
      *prop = NULL;
    }
  }
}

static void IDP_LibLinkProperty(IDProperty *prop, FileData *fd)
{
  if (!prop) {
    return;
  }

  switch (prop->type) {
    case IDP_ID: /* PointerProperty */
    {
      void *newaddr = newlibadr_us(fd, NULL, IDP_Id(prop));
      if (IDP_Id(prop) && !newaddr && G.debug) {
        printf("Error while loading \"%s\". Data not found in file!\n", prop->name);
      }
      prop->data.pointer = newaddr;
      break;
    }
    case IDP_IDPARRAY: /* CollectionProperty */
    {
      IDProperty *idp_array = IDP_IDPArray(prop);
      for (int i = 0; i < prop->len; i++) {
        IDP_LibLinkProperty(&(idp_array[i]), fd);
      }
      break;
    }
    case IDP_GROUP: /* PointerProperty */
    {
      for (IDProperty *loop = prop->data.group.first; loop; loop = loop->next) {
        IDP_LibLinkProperty(loop, fd);
      }
      break;
    }
    default:
      break; /* Nothing to do for other IDProps. */
  }
}

/** \} */

/* -------------------------------------------------------------------- */
/** \name Read Image Preview
 * \{ */

static PreviewImage *direct_link_preview_image(FileData *fd, PreviewImage *old_prv)
{
  PreviewImage *prv = newdataadr(fd, old_prv);

  if (prv) {
    int i;
    for (i = 0; i < NUM_ICON_SIZES; i++) {
      if (prv->rect[i]) {
        prv->rect[i] = newdataadr(fd, prv->rect[i]);
      }
      prv->gputexture[i] = NULL;
    }
    prv->icon_id = 0;
    prv->tag = 0;
  }

  return prv;
}

/** \} */

/* -------------------------------------------------------------------- */
/** \name Read ID
 * \{ */

static void lib_link_id(FileData *fd, Main *main)
{
  ListBase *lbarray[MAX_LIBARRAY];
  int base_count, i;

  base_count = set_listbasepointers(main, lbarray);

  for (i = 0; i < base_count; i++) {
    ListBase *lb = lbarray[i];
    ID *id;

    for (id = lb->first; id; id = id->next) {
      if (id->tag & LIB_TAG_NEED_LINK) {
        if (id->override_library) {
          id->override_library->reference = newlibadr_us(
              fd, id->lib, id->override_library->reference);
          id->override_library->storage = newlibadr_us(fd, id->lib, id->override_library->storage);
        }
        /* DO NOT clear LIB_TAG_NEED_LINK here, it is used again by per-ID-type linkers. */
      }
    }
  }
}

static void direct_link_id_override_property_operation_cb(FileData *fd, void *data)
{
  IDOverrideLibraryPropertyOperation *opop = data;

  opop->subitem_reference_name = newdataadr(fd, opop->subitem_reference_name);
  opop->subitem_local_name = newdataadr(fd, opop->subitem_local_name);
}

static void direct_link_id_override_property_cb(FileData *fd, void *data)
{
  IDOverrideLibraryProperty *op = data;

  op->rna_path = newdataadr(fd, op->rna_path);
  link_list_ex(fd, &op->operations, direct_link_id_override_property_operation_cb);
}

static void direct_link_id(FileData *fd, ID *id)
{
  /*link direct data of ID properties*/
  if (id->properties) {
    id->properties = newdataadr(fd, id->properties);
    /* this case means the data was written incorrectly, it should not happen */
    IDP_DirectLinkGroup_OrFree(&id->properties, (fd->flags & FD_FLAGS_SWITCH_ENDIAN), fd);
  }
  id->py_instance = NULL;

  /* That way data-lock reading not going through main read_libblock()
   * function are still in a clear tag state.
   * (glowering at certain nodetree fake data-lock here...). */
  id->tag = 0;
  id->flag &= ~LIB_INDIRECT_WEAK_LINK;

  /* Link direct data of overrides. */
  if (id->override_library) {
    id->override_library = newdataadr(fd, id->override_library);
    link_list_ex(fd, &id->override_library->properties, direct_link_id_override_property_cb);
    id->override_library->runtime = NULL;
  }

  DrawDataList *drawdata = DRW_drawdatalist_from_id(id);
  if (drawdata) {
    BLI_listbase_clear((ListBase *)drawdata);
  }
}

/** \} */

/* -------------------------------------------------------------------- */
/** \name Read CurveMapping
 * \{ */

/* cuma itself has been read! */
static void direct_link_curvemapping(FileData *fd, CurveMapping *cumap)
{
  int a;

  /* flag seems to be able to hang? Maybe old files... not bad to clear anyway */
  cumap->flag &= ~CUMA_PREMULLED;

  for (a = 0; a < CM_TOT; a++) {
    cumap->cm[a].curve = newdataadr(fd, cumap->cm[a].curve);
    cumap->cm[a].table = NULL;
    cumap->cm[a].premultable = NULL;
  }
}

/** \} */

/* -------------------------------------------------------------------- */
/** \name Read CurveProfile
 * \{ */

static void direct_link_curveprofile(FileData *fd, CurveProfile *profile)
{
  profile->path = newdataadr(fd, profile->path);
  profile->table = NULL;
  profile->segments = NULL;
}

/** \} */

/* -------------------------------------------------------------------- */
/** \name Read ID: Brush
 * \{ */

/* library brush linking after fileread */
static void lib_link_brush(FileData *fd, Main *main)
{
  /* only link ID pointers */
  for (Brush *brush = main->brushes.first; brush; brush = brush->id.next) {
    if (brush->id.tag & LIB_TAG_NEED_LINK) {
      IDP_LibLinkProperty(brush->id.properties, fd);

      /* brush->(mask_)mtex.obj is ignored on purpose? */
      brush->mtex.tex = newlibadr_us(fd, brush->id.lib, brush->mtex.tex);
      brush->mask_mtex.tex = newlibadr_us(fd, brush->id.lib, brush->mask_mtex.tex);
      brush->clone.image = newlibadr(fd, brush->id.lib, brush->clone.image);
      brush->toggle_brush = newlibadr(fd, brush->id.lib, brush->toggle_brush);
      brush->paint_curve = newlibadr_us(fd, brush->id.lib, brush->paint_curve);

      /* link default grease pencil palette */
      if (brush->gpencil_settings != NULL) {
        if (brush->gpencil_settings->flag & GP_BRUSH_MATERIAL_PINNED) {
          brush->gpencil_settings->material = newlibadr_us(
              fd, brush->id.lib, brush->gpencil_settings->material);

          if (!brush->gpencil_settings->material) {
            brush->gpencil_settings->flag &= ~GP_BRUSH_MATERIAL_PINNED;
          }
        }
        else {
          brush->gpencil_settings->material = NULL;
        }
      }

      brush->id.tag &= ~LIB_TAG_NEED_LINK;
    }
  }
}

static void direct_link_brush(FileData *fd, Brush *brush)
{
  /* brush itself has been read */

  /* fallof curve */
  brush->curve = newdataadr(fd, brush->curve);

  brush->gradient = newdataadr(fd, brush->gradient);

  if (brush->curve) {
    direct_link_curvemapping(fd, brush->curve);
  }
  else {
    BKE_brush_curve_preset(brush, CURVE_PRESET_SHARP);
  }

  /* grease pencil */
  brush->gpencil_settings = newdataadr(fd, brush->gpencil_settings);
  if (brush->gpencil_settings != NULL) {
    brush->gpencil_settings->curve_sensitivity = newdataadr(
        fd, brush->gpencil_settings->curve_sensitivity);
    brush->gpencil_settings->curve_strength = newdataadr(fd,
                                                         brush->gpencil_settings->curve_strength);
    brush->gpencil_settings->curve_jitter = newdataadr(fd, brush->gpencil_settings->curve_jitter);

    if (brush->gpencil_settings->curve_sensitivity) {
      direct_link_curvemapping(fd, brush->gpencil_settings->curve_sensitivity);
    }

    if (brush->gpencil_settings->curve_strength) {
      direct_link_curvemapping(fd, brush->gpencil_settings->curve_strength);
    }

    if (brush->gpencil_settings->curve_jitter) {
      direct_link_curvemapping(fd, brush->gpencil_settings->curve_jitter);
    }
  }

  brush->preview = NULL;
  brush->icon_imbuf = NULL;
}

/** \} */

/* -------------------------------------------------------------------- */
/** \name Read ID: Palette
 * \{ */

static void lib_link_palette(FileData *fd, Main *main)
{
  /* only link ID pointers */
  for (Palette *palette = main->palettes.first; palette; palette = palette->id.next) {
    if (palette->id.tag & LIB_TAG_NEED_LINK) {
      IDP_LibLinkProperty(palette->id.properties, fd);

      palette->id.tag &= ~LIB_TAG_NEED_LINK;
    }
  }
}

static void direct_link_palette(FileData *fd, Palette *palette)
{

  /* palette itself has been read */
  link_list(fd, &palette->colors);
}

static void lib_link_paint_curve(FileData *fd, Main *main)
{
  /* only link ID pointers */
  for (PaintCurve *pc = main->paintcurves.first; pc; pc = pc->id.next) {
    if (pc->id.tag & LIB_TAG_NEED_LINK) {
      IDP_LibLinkProperty(pc->id.properties, fd);

      pc->id.tag &= ~LIB_TAG_NEED_LINK;
    }
  }
}

static void direct_link_paint_curve(FileData *fd, PaintCurve *pc)
{
  pc->points = newdataadr(fd, pc->points);
}

/** \} */

/* -------------------------------------------------------------------- */
/** \name Read PackedFile
 * \{ */

static PackedFile *direct_link_packedfile(FileData *fd, PackedFile *oldpf)
{
  PackedFile *pf = newpackedadr(fd, oldpf);

  if (pf) {
    pf->data = newpackedadr(fd, pf->data);
    if (pf->data == NULL) {
      /* We cannot allow a PackedFile with a NULL data field,
       * the whole code assumes this is not possible. See T70315. */
      printf("%s: NULL packedfile data, cleaning up...\n", __func__);
      MEM_SAFE_FREE(pf);
    }
  }

  return pf;
}

/** \} */

/* -------------------------------------------------------------------- */
/** \name Read Animation (legacy for version patching)
 * \{ */

// XXX deprecated - old animation system
static void lib_link_ipo(FileData *fd, Main *main)
{
  Ipo *ipo;

  for (ipo = main->ipo.first; ipo; ipo = ipo->id.next) {
    if (ipo->id.tag & LIB_TAG_NEED_LINK) {
      IpoCurve *icu;
      for (icu = ipo->curve.first; icu; icu = icu->next) {
        if (icu->driver) {
          icu->driver->ob = newlibadr(fd, ipo->id.lib, icu->driver->ob);
        }
      }
      ipo->id.tag &= ~LIB_TAG_NEED_LINK;
    }
  }
}

// XXX deprecated - old animation system
static void direct_link_ipo(FileData *fd, Ipo *ipo)
{
  IpoCurve *icu;

  link_list(fd, &(ipo->curve));

  for (icu = ipo->curve.first; icu; icu = icu->next) {
    icu->bezt = newdataadr(fd, icu->bezt);
    icu->bp = newdataadr(fd, icu->bp);
    icu->driver = newdataadr(fd, icu->driver);
  }
}

// XXX deprecated - old animation system
static void lib_link_nlastrips(FileData *fd, ID *id, ListBase *striplist)
{
  bActionStrip *strip;
  bActionModifier *amod;

  for (strip = striplist->first; strip; strip = strip->next) {
    strip->object = newlibadr(fd, id->lib, strip->object);
    strip->act = newlibadr_us(fd, id->lib, strip->act);
    strip->ipo = newlibadr(fd, id->lib, strip->ipo);
    for (amod = strip->modifiers.first; amod; amod = amod->next) {
      amod->ob = newlibadr(fd, id->lib, amod->ob);
    }
  }
}

// XXX deprecated - old animation system
static void direct_link_nlastrips(FileData *fd, ListBase *strips)
{
  bActionStrip *strip;

  link_list(fd, strips);

  for (strip = strips->first; strip; strip = strip->next) {
    link_list(fd, &strip->modifiers);
  }
}

// XXX deprecated - old animation system
static void lib_link_constraint_channels(FileData *fd, ID *id, ListBase *chanbase)
{
  bConstraintChannel *chan;

  for (chan = chanbase->first; chan; chan = chan->next) {
    chan->ipo = newlibadr_us(fd, id->lib, chan->ipo);
  }
}

/** \} */

/* -------------------------------------------------------------------- */
/** \name Read ID: Action
 * \{ */

static void lib_link_fmodifiers(FileData *fd, ID *id, ListBase *list)
{
  FModifier *fcm;

  for (fcm = list->first; fcm; fcm = fcm->next) {
    /* data for specific modifiers */
    switch (fcm->type) {
      case FMODIFIER_TYPE_PYTHON: {
        FMod_Python *data = (FMod_Python *)fcm->data;
        data->script = newlibadr(fd, id->lib, data->script);

        break;
      }
    }
  }
}

static void lib_link_fcurves(FileData *fd, ID *id, ListBase *list)
{
  FCurve *fcu;

  if (list == NULL) {
    return;
  }

  /* relink ID-block references... */
  for (fcu = list->first; fcu; fcu = fcu->next) {
    /* driver data */
    if (fcu->driver) {
      ChannelDriver *driver = fcu->driver;
      DriverVar *dvar;

      for (dvar = driver->variables.first; dvar; dvar = dvar->next) {
        DRIVER_TARGETS_LOOPER_BEGIN (dvar) {
          /* only relink if still used */
          if (tarIndex < dvar->num_targets) {
            dtar->id = newlibadr(fd, id->lib, dtar->id);
          }
          else {
            dtar->id = NULL;
          }
        }
        DRIVER_TARGETS_LOOPER_END;
      }
    }

    /* modifiers */
    lib_link_fmodifiers(fd, id, &fcu->modifiers);
  }
}

/* NOTE: this assumes that link_list has already been called on the list */
static void direct_link_fmodifiers(FileData *fd, ListBase *list, FCurve *curve)
{
  FModifier *fcm;

  for (fcm = list->first; fcm; fcm = fcm->next) {
    /* relink general data */
    fcm->data = newdataadr(fd, fcm->data);
    fcm->curve = curve;

    /* do relinking of data for specific types */
    switch (fcm->type) {
      case FMODIFIER_TYPE_GENERATOR: {
        FMod_Generator *data = (FMod_Generator *)fcm->data;

        data->coefficients = newdataadr(fd, data->coefficients);

        if (fd->flags & FD_FLAGS_SWITCH_ENDIAN) {
          BLI_endian_switch_float_array(data->coefficients, data->arraysize);
        }

        break;
      }
      case FMODIFIER_TYPE_ENVELOPE: {
        FMod_Envelope *data = (FMod_Envelope *)fcm->data;

        data->data = newdataadr(fd, data->data);

        break;
      }
      case FMODIFIER_TYPE_PYTHON: {
        FMod_Python *data = (FMod_Python *)fcm->data;

        data->prop = newdataadr(fd, data->prop);
        IDP_DirectLinkGroup_OrFree(&data->prop, (fd->flags & FD_FLAGS_SWITCH_ENDIAN), fd);

        break;
      }
    }
  }
}

/* NOTE: this assumes that link_list has already been called on the list */
static void direct_link_fcurves(FileData *fd, ListBase *list)
{
  FCurve *fcu;

  /* link F-Curve data to F-Curve again (non ID-libs) */
  for (fcu = list->first; fcu; fcu = fcu->next) {
    /* curve data */
    fcu->bezt = newdataadr(fd, fcu->bezt);
    fcu->fpt = newdataadr(fd, fcu->fpt);

    /* rna path */
    fcu->rna_path = newdataadr(fd, fcu->rna_path);

    /* group */
    fcu->grp = newdataadr(fd, fcu->grp);

    /* clear disabled flag - allows disabled drivers to be tried again ([#32155]),
     * but also means that another method for "reviving disabled F-Curves" exists
     */
    fcu->flag &= ~FCURVE_DISABLED;

    /* driver */
    fcu->driver = newdataadr(fd, fcu->driver);
    if (fcu->driver) {
      ChannelDriver *driver = fcu->driver;
      DriverVar *dvar;

      /* Compiled expression data will need to be regenerated
       * (old pointer may still be set here). */
      driver->expr_comp = NULL;
      driver->expr_simple = NULL;

      /* give the driver a fresh chance - the operating environment may be different now
       * (addons, etc. may be different) so the driver namespace may be sane now [#32155]
       */
      driver->flag &= ~DRIVER_FLAG_INVALID;

      /* relink variables, targets and their paths */
      link_list(fd, &driver->variables);
      for (dvar = driver->variables.first; dvar; dvar = dvar->next) {
        DRIVER_TARGETS_LOOPER_BEGIN (dvar) {
          /* only relink the targets being used */
          if (tarIndex < dvar->num_targets) {
            dtar->rna_path = newdataadr(fd, dtar->rna_path);
          }
          else {
            dtar->rna_path = NULL;
          }
        }
        DRIVER_TARGETS_LOOPER_END;
      }
    }

    /* modifiers */
    link_list(fd, &fcu->modifiers);
    direct_link_fmodifiers(fd, &fcu->modifiers, fcu);
  }
}

static void lib_link_action(FileData *fd, Main *main)
{
  for (bAction *act = main->actions.first; act; act = act->id.next) {
    if (act->id.tag & LIB_TAG_NEED_LINK) {
      IDP_LibLinkProperty(act->id.properties, fd);

      // XXX deprecated - old animation system <<<
      for (bActionChannel *chan = act->chanbase.first; chan; chan = chan->next) {
        chan->ipo = newlibadr_us(fd, act->id.lib, chan->ipo);
        lib_link_constraint_channels(fd, &act->id, &chan->constraintChannels);
      }
      // >>> XXX deprecated - old animation system

      lib_link_fcurves(fd, &act->id, &act->curves);

      for (TimeMarker *marker = act->markers.first; marker; marker = marker->next) {
        if (marker->camera) {
          marker->camera = newlibadr(fd, act->id.lib, marker->camera);
        }
      }

      act->id.tag &= ~LIB_TAG_NEED_LINK;
    }
  }
}

static void direct_link_action(FileData *fd, bAction *act)
{
  bActionChannel *achan;  // XXX deprecated - old animation system
  bActionGroup *agrp;

  link_list(fd, &act->curves);
  link_list(fd, &act->chanbase);  // XXX deprecated - old animation system
  link_list(fd, &act->groups);
  link_list(fd, &act->markers);

  // XXX deprecated - old animation system <<<
  for (achan = act->chanbase.first; achan; achan = achan->next) {
    achan->grp = newdataadr(fd, achan->grp);

    link_list(fd, &achan->constraintChannels);
  }
  // >>> XXX deprecated - old animation system

  direct_link_fcurves(fd, &act->curves);

  for (agrp = act->groups.first; agrp; agrp = agrp->next) {
    agrp->channels.first = newdataadr(fd, agrp->channels.first);
    agrp->channels.last = newdataadr(fd, agrp->channels.last);
  }
}

static void lib_link_nladata_strips(FileData *fd, ID *id, ListBase *list)
{
  NlaStrip *strip;

  for (strip = list->first; strip; strip = strip->next) {
    /* check strip's children */
    lib_link_nladata_strips(fd, id, &strip->strips);

    /* check strip's F-Curves */
    lib_link_fcurves(fd, id, &strip->fcurves);

    /* reassign the counted-reference to action */
    strip->act = newlibadr_us(fd, id->lib, strip->act);

    /* fix action id-root (i.e. if it comes from a pre 2.57 .blend file) */
    if ((strip->act) && (strip->act->idroot == 0)) {
      strip->act->idroot = GS(id->name);
    }
  }
}

static void lib_link_nladata(FileData *fd, ID *id, ListBase *list)
{
  NlaTrack *nlt;

  /* we only care about the NLA strips inside the tracks */
  for (nlt = list->first; nlt; nlt = nlt->next) {
    lib_link_nladata_strips(fd, id, &nlt->strips);
  }
}

/* This handles Animato NLA-Strips linking
 * NOTE: this assumes that link_list has already been called on the list
 */
static void direct_link_nladata_strips(FileData *fd, ListBase *list)
{
  NlaStrip *strip;

  for (strip = list->first; strip; strip = strip->next) {
    /* strip's child strips */
    link_list(fd, &strip->strips);
    direct_link_nladata_strips(fd, &strip->strips);

    /* strip's F-Curves */
    link_list(fd, &strip->fcurves);
    direct_link_fcurves(fd, &strip->fcurves);

    /* strip's F-Modifiers */
    link_list(fd, &strip->modifiers);
    direct_link_fmodifiers(fd, &strip->modifiers, NULL);
  }
}

/* NOTE: this assumes that link_list has already been called on the list */
static void direct_link_nladata(FileData *fd, ListBase *list)
{
  NlaTrack *nlt;

  for (nlt = list->first; nlt; nlt = nlt->next) {
    /* relink list of strips */
    link_list(fd, &nlt->strips);

    /* relink strip data */
    direct_link_nladata_strips(fd, &nlt->strips);
  }
}

/* ------- */

static void lib_link_keyingsets(FileData *fd, ID *id, ListBase *list)
{
  KeyingSet *ks;
  KS_Path *ksp;

  /* here, we're only interested in the ID pointer stored in some of the paths */
  for (ks = list->first; ks; ks = ks->next) {
    for (ksp = ks->paths.first; ksp; ksp = ksp->next) {
      ksp->id = newlibadr(fd, id->lib, ksp->id);
    }
  }
}

/* NOTE: this assumes that link_list has already been called on the list */
static void direct_link_keyingsets(FileData *fd, ListBase *list)
{
  KeyingSet *ks;
  KS_Path *ksp;

  /* link KeyingSet data to KeyingSet again (non ID-libs) */
  for (ks = list->first; ks; ks = ks->next) {
    /* paths */
    link_list(fd, &ks->paths);

    for (ksp = ks->paths.first; ksp; ksp = ksp->next) {
      /* rna path */
      ksp->rna_path = newdataadr(fd, ksp->rna_path);
    }
  }
}

/* ------- */

static void lib_link_animdata(FileData *fd, ID *id, AnimData *adt)
{
  if (adt == NULL) {
    return;
  }

  /* link action data */
  adt->action = newlibadr_us(fd, id->lib, adt->action);
  adt->tmpact = newlibadr_us(fd, id->lib, adt->tmpact);

  /* fix action id-roots (i.e. if they come from a pre 2.57 .blend file) */
  if ((adt->action) && (adt->action->idroot == 0)) {
    adt->action->idroot = GS(id->name);
  }
  if ((adt->tmpact) && (adt->tmpact->idroot == 0)) {
    adt->tmpact->idroot = GS(id->name);
  }

  /* link drivers */
  lib_link_fcurves(fd, id, &adt->drivers);

  /* overrides don't have lib-link for now, so no need to do anything */

  /* link NLA-data */
  lib_link_nladata(fd, id, &adt->nla_tracks);
}

static void direct_link_animdata(FileData *fd, AnimData *adt)
{
  /* NOTE: must have called newdataadr already before doing this... */
  if (adt == NULL) {
    return;
  }

  /* link drivers */
  link_list(fd, &adt->drivers);
  direct_link_fcurves(fd, &adt->drivers);
  adt->driver_array = NULL;

  /* link overrides */
  // TODO...

  /* link NLA-data */
  link_list(fd, &adt->nla_tracks);
  direct_link_nladata(fd, &adt->nla_tracks);

  /* relink active track/strip - even though strictly speaking this should only be used
   * if we're in 'tweaking mode', we need to be able to have this loaded back for
   * undo, but also since users may not exit tweakmode before saving (#24535)
   */
  // TODO: it's not really nice that anyone should be able to save the file in this
  //      state, but it's going to be too hard to enforce this single case...
  adt->act_track = newdataadr(fd, adt->act_track);
  adt->actstrip = newdataadr(fd, adt->actstrip);
}

/** \} */

/* -------------------------------------------------------------------- */
/** \name Read ID: CacheFiles
 * \{ */

static void lib_link_cachefiles(FileData *fd, Main *bmain)
{
  /* only link ID pointers */
  for (CacheFile *cache_file = bmain->cachefiles.first; cache_file;
       cache_file = cache_file->id.next) {
    if (cache_file->id.tag & LIB_TAG_NEED_LINK) {
      IDP_LibLinkProperty(cache_file->id.properties, fd);
      lib_link_animdata(fd, &cache_file->id, cache_file->adt);

      cache_file->id.tag &= ~LIB_TAG_NEED_LINK;
    }
  }
}

static void direct_link_cachefile(FileData *fd, CacheFile *cache_file)
{
  BLI_listbase_clear(&cache_file->object_paths);
  cache_file->handle = NULL;
  cache_file->handle_filepath[0] = '\0';
  cache_file->handle_readers = NULL;

  /* relink animdata */
  cache_file->adt = newdataadr(fd, cache_file->adt);
  direct_link_animdata(fd, cache_file->adt);
}

/** \} */

/* -------------------------------------------------------------------- */
/** \name Read ID: WorkSpace
 * \{ */

static void lib_link_workspaces(FileData *fd, Main *bmain)
{
  for (WorkSpace *workspace = bmain->workspaces.first; workspace; workspace = workspace->id.next) {
    ListBase *layouts = BKE_workspace_layouts_get(workspace);
    ID *id = (ID *)workspace;

    if ((id->tag & LIB_TAG_NEED_LINK) == 0) {
      continue;
    }
    IDP_LibLinkProperty(id->properties, fd);
    id_us_ensure_real(id);

    for (WorkSpaceLayout *layout = layouts->first, *layout_next; layout; layout = layout_next) {
      layout->screen = newlibadr_us(fd, id->lib, layout->screen);

      layout_next = layout->next;
      if (layout->screen) {
        if (ID_IS_LINKED(id)) {
          layout->screen->winid = 0;
          if (layout->screen->temp) {
            /* delete temp layouts when appending */
            BKE_workspace_layout_remove(bmain, workspace, layout);
          }
        }
      }
    }

    id->tag &= ~LIB_TAG_NEED_LINK;
  }
}

static void direct_link_workspace(FileData *fd, WorkSpace *workspace, const Main *main)
{
  link_list(fd, BKE_workspace_layouts_get(workspace));
  link_list(fd, &workspace->hook_layout_relations);
  link_list(fd, &workspace->owner_ids);
  link_list(fd, &workspace->tools);

  for (WorkSpaceDataRelation *relation = workspace->hook_layout_relations.first; relation;
       relation = relation->next) {

    /* data from window - need to access through global oldnew-map */
    relation->parent = newglobadr(fd, relation->parent);

    relation->value = newdataadr(fd, relation->value);
  }

  /* Same issue/fix as in direct_link_workspace_link_scene_data: Can't read workspace data
   * when reading windows, so have to update windows after/when reading workspaces. */
  for (wmWindowManager *wm = main->wm.first; wm; wm = wm->id.next) {
    for (wmWindow *win = wm->windows.first; win; win = win->next) {
      WorkSpaceLayout *act_layout = newdataadr(
          fd, BKE_workspace_active_layout_get(win->workspace_hook));
      if (act_layout) {
        BKE_workspace_active_layout_set(win->workspace_hook, act_layout);
      }
    }
  }

  for (bToolRef *tref = workspace->tools.first; tref; tref = tref->next) {
    tref->runtime = NULL;
    tref->properties = newdataadr(fd, tref->properties);
    IDP_DirectLinkGroup_OrFree(&tref->properties, (fd->flags & FD_FLAGS_SWITCH_ENDIAN), fd);
  }

  workspace->status_text = NULL;
}

static void lib_link_workspace_instance_hook(FileData *fd, WorkSpaceInstanceHook *hook, ID *id)
{
  WorkSpace *workspace = BKE_workspace_active_get(hook);
  BKE_workspace_active_set(hook, newlibadr(fd, id->lib, workspace));
}

/** \} */

/* -------------------------------------------------------------------- */
/** \name Read ID: Node Tree
 * \{ */

/* Single node tree (also used for material/scene trees), ntree is not NULL */
static void lib_link_ntree(FileData *fd, ID *id, bNodeTree *ntree)
{
  IDP_LibLinkProperty(ntree->id.properties, fd);
  lib_link_animdata(fd, &ntree->id, ntree->adt);

  ntree->gpd = newlibadr_us(fd, id->lib, ntree->gpd);

  for (bNode *node = ntree->nodes.first; node; node = node->next) {
    /* Link ID Properties -- and copy this comment EXACTLY for easy finding
     * of library blocks that implement this.*/
    IDP_LibLinkProperty(node->prop, fd);

    node->id = newlibadr_us(fd, id->lib, node->id);

    for (bNodeSocket *sock = node->inputs.first; sock; sock = sock->next) {
      IDP_LibLinkProperty(sock->prop, fd);
    }
    for (bNodeSocket *sock = node->outputs.first; sock; sock = sock->next) {
      IDP_LibLinkProperty(sock->prop, fd);
    }
  }

  for (bNodeSocket *sock = ntree->inputs.first; sock; sock = sock->next) {
    IDP_LibLinkProperty(sock->prop, fd);
  }
  for (bNodeSocket *sock = ntree->outputs.first; sock; sock = sock->next) {
    IDP_LibLinkProperty(sock->prop, fd);
  }

  /* Set node->typeinfo pointers. This is done in lib linking, after the
   * first versioning that can change types still without functions that
   * update the typeinfo pointers. Versioning after lib linking needs
   * these top be valid. */
  ntreeSetTypes(NULL, ntree);

  /* For nodes with static socket layout, add/remove sockets as needed
   * to match the static layout. */
  if (fd->memfile == NULL) {
    for (bNode *node = ntree->nodes.first; node; node = node->next) {
      node_verify_socket_templates(ntree, node);
    }
  }
}

/* library ntree linking after fileread */
static void lib_link_nodetree(FileData *fd, Main *main)
{
  /* only link ID pointers */
  for (bNodeTree *ntree = main->nodetrees.first; ntree; ntree = ntree->id.next) {
    if (ntree->id.tag & LIB_TAG_NEED_LINK) {
      lib_link_ntree(fd, &ntree->id, ntree);

      ntree->id.tag &= ~LIB_TAG_NEED_LINK;
    }
  }
}

static void direct_link_node_socket(FileData *fd, bNodeSocket *sock)
{
  sock->prop = newdataadr(fd, sock->prop);
  IDP_DirectLinkGroup_OrFree(&sock->prop, (fd->flags & FD_FLAGS_SWITCH_ENDIAN), fd);

  sock->link = newdataadr(fd, sock->link);
  sock->typeinfo = NULL;
  sock->storage = newdataadr(fd, sock->storage);
  sock->default_value = newdataadr(fd, sock->default_value);
  sock->cache = NULL;
}

/* ntree itself has been read! */
static void direct_link_nodetree(FileData *fd, bNodeTree *ntree)
{
  /* note: writing and reading goes in sync, for speed */
  bNode *node;
  bNodeSocket *sock;
  bNodeLink *link;

  ntree->init = 0; /* to set callbacks and force setting types */
  ntree->is_updating = false;
  ntree->typeinfo = NULL;
  ntree->interface_type = NULL;

  ntree->progress = NULL;
  ntree->execdata = NULL;

  ntree->adt = newdataadr(fd, ntree->adt);
  direct_link_animdata(fd, ntree->adt);

  ntree->id.recalc &= ~ID_RECALC_ALL;

  link_list(fd, &ntree->nodes);
  for (node = ntree->nodes.first; node; node = node->next) {
    node->typeinfo = NULL;

    link_list(fd, &node->inputs);
    link_list(fd, &node->outputs);

    node->prop = newdataadr(fd, node->prop);
    IDP_DirectLinkGroup_OrFree(&node->prop, (fd->flags & FD_FLAGS_SWITCH_ENDIAN), fd);

    link_list(fd, &node->internal_links);
    for (link = node->internal_links.first; link; link = link->next) {
      link->fromnode = newdataadr(fd, link->fromnode);
      link->fromsock = newdataadr(fd, link->fromsock);
      link->tonode = newdataadr(fd, link->tonode);
      link->tosock = newdataadr(fd, link->tosock);
    }

    if (node->type == CMP_NODE_MOVIEDISTORTION) {
      node->storage = newmclipadr(fd, node->storage);
    }
    else {
      node->storage = newdataadr(fd, node->storage);
    }

    if (node->storage) {
      /* could be handlerized at some point */
      switch (node->type) {
        case SH_NODE_CURVE_VEC:
        case SH_NODE_CURVE_RGB:
        case CMP_NODE_TIME:
        case CMP_NODE_CURVE_VEC:
        case CMP_NODE_CURVE_RGB:
        case CMP_NODE_HUECORRECT:
        case TEX_NODE_CURVE_RGB:
        case TEX_NODE_CURVE_TIME: {
          direct_link_curvemapping(fd, node->storage);
          break;
        }
        case SH_NODE_SCRIPT: {
          NodeShaderScript *nss = (NodeShaderScript *)node->storage;
          nss->bytecode = newdataadr(fd, nss->bytecode);
          break;
        }
        case SH_NODE_TEX_POINTDENSITY: {
          NodeShaderTexPointDensity *npd = (NodeShaderTexPointDensity *)node->storage;
          memset(&npd->pd, 0, sizeof(npd->pd));
          break;
        }
        case SH_NODE_TEX_IMAGE: {
          NodeTexImage *tex = (NodeTexImage *)node->storage;
          tex->iuser.ok = 1;
          tex->iuser.scene = NULL;
          break;
        }
        case SH_NODE_TEX_ENVIRONMENT: {
          NodeTexEnvironment *tex = (NodeTexEnvironment *)node->storage;
          tex->iuser.ok = 1;
          tex->iuser.scene = NULL;
          break;
        }
        case CMP_NODE_IMAGE:
        case CMP_NODE_R_LAYERS:
        case CMP_NODE_VIEWER:
        case CMP_NODE_SPLITVIEWER: {
          ImageUser *iuser = node->storage;
          iuser->ok = 1;
          iuser->scene = NULL;
          break;
        }
        case CMP_NODE_CRYPTOMATTE: {
          NodeCryptomatte *nc = (NodeCryptomatte *)node->storage;
          nc->matte_id = newdataadr(fd, nc->matte_id);
          break;
        }
        case TEX_NODE_IMAGE: {
          ImageUser *iuser = node->storage;
          iuser->ok = 1;
          iuser->scene = NULL;
          break;
        }
        default:
          break;
      }
    }
  }
  link_list(fd, &ntree->links);

  /* and we connect the rest */
  for (node = ntree->nodes.first; node; node = node->next) {
    node->parent = newdataadr(fd, node->parent);
    node->lasty = 0;

    for (sock = node->inputs.first; sock; sock = sock->next) {
      direct_link_node_socket(fd, sock);
    }
    for (sock = node->outputs.first; sock; sock = sock->next) {
      direct_link_node_socket(fd, sock);
    }
  }

  /* interface socket lists */
  link_list(fd, &ntree->inputs);
  link_list(fd, &ntree->outputs);
  for (sock = ntree->inputs.first; sock; sock = sock->next) {
    direct_link_node_socket(fd, sock);
  }
  for (sock = ntree->outputs.first; sock; sock = sock->next) {
    direct_link_node_socket(fd, sock);
  }

  for (link = ntree->links.first; link; link = link->next) {
    link->fromnode = newdataadr(fd, link->fromnode);
    link->tonode = newdataadr(fd, link->tonode);
    link->fromsock = newdataadr(fd, link->fromsock);
    link->tosock = newdataadr(fd, link->tosock);
  }

#if 0
  if (ntree->previews) {
    bNodeInstanceHash *new_previews = BKE_node_instance_hash_new("node previews");
    bNodeInstanceHashIterator iter;

    NODE_INSTANCE_HASH_ITER(iter, ntree->previews) {
      bNodePreview *preview = BKE_node_instance_hash_iterator_get_value(&iter);
      if (preview) {
        bNodePreview *new_preview = newimaadr(fd, preview);
        if (new_preview) {
          bNodeInstanceKey key = BKE_node_instance_hash_iterator_get_key(&iter);
          BKE_node_instance_hash_insert(new_previews, key, new_preview);
        }
      }
    }
    BKE_node_instance_hash_free(ntree->previews, NULL);
    ntree->previews = new_previews;
  }
#else
  /* XXX TODO */
  ntree->previews = NULL;
#endif

  /* type verification is in lib-link */
}

/** \} */

/* -------------------------------------------------------------------- */
/** \name Read ID: Armature
 * \{ */

/* temp struct used to transport needed info to lib_link_constraint_cb() */
typedef struct tConstraintLinkData {
  FileData *fd;
  ID *id;
} tConstraintLinkData;
/* callback function used to relink constraint ID-links */
static void lib_link_constraint_cb(bConstraint *UNUSED(con),
                                   ID **idpoin,
                                   bool is_reference,
                                   void *userdata)
{
  tConstraintLinkData *cld = (tConstraintLinkData *)userdata;

  /* for reference types, we need to increment the usercounts on load... */
  if (is_reference) {
    /* reference type - with usercount */
    *idpoin = newlibadr_us(cld->fd, cld->id->lib, *idpoin);
  }
  else {
    /* target type - no usercount needed */
    *idpoin = newlibadr(cld->fd, cld->id->lib, *idpoin);
  }
}

static void lib_link_constraints(FileData *fd, ID *id, ListBase *conlist)
{
  tConstraintLinkData cld;
  bConstraint *con;

  /* legacy fixes */
  for (con = conlist->first; con; con = con->next) {
    /* patch for error introduced by changing constraints (dunno how) */
    /* if con->data type changes, dna cannot resolve the pointer! (ton) */
    if (con->data == NULL) {
      con->type = CONSTRAINT_TYPE_NULL;
    }
    /* own ipo, all constraints have it */
    con->ipo = newlibadr_us(fd, id->lib, con->ipo);  // XXX deprecated - old animation system

    /* If linking from a library, clear 'local' library override flag. */
    if (id->lib != NULL) {
      con->flag &= ~CONSTRAINT_OVERRIDE_LIBRARY_LOCAL;
    }
  }

  /* relink all ID-blocks used by the constraints */
  cld.fd = fd;
  cld.id = id;

  BKE_constraints_id_loop(conlist, lib_link_constraint_cb, &cld);
}

static void direct_link_constraints(FileData *fd, ListBase *lb)
{
  bConstraint *con;

  link_list(fd, lb);
  for (con = lb->first; con; con = con->next) {
    con->data = newdataadr(fd, con->data);

    switch (con->type) {
      case CONSTRAINT_TYPE_PYTHON: {
        bPythonConstraint *data = con->data;

        link_list(fd, &data->targets);

        data->prop = newdataadr(fd, data->prop);
        IDP_DirectLinkGroup_OrFree(&data->prop, (fd->flags & FD_FLAGS_SWITCH_ENDIAN), fd);
        break;
      }
      case CONSTRAINT_TYPE_ARMATURE: {
        bArmatureConstraint *data = con->data;

        link_list(fd, &data->targets);

        break;
      }
      case CONSTRAINT_TYPE_SPLINEIK: {
        bSplineIKConstraint *data = con->data;

        data->points = newdataadr(fd, data->points);
        break;
      }
      case CONSTRAINT_TYPE_KINEMATIC: {
        bKinematicConstraint *data = con->data;

        con->lin_error = 0.f;
        con->rot_error = 0.f;

        /* version patch for runtime flag, was not cleared in some case */
        data->flag &= ~CONSTRAINT_IK_AUTO;
        break;
      }
      case CONSTRAINT_TYPE_CHILDOF: {
        /* XXX version patch, in older code this flag wasn't always set, and is inherent to type */
        if (con->ownspace == CONSTRAINT_SPACE_POSE) {
          con->flag |= CONSTRAINT_SPACEONCE;
        }
        break;
      }
      case CONSTRAINT_TYPE_TRANSFORM_CACHE: {
        bTransformCacheConstraint *data = con->data;
        data->reader = NULL;
        data->reader_object_path[0] = '\0';
      }
    }
  }
}

static void lib_link_pose(FileData *fd, Main *bmain, Object *ob, bPose *pose)
{
  bArmature *arm = ob->data;

  if (!pose || !arm) {
    return;
  }

  /* always rebuild to match proxy or lib changes, but on Undo */
  bool rebuild = false;

  if (fd->memfile == NULL) {
    if (ob->proxy || ob->id.lib != arm->id.lib) {
      rebuild = true;
    }
  }

  if (ob->proxy) {
    /* sync proxy layer */
    if (pose->proxy_layer) {
      arm->layer = pose->proxy_layer;
    }

    /* sync proxy active bone */
    if (pose->proxy_act_bone[0]) {
      Bone *bone = BKE_armature_find_bone_name(arm, pose->proxy_act_bone);
      if (bone) {
        arm->act_bone = bone;
      }
    }
  }

  for (bPoseChannel *pchan = pose->chanbase.first; pchan; pchan = pchan->next) {
    lib_link_constraints(fd, (ID *)ob, &pchan->constraints);

    pchan->bone = BKE_armature_find_bone_name(arm, pchan->name);

    IDP_LibLinkProperty(pchan->prop, fd);

    pchan->custom = newlibadr_us(fd, arm->id.lib, pchan->custom);
    if (UNLIKELY(pchan->bone == NULL)) {
      rebuild = true;
    }
    else if ((ob->id.lib == NULL) && arm->id.lib) {
      /* local pose selection copied to armature, bit hackish */
      pchan->bone->flag &= ~BONE_SELECTED;
      pchan->bone->flag |= pchan->selectflag;
    }
  }

  if (rebuild) {
    DEG_id_tag_update_ex(
        bmain, &ob->id, ID_RECALC_TRANSFORM | ID_RECALC_GEOMETRY | ID_RECALC_ANIMATION);
    BKE_pose_tag_recalc(bmain, pose);
  }
}

static void lib_link_bones(FileData *fd, Bone *bone)
{
  IDP_LibLinkProperty(bone->prop, fd);

  for (Bone *curbone = bone->childbase.first; curbone; curbone = curbone->next) {
    lib_link_bones(fd, curbone);
  }
}

static void lib_link_armature(FileData *fd, Main *main)
{
  for (bArmature *arm = main->armatures.first; arm; arm = arm->id.next) {
    if (arm->id.tag & LIB_TAG_NEED_LINK) {
      IDP_LibLinkProperty(arm->id.properties, fd);
      lib_link_animdata(fd, &arm->id, arm->adt);

      for (Bone *curbone = arm->bonebase.first; curbone; curbone = curbone->next) {
        lib_link_bones(fd, curbone);
      }

      arm->id.tag &= ~LIB_TAG_NEED_LINK;
    }
  }
}

static void direct_link_bones(FileData *fd, Bone *bone)
{
  Bone *child;

  bone->parent = newdataadr(fd, bone->parent);
  bone->prop = newdataadr(fd, bone->prop);
  IDP_DirectLinkGroup_OrFree(&bone->prop, (fd->flags & FD_FLAGS_SWITCH_ENDIAN), fd);

  bone->bbone_next = newdataadr(fd, bone->bbone_next);
  bone->bbone_prev = newdataadr(fd, bone->bbone_prev);

  bone->flag &= ~BONE_DRAW_ACTIVE;

  link_list(fd, &bone->childbase);

  for (child = bone->childbase.first; child; child = child->next) {
    direct_link_bones(fd, child);
  }
}

static void direct_link_armature(FileData *fd, bArmature *arm)
{
  Bone *bone;

  link_list(fd, &arm->bonebase);
  arm->bonehash = NULL;
  arm->edbo = NULL;
  /* Must always be cleared (armatures don't have their own edit-data). */
  arm->needs_flush_to_id = 0;

  arm->adt = newdataadr(fd, arm->adt);
  direct_link_animdata(fd, arm->adt);

  for (bone = arm->bonebase.first; bone; bone = bone->next) {
    direct_link_bones(fd, bone);
  }

  arm->act_bone = newdataadr(fd, arm->act_bone);
  arm->act_edbone = NULL;

  BKE_armature_bone_hash_make(arm);
}

/** \} */

/* -------------------------------------------------------------------- */
/** \name Read ID: Camera
 * \{ */

static void lib_link_camera(FileData *fd, Main *main)
{
  for (Camera *ca = main->cameras.first; ca; ca = ca->id.next) {
    if (ca->id.tag & LIB_TAG_NEED_LINK) {
      IDP_LibLinkProperty(ca->id.properties, fd);
      lib_link_animdata(fd, &ca->id, ca->adt);

      ca->ipo = newlibadr_us(fd, ca->id.lib, ca->ipo); /* deprecated, for versioning */

      ca->dof_ob = newlibadr(fd, ca->id.lib, ca->dof_ob); /* deprecated, for versioning */
      ca->dof.focus_object = newlibadr(fd, ca->id.lib, ca->dof.focus_object);

      for (CameraBGImage *bgpic = ca->bg_images.first; bgpic; bgpic = bgpic->next) {
        bgpic->ima = newlibadr_us(fd, ca->id.lib, bgpic->ima);
        bgpic->clip = newlibadr_us(fd, ca->id.lib, bgpic->clip);
      }

      ca->id.tag &= ~LIB_TAG_NEED_LINK;
    }
  }
}

static void direct_link_camera(FileData *fd, Camera *ca)
{
  ca->adt = newdataadr(fd, ca->adt);
  direct_link_animdata(fd, ca->adt);

  link_list(fd, &ca->bg_images);

  for (CameraBGImage *bgpic = ca->bg_images.first; bgpic; bgpic = bgpic->next) {
    bgpic->iuser.ok = 1;
    bgpic->iuser.scene = NULL;
  }
}

/** \} */

/* -------------------------------------------------------------------- */
/** \name Read ID: Light
 * \{ */

static void lib_link_light(FileData *fd, Main *main)
{
  for (Light *la = main->lights.first; la; la = la->id.next) {
    if (la->id.tag & LIB_TAG_NEED_LINK) {
      IDP_LibLinkProperty(la->id.properties, fd);
      lib_link_animdata(fd, &la->id, la->adt);

      la->ipo = newlibadr_us(fd, la->id.lib, la->ipo);  // XXX deprecated - old animation system

      if (la->nodetree) {
        lib_link_ntree(fd, &la->id, la->nodetree);
        la->nodetree->id.lib = la->id.lib;
      }

      la->id.tag &= ~LIB_TAG_NEED_LINK;
    }
  }
}

static void direct_link_light(FileData *fd, Light *la)
{
  la->adt = newdataadr(fd, la->adt);
  direct_link_animdata(fd, la->adt);

  la->curfalloff = newdataadr(fd, la->curfalloff);
  if (la->curfalloff) {
    direct_link_curvemapping(fd, la->curfalloff);
  }

  la->nodetree = newdataadr(fd, la->nodetree);
  if (la->nodetree) {
    direct_link_id(fd, &la->nodetree->id);
    direct_link_nodetree(fd, la->nodetree);
  }

  la->preview = direct_link_preview_image(fd, la->preview);
}

/** \} */

/* -------------------------------------------------------------------- */
/** \name Read ID: Shape Keys
 * \{ */

void blo_do_versions_key_uidgen(Key *key)
{
  KeyBlock *block;

  key->uidgen = 1;
  for (block = key->block.first; block; block = block->next) {
    block->uid = key->uidgen++;
  }
}

static void lib_link_key(FileData *fd, Main *main)
{
  for (Key *key = main->shapekeys.first; key; key = key->id.next) {
    BLI_assert((key->id.tag & LIB_TAG_EXTERN) == 0);

    if (key->id.tag & LIB_TAG_NEED_LINK) {
      IDP_LibLinkProperty(key->id.properties, fd);
      lib_link_animdata(fd, &key->id, key->adt);

      key->ipo = newlibadr_us(fd, key->id.lib, key->ipo);  // XXX deprecated - old animation system
      key->from = newlibadr(fd, key->id.lib, key->from);

      key->id.tag &= ~LIB_TAG_NEED_LINK;
    }
  }
}

static void switch_endian_keyblock(Key *key, KeyBlock *kb)
{
  int elemsize, a, b;
  char *data;

  elemsize = key->elemsize;
  data = kb->data;

  for (a = 0; a < kb->totelem; a++) {
    const char *cp = key->elemstr;
    char *poin = data;

    while (cp[0]) {    /* cp[0] == amount */
      switch (cp[1]) { /* cp[1] = type */
        case IPO_FLOAT:
        case IPO_BPOINT:
        case IPO_BEZTRIPLE:
          b = cp[0];
          BLI_endian_switch_float_array((float *)poin, b);
          poin += sizeof(float) * b;
          break;
      }

      cp += 2;
    }
    data += elemsize;
  }
}

static void direct_link_key(FileData *fd, Key *key)
{
  KeyBlock *kb;

  link_list(fd, &(key->block));

  key->adt = newdataadr(fd, key->adt);
  direct_link_animdata(fd, key->adt);

  key->refkey = newdataadr(fd, key->refkey);

  for (kb = key->block.first; kb; kb = kb->next) {
    kb->data = newdataadr(fd, kb->data);

    if (fd->flags & FD_FLAGS_SWITCH_ENDIAN) {
      switch_endian_keyblock(key, kb);
    }
  }
}

/** \} */

/* -------------------------------------------------------------------- */
/** \name Read ID: Meta Ball
 * \{ */

static void lib_link_mball(FileData *fd, Main *main)
{
  for (MetaBall *mb = main->metaballs.first; mb; mb = mb->id.next) {
    if (mb->id.tag & LIB_TAG_NEED_LINK) {
      IDP_LibLinkProperty(mb->id.properties, fd);
      lib_link_animdata(fd, &mb->id, mb->adt);

      for (int a = 0; a < mb->totcol; a++) {
        mb->mat[a] = newlibadr_us(fd, mb->id.lib, mb->mat[a]);
      }

      mb->ipo = newlibadr_us(fd, mb->id.lib, mb->ipo);  // XXX deprecated - old animation system

      mb->id.tag &= ~LIB_TAG_NEED_LINK;
    }
  }
}

static void direct_link_mball(FileData *fd, MetaBall *mb)
{
  mb->adt = newdataadr(fd, mb->adt);
  direct_link_animdata(fd, mb->adt);

  mb->mat = newdataadr(fd, mb->mat);
  test_pointer_array(fd, (void **)&mb->mat);

  link_list(fd, &(mb->elems));

  BLI_listbase_clear(&mb->disp);
  mb->editelems = NULL;
  /* Must always be cleared (meta's don't have their own edit-data). */
  mb->needs_flush_to_id = 0;
  /*  mb->edit_elems.first= mb->edit_elems.last= NULL;*/
  mb->lastelem = NULL;
  mb->batch_cache = NULL;
}

/** \} */

/* -------------------------------------------------------------------- */
/** \name Read ID: World
 * \{ */

static void lib_link_world(FileData *fd, Main *main)
{
  for (World *wrld = main->worlds.first; wrld; wrld = wrld->id.next) {
    if (wrld->id.tag & LIB_TAG_NEED_LINK) {
      IDP_LibLinkProperty(wrld->id.properties, fd);
      lib_link_animdata(fd, &wrld->id, wrld->adt);

      wrld->ipo = newlibadr_us(
          fd, wrld->id.lib, wrld->ipo);  // XXX deprecated - old animation system

      if (wrld->nodetree) {
        lib_link_ntree(fd, &wrld->id, wrld->nodetree);
        wrld->nodetree->id.lib = wrld->id.lib;
      }

      wrld->id.tag &= ~LIB_TAG_NEED_LINK;
    }
  }
}

static void direct_link_world(FileData *fd, World *wrld)
{
  wrld->adt = newdataadr(fd, wrld->adt);
  direct_link_animdata(fd, wrld->adt);

  wrld->nodetree = newdataadr(fd, wrld->nodetree);
  if (wrld->nodetree) {
    direct_link_id(fd, &wrld->nodetree->id);
    direct_link_nodetree(fd, wrld->nodetree);
  }

  wrld->preview = direct_link_preview_image(fd, wrld->preview);
  BLI_listbase_clear(&wrld->gpumaterial);
}

/** \} */

/* -------------------------------------------------------------------- */
/** \name Read ID: VFont
 * \{ */

static void lib_link_vfont(FileData *fd, Main *main)
{
  for (VFont *vf = main->fonts.first; vf; vf = vf->id.next) {
    if (vf->id.tag & LIB_TAG_NEED_LINK) {
      IDP_LibLinkProperty(vf->id.properties, fd);

      vf->id.tag &= ~LIB_TAG_NEED_LINK;
    }
  }
}

static void direct_link_vfont(FileData *fd, VFont *vf)
{
  vf->data = NULL;
  vf->temp_pf = NULL;
  vf->packedfile = direct_link_packedfile(fd, vf->packedfile);
}

/** \} */

/* -------------------------------------------------------------------- */
/** \name Read ID: Text
 * \{ */

static void lib_link_text(FileData *fd, Main *main)
{
  for (Text *text = main->texts.first; text; text = text->id.next) {
    if (text->id.tag & LIB_TAG_NEED_LINK) {
      IDP_LibLinkProperty(text->id.properties, fd);

      text->id.tag &= ~LIB_TAG_NEED_LINK;
    }
  }
}

static void direct_link_text(FileData *fd, Text *text)
{
  TextLine *ln;

  text->name = newdataadr(fd, text->name);

  text->compiled = NULL;

#if 0
  if (text->flags & TXT_ISEXT) {
    BKE_text_reload(text);
  }
  /* else { */
#endif

  link_list(fd, &text->lines);

  text->curl = newdataadr(fd, text->curl);
  text->sell = newdataadr(fd, text->sell);

  for (ln = text->lines.first; ln; ln = ln->next) {
    ln->line = newdataadr(fd, ln->line);
    ln->format = NULL;

    if (ln->len != (int)strlen(ln->line)) {
      printf("Error loading text, line lengths differ\n");
      ln->len = strlen(ln->line);
    }
  }

  text->flags = (text->flags) & ~TXT_ISEXT;

  id_us_ensure_real(&text->id);
}

/** \} */

/* -------------------------------------------------------------------- */
/** \name Read ID: Image
 * \{ */

static void lib_link_image(FileData *fd, Main *main)
{
  for (Image *ima = main->images.first; ima; ima = ima->id.next) {
    if (ima->id.tag & LIB_TAG_NEED_LINK) {
      IDP_LibLinkProperty(ima->id.properties, fd);

      ima->id.tag &= ~LIB_TAG_NEED_LINK;
    }
  }
}

static void direct_link_image(FileData *fd, Image *ima)
{
  ImagePackedFile *imapf;

  /* for undo system, pointers could be restored */
  if (fd->imamap) {
    ima->cache = newimaadr(fd, ima->cache);
  }
  else {
    ima->cache = NULL;
  }

  link_list(fd, &ima->tiles);

  /* if not restored, we keep the binded opengl index */
  if (!ima->cache) {
    ima->gpuflag = 0;
    ima->gpuframenr = INT_MAX;
    for (int i = 0; i < TEXTARGET_COUNT; i++) {
      ima->gputexture[i] = NULL;
    }
    ima->rr = NULL;
  }
  else {
    for (int i = 0; i < TEXTARGET_COUNT; i++) {
      ima->gputexture[i] = newimaadr(fd, ima->gputexture[i]);
    }
    ima->rr = newimaadr(fd, ima->rr);
  }

  /* undo system, try to restore render buffers */
  link_list(fd, &(ima->renderslots));
  if (fd->imamap) {
    LISTBASE_FOREACH (RenderSlot *, slot, &ima->renderslots) {
      slot->render = newimaadr(fd, slot->render);
    }
  }
  else {
    LISTBASE_FOREACH (RenderSlot *, slot, &ima->renderslots) {
      slot->render = NULL;
    }
    ima->last_render_slot = ima->render_slot;
  }

  link_list(fd, &(ima->views));
  link_list(fd, &(ima->packedfiles));

  if (ima->packedfiles.first) {
    for (imapf = ima->packedfiles.first; imapf; imapf = imapf->next) {
      imapf->packedfile = direct_link_packedfile(fd, imapf->packedfile);
    }
    ima->packedfile = NULL;
  }
  else {
    ima->packedfile = direct_link_packedfile(fd, ima->packedfile);
  }

  BLI_listbase_clear(&ima->anims);
  ima->preview = direct_link_preview_image(fd, ima->preview);
  ima->stereo3d_format = newdataadr(fd, ima->stereo3d_format);
  LISTBASE_FOREACH (ImageTile *, tile, &ima->tiles) {
    tile->ok = 1;
  }
}

/** \} */

/* -------------------------------------------------------------------- */
/** \name Read ID: Curve
 * \{ */

static void lib_link_curve(FileData *fd, Main *main)
{
  for (Curve *cu = main->curves.first; cu; cu = cu->id.next) {
    if (cu->id.tag & LIB_TAG_NEED_LINK) {
      IDP_LibLinkProperty(cu->id.properties, fd);
      lib_link_animdata(fd, &cu->id, cu->adt);

      for (int a = 0; a < cu->totcol; a++) {
        cu->mat[a] = newlibadr_us(fd, cu->id.lib, cu->mat[a]);
      }

      cu->bevobj = newlibadr(fd, cu->id.lib, cu->bevobj);
      cu->taperobj = newlibadr(fd, cu->id.lib, cu->taperobj);
      cu->textoncurve = newlibadr(fd, cu->id.lib, cu->textoncurve);
      cu->vfont = newlibadr_us(fd, cu->id.lib, cu->vfont);
      cu->vfontb = newlibadr_us(fd, cu->id.lib, cu->vfontb);
      cu->vfonti = newlibadr_us(fd, cu->id.lib, cu->vfonti);
      cu->vfontbi = newlibadr_us(fd, cu->id.lib, cu->vfontbi);

      cu->ipo = newlibadr_us(fd, cu->id.lib, cu->ipo);  // XXX deprecated - old animation system
      cu->key = newlibadr_us(fd, cu->id.lib, cu->key);

      cu->id.tag &= ~LIB_TAG_NEED_LINK;
    }
  }
}

static void switch_endian_knots(Nurb *nu)
{
  if (nu->knotsu) {
    BLI_endian_switch_float_array(nu->knotsu, KNOTSU(nu));
  }
  if (nu->knotsv) {
    BLI_endian_switch_float_array(nu->knotsv, KNOTSV(nu));
  }
}

static void direct_link_curve(FileData *fd, Curve *cu)
{
  Nurb *nu;
  TextBox *tb;

  cu->adt = newdataadr(fd, cu->adt);
  direct_link_animdata(fd, cu->adt);

  /* Protect against integer overflow vulnerability. */
  CLAMP(cu->len_wchar, 0, INT_MAX - 4);

  cu->mat = newdataadr(fd, cu->mat);
  test_pointer_array(fd, (void **)&cu->mat);
  cu->str = newdataadr(fd, cu->str);
  cu->strinfo = newdataadr(fd, cu->strinfo);
  cu->tb = newdataadr(fd, cu->tb);

  if (cu->vfont == NULL) {
    link_list(fd, &(cu->nurb));
  }
  else {
    cu->nurb.first = cu->nurb.last = NULL;

    tb = MEM_calloc_arrayN(MAXTEXTBOX, sizeof(TextBox), "TextBoxread");
    if (cu->tb) {
      memcpy(tb, cu->tb, cu->totbox * sizeof(TextBox));
      MEM_freeN(cu->tb);
      cu->tb = tb;
    }
    else {
      cu->totbox = 1;
      cu->actbox = 1;
      cu->tb = tb;
      cu->tb[0].w = cu->linewidth;
    }
    if (cu->wordspace == 0.0f) {
      cu->wordspace = 1.0f;
    }
  }

  cu->editnurb = NULL;
  cu->editfont = NULL;
  cu->batch_cache = NULL;

  for (nu = cu->nurb.first; nu; nu = nu->next) {
    nu->bezt = newdataadr(fd, nu->bezt);
    nu->bp = newdataadr(fd, nu->bp);
    nu->knotsu = newdataadr(fd, nu->knotsu);
    nu->knotsv = newdataadr(fd, nu->knotsv);
    if (cu->vfont == NULL) {
      nu->charidx = 0;
    }

    if (fd->flags & FD_FLAGS_SWITCH_ENDIAN) {
      switch_endian_knots(nu);
    }
  }
  cu->texflag &= ~CU_AUTOSPACE_EVALUATED;
}

/** \} */

/* -------------------------------------------------------------------- */
/** \name Read ID: Texture
 * \{ */

static void lib_link_texture(FileData *fd, Main *main)
{
  for (Tex *tex = main->textures.first; tex; tex = tex->id.next) {
    if (tex->id.tag & LIB_TAG_NEED_LINK) {
      IDP_LibLinkProperty(tex->id.properties, fd);
      lib_link_animdata(fd, &tex->id, tex->adt);

      tex->ima = newlibadr_us(fd, tex->id.lib, tex->ima);
      tex->ipo = newlibadr_us(fd, tex->id.lib, tex->ipo);  // XXX deprecated - old animation system

      if (tex->nodetree) {
        lib_link_ntree(fd, &tex->id, tex->nodetree);
        tex->nodetree->id.lib = tex->id.lib;
      }

      tex->id.tag &= ~LIB_TAG_NEED_LINK;
    }
  }
}

static void direct_link_texture(FileData *fd, Tex *tex)
{
  tex->adt = newdataadr(fd, tex->adt);
  direct_link_animdata(fd, tex->adt);

  tex->coba = newdataadr(fd, tex->coba);

  tex->nodetree = newdataadr(fd, tex->nodetree);
  if (tex->nodetree) {
    direct_link_id(fd, &tex->nodetree->id);
    direct_link_nodetree(fd, tex->nodetree);
  }

  tex->preview = direct_link_preview_image(fd, tex->preview);

  tex->iuser.ok = 1;
  tex->iuser.scene = NULL;
}

/** \} */

/* -------------------------------------------------------------------- */
/** \name Read ID: Material
 * \{ */

static void lib_link_material(FileData *fd, Main *main)
{
  for (Material *ma = main->materials.first; ma; ma = ma->id.next) {
    if (ma->id.tag & LIB_TAG_NEED_LINK) {
      IDP_LibLinkProperty(ma->id.properties, fd);
      lib_link_animdata(fd, &ma->id, ma->adt);

      ma->ipo = newlibadr_us(fd, ma->id.lib, ma->ipo);  // XXX deprecated - old animation system

      if (ma->nodetree) {
        lib_link_ntree(fd, &ma->id, ma->nodetree);
        ma->nodetree->id.lib = ma->id.lib;
      }

      /* relink grease pencil settings */
      if (ma->gp_style != NULL) {
        MaterialGPencilStyle *gp_style = ma->gp_style;
        if (gp_style->sima != NULL) {
          gp_style->sima = newlibadr_us(fd, ma->id.lib, gp_style->sima);
        }
        if (gp_style->ima != NULL) {
          gp_style->ima = newlibadr_us(fd, ma->id.lib, gp_style->ima);
        }
      }

      ma->id.tag &= ~LIB_TAG_NEED_LINK;
    }
  }
}

static void direct_link_material(FileData *fd, Material *ma)
{
  ma->adt = newdataadr(fd, ma->adt);
  direct_link_animdata(fd, ma->adt);

  ma->texpaintslot = NULL;

  ma->nodetree = newdataadr(fd, ma->nodetree);
  if (ma->nodetree) {
    direct_link_id(fd, &ma->nodetree->id);
    direct_link_nodetree(fd, ma->nodetree);
  }

  ma->preview = direct_link_preview_image(fd, ma->preview);
  BLI_listbase_clear(&ma->gpumaterial);

  ma->gp_style = newdataadr(fd, ma->gp_style);
}

/** \} */

/* -------------------------------------------------------------------- */
/** \name Read ID: Particle Settings
 * \{ */

/* update this also to writefile.c */
static const char *ptcache_data_struct[] = {
    "",          // BPHYS_DATA_INDEX
    "",          // BPHYS_DATA_LOCATION
    "",          // BPHYS_DATA_VELOCITY
    "",          // BPHYS_DATA_ROTATION
    "",          // BPHYS_DATA_AVELOCITY / BPHYS_DATA_XCONST */
    "",          // BPHYS_DATA_SIZE:
    "",          // BPHYS_DATA_TIMES:
    "BoidData",  // case BPHYS_DATA_BOIDS:
};

static void direct_link_pointcache_cb(FileData *fd, void *data)
{
  PTCacheMem *pm = data;
  PTCacheExtra *extra;
  int i;
  for (i = 0; i < BPHYS_TOT_DATA; i++) {
    pm->data[i] = newdataadr(fd, pm->data[i]);

    /* the cache saves non-struct data without DNA */
    if (pm->data[i] && ptcache_data_struct[i][0] == '\0' && (fd->flags & FD_FLAGS_SWITCH_ENDIAN)) {
      /* data_size returns bytes. */
      int tot = (BKE_ptcache_data_size(i) * pm->totpoint) / sizeof(int);

      int *poin = pm->data[i];

      BLI_endian_switch_int32_array(poin, tot);
    }
  }

  link_list(fd, &pm->extradata);

  for (extra = pm->extradata.first; extra; extra = extra->next) {
    extra->data = newdataadr(fd, extra->data);
  }
}

static void direct_link_pointcache(FileData *fd, PointCache *cache)
{
  if ((cache->flag & PTCACHE_DISK_CACHE) == 0) {
    link_list_ex(fd, &cache->mem_cache, direct_link_pointcache_cb);
  }
  else {
    BLI_listbase_clear(&cache->mem_cache);
  }

  cache->flag &= ~PTCACHE_SIMULATION_VALID;
  cache->simframe = 0;
  cache->edit = NULL;
  cache->free_edit = NULL;
  cache->cached_frames = NULL;
  cache->cached_frames_len = 0;
}

static void direct_link_pointcache_list(FileData *fd,
                                        ListBase *ptcaches,
                                        PointCache **ocache,
                                        int force_disk)
{
  if (ptcaches->first) {
    PointCache *cache = NULL;
    link_list(fd, ptcaches);
    for (cache = ptcaches->first; cache; cache = cache->next) {
      direct_link_pointcache(fd, cache);
      if (force_disk) {
        cache->flag |= PTCACHE_DISK_CACHE;
        cache->step = 1;
      }
    }

    *ocache = newdataadr(fd, *ocache);
  }
  else if (*ocache) {
    /* old "single" caches need to be linked too */
    *ocache = newdataadr(fd, *ocache);
    direct_link_pointcache(fd, *ocache);
    if (force_disk) {
      (*ocache)->flag |= PTCACHE_DISK_CACHE;
      (*ocache)->step = 1;
    }

    ptcaches->first = ptcaches->last = *ocache;
  }
}

static void lib_link_partdeflect(FileData *fd, ID *id, PartDeflect *pd)
{
  if (pd && pd->tex) {
    pd->tex = newlibadr_us(fd, id->lib, pd->tex);
  }
  if (pd && pd->f_source) {
    pd->f_source = newlibadr(fd, id->lib, pd->f_source);
  }
}

static void lib_link_particlesettings(FileData *fd, Main *main)
{
  for (ParticleSettings *part = main->particles.first; part; part = part->id.next) {
    if (part->id.tag & LIB_TAG_NEED_LINK) {
      IDP_LibLinkProperty(part->id.properties, fd);
      lib_link_animdata(fd, &part->id, part->adt);

      part->ipo = newlibadr_us(
          fd, part->id.lib, part->ipo);  // XXX deprecated - old animation system

      part->instance_object = newlibadr(fd, part->id.lib, part->instance_object);
      part->instance_collection = newlibadr_us(fd, part->id.lib, part->instance_collection);
      part->force_group = newlibadr(fd, part->id.lib, part->force_group);
      part->bb_ob = newlibadr(fd, part->id.lib, part->bb_ob);
      part->collision_group = newlibadr(fd, part->id.lib, part->collision_group);

      lib_link_partdeflect(fd, &part->id, part->pd);
      lib_link_partdeflect(fd, &part->id, part->pd2);

      if (part->effector_weights) {
        part->effector_weights->group = newlibadr(fd, part->id.lib, part->effector_weights->group);
      }
      else {
        part->effector_weights = BKE_effector_add_weights(part->force_group);
      }

      if (part->instance_weights.first && part->instance_collection) {
        for (ParticleDupliWeight *dw = part->instance_weights.first; dw; dw = dw->next) {
          dw->ob = newlibadr(fd, part->id.lib, dw->ob);
        }
      }
      else {
        BLI_listbase_clear(&part->instance_weights);
      }

      if (part->boids) {
        BoidState *state = part->boids->states.first;
        BoidRule *rule;
        for (; state; state = state->next) {
          rule = state->rules.first;
          for (; rule; rule = rule->next) {
            switch (rule->type) {
              case eBoidRuleType_Goal:
              case eBoidRuleType_Avoid: {
                BoidRuleGoalAvoid *brga = (BoidRuleGoalAvoid *)rule;
                brga->ob = newlibadr(fd, part->id.lib, brga->ob);
                break;
              }
              case eBoidRuleType_FollowLeader: {
                BoidRuleFollowLeader *brfl = (BoidRuleFollowLeader *)rule;
                brfl->ob = newlibadr(fd, part->id.lib, brfl->ob);
                break;
              }
            }
          }
        }
      }

      for (int a = 0; a < MAX_MTEX; a++) {
        MTex *mtex = part->mtex[a];
        if (mtex) {
          mtex->tex = newlibadr_us(fd, part->id.lib, mtex->tex);
          mtex->object = newlibadr(fd, part->id.lib, mtex->object);
        }
      }

      part->id.tag &= ~LIB_TAG_NEED_LINK;
    }
  }
}

static void direct_link_partdeflect(PartDeflect *pd)
{
  if (pd) {
    pd->rng = NULL;
  }
}

static void direct_link_particlesettings(FileData *fd, ParticleSettings *part)
{
  int a;

  part->adt = newdataadr(fd, part->adt);
  part->pd = newdataadr(fd, part->pd);
  part->pd2 = newdataadr(fd, part->pd2);

  direct_link_animdata(fd, part->adt);
  direct_link_partdeflect(part->pd);
  direct_link_partdeflect(part->pd2);

  part->clumpcurve = newdataadr(fd, part->clumpcurve);
  if (part->clumpcurve) {
    direct_link_curvemapping(fd, part->clumpcurve);
  }
  part->roughcurve = newdataadr(fd, part->roughcurve);
  if (part->roughcurve) {
    direct_link_curvemapping(fd, part->roughcurve);
  }
  part->twistcurve = newdataadr(fd, part->twistcurve);
  if (part->twistcurve) {
    direct_link_curvemapping(fd, part->twistcurve);
  }

  part->effector_weights = newdataadr(fd, part->effector_weights);
  if (!part->effector_weights) {
    part->effector_weights = BKE_effector_add_weights(part->force_group);
  }

  link_list(fd, &part->instance_weights);

  part->boids = newdataadr(fd, part->boids);
  part->fluid = newdataadr(fd, part->fluid);

  if (part->boids) {
    BoidState *state;
    link_list(fd, &part->boids->states);

    for (state = part->boids->states.first; state; state = state->next) {
      link_list(fd, &state->rules);
      link_list(fd, &state->conditions);
      link_list(fd, &state->actions);
    }
  }
  for (a = 0; a < MAX_MTEX; a++) {
    part->mtex[a] = newdataadr(fd, part->mtex[a]);
  }

  /* Protect against integer overflow vulnerability. */
  CLAMP(part->trail_count, 1, 100000);
}

static void lib_link_particlesystems(FileData *fd, Object *ob, ID *id, ListBase *particles)
{
  ParticleSystem *psys, *psysnext;

  for (psys = particles->first; psys; psys = psysnext) {
    psysnext = psys->next;

    psys->part = newlibadr_us(fd, id->lib, psys->part);
    if (psys->part) {
      ParticleTarget *pt = psys->targets.first;

      for (; pt; pt = pt->next) {
        pt->ob = newlibadr(fd, id->lib, pt->ob);
      }

      psys->parent = newlibadr(fd, id->lib, psys->parent);
      psys->target_ob = newlibadr(fd, id->lib, psys->target_ob);

      if (psys->clmd) {
        /* XXX - from reading existing code this seems correct but intended usage of
         * pointcache /w cloth should be added in 'ParticleSystem' - campbell */
        psys->clmd->point_cache = psys->pointcache;
        psys->clmd->ptcaches.first = psys->clmd->ptcaches.last = NULL;
        psys->clmd->coll_parms->group = newlibadr(fd, id->lib, psys->clmd->coll_parms->group);
        psys->clmd->modifier.error = NULL;
      }
    }
    else {
      /* particle modifier must be removed before particle system */
      ParticleSystemModifierData *psmd = psys_get_modifier(ob, psys);
      BLI_remlink(&ob->modifiers, psmd);
      modifier_free((ModifierData *)psmd);

      BLI_remlink(particles, psys);
      MEM_freeN(psys);
    }
  }
}
static void direct_link_particlesystems(FileData *fd, ListBase *particles)
{
  ParticleSystem *psys;
  ParticleData *pa;
  int a;

  for (psys = particles->first; psys; psys = psys->next) {
    psys->particles = newdataadr(fd, psys->particles);

    if (psys->particles && psys->particles->hair) {
      for (a = 0, pa = psys->particles; a < psys->totpart; a++, pa++) {
        pa->hair = newdataadr(fd, pa->hair);
      }
    }

    if (psys->particles && psys->particles->keys) {
      for (a = 0, pa = psys->particles; a < psys->totpart; a++, pa++) {
        pa->keys = NULL;
        pa->totkey = 0;
      }

      psys->flag &= ~PSYS_KEYED;
    }

    if (psys->particles && psys->particles->boid) {
      pa = psys->particles;
      pa->boid = newdataadr(fd, pa->boid);

      /* This is purely runtime data, but still can be an issue if left dangling. */
      pa->boid->ground = NULL;

      for (a = 1, pa++; a < psys->totpart; a++, pa++) {
        pa->boid = (pa - 1)->boid + 1;
        pa->boid->ground = NULL;
      }
    }
    else if (psys->particles) {
      for (a = 0, pa = psys->particles; a < psys->totpart; a++, pa++) {
        pa->boid = NULL;
      }
    }

    psys->fluid_springs = newdataadr(fd, psys->fluid_springs);

    psys->child = newdataadr(fd, psys->child);
    psys->effectors = NULL;

    link_list(fd, &psys->targets);

    psys->edit = NULL;
    psys->free_edit = NULL;
    psys->pathcache = NULL;
    psys->childcache = NULL;
    BLI_listbase_clear(&psys->pathcachebufs);
    BLI_listbase_clear(&psys->childcachebufs);
    psys->pdd = NULL;

    if (psys->clmd) {
      psys->clmd = newdataadr(fd, psys->clmd);
      psys->clmd->clothObject = NULL;
      psys->clmd->hairdata = NULL;

      psys->clmd->sim_parms = newdataadr(fd, psys->clmd->sim_parms);
      psys->clmd->coll_parms = newdataadr(fd, psys->clmd->coll_parms);

      if (psys->clmd->sim_parms) {
        psys->clmd->sim_parms->effector_weights = NULL;
        if (psys->clmd->sim_parms->presets > 10) {
          psys->clmd->sim_parms->presets = 0;
        }
      }

      psys->hair_in_mesh = psys->hair_out_mesh = NULL;
      psys->clmd->solver_result = NULL;
    }

    direct_link_pointcache_list(fd, &psys->ptcaches, &psys->pointcache, 0);
    if (psys->clmd) {
      psys->clmd->point_cache = psys->pointcache;
    }

    psys->tree = NULL;
    psys->bvhtree = NULL;

    psys->orig_psys = NULL;
    psys->batch_cache = NULL;
  }
  return;
}

/** \} */

/* -------------------------------------------------------------------- */
/** \name Read ID: Mesh
 * \{ */

static void lib_link_mesh(FileData *fd, Main *main)
{
  Mesh *me;

  for (me = main->meshes.first; me; me = me->id.next) {
    if (me->id.tag & LIB_TAG_NEED_LINK) {
      int i;

      /* Link ID Properties -- and copy this comment EXACTLY for easy finding
       * of library blocks that implement this.*/
      IDP_LibLinkProperty(me->id.properties, fd);
      lib_link_animdata(fd, &me->id, me->adt);

      /* this check added for python created meshes */
      if (me->mat) {
        for (i = 0; i < me->totcol; i++) {
          me->mat[i] = newlibadr_us(fd, me->id.lib, me->mat[i]);
        }
      }
      else {
        me->totcol = 0;
      }

      me->ipo = newlibadr_us(fd, me->id.lib, me->ipo);  // XXX: deprecated: old anim sys
      me->key = newlibadr_us(fd, me->id.lib, me->key);
      me->texcomesh = newlibadr_us(fd, me->id.lib, me->texcomesh);
    }
  }

  for (me = main->meshes.first; me; me = me->id.next) {
    if (me->id.tag & LIB_TAG_NEED_LINK) {
      /*check if we need to convert mfaces to mpolys*/
      if (me->totface && !me->totpoly) {
        /* temporarily switch main so that reading from
         * external CustomData works */
        Main *gmain = G_MAIN;
        G_MAIN = main;

        BKE_mesh_do_versions_convert_mfaces_to_mpolys(me);

        G_MAIN = gmain;
      }

      /* Deprecated, only kept for conversion. */
      BKE_mesh_tessface_clear(me);

      /* Moved from do_versions because we need updated polygons for calculating normals. */
      if (MAIN_VERSION_OLDER(main, 256, 6)) {
        BKE_mesh_calc_normals(me);
      }

      me->id.tag &= ~LIB_TAG_NEED_LINK;
    }
  }
}

static void direct_link_dverts(FileData *fd, int count, MDeformVert *mdverts)
{
  int i;

  if (mdverts == NULL) {
    return;
  }

  for (i = count; i > 0; i--, mdverts++) {
    /*convert to vgroup allocation system*/
    MDeformWeight *dw;
    if (mdverts->dw && (dw = newdataadr(fd, mdverts->dw))) {
      const ssize_t dw_len = mdverts->totweight * sizeof(MDeformWeight);
      void *dw_tmp = MEM_mallocN(dw_len, "direct_link_dverts");
      memcpy(dw_tmp, dw, dw_len);
      mdverts->dw = dw_tmp;
      MEM_freeN(dw);
    }
    else {
      mdverts->dw = NULL;
      mdverts->totweight = 0;
    }
  }
}

static void direct_link_mdisps(FileData *fd, int count, MDisps *mdisps, int external)
{
  if (mdisps) {
    int i;

    for (i = 0; i < count; i++) {
      mdisps[i].disps = newdataadr(fd, mdisps[i].disps);
      mdisps[i].hidden = newdataadr(fd, mdisps[i].hidden);

      if (mdisps[i].totdisp && !mdisps[i].level) {
        /* this calculation is only correct for loop mdisps;
         * if loading pre-BMesh face mdisps this will be
         * overwritten with the correct value in
         * bm_corners_to_loops() */
        float gridsize = sqrtf(mdisps[i].totdisp);
        mdisps[i].level = (int)(logf(gridsize - 1.0f) / (float)M_LN2) + 1;
      }

      if ((fd->flags & FD_FLAGS_SWITCH_ENDIAN) && (mdisps[i].disps)) {
        /* DNA_struct_switch_endian doesn't do endian swap for (*disps)[] */
        /* this does swap for data written at write_mdisps() - readfile.c */
        BLI_endian_switch_float_array(*mdisps[i].disps, mdisps[i].totdisp * 3);
      }
      if (!external && !mdisps[i].disps) {
        mdisps[i].totdisp = 0;
      }
    }
  }
}

static void direct_link_grid_paint_mask(FileData *fd, int count, GridPaintMask *grid_paint_mask)
{
  if (grid_paint_mask) {
    int i;

    for (i = 0; i < count; i++) {
      GridPaintMask *gpm = &grid_paint_mask[i];
      if (gpm->data) {
        gpm->data = newdataadr(fd, gpm->data);
      }
    }
  }
}

/*this isn't really a public api function, so prototyped here*/
static void direct_link_customdata(FileData *fd, CustomData *data, int count)
{
  int i = 0;

  data->layers = newdataadr(fd, data->layers);

  /* annoying workaround for bug [#31079] loading legacy files with
   * no polygons _but_ have stale customdata */
  if (UNLIKELY(count == 0 && data->layers == NULL && data->totlayer != 0)) {
    CustomData_reset(data);
    return;
  }

  data->external = newdataadr(fd, data->external);

  while (i < data->totlayer) {
    CustomDataLayer *layer = &data->layers[i];

    if (layer->flag & CD_FLAG_EXTERNAL) {
      layer->flag &= ~CD_FLAG_IN_MEMORY;
    }

    layer->flag &= ~CD_FLAG_NOFREE;

    if (CustomData_verify_versions(data, i)) {
      layer->data = newdataadr(fd, layer->data);
      if (layer->type == CD_MDISPS) {
        direct_link_mdisps(fd, count, layer->data, layer->flag & CD_FLAG_EXTERNAL);
      }
      else if (layer->type == CD_GRID_PAINT_MASK) {
        direct_link_grid_paint_mask(fd, count, layer->data);
      }
      i++;
    }
  }

  CustomData_update_typemap(data);
}

static void direct_link_mesh(FileData *fd, Mesh *mesh)
{
  mesh->mat = newdataadr(fd, mesh->mat);
  test_pointer_array(fd, (void **)&mesh->mat);

  mesh->mvert = newdataadr(fd, mesh->mvert);
  mesh->medge = newdataadr(fd, mesh->medge);
  mesh->mface = newdataadr(fd, mesh->mface);
  mesh->mloop = newdataadr(fd, mesh->mloop);
  mesh->mpoly = newdataadr(fd, mesh->mpoly);
  mesh->tface = newdataadr(fd, mesh->tface);
  mesh->mtface = newdataadr(fd, mesh->mtface);
  mesh->mcol = newdataadr(fd, mesh->mcol);
  mesh->dvert = newdataadr(fd, mesh->dvert);
  mesh->mloopcol = newdataadr(fd, mesh->mloopcol);
  mesh->mloopuv = newdataadr(fd, mesh->mloopuv);
  mesh->mselect = newdataadr(fd, mesh->mselect);

  /* animdata */
  mesh->adt = newdataadr(fd, mesh->adt);
  direct_link_animdata(fd, mesh->adt);

  /* Normally direct_link_dverts should be called in direct_link_customdata,
   * but for backwards compatibility in do_versions to work we do it here. */
  direct_link_dverts(fd, mesh->totvert, mesh->dvert);

  direct_link_customdata(fd, &mesh->vdata, mesh->totvert);
  direct_link_customdata(fd, &mesh->edata, mesh->totedge);
  direct_link_customdata(fd, &mesh->fdata, mesh->totface);
  direct_link_customdata(fd, &mesh->ldata, mesh->totloop);
  direct_link_customdata(fd, &mesh->pdata, mesh->totpoly);

  mesh->texflag &= ~ME_AUTOSPACE_EVALUATED;
  mesh->edit_mesh = NULL;
  BKE_mesh_runtime_reset(mesh);

  /* happens with old files */
  if (mesh->mselect == NULL) {
    mesh->totselect = 0;
  }

  /* Multires data */
  mesh->mr = newdataadr(fd, mesh->mr);
  if (mesh->mr) {
    MultiresLevel *lvl;

    link_list(fd, &mesh->mr->levels);
    lvl = mesh->mr->levels.first;

    direct_link_customdata(fd, &mesh->mr->vdata, lvl->totvert);
    direct_link_dverts(fd, lvl->totvert, CustomData_get(&mesh->mr->vdata, 0, CD_MDEFORMVERT));
    direct_link_customdata(fd, &mesh->mr->fdata, lvl->totface);

    mesh->mr->edge_flags = newdataadr(fd, mesh->mr->edge_flags);
    mesh->mr->edge_creases = newdataadr(fd, mesh->mr->edge_creases);

    mesh->mr->verts = newdataadr(fd, mesh->mr->verts);

    /* If mesh has the same number of vertices as the
     * highest multires level, load the current mesh verts
     * into multires and discard the old data. Needed
     * because some saved files either do not have a verts
     * array, or the verts array contains out-of-date
     * data. */
    if (mesh->totvert == ((MultiresLevel *)mesh->mr->levels.last)->totvert) {
      if (mesh->mr->verts) {
        MEM_freeN(mesh->mr->verts);
      }
      mesh->mr->verts = MEM_dupallocN(mesh->mvert);
    }

    for (; lvl; lvl = lvl->next) {
      lvl->verts = newdataadr(fd, lvl->verts);
      lvl->faces = newdataadr(fd, lvl->faces);
      lvl->edges = newdataadr(fd, lvl->edges);
      lvl->colfaces = newdataadr(fd, lvl->colfaces);
    }
  }

  /* if multires is present but has no valid vertex data,
   * there's no way to recover it; silently remove multires */
  if (mesh->mr && !mesh->mr->verts) {
    multires_free(mesh->mr);
    mesh->mr = NULL;
  }

  if ((fd->flags & FD_FLAGS_SWITCH_ENDIAN) && mesh->tface) {
    TFace *tf = mesh->tface;
    int i;

    for (i = 0; i < mesh->totface; i++, tf++) {
      BLI_endian_switch_uint32_array(tf->col, 4);
    }
  }
}

/** \} */

/* -------------------------------------------------------------------- */
/** \name Read ID: Lattice
 * \{ */

static void lib_link_latt(FileData *fd, Main *main)
{
  for (Lattice *lt = main->lattices.first; lt; lt = lt->id.next) {
    if (lt->id.tag & LIB_TAG_NEED_LINK) {
      IDP_LibLinkProperty(lt->id.properties, fd);
      lib_link_animdata(fd, &lt->id, lt->adt);

      lt->ipo = newlibadr_us(fd, lt->id.lib, lt->ipo);  // XXX deprecated - old animation system
      lt->key = newlibadr_us(fd, lt->id.lib, lt->key);

      lt->id.tag &= ~LIB_TAG_NEED_LINK;
    }
  }
}

static void direct_link_latt(FileData *fd, Lattice *lt)
{
  lt->def = newdataadr(fd, lt->def);

  lt->dvert = newdataadr(fd, lt->dvert);
  direct_link_dverts(fd, lt->pntsu * lt->pntsv * lt->pntsw, lt->dvert);

  lt->editlatt = NULL;
  lt->batch_cache = NULL;

  lt->adt = newdataadr(fd, lt->adt);
  direct_link_animdata(fd, lt->adt);
}

/** \} */

/* -------------------------------------------------------------------- */
/** \name Read ID: Object
 * \{ */

static void lib_link_modifiers_common(void *userData, Object *ob, ID **idpoin, int cb_flag)
{
  FileData *fd = userData;

  *idpoin = newlibadr(fd, ob->id.lib, *idpoin);
  if (*idpoin != NULL && (cb_flag & IDWALK_CB_USER) != 0) {
    id_us_plus_no_lib(*idpoin);
  }
}

static void lib_link_modifiers(FileData *fd, Object *ob)
{
  modifiers_foreachIDLink(ob, lib_link_modifiers_common, fd);

  /* If linking from a library, clear 'local' library override flag. */
  if (ob->id.lib != NULL) {
    for (ModifierData *mod = ob->modifiers.first; mod != NULL; mod = mod->next) {
      mod->flag &= ~eModifierFlag_OverrideLibrary_Local;
    }
  }
}

static void lib_link_gpencil_modifiers(FileData *fd, Object *ob)
{
  BKE_gpencil_modifiers_foreachIDLink(ob, lib_link_modifiers_common, fd);

  /* If linking from a library, clear 'local' library override flag. */
  if (ob->id.lib != NULL) {
    for (GpencilModifierData *mod = ob->greasepencil_modifiers.first; mod != NULL;
         mod = mod->next) {
      mod->flag &= ~eGpencilModifierFlag_OverrideLibrary_Local;
    }
  }
}

static void lib_link_shaderfxs(FileData *fd, Object *ob)
{
  BKE_shaderfx_foreachIDLink(ob, lib_link_modifiers_common, fd);

  /* If linking from a library, clear 'local' library override flag. */
  if (ob->id.lib != NULL) {
    for (ShaderFxData *fx = ob->shader_fx.first; fx != NULL; fx = fx->next) {
      fx->flag &= ~eShaderFxFlag_OverrideLibrary_Local;
    }
  }
}

static void lib_link_object(FileData *fd, Main *main)
{
  bool warn = false;

  for (Object *ob = main->objects.first; ob; ob = ob->id.next) {
    if (ob->id.tag & LIB_TAG_NEED_LINK) {
      int a;

      IDP_LibLinkProperty(ob->id.properties, fd);
      lib_link_animdata(fd, &ob->id, ob->adt);

      // XXX deprecated - old animation system <<<
      ob->ipo = newlibadr_us(fd, ob->id.lib, ob->ipo);
      ob->action = newlibadr_us(fd, ob->id.lib, ob->action);
      // >>> XXX deprecated - old animation system

      ob->parent = newlibadr(fd, ob->id.lib, ob->parent);
      ob->track = newlibadr(fd, ob->id.lib, ob->track);
      ob->poselib = newlibadr_us(fd, ob->id.lib, ob->poselib);

      /* 2.8x drops support for non-empty dupli instances. */
      if (ob->type == OB_EMPTY) {
        ob->instance_collection = newlibadr_us(fd, ob->id.lib, ob->instance_collection);
      }
      else {
        if (ob->instance_collection != NULL) {
          ID *id = newlibadr(fd, ob->id.lib, ob->instance_collection);
          blo_reportf_wrap(fd->reports,
                           RPT_WARNING,
                           TIP_("Non-Empty object '%s' cannot duplicate collection '%s' "
                                "anymore in Blender 2.80, removed instancing"),
                           ob->id.name + 2,
                           id->name + 2);
        }
        ob->instance_collection = NULL;
        ob->transflag &= ~OB_DUPLICOLLECTION;
      }

      ob->proxy = newlibadr_us(fd, ob->id.lib, ob->proxy);
      if (ob->proxy) {
        /* paranoia check, actually a proxy_from pointer should never be written... */
        if (ob->proxy->id.lib == NULL) {
          ob->proxy->proxy_from = NULL;
          ob->proxy = NULL;

          if (ob->id.lib) {
            printf("Proxy lost from  object %s lib %s\n", ob->id.name + 2, ob->id.lib->name);
          }
          else {
            printf("Proxy lost from  object %s lib <NONE>\n", ob->id.name + 2);
          }
        }
        else {
          /* this triggers object_update to always use a copy */
          ob->proxy->proxy_from = ob;
        }
      }
      ob->proxy_group = newlibadr(fd, ob->id.lib, ob->proxy_group);

      void *poin = ob->data;
      ob->data = newlibadr_us(fd, ob->id.lib, ob->data);

      if (ob->data == NULL && poin != NULL) {
        if (ob->id.lib) {
          printf("Can't find obdata of %s lib %s\n", ob->id.name + 2, ob->id.lib->name);
        }
        else {
          printf("Object %s lost data.\n", ob->id.name + 2);
        }

        ob->type = OB_EMPTY;
        warn = true;

        if (ob->pose) {
          /* we can't call #BKE_pose_free() here because of library linking
           * freeing will recurse down into every pose constraints ID pointers
           * which are not always valid, so for now free directly and suffer
           * some leaked memory rather then crashing immediately
           * while bad this _is_ an exceptional case - campbell */
#if 0
          BKE_pose_free(ob->pose);
#else
          MEM_freeN(ob->pose);
#endif
          ob->pose = NULL;
          ob->mode &= ~OB_MODE_POSE;
        }
      }
      for (a = 0; a < ob->totcol; a++) {
        ob->mat[a] = newlibadr_us(fd, ob->id.lib, ob->mat[a]);
      }

      /* When the object is local and the data is library its possible
       * the material list size gets out of sync. [#22663] */
      if (ob->data && ob->id.lib != ((ID *)ob->data)->lib) {
        const short *totcol_data = give_totcolp(ob);
        /* Only expand so as not to loose any object materials that might be set. */
        if (totcol_data && (*totcol_data > ob->totcol)) {
          /* printf("'%s' %d -> %d\n", ob->id.name, ob->totcol, *totcol_data); */
          BKE_material_resize_object(main, ob, *totcol_data, false);
        }
      }

      ob->gpd = newlibadr_us(fd, ob->id.lib, ob->gpd);

      ob->id.tag &= ~LIB_TAG_NEED_LINK;
      /* if id.us==0 a new base will be created later on */

      /* WARNING! Also check expand_object(), should reflect the stuff below. */
      lib_link_pose(fd, main, ob, ob->pose);
      lib_link_constraints(fd, &ob->id, &ob->constraints);

      // XXX deprecated - old animation system <<<
      lib_link_constraint_channels(fd, &ob->id, &ob->constraintChannels);
      lib_link_nlastrips(fd, &ob->id, &ob->nlastrips);
      // >>> XXX deprecated - old animation system

      for (PartEff *paf = ob->effect.first; paf; paf = paf->next) {
        if (paf->type == EFF_PARTICLE) {
          paf->group = newlibadr_us(fd, ob->id.lib, paf->group);
        }
      }

      {
        FluidsimModifierData *fluidmd = (FluidsimModifierData *)modifiers_findByType(
            ob, eModifierType_Fluidsim);

        if (fluidmd && fluidmd->fss) {
          fluidmd->fss->ipo = newlibadr_us(
              fd, ob->id.lib, fluidmd->fss->ipo);  // XXX deprecated - old animation system
        }
      }

      {
        FluidModifierData *mmd = (FluidModifierData *)modifiers_findByType(ob,
                                                                           eModifierType_Fluid);

        if (mmd && (mmd->type == MOD_FLUID_TYPE_DOMAIN) && mmd->domain) {
          /* Flag for refreshing the simulation after loading */
          mmd->domain->flags |= FLUID_DOMAIN_FILE_LOAD;
        }
      }

      /* texture field */
      if (ob->pd) {
        lib_link_partdeflect(fd, &ob->id, ob->pd);
      }

      if (ob->soft) {
        ob->soft->collision_group = newlibadr(fd, ob->id.lib, ob->soft->collision_group);

        ob->soft->effector_weights->group = newlibadr(
            fd, ob->id.lib, ob->soft->effector_weights->group);
      }

      lib_link_particlesystems(fd, ob, &ob->id, &ob->particlesystem);
      lib_link_modifiers(fd, ob);
      lib_link_gpencil_modifiers(fd, ob);
      lib_link_shaderfxs(fd, ob);

      if (ob->rigidbody_constraint) {
        ob->rigidbody_constraint->ob1 = newlibadr(fd, ob->id.lib, ob->rigidbody_constraint->ob1);
        ob->rigidbody_constraint->ob2 = newlibadr(fd, ob->id.lib, ob->rigidbody_constraint->ob2);
      }

      {
        LodLevel *level;
        for (level = ob->lodlevels.first; level; level = level->next) {
          level->source = newlibadr(fd, ob->id.lib, level->source);

          if (!level->source && level == ob->lodlevels.first) {
            level->source = ob;
          }
        }
      }
    }
  }

  if (warn) {
    BKE_report(fd->reports, RPT_WARNING, "Warning in console");
  }
}

/* direct data for cache */
static void direct_link_motionpath(FileData *fd, bMotionPath *mpath)
{
  /* sanity check */
  if (mpath == NULL) {
    return;
  }

  /* relink points cache */
  mpath->points = newdataadr(fd, mpath->points);

  mpath->points_vbo = NULL;
  mpath->batch_line = NULL;
  mpath->batch_points = NULL;
}

static void direct_link_pose(FileData *fd, bPose *pose)
{
  bPoseChannel *pchan;

  if (!pose) {
    return;
  }

  link_list(fd, &pose->chanbase);
  link_list(fd, &pose->agroups);

  pose->chanhash = NULL;
  pose->chan_array = NULL;

  for (pchan = pose->chanbase.first; pchan; pchan = pchan->next) {
    pchan->bone = NULL;
    pchan->parent = newdataadr(fd, pchan->parent);
    pchan->child = newdataadr(fd, pchan->child);
    pchan->custom_tx = newdataadr(fd, pchan->custom_tx);

    pchan->bbone_prev = newdataadr(fd, pchan->bbone_prev);
    pchan->bbone_next = newdataadr(fd, pchan->bbone_next);

    direct_link_constraints(fd, &pchan->constraints);

    pchan->prop = newdataadr(fd, pchan->prop);
    IDP_DirectLinkGroup_OrFree(&pchan->prop, (fd->flags & FD_FLAGS_SWITCH_ENDIAN), fd);

    pchan->mpath = newdataadr(fd, pchan->mpath);
    if (pchan->mpath) {
      direct_link_motionpath(fd, pchan->mpath);
    }

    BLI_listbase_clear(&pchan->iktree);
    BLI_listbase_clear(&pchan->siktree);

    /* in case this value changes in future, clamp else we get undefined behavior */
    CLAMP(pchan->rotmode, ROT_MODE_MIN, ROT_MODE_MAX);

    pchan->draw_data = NULL;
    BKE_pose_channel_runtime_reset(&pchan->runtime);
  }
  pose->ikdata = NULL;
  if (pose->ikparam != NULL) {
    pose->ikparam = newdataadr(fd, pose->ikparam);
  }
}

/* TODO(sergey): Find a better place for this.
 *
 * Unfortunately, this can not be done as a regular do_versions() since the modifier type is
 * set to NONE, so the do_versions code wouldn't know where the modifier came from.
 *
 * The best approach seems to have the functionality in versioning_280.c but still call the
 * function from #direct_link_modifiers().
 */

/* Domain, inflow, ... */
static void modifier_ensure_type(FluidModifierData *fluid_modifier_data, int type)
{
  fluid_modifier_data->type = type;
  BKE_fluid_modifier_free(fluid_modifier_data);
  BKE_fluid_modifier_create_type_data(fluid_modifier_data);
}

/**
 * \note The old_modifier_data is NOT linked.
 * This means that in order to access sub-data pointers #newdataadr is to be used.
 */
static ModifierData *modifier_replace_with_fluid(FileData *fd,
                                                 Object *object,
                                                 ListBase *modifiers,
                                                 ModifierData *old_modifier_data)
{
  ModifierData *new_modifier_data = modifier_new(eModifierType_Fluid);
  FluidModifierData *fluid_modifier_data = (FluidModifierData *)new_modifier_data;

  if (old_modifier_data->type == eModifierType_Fluidsim) {
    FluidsimModifierData *old_fluidsim_modifier_data = (FluidsimModifierData *)old_modifier_data;
    FluidsimSettings *old_fluidsim_settings = newdataadr(fd, old_fluidsim_modifier_data->fss);
    switch (old_fluidsim_settings->type) {
      case OB_FLUIDSIM_ENABLE:
        modifier_ensure_type(fluid_modifier_data, 0);
        break;
      case OB_FLUIDSIM_DOMAIN:
        modifier_ensure_type(fluid_modifier_data, MOD_FLUID_TYPE_DOMAIN);
        BKE_fluid_domain_type_set(object, fluid_modifier_data->domain, FLUID_DOMAIN_TYPE_LIQUID);
        break;
      case OB_FLUIDSIM_FLUID:
        modifier_ensure_type(fluid_modifier_data, MOD_FLUID_TYPE_FLOW);
        BKE_fluid_flow_type_set(object, fluid_modifier_data->flow, FLUID_FLOW_TYPE_LIQUID);
        /* No need to emit liquid far away from surface. */
        fluid_modifier_data->flow->surface_distance = 0.0f;
        break;
      case OB_FLUIDSIM_OBSTACLE:
        modifier_ensure_type(fluid_modifier_data, MOD_FLUID_TYPE_EFFEC);
        BKE_fluid_effector_type_set(
            object, fluid_modifier_data->effector, FLUID_EFFECTOR_TYPE_COLLISION);
        break;
      case OB_FLUIDSIM_INFLOW:
        modifier_ensure_type(fluid_modifier_data, MOD_FLUID_TYPE_FLOW);
        BKE_fluid_flow_type_set(object, fluid_modifier_data->flow, FLUID_FLOW_TYPE_LIQUID);
        BKE_fluid_flow_behavior_set(object, fluid_modifier_data->flow, FLUID_FLOW_BEHAVIOR_INFLOW);
        /* No need to emit liquid far away from surface. */
        fluid_modifier_data->flow->surface_distance = 0.0f;
        break;
      case OB_FLUIDSIM_OUTFLOW:
        modifier_ensure_type(fluid_modifier_data, MOD_FLUID_TYPE_FLOW);
        BKE_fluid_flow_type_set(object, fluid_modifier_data->flow, FLUID_FLOW_TYPE_LIQUID);
        BKE_fluid_flow_behavior_set(
            object, fluid_modifier_data->flow, FLUID_FLOW_BEHAVIOR_OUTFLOW);
        break;
      case OB_FLUIDSIM_PARTICLE:
        /* "Particle" type objects not being used by Mantaflow fluid simulations.
         * Skip this object, secondary particles can only be enabled through the domain object. */
        break;
      case OB_FLUIDSIM_CONTROL:
        /* "Control" type objects not being used by Mantaflow fluid simulations.
         * Use guiding type instead which is similar. */
        modifier_ensure_type(fluid_modifier_data, MOD_FLUID_TYPE_EFFEC);
        BKE_fluid_effector_type_set(
            object, fluid_modifier_data->effector, FLUID_EFFECTOR_TYPE_GUIDE);
        break;
    }
  }
  else if (old_modifier_data->type == eModifierType_Smoke) {
    SmokeModifierData *old_smoke_modifier_data = (SmokeModifierData *)old_modifier_data;
    modifier_ensure_type(fluid_modifier_data, old_smoke_modifier_data->type);
    if (fluid_modifier_data->type == MOD_FLUID_TYPE_DOMAIN) {
      BKE_fluid_domain_type_set(object, fluid_modifier_data->domain, FLUID_DOMAIN_TYPE_GAS);
    }
    else if (fluid_modifier_data->type == MOD_FLUID_TYPE_FLOW) {
      BKE_fluid_flow_type_set(object, fluid_modifier_data->flow, FLUID_FLOW_TYPE_SMOKE);
    }
    else if (fluid_modifier_data->type == MOD_FLUID_TYPE_EFFEC) {
      BKE_fluid_effector_type_set(
          object, fluid_modifier_data->effector, FLUID_EFFECTOR_TYPE_COLLISION);
    }
  }

  /* Replace modifier data in the stack. */
  new_modifier_data->next = old_modifier_data->next;
  new_modifier_data->prev = old_modifier_data->prev;
  if (new_modifier_data->prev != NULL) {
    new_modifier_data->prev->next = new_modifier_data;
  }
  if (new_modifier_data->next != NULL) {
    new_modifier_data->next->prev = new_modifier_data;
  }
  if (modifiers->first == old_modifier_data) {
    modifiers->first = new_modifier_data;
  }
  if (modifiers->last == old_modifier_data) {
    modifiers->last = new_modifier_data;
  }

  /* Free old modifier data. */
  MEM_freeN(old_modifier_data);

  return new_modifier_data;
}

static void direct_link_modifiers(FileData *fd, ListBase *lb, Object *ob)
{
  ModifierData *md;

  link_list(fd, lb);

  for (md = lb->first; md; md = md->next) {
    md->error = NULL;
    md->runtime = NULL;

    /* Modifier data has been allocated as a part of data migration process and
     * no reading of nested fields from file is needed. */
    bool is_allocated = false;

    if (md->type == eModifierType_Fluidsim) {
      blo_reportf_wrap(
          fd->reports,
          RPT_WARNING,
          TIP_(
              "Possible data loss when saving this file! %s modifier is deprecated (Object: %s)."),
          md->name,
          ob->id.name + 2);
      md = modifier_replace_with_fluid(fd, ob, lb, md);
      is_allocated = true;
    }
    else if (md->type == eModifierType_Smoke) {
      blo_reportf_wrap(
          fd->reports,
          RPT_WARNING,
          TIP_(
              "Possible data loss when saving this file! %s modifier is deprecated (Object: %s)."),
          md->name,
          ob->id.name + 2);
      md = modifier_replace_with_fluid(fd, ob, lb, md);
      is_allocated = true;
    }
    /* if modifiers disappear, or for upward compatibility */
    if (NULL == modifierType_getInfo(md->type)) {
      md->type = eModifierType_None;
    }

    if (is_allocated) {
      /* All the fields has been properly allocated. */
    }
    else if (md->type == eModifierType_Subsurf) {
      SubsurfModifierData *smd = (SubsurfModifierData *)md;

      smd->emCache = smd->mCache = NULL;
    }
    else if (md->type == eModifierType_Armature) {
      ArmatureModifierData *amd = (ArmatureModifierData *)md;

      amd->prevCos = NULL;
    }
    else if (md->type == eModifierType_Cloth) {
      ClothModifierData *clmd = (ClothModifierData *)md;

      clmd->clothObject = NULL;
      clmd->hairdata = NULL;

      clmd->sim_parms = newdataadr(fd, clmd->sim_parms);
      clmd->coll_parms = newdataadr(fd, clmd->coll_parms);

      direct_link_pointcache_list(fd, &clmd->ptcaches, &clmd->point_cache, 0);

      if (clmd->sim_parms) {
        if (clmd->sim_parms->presets > 10) {
          clmd->sim_parms->presets = 0;
        }

        clmd->sim_parms->reset = 0;

        clmd->sim_parms->effector_weights = newdataadr(fd, clmd->sim_parms->effector_weights);

        if (!clmd->sim_parms->effector_weights) {
          clmd->sim_parms->effector_weights = BKE_effector_add_weights(NULL);
        }
      }

      clmd->solver_result = NULL;
    }
    else if (md->type == eModifierType_Fluid) {

      FluidModifierData *mmd = (FluidModifierData *)md;

      if (mmd->type == MOD_FLUID_TYPE_DOMAIN) {
        mmd->flow = NULL;
        mmd->effector = NULL;
        mmd->domain = newdataadr(fd, mmd->domain);
        mmd->domain->mmd = mmd;

        mmd->domain->fluid = NULL;
        mmd->domain->fluid_mutex = BLI_rw_mutex_alloc();
        mmd->domain->tex = NULL;
        mmd->domain->tex_shadow = NULL;
        mmd->domain->tex_flame = NULL;
        mmd->domain->tex_flame_coba = NULL;
        mmd->domain->tex_coba = NULL;
        mmd->domain->tex_field = NULL;
        mmd->domain->tex_velocity_x = NULL;
        mmd->domain->tex_velocity_y = NULL;
        mmd->domain->tex_velocity_z = NULL;
        mmd->domain->tex_wt = NULL;
        mmd->domain->mesh_velocities = NULL;
        mmd->domain->coba = newdataadr(fd, mmd->domain->coba);

        mmd->domain->effector_weights = newdataadr(fd, mmd->domain->effector_weights);
        if (!mmd->domain->effector_weights) {
          mmd->domain->effector_weights = BKE_effector_add_weights(NULL);
        }

        direct_link_pointcache_list(
            fd, &(mmd->domain->ptcaches[0]), &(mmd->domain->point_cache[0]), 1);

        /* Manta sim uses only one cache from now on, so store pointer convert */
        if (mmd->domain->ptcaches[1].first || mmd->domain->point_cache[1]) {
          if (mmd->domain->point_cache[1]) {
            PointCache *cache = newdataadr(fd, mmd->domain->point_cache[1]);
            if (cache->flag & PTCACHE_FAKE_SMOKE) {
              /* Manta-sim/smoke was already saved in "new format" and this cache is a fake one. */
            }
            else {
              printf(
                  "High resolution manta cache not available due to pointcache update. Please "
                  "reset the simulation.\n");
            }
            BKE_ptcache_free(cache);
          }
          BLI_listbase_clear(&mmd->domain->ptcaches[1]);
          mmd->domain->point_cache[1] = NULL;
        }
      }
      else if (mmd->type == MOD_FLUID_TYPE_FLOW) {
        mmd->domain = NULL;
        mmd->effector = NULL;
        mmd->flow = newdataadr(fd, mmd->flow);
        mmd->flow->mmd = mmd;
        mmd->flow->mesh = NULL;
        mmd->flow->verts_old = NULL;
        mmd->flow->numverts = 0;
        mmd->flow->psys = newdataadr(fd, mmd->flow->psys);
      }
      else if (mmd->type == MOD_FLUID_TYPE_EFFEC) {
        mmd->flow = NULL;
        mmd->domain = NULL;
        mmd->effector = newdataadr(fd, mmd->effector);
        if (mmd->effector) {
          mmd->effector->mmd = mmd;
          mmd->effector->verts_old = NULL;
          mmd->effector->numverts = 0;
          mmd->effector->mesh = NULL;
        }
        else {
          mmd->type = 0;
          mmd->flow = NULL;
          mmd->domain = NULL;
          mmd->effector = NULL;
        }
      }
    }
    else if (md->type == eModifierType_DynamicPaint) {
      DynamicPaintModifierData *pmd = (DynamicPaintModifierData *)md;

      if (pmd->canvas) {
        pmd->canvas = newdataadr(fd, pmd->canvas);
        pmd->canvas->pmd = pmd;
        pmd->canvas->flags &= ~MOD_DPAINT_BAKING; /* just in case */

        if (pmd->canvas->surfaces.first) {
          DynamicPaintSurface *surface;
          link_list(fd, &pmd->canvas->surfaces);

          for (surface = pmd->canvas->surfaces.first; surface; surface = surface->next) {
            surface->canvas = pmd->canvas;
            surface->data = NULL;
            direct_link_pointcache_list(fd, &(surface->ptcaches), &(surface->pointcache), 1);

            if (!(surface->effector_weights = newdataadr(fd, surface->effector_weights))) {
              surface->effector_weights = BKE_effector_add_weights(NULL);
            }
          }
        }
      }
      if (pmd->brush) {
        pmd->brush = newdataadr(fd, pmd->brush);
        pmd->brush->pmd = pmd;
        pmd->brush->psys = newdataadr(fd, pmd->brush->psys);
        pmd->brush->paint_ramp = newdataadr(fd, pmd->brush->paint_ramp);
        pmd->brush->vel_ramp = newdataadr(fd, pmd->brush->vel_ramp);
      }
    }
    else if (md->type == eModifierType_Collision) {
      CollisionModifierData *collmd = (CollisionModifierData *)md;
#if 0
      // TODO: CollisionModifier should use pointcache
      // + have proper reset events before enabling this
      collmd->x = newdataadr(fd, collmd->x);
      collmd->xnew = newdataadr(fd, collmd->xnew);
      collmd->mfaces = newdataadr(fd, collmd->mfaces);

      collmd->current_x = MEM_calloc_arrayN(collmd->numverts, sizeof(MVert), "current_x");
      collmd->current_xnew = MEM_calloc_arrayN(collmd->numverts, sizeof(MVert), "current_xnew");
      collmd->current_v = MEM_calloc_arrayN(collmd->numverts, sizeof(MVert), "current_v");
#endif

      collmd->x = NULL;
      collmd->xnew = NULL;
      collmd->current_x = NULL;
      collmd->current_xnew = NULL;
      collmd->current_v = NULL;
      collmd->time_x = collmd->time_xnew = -1000;
      collmd->mvert_num = 0;
      collmd->tri_num = 0;
      collmd->is_static = false;
      collmd->bvhtree = NULL;
      collmd->tri = NULL;
    }
    else if (md->type == eModifierType_Surface) {
      SurfaceModifierData *surmd = (SurfaceModifierData *)md;

      surmd->mesh = NULL;
      surmd->bvhtree = NULL;
      surmd->x = NULL;
      surmd->v = NULL;
      surmd->numverts = 0;
    }
    else if (md->type == eModifierType_Hook) {
      HookModifierData *hmd = (HookModifierData *)md;

      hmd->indexar = newdataadr(fd, hmd->indexar);
      if (fd->flags & FD_FLAGS_SWITCH_ENDIAN) {
        BLI_endian_switch_int32_array(hmd->indexar, hmd->totindex);
      }

      hmd->curfalloff = newdataadr(fd, hmd->curfalloff);
      if (hmd->curfalloff) {
        direct_link_curvemapping(fd, hmd->curfalloff);
      }
    }
    else if (md->type == eModifierType_ParticleSystem) {
      ParticleSystemModifierData *psmd = (ParticleSystemModifierData *)md;

      psmd->mesh_final = NULL;
      psmd->mesh_original = NULL;
      psmd->psys = newdataadr(fd, psmd->psys);
      psmd->flag &= ~eParticleSystemFlag_psys_updated;
      psmd->flag |= eParticleSystemFlag_file_loaded;
    }
    else if (md->type == eModifierType_Explode) {
      ExplodeModifierData *psmd = (ExplodeModifierData *)md;

      psmd->facepa = NULL;
    }
    else if (md->type == eModifierType_MeshDeform) {
      MeshDeformModifierData *mmd = (MeshDeformModifierData *)md;

      mmd->bindinfluences = newdataadr(fd, mmd->bindinfluences);
      mmd->bindoffsets = newdataadr(fd, mmd->bindoffsets);
      mmd->bindcagecos = newdataadr(fd, mmd->bindcagecos);
      mmd->dyngrid = newdataadr(fd, mmd->dyngrid);
      mmd->dyninfluences = newdataadr(fd, mmd->dyninfluences);
      mmd->dynverts = newdataadr(fd, mmd->dynverts);

      mmd->bindweights = newdataadr(fd, mmd->bindweights);
      mmd->bindcos = newdataadr(fd, mmd->bindcos);

      if (fd->flags & FD_FLAGS_SWITCH_ENDIAN) {
        if (mmd->bindoffsets) {
          BLI_endian_switch_int32_array(mmd->bindoffsets, mmd->totvert + 1);
        }
        if (mmd->bindcagecos) {
          BLI_endian_switch_float_array(mmd->bindcagecos, mmd->totcagevert * 3);
        }
        if (mmd->dynverts) {
          BLI_endian_switch_int32_array(mmd->dynverts, mmd->totvert);
        }
        if (mmd->bindweights) {
          BLI_endian_switch_float_array(mmd->bindweights, mmd->totvert);
        }
        if (mmd->bindcos) {
          BLI_endian_switch_float_array(mmd->bindcos, mmd->totcagevert * 3);
        }
      }
    }
    else if (md->type == eModifierType_Ocean) {
      OceanModifierData *omd = (OceanModifierData *)md;
      omd->oceancache = NULL;
      omd->ocean = NULL;
    }
    else if (md->type == eModifierType_Warp) {
      WarpModifierData *tmd = (WarpModifierData *)md;

      tmd->curfalloff = newdataadr(fd, tmd->curfalloff);
      if (tmd->curfalloff) {
        direct_link_curvemapping(fd, tmd->curfalloff);
      }
    }
    else if (md->type == eModifierType_WeightVGEdit) {
      WeightVGEditModifierData *wmd = (WeightVGEditModifierData *)md;

      wmd->cmap_curve = newdataadr(fd, wmd->cmap_curve);
      if (wmd->cmap_curve) {
        direct_link_curvemapping(fd, wmd->cmap_curve);
      }
    }
    else if (md->type == eModifierType_LaplacianDeform) {
      LaplacianDeformModifierData *lmd = (LaplacianDeformModifierData *)md;

      lmd->vertexco = newdataadr(fd, lmd->vertexco);
      if (fd->flags & FD_FLAGS_SWITCH_ENDIAN) {
        BLI_endian_switch_float_array(lmd->vertexco, lmd->total_verts * 3);
      }
      lmd->cache_system = NULL;
    }
    else if (md->type == eModifierType_CorrectiveSmooth) {
      CorrectiveSmoothModifierData *csmd = (CorrectiveSmoothModifierData *)md;

      if (csmd->bind_coords) {
        csmd->bind_coords = newdataadr(fd, csmd->bind_coords);
        if (fd->flags & FD_FLAGS_SWITCH_ENDIAN) {
          BLI_endian_switch_float_array((float *)csmd->bind_coords, csmd->bind_coords_num * 3);
        }
      }

      /* runtime only */
      csmd->delta_cache.deltas = NULL;
      csmd->delta_cache.totverts = 0;
    }
    else if (md->type == eModifierType_MeshSequenceCache) {
      MeshSeqCacheModifierData *msmcd = (MeshSeqCacheModifierData *)md;
      msmcd->reader = NULL;
      msmcd->reader_object_path[0] = '\0';
    }
    else if (md->type == eModifierType_SurfaceDeform) {
      SurfaceDeformModifierData *smd = (SurfaceDeformModifierData *)md;

      smd->verts = newdataadr(fd, smd->verts);

      if (smd->verts) {
        for (int i = 0; i < smd->numverts; i++) {
          smd->verts[i].binds = newdataadr(fd, smd->verts[i].binds);

          if (smd->verts[i].binds) {
            for (int j = 0; j < smd->verts[i].numbinds; j++) {
              smd->verts[i].binds[j].vert_inds = newdataadr(fd, smd->verts[i].binds[j].vert_inds);
              smd->verts[i].binds[j].vert_weights = newdataadr(
                  fd, smd->verts[i].binds[j].vert_weights);

              if (fd->flags & FD_FLAGS_SWITCH_ENDIAN) {
                if (smd->verts[i].binds[j].vert_inds) {
                  BLI_endian_switch_uint32_array(smd->verts[i].binds[j].vert_inds,
                                                 smd->verts[i].binds[j].numverts);
                }

                if (smd->verts[i].binds[j].vert_weights) {
                  if (smd->verts[i].binds[j].mode == MOD_SDEF_MODE_CENTROID ||
                      smd->verts[i].binds[j].mode == MOD_SDEF_MODE_LOOPTRI) {
                    BLI_endian_switch_float_array(smd->verts[i].binds[j].vert_weights, 3);
                  }
                  else {
                    BLI_endian_switch_float_array(smd->verts[i].binds[j].vert_weights,
                                                  smd->verts[i].binds[j].numverts);
                  }
                }
              }
            }
          }
        }
      }
    }
<<<<<<< HEAD
    else if (md->type == eModifierType_OpenMeshEffect) {
      printf("OpenMeshEffectModifier: readfile.\n");
      OpenMeshEffectModifierData *fxmd = (OpenMeshEffectModifierData *)md;

      fxmd->parameter_info = newdataadr(fd, fxmd->parameter_info);

      // Effect list will be reloaded from plugin
      fxmd->num_effects = 0;
      fxmd->effect_info = NULL;
=======
    else if (md->type == eModifierType_Bevel) {
      BevelModifierData *bmd = (BevelModifierData *)md;
      bmd->custom_profile = newdataadr(fd, bmd->custom_profile);
      if (bmd->custom_profile) {
        direct_link_curveprofile(fd, bmd->custom_profile);
      }
>>>>>>> 5b416ffb
    }
  }
}

static void direct_link_gpencil_modifiers(FileData *fd, ListBase *lb)
{
  GpencilModifierData *md;

  link_list(fd, lb);

  for (md = lb->first; md; md = md->next) {
    md->error = NULL;

    /* if modifiers disappear, or for upward compatibility */
    if (NULL == BKE_gpencil_modifierType_getInfo(md->type)) {
      md->type = eModifierType_None;
    }

    if (md->type == eGpencilModifierType_Lattice) {
      LatticeGpencilModifierData *gpmd = (LatticeGpencilModifierData *)md;
      gpmd->cache_data = NULL;
    }
    else if (md->type == eGpencilModifierType_Hook) {
      HookGpencilModifierData *hmd = (HookGpencilModifierData *)md;

      hmd->curfalloff = newdataadr(fd, hmd->curfalloff);
      if (hmd->curfalloff) {
        direct_link_curvemapping(fd, hmd->curfalloff);
      }
    }
    else if (md->type == eGpencilModifierType_Thick) {
      ThickGpencilModifierData *gpmd = (ThickGpencilModifierData *)md;

      gpmd->curve_thickness = newdataadr(fd, gpmd->curve_thickness);
      if (gpmd->curve_thickness) {
        direct_link_curvemapping(fd, gpmd->curve_thickness);
        /* initialize the curve. Maybe this could be moved to modififer logic */
        BKE_curvemapping_initialize(gpmd->curve_thickness);
      }
    }
  }
}

static void direct_link_shaderfxs(FileData *fd, ListBase *lb)
{
  ShaderFxData *fx;

  link_list(fd, lb);

  for (fx = lb->first; fx; fx = fx->next) {
    fx->error = NULL;

    /* if shader disappear, or for upward compatibility */
    if (NULL == BKE_shaderfxType_getInfo(fx->type)) {
      fx->type = eShaderFxType_None;
    }
  }
}

static void direct_link_object(FileData *fd, Object *ob)
{
  PartEff *paf;

  /* XXX This should not be needed - but seems like it can happen in some cases,
   * so for now play safe. */
  ob->proxy_from = NULL;

  /* loading saved files with editmode enabled works, but for undo we like
   * to stay in object mode during undo presses so keep editmode disabled.
   *
   * Also when linking in a file don't allow edit and pose modes.
   * See [#34776, #42780] for more information.
   */
  if (fd->memfile || (ob->id.tag & (LIB_TAG_EXTERN | LIB_TAG_INDIRECT))) {
    ob->mode &= ~(OB_MODE_EDIT | OB_MODE_PARTICLE_EDIT);
    if (!fd->memfile) {
      ob->mode &= ~OB_MODE_POSE;
    }
  }

  ob->adt = newdataadr(fd, ob->adt);
  direct_link_animdata(fd, ob->adt);

  ob->pose = newdataadr(fd, ob->pose);
  direct_link_pose(fd, ob->pose);

  ob->mpath = newdataadr(fd, ob->mpath);
  if (ob->mpath) {
    direct_link_motionpath(fd, ob->mpath);
  }

  link_list(fd, &ob->defbase);
  link_list(fd, &ob->fmaps);
  // XXX deprecated - old animation system <<<
  direct_link_nlastrips(fd, &ob->nlastrips);
  link_list(fd, &ob->constraintChannels);
  // >>> XXX deprecated - old animation system

  ob->mat = newdataadr(fd, ob->mat);
  test_pointer_array(fd, (void **)&ob->mat);
  ob->matbits = newdataadr(fd, ob->matbits);

  /* do it here, below old data gets converted */
  direct_link_modifiers(fd, &ob->modifiers, ob);
  direct_link_gpencil_modifiers(fd, &ob->greasepencil_modifiers);
  direct_link_shaderfxs(fd, &ob->shader_fx);

  link_list(fd, &ob->effect);
  paf = ob->effect.first;
  while (paf) {
    if (paf->type == EFF_PARTICLE) {
      paf->keys = NULL;
    }
    if (paf->type == EFF_WAVE) {
      WaveEff *wav = (WaveEff *)paf;
      PartEff *next = paf->next;
      WaveModifierData *wmd = (WaveModifierData *)modifier_new(eModifierType_Wave);

      wmd->damp = wav->damp;
      wmd->flag = wav->flag;
      wmd->height = wav->height;
      wmd->lifetime = wav->lifetime;
      wmd->narrow = wav->narrow;
      wmd->speed = wav->speed;
      wmd->startx = wav->startx;
      wmd->starty = wav->startx;
      wmd->timeoffs = wav->timeoffs;
      wmd->width = wav->width;

      BLI_addtail(&ob->modifiers, wmd);

      BLI_remlink(&ob->effect, paf);
      MEM_freeN(paf);

      paf = next;
      continue;
    }
    if (paf->type == EFF_BUILD) {
      BuildEff *baf = (BuildEff *)paf;
      PartEff *next = paf->next;
      BuildModifierData *bmd = (BuildModifierData *)modifier_new(eModifierType_Build);

      bmd->start = baf->sfra;
      bmd->length = baf->len;
      bmd->randomize = 0;
      bmd->seed = 1;

      BLI_addtail(&ob->modifiers, bmd);

      BLI_remlink(&ob->effect, paf);
      MEM_freeN(paf);

      paf = next;
      continue;
    }
    paf = paf->next;
  }

  ob->pd = newdataadr(fd, ob->pd);
  direct_link_partdeflect(ob->pd);
  ob->soft = newdataadr(fd, ob->soft);
  if (ob->soft) {
    SoftBody *sb = ob->soft;

    sb->bpoint = NULL;  // init pointers so it gets rebuilt nicely
    sb->bspring = NULL;
    sb->scratch = NULL;
    /* although not used anymore */
    /* still have to be loaded to be compatible with old files */
    sb->keys = newdataadr(fd, sb->keys);
    test_pointer_array(fd, (void **)&sb->keys);
    if (sb->keys) {
      int a;
      for (a = 0; a < sb->totkey; a++) {
        sb->keys[a] = newdataadr(fd, sb->keys[a]);
      }
    }

    sb->effector_weights = newdataadr(fd, sb->effector_weights);
    if (!sb->effector_weights) {
      sb->effector_weights = BKE_effector_add_weights(NULL);
    }

    sb->shared = newdataadr(fd, sb->shared);
    if (sb->shared == NULL) {
      /* Link deprecated caches if they exist, so we can use them for versioning.
       * We should only do this when sb->shared == NULL, because those pointers
       * are always set (for compatibility with older Blenders). We mustn't link
       * the same pointcache twice. */
      direct_link_pointcache_list(fd, &sb->ptcaches, &sb->pointcache, false);
    }
    else {
      /* link caches */
      direct_link_pointcache_list(fd, &sb->shared->ptcaches, &sb->shared->pointcache, false);
    }
  }
  ob->fluidsimSettings = newdataadr(fd, ob->fluidsimSettings); /* NT */

  ob->rigidbody_object = newdataadr(fd, ob->rigidbody_object);
  if (ob->rigidbody_object) {
    RigidBodyOb *rbo = ob->rigidbody_object;
    /* Allocate runtime-only struct */
    rbo->shared = MEM_callocN(sizeof(*rbo->shared), "RigidBodyObShared");
  }
  ob->rigidbody_constraint = newdataadr(fd, ob->rigidbody_constraint);
  if (ob->rigidbody_constraint) {
    ob->rigidbody_constraint->physics_constraint = NULL;
  }

  link_list(fd, &ob->particlesystem);
  direct_link_particlesystems(fd, &ob->particlesystem);

  direct_link_constraints(fd, &ob->constraints);

  link_list(fd, &ob->hooks);
  while (ob->hooks.first) {
    ObHook *hook = ob->hooks.first;
    HookModifierData *hmd = (HookModifierData *)modifier_new(eModifierType_Hook);

    hook->indexar = newdataadr(fd, hook->indexar);
    if (fd->flags & FD_FLAGS_SWITCH_ENDIAN) {
      BLI_endian_switch_int32_array(hook->indexar, hook->totindex);
    }

    /* Do conversion here because if we have loaded
     * a hook we need to make sure it gets converted
     * and freed, regardless of version.
     */
    copy_v3_v3(hmd->cent, hook->cent);
    hmd->falloff = hook->falloff;
    hmd->force = hook->force;
    hmd->indexar = hook->indexar;
    hmd->object = hook->parent;
    memcpy(hmd->parentinv, hook->parentinv, sizeof(hmd->parentinv));
    hmd->totindex = hook->totindex;

    BLI_addhead(&ob->modifiers, hmd);
    BLI_remlink(&ob->hooks, hook);

    modifier_unique_name(&ob->modifiers, (ModifierData *)hmd);

    MEM_freeN(hook);
  }

  ob->iuser = newdataadr(fd, ob->iuser);
  if (ob->type == OB_EMPTY && ob->empty_drawtype == OB_EMPTY_IMAGE && !ob->iuser) {
    BKE_object_empty_draw_type_set(ob, ob->empty_drawtype);
  }

  ob->derivedDeform = NULL;
  ob->derivedFinal = NULL;
  BKE_object_runtime_reset(ob);
  link_list(fd, &ob->pc_ids);

  /* in case this value changes in future, clamp else we get undefined behavior */
  CLAMP(ob->rotmode, ROT_MODE_MIN, ROT_MODE_MAX);

  if (ob->sculpt) {
    ob->sculpt = NULL;
    /* Only create data on undo, otherwise rely on editor mode switching. */
    if (fd->memfile && (ob->mode & OB_MODE_ALL_SCULPT)) {
      BKE_object_sculpt_data_create(ob);
    }
  }

  link_list(fd, &ob->lodlevels);
  ob->currentlod = ob->lodlevels.first;

  ob->preview = direct_link_preview_image(fd, ob->preview);
}

static void direct_link_view_settings(FileData *fd, ColorManagedViewSettings *view_settings)
{
  view_settings->curve_mapping = newdataadr(fd, view_settings->curve_mapping);

  if (view_settings->curve_mapping) {
    direct_link_curvemapping(fd, view_settings->curve_mapping);
  }
}

/** \} */

/* -------------------------------------------------------------------- */
/** \name Read View Layer (Collection Data)
 * \{ */

static void direct_link_layer_collections(FileData *fd, ListBase *lb, bool master)
{
  link_list(fd, lb);
  for (LayerCollection *lc = lb->first; lc; lc = lc->next) {
#ifdef USE_COLLECTION_COMPAT_28
    lc->scene_collection = newdataadr(fd, lc->scene_collection);
#endif

    /* Master collection is not a real data-lock. */
    if (master) {
      lc->collection = newdataadr(fd, lc->collection);
    }

    direct_link_layer_collections(fd, &lc->layer_collections, false);
  }
}

static void direct_link_view_layer(FileData *fd, ViewLayer *view_layer)
{
  view_layer->stats = NULL;
  link_list(fd, &view_layer->object_bases);
  view_layer->basact = newdataadr(fd, view_layer->basact);

  direct_link_layer_collections(fd, &view_layer->layer_collections, true);
  view_layer->active_collection = newdataadr(fd, view_layer->active_collection);

  view_layer->id_properties = newdataadr(fd, view_layer->id_properties);
  IDP_DirectLinkGroup_OrFree(&view_layer->id_properties, (fd->flags & FD_FLAGS_SWITCH_ENDIAN), fd);

  link_list(fd, &(view_layer->freestyle_config.modules));
  link_list(fd, &(view_layer->freestyle_config.linesets));

  BLI_listbase_clear(&view_layer->drawdata);
  view_layer->object_bases_array = NULL;
  view_layer->object_bases_hash = NULL;
}

static void lib_link_layer_collection(FileData *fd,
                                      Library *lib,
                                      LayerCollection *layer_collection,
                                      bool master)
{
  /* Master collection is not a real data-lock. */
  if (!master) {
    layer_collection->collection = newlibadr(fd, lib, layer_collection->collection);
  }

  for (LayerCollection *layer_collection_nested = layer_collection->layer_collections.first;
       layer_collection_nested != NULL;
       layer_collection_nested = layer_collection_nested->next) {
    lib_link_layer_collection(fd, lib, layer_collection_nested, false);
  }
}

static void lib_link_view_layer(FileData *fd, Library *lib, ViewLayer *view_layer)
{
  for (FreestyleModuleConfig *fmc = view_layer->freestyle_config.modules.first; fmc;
       fmc = fmc->next) {
    fmc->script = newlibadr(fd, lib, fmc->script);
  }

  for (FreestyleLineSet *fls = view_layer->freestyle_config.linesets.first; fls; fls = fls->next) {
    fls->linestyle = newlibadr_us(fd, lib, fls->linestyle);
    fls->group = newlibadr_us(fd, lib, fls->group);
  }

  for (Base *base = view_layer->object_bases.first, *base_next = NULL; base; base = base_next) {
    base_next = base->next;

    /* we only bump the use count for the collection objects */
    base->object = newlibadr(fd, lib, base->object);

    if (base->object == NULL) {
      /* Free in case linked object got lost. */
      BLI_freelinkN(&view_layer->object_bases, base);
      if (view_layer->basact == base) {
        view_layer->basact = NULL;
      }
    }
  }

  for (LayerCollection *layer_collection = view_layer->layer_collections.first;
       layer_collection != NULL;
       layer_collection = layer_collection->next) {
    lib_link_layer_collection(fd, lib, layer_collection, true);
  }

  view_layer->mat_override = newlibadr_us(fd, lib, view_layer->mat_override);

  IDP_LibLinkProperty(view_layer->id_properties, fd);
}

/** \} */

/* -------------------------------------------------------------------- */
/** \name Read ID: Collection
 * \{ */

#ifdef USE_COLLECTION_COMPAT_28
static void direct_link_scene_collection(FileData *fd, SceneCollection *sc)
{
  link_list(fd, &sc->objects);
  link_list(fd, &sc->scene_collections);

  for (SceneCollection *nsc = sc->scene_collections.first; nsc; nsc = nsc->next) {
    direct_link_scene_collection(fd, nsc);
  }
}

static void lib_link_scene_collection(FileData *fd, Library *lib, SceneCollection *sc)
{
  for (LinkData *link = sc->objects.first; link; link = link->next) {
    link->data = newlibadr_us(fd, lib, link->data);
    BLI_assert(link->data);
  }

  for (SceneCollection *nsc = sc->scene_collections.first; nsc; nsc = nsc->next) {
    lib_link_scene_collection(fd, lib, nsc);
  }
}
#endif

static void direct_link_collection(FileData *fd, Collection *collection)
{
  link_list(fd, &collection->gobject);
  link_list(fd, &collection->children);

  collection->preview = direct_link_preview_image(fd, collection->preview);

  collection->flag &= ~COLLECTION_HAS_OBJECT_CACHE;
  collection->tag = 0;
  BLI_listbase_clear(&collection->object_cache);
  BLI_listbase_clear(&collection->parents);

#ifdef USE_COLLECTION_COMPAT_28
  /* This runs before the very first doversion. */
  collection->collection = newdataadr(fd, collection->collection);
  if (collection->collection != NULL) {
    direct_link_scene_collection(fd, collection->collection);
  }

  collection->view_layer = newdataadr(fd, collection->view_layer);
  if (collection->view_layer != NULL) {
    direct_link_view_layer(fd, collection->view_layer);
  }
#endif
}

static void lib_link_collection_data(FileData *fd, Library *lib, Collection *collection)
{
  for (CollectionObject *cob = collection->gobject.first, *cob_next = NULL; cob; cob = cob_next) {
    cob_next = cob->next;
    cob->ob = newlibadr_us(fd, lib, cob->ob);

    if (cob->ob == NULL) {
      BLI_freelinkN(&collection->gobject, cob);
    }
  }

  for (CollectionChild *child = collection->children.first; child != NULL; child = child->next) {
    child->collection = newlibadr_us(fd, lib, child->collection);
  }

  BKE_collection_parent_relations_rebuild(collection);
}

static void lib_link_collection(FileData *fd, Main *main)
{
  for (Collection *collection = main->collections.first; collection;
       collection = collection->id.next) {
    if (collection->id.tag & LIB_TAG_NEED_LINK) {
      collection->id.tag &= ~LIB_TAG_NEED_LINK;
      IDP_LibLinkProperty(collection->id.properties, fd);

#ifdef USE_COLLECTION_COMPAT_28
      if (collection->collection) {
        lib_link_scene_collection(fd, collection->id.lib, collection->collection);
      }

      if (collection->view_layer) {
        lib_link_view_layer(fd, collection->id.lib, collection->view_layer);
      }
#endif

      lib_link_collection_data(fd, collection->id.lib, collection);
    }
  }
}

/** \} */

/* -------------------------------------------------------------------- */
/** \name Read ID: Scene
 * \{ */

/* patch for missing scene IDs, can't be in do-versions */
static void composite_patch(bNodeTree *ntree, Scene *scene)
{
  bNode *node;

  for (node = ntree->nodes.first; node; node = node->next) {
    if (node->id == NULL && node->type == CMP_NODE_R_LAYERS) {
      node->id = &scene->id;
    }
  }
}

static void link_paint(FileData *fd, Scene *sce, Paint *p)
{
  if (p) {
    p->brush = newlibadr_us(fd, sce->id.lib, p->brush);
    for (int i = 0; i < p->tool_slots_len; i++) {
      if (p->tool_slots[i].brush != NULL) {
        p->tool_slots[i].brush = newlibadr_us(fd, sce->id.lib, p->tool_slots[i].brush);
      }
    }
    p->palette = newlibadr_us(fd, sce->id.lib, p->palette);
    p->paint_cursor = NULL;

    BKE_paint_runtime_init(sce->toolsettings, p);
  }
}

static void lib_link_sequence_modifiers(FileData *fd, Scene *scene, ListBase *lb)
{
  SequenceModifierData *smd;

  for (smd = lb->first; smd; smd = smd->next) {
    if (smd->mask_id) {
      smd->mask_id = newlibadr_us(fd, scene->id.lib, smd->mask_id);
    }
  }
}

static void direct_link_lightcache_texture(FileData *fd, LightCacheTexture *lctex)
{
  lctex->tex = NULL;

  if (lctex->data) {
    lctex->data = newdataadr(fd, lctex->data);
    if (fd->flags & FD_FLAGS_SWITCH_ENDIAN) {
      int data_size = lctex->components * lctex->tex_size[0] * lctex->tex_size[1] *
                      lctex->tex_size[2];

      if (lctex->data_type == LIGHTCACHETEX_FLOAT) {
        BLI_endian_switch_float_array((float *)lctex->data, data_size * sizeof(float));
      }
      else if (lctex->data_type == LIGHTCACHETEX_UINT) {
        BLI_endian_switch_uint32_array((uint *)lctex->data, data_size * sizeof(uint));
      }
    }
  }
}

static void direct_link_lightcache(FileData *fd, LightCache *cache)
{
  direct_link_lightcache_texture(fd, &cache->cube_tx);
  direct_link_lightcache_texture(fd, &cache->grid_tx);

  if (cache->cube_mips) {
    cache->cube_mips = newdataadr(fd, cache->cube_mips);
    for (int i = 0; i < cache->mips_len; i++) {
      direct_link_lightcache_texture(fd, &cache->cube_mips[i]);
    }
  }

  cache->cube_data = newdataadr(fd, cache->cube_data);
  cache->grid_data = newdataadr(fd, cache->grid_data);
}

static void direct_link_view3dshading(FileData *fd, View3DShading *shading)
{
  if (shading->prop) {
    shading->prop = newdataadr(fd, shading->prop);
    IDP_DirectLinkGroup_OrFree(&shading->prop, (fd->flags & FD_FLAGS_SWITCH_ENDIAN), fd);
  }
}

/* check for cyclic set-scene,
 * libs can cause this case which is normally prevented, see (T#####) */
#define USE_SETSCENE_CHECK

#ifdef USE_SETSCENE_CHECK
/**
 * A version of #BKE_scene_validate_setscene with special checks for linked libs.
 */
static bool scene_validate_setscene__liblink(Scene *sce, const int totscene)
{
  Scene *sce_iter;
  int a;

  if (sce->set == NULL) {
    return 1;
  }

  for (a = 0, sce_iter = sce; sce_iter->set; sce_iter = sce_iter->set, a++) {
    if (sce_iter->id.tag & LIB_TAG_NEED_LINK) {
      return 1;
    }

    if (a > totscene) {
      sce->set = NULL;
      return 0;
    }
  }

  return 1;
}
#endif

static void lib_link_scene(FileData *fd, Main *main)
{
#ifdef USE_SETSCENE_CHECK
  bool need_check_set = false;
  int totscene = 0;
#endif

  for (Scene *sce = main->scenes.first; sce; sce = sce->id.next) {
    if (sce->id.tag & LIB_TAG_NEED_LINK) {
      /* Link ID Properties -- and copy this comment EXACTLY for easy finding
       * of library blocks that implement this.*/
      IDP_LibLinkProperty(sce->id.properties, fd);
      lib_link_animdata(fd, &sce->id, sce->adt);

      lib_link_keyingsets(fd, &sce->id, &sce->keyingsets);

      sce->camera = newlibadr(fd, sce->id.lib, sce->camera);
      sce->world = newlibadr_us(fd, sce->id.lib, sce->world);
      sce->set = newlibadr(fd, sce->id.lib, sce->set);
      sce->gpd = newlibadr_us(fd, sce->id.lib, sce->gpd);

      link_paint(fd, sce, &sce->toolsettings->imapaint.paint);
      if (sce->toolsettings->sculpt) {
        link_paint(fd, sce, &sce->toolsettings->sculpt->paint);
      }
      if (sce->toolsettings->vpaint) {
        link_paint(fd, sce, &sce->toolsettings->vpaint->paint);
      }
      if (sce->toolsettings->wpaint) {
        link_paint(fd, sce, &sce->toolsettings->wpaint->paint);
      }
      if (sce->toolsettings->uvsculpt) {
        link_paint(fd, sce, &sce->toolsettings->uvsculpt->paint);
      }
      if (sce->toolsettings->gp_paint) {
        link_paint(fd, sce, &sce->toolsettings->gp_paint->paint);
      }

      if (sce->toolsettings->sculpt) {
        sce->toolsettings->sculpt->gravity_object = newlibadr(
            fd, sce->id.lib, sce->toolsettings->sculpt->gravity_object);
      }

      if (sce->toolsettings->imapaint.stencil) {
        sce->toolsettings->imapaint.stencil = newlibadr_us(
            fd, sce->id.lib, sce->toolsettings->imapaint.stencil);
      }

      if (sce->toolsettings->imapaint.clone) {
        sce->toolsettings->imapaint.clone = newlibadr_us(
            fd, sce->id.lib, sce->toolsettings->imapaint.clone);
      }

      if (sce->toolsettings->imapaint.canvas) {
        sce->toolsettings->imapaint.canvas = newlibadr_us(
            fd, sce->id.lib, sce->toolsettings->imapaint.canvas);
      }

      sce->toolsettings->particle.shape_object = newlibadr(
          fd, sce->id.lib, sce->toolsettings->particle.shape_object);

      sce->toolsettings->gp_sculpt.guide.reference_object = newlibadr(
          fd, sce->id.lib, sce->toolsettings->gp_sculpt.guide.reference_object);

      for (Base *base_legacy_next, *base_legacy = sce->base.first; base_legacy;
           base_legacy = base_legacy_next) {
        base_legacy_next = base_legacy->next;

        base_legacy->object = newlibadr_us(fd, sce->id.lib, base_legacy->object);

        if (base_legacy->object == NULL) {
          blo_reportf_wrap(fd->reports,
                           RPT_WARNING,
                           TIP_("LIB: object lost from scene: '%s'"),
                           sce->id.name + 2);
          BLI_remlink(&sce->base, base_legacy);
          if (base_legacy == sce->basact) {
            sce->basact = NULL;
          }
          MEM_freeN(base_legacy);
        }
      }

      Sequence *seq;
      SEQ_BEGIN (sce->ed, seq) {
        IDP_LibLinkProperty(seq->prop, fd);

        if (seq->ipo) {
          seq->ipo = newlibadr_us(
              fd, sce->id.lib, seq->ipo);  // XXX deprecated - old animation system
        }
        seq->scene_sound = NULL;
        if (seq->scene) {
          seq->scene = newlibadr(fd, sce->id.lib, seq->scene);
          seq->scene_sound = NULL;
        }
        if (seq->clip) {
          seq->clip = newlibadr_us(fd, sce->id.lib, seq->clip);
        }
        if (seq->mask) {
          seq->mask = newlibadr_us(fd, sce->id.lib, seq->mask);
        }
        if (seq->scene_camera) {
          seq->scene_camera = newlibadr(fd, sce->id.lib, seq->scene_camera);
        }
        if (seq->sound) {
          seq->scene_sound = NULL;
          if (seq->type == SEQ_TYPE_SOUND_HD) {
            seq->type = SEQ_TYPE_SOUND_RAM;
          }
          else {
            seq->sound = newlibadr(fd, sce->id.lib, seq->sound);
          }
          if (seq->sound) {
            id_us_plus_no_lib((ID *)seq->sound);
            seq->scene_sound = NULL;
          }
        }
        if (seq->type == SEQ_TYPE_TEXT) {
          TextVars *t = seq->effectdata;
          t->text_font = newlibadr_us(fd, sce->id.lib, t->text_font);
        }
        BLI_listbase_clear(&seq->anims);

        lib_link_sequence_modifiers(fd, sce, &seq->modifiers);
      }
      SEQ_END;

      for (TimeMarker *marker = sce->markers.first; marker; marker = marker->next) {
        if (marker->camera) {
          marker->camera = newlibadr(fd, sce->id.lib, marker->camera);
        }
      }

      /* rigidbody world relies on it's linked collections */
      if (sce->rigidbody_world) {
        RigidBodyWorld *rbw = sce->rigidbody_world;
        if (rbw->group) {
          rbw->group = newlibadr(fd, sce->id.lib, rbw->group);
        }
        if (rbw->constraints) {
          rbw->constraints = newlibadr(fd, sce->id.lib, rbw->constraints);
        }
        if (rbw->effector_weights) {
          rbw->effector_weights->group = newlibadr(fd, sce->id.lib, rbw->effector_weights->group);
        }
      }

      if (sce->nodetree) {
        lib_link_ntree(fd, &sce->id, sce->nodetree);
        sce->nodetree->id.lib = sce->id.lib;
        composite_patch(sce->nodetree, sce);
      }

      for (SceneRenderLayer *srl = sce->r.layers.first; srl; srl = srl->next) {
        srl->mat_override = newlibadr_us(fd, sce->id.lib, srl->mat_override);
        for (FreestyleModuleConfig *fmc = srl->freestyleConfig.modules.first; fmc;
             fmc = fmc->next) {
          fmc->script = newlibadr(fd, sce->id.lib, fmc->script);
        }
        for (FreestyleLineSet *fls = srl->freestyleConfig.linesets.first; fls; fls = fls->next) {
          fls->linestyle = newlibadr_us(fd, sce->id.lib, fls->linestyle);
          fls->group = newlibadr_us(fd, sce->id.lib, fls->group);
        }
      }
      /* Motion Tracking */
      sce->clip = newlibadr_us(fd, sce->id.lib, sce->clip);

#ifdef USE_COLLECTION_COMPAT_28
      if (sce->collection) {
        lib_link_scene_collection(fd, sce->id.lib, sce->collection);
      }
#endif

      if (sce->master_collection) {
        lib_link_collection_data(fd, sce->id.lib, sce->master_collection);
      }

      for (ViewLayer *view_layer = sce->view_layers.first; view_layer;
           view_layer = view_layer->next) {
        lib_link_view_layer(fd, sce->id.lib, view_layer);
      }

      if (sce->r.bake.cage_object) {
        sce->r.bake.cage_object = newlibadr(fd, sce->id.lib, sce->r.bake.cage_object);
      }

#ifdef USE_SETSCENE_CHECK
      if (sce->set != NULL) {
        /* link flag for scenes with set would be reset later,
         * so this way we only check cyclic for newly linked scenes.
         */
        need_check_set = true;
      }
      else {
        /* postpone un-setting the flag until we've checked the set-scene */
        sce->id.tag &= ~LIB_TAG_NEED_LINK;
      }
#else
      sce->id.tag &= ~LIB_TAG_NEED_LINK;
#endif
    }

#ifdef USE_SETSCENE_CHECK
    totscene++;
#endif
  }

#ifdef USE_SETSCENE_CHECK
  if (need_check_set) {
    for (Scene *sce = main->scenes.first; sce; sce = sce->id.next) {
      if (sce->id.tag & LIB_TAG_NEED_LINK) {
        sce->id.tag &= ~LIB_TAG_NEED_LINK;
        if (!scene_validate_setscene__liblink(sce, totscene)) {
          printf("Found cyclic background scene when linking %s\n", sce->id.name + 2);
        }
      }
    }
  }
#endif
}

#undef USE_SETSCENE_CHECK

static void link_recurs_seq(FileData *fd, ListBase *lb)
{
  Sequence *seq;

  link_list(fd, lb);

  for (seq = lb->first; seq; seq = seq->next) {
    if (seq->seqbase.first) {
      link_recurs_seq(fd, &seq->seqbase);
    }
  }
}

static void direct_link_paint(FileData *fd, const Scene *scene, Paint *p)
{
  if (p->num_input_samples < 1) {
    p->num_input_samples = 1;
  }

  p->cavity_curve = newdataadr(fd, p->cavity_curve);
  if (p->cavity_curve) {
    direct_link_curvemapping(fd, p->cavity_curve);
  }
  else {
    BKE_paint_cavity_curve_preset(p, CURVE_PRESET_LINE);
  }

  p->tool_slots = newdataadr(fd, p->tool_slots);

  /* Workaround for invalid data written in older versions. */
  const size_t expected_size = sizeof(PaintToolSlot) * p->tool_slots_len;
  if (p->tool_slots && MEM_allocN_len(p->tool_slots) < expected_size) {
    MEM_freeN(p->tool_slots);
    p->tool_slots = MEM_callocN(expected_size, "PaintToolSlot");
  }

  BKE_paint_runtime_init(scene->toolsettings, p);
}

static void direct_link_paint_helper(FileData *fd, const Scene *scene, Paint **paint)
{
  /* TODO. is this needed */
  (*paint) = newdataadr(fd, (*paint));

  if (*paint) {
    direct_link_paint(fd, scene, *paint);
  }
}

static void direct_link_sequence_modifiers(FileData *fd, ListBase *lb)
{
  SequenceModifierData *smd;

  link_list(fd, lb);

  for (smd = lb->first; smd; smd = smd->next) {
    if (smd->mask_sequence) {
      smd->mask_sequence = newdataadr(fd, smd->mask_sequence);
    }

    if (smd->type == seqModifierType_Curves) {
      CurvesModifierData *cmd = (CurvesModifierData *)smd;

      direct_link_curvemapping(fd, &cmd->curve_mapping);
    }
    else if (smd->type == seqModifierType_HueCorrect) {
      HueCorrectModifierData *hcmd = (HueCorrectModifierData *)smd;

      direct_link_curvemapping(fd, &hcmd->curve_mapping);
    }
  }
}

static void direct_link_scene(FileData *fd, Scene *sce)
{
  Editing *ed;
  Sequence *seq;
  MetaStack *ms;
  RigidBodyWorld *rbw;
  ViewLayer *view_layer;
  SceneRenderLayer *srl;

  sce->depsgraph_hash = NULL;
  sce->fps_info = NULL;

  memset(&sce->customdata_mask, 0, sizeof(sce->customdata_mask));
  memset(&sce->customdata_mask_modal, 0, sizeof(sce->customdata_mask_modal));

  BKE_sound_reset_scene_runtime(sce);

  /* set users to one by default, not in lib-link, this will increase it for compo nodes */
  id_us_ensure_real(&sce->id);

  link_list(fd, &(sce->base));

  sce->adt = newdataadr(fd, sce->adt);
  direct_link_animdata(fd, sce->adt);

  link_list(fd, &sce->keyingsets);
  direct_link_keyingsets(fd, &sce->keyingsets);

  sce->basact = newdataadr(fd, sce->basact);

  sce->toolsettings = newdataadr(fd, sce->toolsettings);
  if (sce->toolsettings) {
    direct_link_paint_helper(fd, sce, (Paint **)&sce->toolsettings->sculpt);
    direct_link_paint_helper(fd, sce, (Paint **)&sce->toolsettings->vpaint);
    direct_link_paint_helper(fd, sce, (Paint **)&sce->toolsettings->wpaint);
    direct_link_paint_helper(fd, sce, (Paint **)&sce->toolsettings->uvsculpt);
    direct_link_paint_helper(fd, sce, (Paint **)&sce->toolsettings->gp_paint);

    direct_link_paint(fd, sce, &sce->toolsettings->imapaint.paint);

    sce->toolsettings->imapaint.paintcursor = NULL;
    sce->toolsettings->particle.paintcursor = NULL;
    sce->toolsettings->particle.scene = NULL;
    sce->toolsettings->particle.object = NULL;
    sce->toolsettings->gp_sculpt.paintcursor = NULL;

    /* relink grease pencil interpolation curves */
    sce->toolsettings->gp_interpolate.custom_ipo = newdataadr(
        fd, sce->toolsettings->gp_interpolate.custom_ipo);
    if (sce->toolsettings->gp_interpolate.custom_ipo) {
      direct_link_curvemapping(fd, sce->toolsettings->gp_interpolate.custom_ipo);
    }
    /* relink grease pencil multiframe falloff curve */
    sce->toolsettings->gp_sculpt.cur_falloff = newdataadr(
        fd, sce->toolsettings->gp_sculpt.cur_falloff);
    if (sce->toolsettings->gp_sculpt.cur_falloff) {
      direct_link_curvemapping(fd, sce->toolsettings->gp_sculpt.cur_falloff);
    }
    /* relink grease pencil primitive curve */
    sce->toolsettings->gp_sculpt.cur_primitive = newdataadr(
        fd, sce->toolsettings->gp_sculpt.cur_primitive);
    if (sce->toolsettings->gp_sculpt.cur_primitive) {
      direct_link_curvemapping(fd, sce->toolsettings->gp_sculpt.cur_primitive);
    }

    /* Relink toolsettings curve profile */
    sce->toolsettings->custom_bevel_profile_preset = newdataadr(
        fd, sce->toolsettings->custom_bevel_profile_preset);
    if (sce->toolsettings->custom_bevel_profile_preset) {
      direct_link_curveprofile(fd, sce->toolsettings->custom_bevel_profile_preset);
    }
  }

  if (sce->ed) {
    ListBase *old_seqbasep = &sce->ed->seqbase;

    ed = sce->ed = newdataadr(fd, sce->ed);

    ed->act_seq = newdataadr(fd, ed->act_seq);
    ed->cache = NULL;
    ed->prefetch_job = NULL;

    /* recursive link sequences, lb will be correctly initialized */
    link_recurs_seq(fd, &ed->seqbase);

    SEQ_BEGIN (ed, seq) {
      seq->seq1 = newdataadr(fd, seq->seq1);
      seq->seq2 = newdataadr(fd, seq->seq2);
      seq->seq3 = newdataadr(fd, seq->seq3);

      /* a patch: after introduction of effects with 3 input strips */
      if (seq->seq3 == NULL) {
        seq->seq3 = seq->seq2;
      }

      seq->effectdata = newdataadr(fd, seq->effectdata);
      seq->stereo3d_format = newdataadr(fd, seq->stereo3d_format);

      if (seq->type & SEQ_TYPE_EFFECT) {
        seq->flag |= SEQ_EFFECT_NOT_LOADED;
      }

      if (seq->type == SEQ_TYPE_SPEED) {
        SpeedControlVars *s = seq->effectdata;
        s->frameMap = NULL;
      }

      if (seq->type == SEQ_TYPE_TEXT) {
        TextVars *t = seq->effectdata;
        t->text_blf_id = SEQ_FONT_NOT_LOADED;
      }

      seq->prop = newdataadr(fd, seq->prop);
      IDP_DirectLinkGroup_OrFree(&seq->prop, (fd->flags & FD_FLAGS_SWITCH_ENDIAN), fd);

      seq->strip = newdataadr(fd, seq->strip);
      if (seq->strip && seq->strip->done == 0) {
        seq->strip->done = true;

        if (ELEM(seq->type,
                 SEQ_TYPE_IMAGE,
                 SEQ_TYPE_MOVIE,
                 SEQ_TYPE_SOUND_RAM,
                 SEQ_TYPE_SOUND_HD)) {
          seq->strip->stripdata = newdataadr(fd, seq->strip->stripdata);
        }
        else {
          seq->strip->stripdata = NULL;
        }
        seq->strip->crop = newdataadr(fd, seq->strip->crop);
        seq->strip->transform = newdataadr(fd, seq->strip->transform);
        seq->strip->proxy = newdataadr(fd, seq->strip->proxy);
        if (seq->strip->proxy) {
          seq->strip->proxy->anim = NULL;
        }
        else if (seq->flag & SEQ_USE_PROXY) {
          BKE_sequencer_proxy_set(seq, true);
        }

        /* need to load color balance to it could be converted to modifier */
        seq->strip->color_balance = newdataadr(fd, seq->strip->color_balance);
      }

      direct_link_sequence_modifiers(fd, &seq->modifiers);
    }
    SEQ_END;

    /* link metastack, slight abuse of structs here,
     * have to restore pointer to internal part in struct */
    {
      Sequence temp;
      void *poin;
      intptr_t offset;

      offset = ((intptr_t) & (temp.seqbase)) - ((intptr_t)&temp);

      /* root pointer */
      if (ed->seqbasep == old_seqbasep) {
        ed->seqbasep = &ed->seqbase;
      }
      else {
        poin = POINTER_OFFSET(ed->seqbasep, -offset);

        poin = newdataadr(fd, poin);
        if (poin) {
          ed->seqbasep = (ListBase *)POINTER_OFFSET(poin, offset);
        }
        else {
          ed->seqbasep = &ed->seqbase;
        }
      }
      /* stack */
      link_list(fd, &(ed->metastack));

      for (ms = ed->metastack.first; ms; ms = ms->next) {
        ms->parseq = newdataadr(fd, ms->parseq);

        if (ms->oldbasep == old_seqbasep) {
          ms->oldbasep = &ed->seqbase;
        }
        else {
          poin = POINTER_OFFSET(ms->oldbasep, -offset);
          poin = newdataadr(fd, poin);
          if (poin) {
            ms->oldbasep = (ListBase *)POINTER_OFFSET(poin, offset);
          }
          else {
            ms->oldbasep = &ed->seqbase;
          }
        }
      }
    }
  }

#ifdef DURIAN_CAMERA_SWITCH
  /* Runtime */
  sce->r.mode &= ~R_NO_CAMERA_SWITCH;
#endif

  sce->r.avicodecdata = newdataadr(fd, sce->r.avicodecdata);
  if (sce->r.avicodecdata) {
    sce->r.avicodecdata->lpFormat = newdataadr(fd, sce->r.avicodecdata->lpFormat);
    sce->r.avicodecdata->lpParms = newdataadr(fd, sce->r.avicodecdata->lpParms);
  }
  if (sce->r.ffcodecdata.properties) {
    sce->r.ffcodecdata.properties = newdataadr(fd, sce->r.ffcodecdata.properties);
    IDP_DirectLinkGroup_OrFree(
        &sce->r.ffcodecdata.properties, (fd->flags & FD_FLAGS_SWITCH_ENDIAN), fd);
  }

  link_list(fd, &(sce->markers));
  link_list(fd, &(sce->transform_spaces));
  link_list(fd, &(sce->r.layers));
  link_list(fd, &(sce->r.views));

  for (srl = sce->r.layers.first; srl; srl = srl->next) {
    srl->prop = newdataadr(fd, srl->prop);
    IDP_DirectLinkGroup_OrFree(&srl->prop, (fd->flags & FD_FLAGS_SWITCH_ENDIAN), fd);
    link_list(fd, &(srl->freestyleConfig.modules));
    link_list(fd, &(srl->freestyleConfig.linesets));
  }

  sce->nodetree = newdataadr(fd, sce->nodetree);
  if (sce->nodetree) {
    direct_link_id(fd, &sce->nodetree->id);
    direct_link_nodetree(fd, sce->nodetree);
  }

  direct_link_view_settings(fd, &sce->view_settings);

  sce->rigidbody_world = newdataadr(fd, sce->rigidbody_world);
  rbw = sce->rigidbody_world;
  if (rbw) {
    rbw->shared = newdataadr(fd, rbw->shared);

    if (rbw->shared == NULL) {
      /* Link deprecated caches if they exist, so we can use them for versioning.
       * We should only do this when rbw->shared == NULL, because those pointers
       * are always set (for compatibility with older Blenders). We mustn't link
       * the same pointcache twice. */
      direct_link_pointcache_list(fd, &rbw->ptcaches, &rbw->pointcache, false);

      /* make sure simulation starts from the beginning after loading file */
      if (rbw->pointcache) {
        rbw->ltime = (float)rbw->pointcache->startframe;
      }
    }
    else {
      /* must nullify the reference to physics sim object, since it no-longer exist
       * (and will need to be recalculated)
       */
      rbw->shared->physics_world = NULL;

      /* link caches */
      direct_link_pointcache_list(fd, &rbw->shared->ptcaches, &rbw->shared->pointcache, false);

      /* make sure simulation starts from the beginning after loading file */
      if (rbw->shared->pointcache) {
        rbw->ltime = (float)rbw->shared->pointcache->startframe;
      }
    }
    rbw->objects = NULL;
    rbw->numbodies = 0;

    /* set effector weights */
    rbw->effector_weights = newdataadr(fd, rbw->effector_weights);
    if (!rbw->effector_weights) {
      rbw->effector_weights = BKE_effector_add_weights(NULL);
    }
  }

  sce->preview = direct_link_preview_image(fd, sce->preview);

  direct_link_curvemapping(fd, &sce->r.mblur_shutter_curve);

#ifdef USE_COLLECTION_COMPAT_28
  /* this runs before the very first doversion */
  if (sce->collection) {
    sce->collection = newdataadr(fd, sce->collection);
    direct_link_scene_collection(fd, sce->collection);
  }
#endif

  if (sce->master_collection) {
    sce->master_collection = newdataadr(fd, sce->master_collection);
    /* Needed because this is an ID outside of Main. */
    direct_link_id(fd, &sce->master_collection->id);
    direct_link_collection(fd, sce->master_collection);
  }

  /* insert into global old-new map for reading without UI (link_global accesses it again) */
  link_glob_list(fd, &sce->view_layers);
  for (view_layer = sce->view_layers.first; view_layer; view_layer = view_layer->next) {
    direct_link_view_layer(fd, view_layer);
  }

  if (fd->memfile) {
    /* If it's undo try to recover the cache. */
    if (fd->scenemap) {
      sce->eevee.light_cache = newsceadr(fd, sce->eevee.light_cache);
    }
    else {
      sce->eevee.light_cache = NULL;
    }
  }
  else {
    /* else try to read the cache from file. */
    sce->eevee.light_cache = newdataadr(fd, sce->eevee.light_cache);
    if (sce->eevee.light_cache) {
      direct_link_lightcache(fd, sce->eevee.light_cache);
    }
  }

  direct_link_view3dshading(fd, &sce->display.shading);

  sce->layer_properties = newdataadr(fd, sce->layer_properties);
  IDP_DirectLinkGroup_OrFree(&sce->layer_properties, (fd->flags & FD_FLAGS_SWITCH_ENDIAN), fd);
}

/** \} */

/* -------------------------------------------------------------------- */
/** \name Read ID: Grease Pencil
 * \{ */

/* relink's grease pencil data's refs */
static void lib_link_gpencil(FileData *fd, Main *main)
{
  /* Relink all data-lock linked by GP data-lock */
  for (bGPdata *gpd = main->gpencils.first; gpd; gpd = gpd->id.next) {
    if (gpd->id.tag & LIB_TAG_NEED_LINK) {
      /* Layers */
      for (bGPDlayer *gpl = gpd->layers.first; gpl; gpl = gpl->next) {
        /* Layer -> Parent References */
        gpl->parent = newlibadr(fd, gpd->id.lib, gpl->parent);
      }

      /* Data-block Stuff */
      IDP_LibLinkProperty(gpd->id.properties, fd);
      lib_link_animdata(fd, &gpd->id, gpd->adt);

      /* materials */
      for (int a = 0; a < gpd->totcol; a++) {
        gpd->mat[a] = newlibadr_us(fd, gpd->id.lib, gpd->mat[a]);
      }

      gpd->id.tag &= ~LIB_TAG_NEED_LINK;
    }
  }
}

/* relinks grease-pencil data - used for direct_link and old file linkage */
static void direct_link_gpencil(FileData *fd, bGPdata *gpd)
{
  bGPDlayer *gpl;
  bGPDframe *gpf;
  bGPDstroke *gps;
  bGPDpalette *palette;

  /* we must firstly have some grease-pencil data to link! */
  if (gpd == NULL) {
    return;
  }

  /* relink animdata */
  gpd->adt = newdataadr(fd, gpd->adt);
  direct_link_animdata(fd, gpd->adt);

  /* Ensure full objectmode for linked grease pencil. */
  if (gpd->id.lib != NULL) {
    gpd->flag &= ~GP_DATA_STROKE_PAINTMODE;
    gpd->flag &= ~GP_DATA_STROKE_EDITMODE;
    gpd->flag &= ~GP_DATA_STROKE_SCULPTMODE;
    gpd->flag &= ~GP_DATA_STROKE_WEIGHTMODE;
  }

  /* init stroke buffer */
  gpd->runtime.sbuffer = NULL;
  gpd->runtime.sbuffer_used = 0;
  gpd->runtime.sbuffer_size = 0;
  gpd->runtime.tot_cp_points = 0;

  /* relink palettes (old palettes deprecated, only to convert old files) */
  link_list(fd, &gpd->palettes);
  if (gpd->palettes.first != NULL) {
    for (palette = gpd->palettes.first; palette; palette = palette->next) {
      link_list(fd, &palette->colors);
    }
  }

  /* materials */
  gpd->mat = newdataadr(fd, gpd->mat);
  test_pointer_array(fd, (void **)&gpd->mat);

  /* relink layers */
  link_list(fd, &gpd->layers);

  for (gpl = gpd->layers.first; gpl; gpl = gpl->next) {
    /* relink frames */
    link_list(fd, &gpl->frames);

    gpl->actframe = newdataadr(fd, gpl->actframe);

    gpl->runtime.icon_id = 0;

    for (gpf = gpl->frames.first; gpf; gpf = gpf->next) {
      /* relink strokes (and their points) */
      link_list(fd, &gpf->strokes);

      for (gps = gpf->strokes.first; gps; gps = gps->next) {
        /* relink stroke points array */
        gps->points = newdataadr(fd, gps->points);

        /* relink weight data */
        if (gps->dvert) {
          gps->dvert = newdataadr(fd, gps->dvert);
          direct_link_dverts(fd, gps->totpoints, gps->dvert);
        }

        /* the triangulation is not saved, so need to be recalculated */
        gps->triangles = NULL;
        gps->tot_triangles = 0;
        gps->flag |= GP_STROKE_RECALC_GEOMETRY;
      }
    }
  }
}

/** \} */

/* -------------------------------------------------------------------- */
/** \name Read Screen Area/Region (Screen Data)
 * \{ */

static void direct_link_panel_list(FileData *fd, ListBase *lb)
{
  link_list(fd, lb);

  for (Panel *pa = lb->first; pa; pa = pa->next) {
    pa->runtime_flag = 0;
    pa->activedata = NULL;
    pa->type = NULL;
    direct_link_panel_list(fd, &pa->children);
  }
}

static void direct_link_region(FileData *fd, ARegion *ar, int spacetype)
{
  uiList *ui_list;

  direct_link_panel_list(fd, &ar->panels);

  link_list(fd, &ar->panels_category_active);

  link_list(fd, &ar->ui_lists);

  for (ui_list = ar->ui_lists.first; ui_list; ui_list = ui_list->next) {
    ui_list->type = NULL;
    ui_list->dyn_data = NULL;
    ui_list->properties = newdataadr(fd, ui_list->properties);
    IDP_DirectLinkGroup_OrFree(&ui_list->properties, (fd->flags & FD_FLAGS_SWITCH_ENDIAN), fd);
  }

  link_list(fd, &ar->ui_previews);

  if (spacetype == SPACE_EMPTY) {
    /* unknown space type, don't leak regiondata */
    ar->regiondata = NULL;
  }
  else if (ar->flag & RGN_FLAG_TEMP_REGIONDATA) {
    /* Runtime data, don't use. */
    ar->regiondata = NULL;
  }
  else {
    ar->regiondata = newdataadr(fd, ar->regiondata);
    if (ar->regiondata) {
      if (spacetype == SPACE_VIEW3D) {
        RegionView3D *rv3d = ar->regiondata;

        rv3d->localvd = newdataadr(fd, rv3d->localvd);
        rv3d->clipbb = newdataadr(fd, rv3d->clipbb);

        rv3d->depths = NULL;
        rv3d->render_engine = NULL;
        rv3d->sms = NULL;
        rv3d->smooth_timer = NULL;

        rv3d->rflag &= ~(RV3D_NAVIGATING | RV3D_PAINTING);
      }
    }
  }

  ar->v2d.tab_offset = NULL;
  ar->v2d.tab_num = 0;
  ar->v2d.tab_cur = 0;
  ar->v2d.sms = NULL;
  ar->v2d.alpha_hor = ar->v2d.alpha_vert = 255; /* visible by default */
  BLI_listbase_clear(&ar->panels_category);
  BLI_listbase_clear(&ar->handlers);
  BLI_listbase_clear(&ar->uiblocks);
  ar->headerstr = NULL;
  ar->visible = 0;
  ar->type = NULL;
  ar->do_draw = 0;
  ar->gizmo_map = NULL;
  ar->regiontimer = NULL;
  ar->draw_buffer = NULL;
  memset(&ar->drawrct, 0, sizeof(ar->drawrct));
}

static void direct_link_area(FileData *fd, ScrArea *area)
{
  SpaceLink *sl;
  ARegion *ar;

  link_list(fd, &(area->spacedata));
  link_list(fd, &(area->regionbase));

  BLI_listbase_clear(&area->handlers);
  area->type = NULL; /* spacetype callbacks */

  /* Should always be unset so that rna_Area_type_get works correctly. */
  area->butspacetype = SPACE_EMPTY;

  area->region_active_win = -1;

  area->flag &= ~AREA_FLAG_ACTIVE_TOOL_UPDATE;

  area->global = newdataadr(fd, area->global);

  /* if we do not have the spacetype registered we cannot
   * free it, so don't allocate any new memory for such spacetypes. */
  if (!BKE_spacetype_exists(area->spacetype)) {
    /* Hint for versioning code to replace deprecated space types. */
    area->butspacetype = area->spacetype;

    area->spacetype = SPACE_EMPTY;
  }

  for (ar = area->regionbase.first; ar; ar = ar->next) {
    direct_link_region(fd, ar, area->spacetype);
  }

  /* accident can happen when read/save new file with older version */
  /* 2.50: we now always add spacedata for info */
  if (area->spacedata.first == NULL) {
    SpaceInfo *sinfo = MEM_callocN(sizeof(SpaceInfo), "spaceinfo");
    area->spacetype = sinfo->spacetype = SPACE_INFO;
    BLI_addtail(&area->spacedata, sinfo);
  }
  /* add local view3d too */
  else if (area->spacetype == SPACE_VIEW3D) {
    blo_do_versions_view3d_split_250(area->spacedata.first, &area->regionbase);
  }

  for (sl = area->spacedata.first; sl; sl = sl->next) {
    link_list(fd, &(sl->regionbase));

    /* if we do not have the spacetype registered we cannot
     * free it, so don't allocate any new memory for such spacetypes. */
    if (!BKE_spacetype_exists(sl->spacetype)) {
      sl->spacetype = SPACE_EMPTY;
    }

    for (ar = sl->regionbase.first; ar; ar = ar->next) {
      direct_link_region(fd, ar, sl->spacetype);
    }

    if (sl->spacetype == SPACE_VIEW3D) {
      View3D *v3d = (View3D *)sl;

      v3d->flag |= V3D_INVALID_BACKBUF;

      if (v3d->gpd) {
        v3d->gpd = newdataadr(fd, v3d->gpd);
        direct_link_gpencil(fd, v3d->gpd);
      }
      v3d->localvd = newdataadr(fd, v3d->localvd);
      v3d->runtime.properties_storage = NULL;

      /* render can be quite heavy, set to solid on load */
      if (v3d->shading.type == OB_RENDER) {
        v3d->shading.type = OB_SOLID;
      }
      v3d->shading.prev_type = OB_SOLID;

      direct_link_view3dshading(fd, &v3d->shading);

      blo_do_versions_view3d_split_250(v3d, &sl->regionbase);
    }
    else if (sl->spacetype == SPACE_GRAPH) {
      SpaceGraph *sipo = (SpaceGraph *)sl;

      sipo->ads = newdataadr(fd, sipo->ads);
      BLI_listbase_clear(&sipo->runtime.ghost_curves);
    }
    else if (sl->spacetype == SPACE_NLA) {
      SpaceNla *snla = (SpaceNla *)sl;

      snla->ads = newdataadr(fd, snla->ads);
    }
    else if (sl->spacetype == SPACE_OUTLINER) {
      SpaceOutliner *soops = (SpaceOutliner *)sl;

      /* use newdataadr_no_us and do not free old memory avoiding double
       * frees and use of freed memory. this could happen because of a
       * bug fixed in revision 58959 where the treestore memory address
       * was not unique */
      TreeStore *ts = newdataadr_no_us(fd, soops->treestore);
      soops->treestore = NULL;
      if (ts) {
        TreeStoreElem *elems = newdataadr_no_us(fd, ts->data);

        soops->treestore = BLI_mempool_create(
            sizeof(TreeStoreElem), ts->usedelem, 512, BLI_MEMPOOL_ALLOW_ITER);
        if (ts->usedelem && elems) {
          int i;
          for (i = 0; i < ts->usedelem; i++) {
            TreeStoreElem *new_elem = BLI_mempool_alloc(soops->treestore);
            *new_elem = elems[i];
          }
        }
        /* we only saved what was used */
        soops->storeflag |= SO_TREESTORE_CLEANUP;  // at first draw
      }
      soops->treehash = NULL;
      soops->tree.first = soops->tree.last = NULL;
    }
    else if (sl->spacetype == SPACE_IMAGE) {
      SpaceImage *sima = (SpaceImage *)sl;

      sima->iuser.scene = NULL;
      sima->iuser.ok = 1;
      sima->scopes.waveform_1 = NULL;
      sima->scopes.waveform_2 = NULL;
      sima->scopes.waveform_3 = NULL;
      sima->scopes.vecscope = NULL;
      sima->scopes.ok = 0;

      /* WARNING: gpencil data is no longer stored directly in sima after 2.5
       * so sacrifice a few old files for now to avoid crashes with new files!
       * committed: r28002 */
#if 0
      sima->gpd = newdataadr(fd, sima->gpd);
      if (sima->gpd) {
        direct_link_gpencil(fd, sima->gpd);
      }
#endif
    }
    else if (sl->spacetype == SPACE_NODE) {
      SpaceNode *snode = (SpaceNode *)sl;

      if (snode->gpd) {
        snode->gpd = newdataadr(fd, snode->gpd);
        direct_link_gpencil(fd, snode->gpd);
      }

      link_list(fd, &snode->treepath);
      snode->edittree = NULL;
      snode->iofsd = NULL;
      BLI_listbase_clear(&snode->linkdrag);
    }
    else if (sl->spacetype == SPACE_TEXT) {
      SpaceText *st = (SpaceText *)sl;
      memset(&st->runtime, 0, sizeof(st->runtime));
    }
    else if (sl->spacetype == SPACE_SEQ) {
      SpaceSeq *sseq = (SpaceSeq *)sl;

      /* grease pencil data is not a direct data and can't be linked from direct_link*
       * functions, it should be linked from lib_link* functions instead
       *
       * otherwise it'll lead to lost grease data on open because it'll likely be
       * read from file after all other users of grease pencil and newdataadr would
       * simple return NULL here (sergey)
       */
#if 0
      if (sseq->gpd) {
        sseq->gpd = newdataadr(fd, sseq->gpd);
        direct_link_gpencil(fd, sseq->gpd);
      }
#endif
      sseq->scopes.reference_ibuf = NULL;
      sseq->scopes.zebra_ibuf = NULL;
      sseq->scopes.waveform_ibuf = NULL;
      sseq->scopes.sep_waveform_ibuf = NULL;
      sseq->scopes.vector_ibuf = NULL;
      sseq->scopes.histogram_ibuf = NULL;
      sseq->compositor = NULL;
    }
    else if (sl->spacetype == SPACE_PROPERTIES) {
      SpaceProperties *sbuts = (SpaceProperties *)sl;

      sbuts->path = NULL;
      sbuts->texuser = NULL;
      sbuts->mainbo = sbuts->mainb;
      sbuts->mainbuser = sbuts->mainb;
    }
    else if (sl->spacetype == SPACE_CONSOLE) {
      SpaceConsole *sconsole = (SpaceConsole *)sl;
      ConsoleLine *cl, *cl_next;

      link_list(fd, &sconsole->scrollback);
      link_list(fd, &sconsole->history);

      // for (cl= sconsole->scrollback.first; cl; cl= cl->next)
      //  cl->line= newdataadr(fd, cl->line);

      /* comma expressions, (e.g. expr1, expr2, expr3) evaluate each expression,
       * from left to right.  the right-most expression sets the result of the comma
       * expression as a whole*/
      for (cl = sconsole->history.first; cl; cl = cl_next) {
        cl_next = cl->next;
        cl->line = newdataadr(fd, cl->line);
        if (cl->line) {
          /* the allocted length is not written, so reset here */
          cl->len_alloc = cl->len + 1;
        }
        else {
          BLI_remlink(&sconsole->history, cl);
          MEM_freeN(cl);
        }
      }
    }
    else if (sl->spacetype == SPACE_FILE) {
      SpaceFile *sfile = (SpaceFile *)sl;

      /* this sort of info is probably irrelevant for reloading...
       * plus, it isn't saved to files yet!
       */
      sfile->folders_prev = sfile->folders_next = NULL;
      sfile->files = NULL;
      sfile->layout = NULL;
      sfile->op = NULL;
      sfile->previews_timer = NULL;
      sfile->params = newdataadr(fd, sfile->params);
    }
    else if (sl->spacetype == SPACE_CLIP) {
      SpaceClip *sclip = (SpaceClip *)sl;

      sclip->scopes.track_search = NULL;
      sclip->scopes.track_preview = NULL;
      sclip->scopes.ok = 0;
    }
  }

  BLI_listbase_clear(&area->actionzones);

  area->v1 = newdataadr(fd, area->v1);
  area->v2 = newdataadr(fd, area->v2);
  area->v3 = newdataadr(fd, area->v3);
  area->v4 = newdataadr(fd, area->v4);
}

static void lib_link_area(FileData *fd, ID *parent_id, ScrArea *area)
{
  area->full = newlibadr(fd, parent_id->lib, area->full);

  memset(&area->runtime, 0x0, sizeof(area->runtime));

  for (SpaceLink *sl = area->spacedata.first; sl; sl = sl->next) {
    switch (sl->spacetype) {
      case SPACE_VIEW3D: {
        View3D *v3d = (View3D *)sl;

        v3d->camera = newlibadr(fd, parent_id->lib, v3d->camera);
        v3d->ob_centre = newlibadr(fd, parent_id->lib, v3d->ob_centre);

        if (v3d->localvd) {
          v3d->localvd->camera = newlibadr(fd, parent_id->lib, v3d->localvd->camera);
        }
        break;
      }
      case SPACE_GRAPH: {
        SpaceGraph *sipo = (SpaceGraph *)sl;
        bDopeSheet *ads = sipo->ads;

        if (ads) {
          ads->source = newlibadr(fd, parent_id->lib, ads->source);
          ads->filter_grp = newlibadr(fd, parent_id->lib, ads->filter_grp);
        }
        break;
      }
      case SPACE_PROPERTIES: {
        SpaceProperties *sbuts = (SpaceProperties *)sl;
        sbuts->pinid = newlibadr(fd, parent_id->lib, sbuts->pinid);
        if (sbuts->pinid == NULL) {
          sbuts->flag &= ~SB_PIN_CONTEXT;
        }
        break;
      }
      case SPACE_FILE:
        break;
      case SPACE_ACTION: {
        SpaceAction *saction = (SpaceAction *)sl;
        bDopeSheet *ads = &saction->ads;

        if (ads) {
          ads->source = newlibadr(fd, parent_id->lib, ads->source);
          ads->filter_grp = newlibadr(fd, parent_id->lib, ads->filter_grp);
        }

        saction->action = newlibadr(fd, parent_id->lib, saction->action);
        break;
      }
      case SPACE_IMAGE: {
        SpaceImage *sima = (SpaceImage *)sl;

        sima->image = newlibadr_real_us(fd, parent_id->lib, sima->image);
        sima->mask_info.mask = newlibadr_real_us(fd, parent_id->lib, sima->mask_info.mask);

        /* NOTE: pre-2.5, this was local data not lib data, but now we need this as lib data
         * so fingers crossed this works fine!
         */
        sima->gpd = newlibadr_us(fd, parent_id->lib, sima->gpd);
        break;
      }
      case SPACE_SEQ: {
        SpaceSeq *sseq = (SpaceSeq *)sl;

        /* NOTE: pre-2.5, this was local data not lib data, but now we need this as lib data
         * so fingers crossed this works fine!
         */
        sseq->gpd = newlibadr_us(fd, parent_id->lib, sseq->gpd);
        break;
      }
      case SPACE_NLA: {
        SpaceNla *snla = (SpaceNla *)sl;
        bDopeSheet *ads = snla->ads;

        if (ads) {
          ads->source = newlibadr(fd, parent_id->lib, ads->source);
          ads->filter_grp = newlibadr(fd, parent_id->lib, ads->filter_grp);
        }
        break;
      }
      case SPACE_TEXT: {
        SpaceText *st = (SpaceText *)sl;

        st->text = newlibadr(fd, parent_id->lib, st->text);
        break;
      }
      case SPACE_SCRIPT: {
        SpaceScript *scpt = (SpaceScript *)sl;
        /*scpt->script = NULL; - 2.45 set to null, better re-run the script */
        if (scpt->script) {
          scpt->script = newlibadr(fd, parent_id->lib, scpt->script);
          if (scpt->script) {
            SCRIPT_SET_NULL(scpt->script);
          }
        }
        break;
      }
      case SPACE_OUTLINER: {
        SpaceOutliner *so = (SpaceOutliner *)sl;
        so->search_tse.id = newlibadr(fd, NULL, so->search_tse.id);

        if (so->treestore) {
          TreeStoreElem *tselem;
          BLI_mempool_iter iter;

          BLI_mempool_iternew(so->treestore, &iter);
          while ((tselem = BLI_mempool_iterstep(&iter))) {
            tselem->id = newlibadr(fd, NULL, tselem->id);
          }
          if (so->treehash) {
            /* rebuild hash table, because it depends on ids too */
            so->storeflag |= SO_TREESTORE_REBUILD;
          }
        }
        break;
      }
      case SPACE_NODE: {
        SpaceNode *snode = (SpaceNode *)sl;
        bNodeTreePath *path, *path_next;
        bNodeTree *ntree;

        /* node tree can be stored locally in id too, link this first */
        snode->id = newlibadr(fd, parent_id->lib, snode->id);
        snode->from = newlibadr(fd, parent_id->lib, snode->from);

        ntree = snode->id ? ntreeFromID(snode->id) : NULL;
        snode->nodetree = ntree ? ntree : newlibadr_us(fd, parent_id->lib, snode->nodetree);

        for (path = snode->treepath.first; path; path = path->next) {
          if (path == snode->treepath.first) {
            /* first nodetree in path is same as snode->nodetree */
            path->nodetree = snode->nodetree;
          }
          else {
            path->nodetree = newlibadr_us(fd, parent_id->lib, path->nodetree);
          }

          if (!path->nodetree) {
            break;
          }
        }

        /* remaining path entries are invalid, remove */
        for (; path; path = path_next) {
          path_next = path->next;

          BLI_remlink(&snode->treepath, path);
          MEM_freeN(path);
        }

        /* edittree is just the last in the path,
         * set this directly since the path may have been shortened above */
        if (snode->treepath.last) {
          path = snode->treepath.last;
          snode->edittree = path->nodetree;
        }
        else {
          snode->edittree = NULL;
        }
        break;
      }
      case SPACE_CLIP: {
        SpaceClip *sclip = (SpaceClip *)sl;
        sclip->clip = newlibadr_real_us(fd, parent_id->lib, sclip->clip);
        sclip->mask_info.mask = newlibadr_real_us(fd, parent_id->lib, sclip->mask_info.mask);
        break;
      }
      default:
        break;
    }
  }
}

/**
 * \return false on error.
 */
static bool direct_link_area_map(FileData *fd, ScrAreaMap *area_map)
{
  link_list(fd, &area_map->vertbase);
  link_list(fd, &area_map->edgebase);
  link_list(fd, &area_map->areabase);
  for (ScrArea *area = area_map->areabase.first; area; area = area->next) {
    direct_link_area(fd, area);
  }

  /* edges */
  for (ScrEdge *se = area_map->edgebase.first; se; se = se->next) {
    se->v1 = newdataadr(fd, se->v1);
    se->v2 = newdataadr(fd, se->v2);
    BKE_screen_sort_scrvert(&se->v1, &se->v2);

    if (se->v1 == NULL) {
      BLI_remlink(&area_map->edgebase, se);

      return false;
    }
  }

  return true;
}

/** \} */

/* -------------------------------------------------------------------- */
/** \name Read ID: Window Manager
 * \{ */

static void direct_link_windowmanager(FileData *fd, wmWindowManager *wm)
{
  wmWindow *win;

  id_us_ensure_real(&wm->id);
  link_list(fd, &wm->windows);

  for (win = wm->windows.first; win; win = win->next) {
    win->parent = newdataadr(fd, win->parent);

    WorkSpaceInstanceHook *hook = win->workspace_hook;
    win->workspace_hook = newdataadr(fd, hook);

    /* we need to restore a pointer to this later when reading workspaces,
     * so store in global oldnew-map. */
    oldnewmap_insert(fd->globmap, hook, win->workspace_hook, 0);

    direct_link_area_map(fd, &win->global_areas);

    win->ghostwin = NULL;
    win->gpuctx = NULL;
    win->eventstate = NULL;
    win->cursor_keymap_status = NULL;
    win->tweak = NULL;
#ifdef WIN32
    win->ime_data = NULL;
#endif

    BLI_listbase_clear(&win->queue);
    BLI_listbase_clear(&win->handlers);
    BLI_listbase_clear(&win->modalhandlers);
    BLI_listbase_clear(&win->gesture);

    win->active = 0;

    win->cursor = 0;
    win->lastcursor = 0;
    win->modalcursor = 0;
    win->grabcursor = 0;
    win->addmousemove = true;
    win->stereo3d_format = newdataadr(fd, win->stereo3d_format);

    /* Multi-view always fallback to anaglyph at file opening
     * otherwise quad-buffer saved files can break Blender. */
    if (win->stereo3d_format) {
      win->stereo3d_format->display_mode = S3D_DISPLAY_ANAGLYPH;
    }
  }

  BLI_listbase_clear(&wm->timers);
  BLI_listbase_clear(&wm->operators);
  BLI_listbase_clear(&wm->paintcursors);
  BLI_listbase_clear(&wm->queue);
  BKE_reports_init(&wm->reports, RPT_STORE);

  BLI_listbase_clear(&wm->keyconfigs);
  wm->defaultconf = NULL;
  wm->addonconf = NULL;
  wm->userconf = NULL;
  wm->undo_stack = NULL;

  wm->message_bus = NULL;

  BLI_listbase_clear(&wm->jobs);
  BLI_listbase_clear(&wm->drags);

  wm->windrawable = NULL;
  wm->winactive = NULL;
  wm->initialized = 0;
  wm->op_undo_depth = 0;
  wm->is_interface_locked = 0;
}

static void lib_link_windowmanager(FileData *fd, Main *main)
{
  wmWindowManager *wm;
  wmWindow *win;

  for (wm = main->wm.first; wm; wm = wm->id.next) {
    if (wm->id.tag & LIB_TAG_NEED_LINK) {
      /* Note: WM IDProperties are never written to file, hence no need to read/link them here. */
      for (win = wm->windows.first; win; win = win->next) {
        if (win->workspace_hook) { /* NULL for old files */
          lib_link_workspace_instance_hook(fd, win->workspace_hook, &wm->id);
        }
        win->scene = newlibadr(fd, wm->id.lib, win->scene);
        /* deprecated, but needed for versioning (will be NULL'ed then) */
        win->screen = newlibadr(fd, NULL, win->screen);

        for (ScrArea *area = win->global_areas.areabase.first; area; area = area->next) {
          lib_link_area(fd, &wm->id, area);
        }
      }

      wm->id.tag &= ~LIB_TAG_NEED_LINK;
    }
  }
}

/** \} */

/* -------------------------------------------------------------------- */
/** \name Read ID: Screen
 * \{ */

/* note: file read without screens option G_FILE_NO_UI;
 * check lib pointers in call below */
static void lib_link_screen(FileData *fd, Main *main)
{
  for (bScreen *sc = main->screens.first; sc; sc = sc->id.next) {
    if (sc->id.tag & LIB_TAG_NEED_LINK) {
      IDP_LibLinkProperty(sc->id.properties, fd);

      /* deprecated, but needed for versioning (will be NULL'ed then) */
      sc->scene = newlibadr(fd, sc->id.lib, sc->scene);

      sc->animtimer = NULL; /* saved in rare cases */
      sc->tool_tip = NULL;
      sc->scrubbing = false;

      for (ScrArea *area = sc->areabase.first; area; area = area->next) {
        lib_link_area(fd, &sc->id, area);
      }
      sc->id.tag &= ~LIB_TAG_NEED_LINK;
    }
  }
}

/* how to handle user count on pointer restore */
typedef enum ePointerUserMode {
  USER_IGNORE = 0, /* ignore user count */
  USER_REAL = 1,   /* ensure at least one real user (fake user ignored) */
} ePointerUserMode;

static void restore_pointer_user(ID *id, ID *newid, ePointerUserMode user)
{
  BLI_assert(STREQ(newid->name + 2, id->name + 2));
  BLI_assert(newid->lib == id->lib);
  UNUSED_VARS_NDEBUG(id);

  if (user == USER_REAL) {
    id_us_ensure_real(newid);
  }
}

#ifndef USE_GHASH_RESTORE_POINTER
/**
 * A version of #restore_pointer_by_name that performs a full search (slow!).
 * Use only for limited lookups, when the overhead of
 * creating a #IDNameLib_Map for a single lookup isn't worthwhile.
 */
static void *restore_pointer_by_name_main(Main *mainp, ID *id, ePointerUserMode user)
{
  if (id) {
    ListBase *lb = which_libbase(mainp, GS(id->name));
    if (lb) { /* there's still risk of checking corrupt mem (freed Ids in oops) */
      ID *idn = lb->first;
      for (; idn; idn = idn->next) {
        if (STREQ(idn->name + 2, id->name + 2)) {
          if (idn->lib == id->lib) {
            restore_pointer_user(id, idn, user);
            break;
          }
        }
      }
      return idn;
    }
  }
  return NULL;
}
#endif

/**
 * Only for undo files, or to restore a screen after reading without UI...
 *
 * \param user:
 * - USER_IGNORE: no usercount change
 * - USER_REAL: ensure a real user (even if a fake one is set)
 * \param id_map: lookup table, use when performing many lookups.
 * this could be made an optional argument (falling back to a full lookup),
 * however at the moment it's always available.
 */
static void *restore_pointer_by_name(struct IDNameLib_Map *id_map, ID *id, ePointerUserMode user)
{
#ifdef USE_GHASH_RESTORE_POINTER
  if (id) {
    /* use fast lookup when available */
    ID *idn = BKE_main_idmap_lookup_id(id_map, id);
    if (idn) {
      restore_pointer_user(id, idn, user);
    }
    return idn;
  }
  return NULL;
#else
  Main *mainp = BKE_main_idmap_main_get(id_map);
  return restore_pointer_by_name_main(mainp, id, user);
#endif
}

static void lib_link_seq_clipboard_pt_restore(ID *id, struct IDNameLib_Map *id_map)
{
  if (id) {
    /* clipboard must ensure this */
    BLI_assert(id->newid != NULL);
    id->newid = restore_pointer_by_name(id_map, id->newid, USER_REAL);
  }
}
static int lib_link_seq_clipboard_cb(Sequence *seq, void *arg_pt)
{
  struct IDNameLib_Map *id_map = arg_pt;

  lib_link_seq_clipboard_pt_restore((ID *)seq->scene, id_map);
  lib_link_seq_clipboard_pt_restore((ID *)seq->scene_camera, id_map);
  lib_link_seq_clipboard_pt_restore((ID *)seq->clip, id_map);
  lib_link_seq_clipboard_pt_restore((ID *)seq->mask, id_map);
  lib_link_seq_clipboard_pt_restore((ID *)seq->sound, id_map);
  return 1;
}

static void lib_link_clipboard_restore(struct IDNameLib_Map *id_map)
{
  /* update IDs stored in sequencer clipboard */
  BKE_sequencer_base_recursive_apply(&seqbase_clipboard, lib_link_seq_clipboard_cb, id_map);
}

static int lib_link_main_data_restore_cb(void *user_data,
                                         ID *UNUSED(id_self),
                                         ID **id_pointer,
                                         int cb_flag)
{
  if (cb_flag & IDWALK_CB_PRIVATE || *id_pointer == NULL) {
    return IDWALK_RET_NOP;
  }

  /* Special ugly case here, thanks again for those non-IDs IDs... */
  /* We probably need to add more cases here (hint: nodetrees),
   * but will wait for changes from D5559 to get in first. */
  if (GS((*id_pointer)->name) == ID_GR) {
    Collection *collection = (Collection *)*id_pointer;
    if (collection->flag & COLLECTION_IS_MASTER) {
      return IDWALK_RET_NOP;
    }
  }

  struct IDNameLib_Map *id_map = user_data;

  /* Note: Handling of usercount here is really bad, defining its own system...
   * Will have to be refactored at some point, but that is not top priority task for now.
   * And all usercounts are properly recomputed at the end of the undo management code anyway. */
  *id_pointer = restore_pointer_by_name(
      id_map, *id_pointer, (cb_flag & IDWALK_CB_USER_ONE) ? USER_REAL : USER_IGNORE);

  return IDWALK_RET_NOP;
}

static void lib_link_main_data_restore(struct IDNameLib_Map *id_map, Main *newmain)
{
  ID *id;
  FOREACH_MAIN_ID_BEGIN (newmain, id) {
    BKE_library_foreach_ID_link(newmain, id, lib_link_main_data_restore_cb, id_map, IDWALK_NOP);
  }
  FOREACH_MAIN_ID_END;
}

static void lib_link_window_scene_data_restore(wmWindow *win, Scene *scene, ViewLayer *view_layer)
{
  bScreen *screen = BKE_workspace_active_screen_get(win->workspace_hook);

  for (ScrArea *area = screen->areabase.first; area; area = area->next) {
    for (SpaceLink *sl = area->spacedata.first; sl; sl = sl->next) {
      if (sl->spacetype == SPACE_VIEW3D) {
        View3D *v3d = (View3D *)sl;

        if (v3d->camera == NULL || v3d->scenelock) {
          v3d->camera = scene->camera;
        }

        if (v3d->localvd) {
          Base *base = NULL;

          v3d->localvd->camera = scene->camera;

          /* Localview can become invalid during undo/redo steps,
           * so we exit it when no could be found. */
          for (base = view_layer->object_bases.first; base; base = base->next) {
            if (base->local_view_bits & v3d->local_view_uuid) {
              break;
            }
          }
          if (base == NULL) {
            MEM_freeN(v3d->localvd);
            v3d->localvd = NULL;
            v3d->local_view_uuid = 0;

            /* Regionbase storage is different depending if the space is active. */
            ListBase *regionbase = (sl == area->spacedata.first) ? &area->regionbase :
                                                                   &sl->regionbase;
            for (ARegion *ar = regionbase->first; ar; ar = ar->next) {
              if (ar->regiontype == RGN_TYPE_WINDOW) {
                RegionView3D *rv3d = ar->regiondata;
                if (rv3d->localvd) {
                  MEM_freeN(rv3d->localvd);
                  rv3d->localvd = NULL;
                }
              }
            }
          }
        }
      }
    }
  }
}

static void lib_link_workspace_layout_restore(struct IDNameLib_Map *id_map,
                                              Main *newmain,
                                              WorkSpaceLayout *layout)
{
  bScreen *screen = BKE_workspace_layout_screen_get(layout);

  /* avoid conflicts with 2.8x branch */
  {
    for (ScrArea *sa = screen->areabase.first; sa; sa = sa->next) {
      for (SpaceLink *sl = sa->spacedata.first; sl; sl = sl->next) {
        if (sl->spacetype == SPACE_VIEW3D) {
          View3D *v3d = (View3D *)sl;
          ARegion *ar;

          v3d->camera = restore_pointer_by_name(id_map, (ID *)v3d->camera, USER_REAL);
          v3d->ob_centre = restore_pointer_by_name(id_map, (ID *)v3d->ob_centre, USER_REAL);

          /* Free render engines for now. */
          ListBase *regionbase = (sl == sa->spacedata.first) ? &sa->regionbase : &sl->regionbase;
          for (ar = regionbase->first; ar; ar = ar->next) {
            if (ar->regiontype == RGN_TYPE_WINDOW) {
              RegionView3D *rv3d = ar->regiondata;
              if (rv3d && rv3d->render_engine) {
                RE_engine_free(rv3d->render_engine);
                rv3d->render_engine = NULL;
              }
            }
          }
        }
        else if (sl->spacetype == SPACE_GRAPH) {
          SpaceGraph *sipo = (SpaceGraph *)sl;
          bDopeSheet *ads = sipo->ads;

          if (ads) {
            ads->source = restore_pointer_by_name(id_map, (ID *)ads->source, USER_REAL);

            if (ads->filter_grp) {
              ads->filter_grp = restore_pointer_by_name(
                  id_map, (ID *)ads->filter_grp, USER_IGNORE);
            }
          }

          /* force recalc of list of channels (i.e. includes calculating F-Curve colors)
           * thus preventing the "black curves" problem post-undo
           */
          sipo->runtime.flag |= SIPO_RUNTIME_FLAG_NEED_CHAN_SYNC_COLOR;
        }
        else if (sl->spacetype == SPACE_PROPERTIES) {
          SpaceProperties *sbuts = (SpaceProperties *)sl;
          sbuts->pinid = restore_pointer_by_name(id_map, sbuts->pinid, USER_IGNORE);
          if (sbuts->pinid == NULL) {
            sbuts->flag &= ~SB_PIN_CONTEXT;
          }

          /* TODO: restore path pointers: T40046
           * (complicated because this contains data pointers too, not just ID)*/
          MEM_SAFE_FREE(sbuts->path);
        }
        else if (sl->spacetype == SPACE_FILE) {
          SpaceFile *sfile = (SpaceFile *)sl;
          sfile->op = NULL;
          sfile->previews_timer = NULL;
        }
        else if (sl->spacetype == SPACE_ACTION) {
          SpaceAction *saction = (SpaceAction *)sl;

          saction->action = restore_pointer_by_name(id_map, (ID *)saction->action, USER_REAL);
          saction->ads.source = restore_pointer_by_name(
              id_map, (ID *)saction->ads.source, USER_REAL);

          if (saction->ads.filter_grp) {
            saction->ads.filter_grp = restore_pointer_by_name(
                id_map, (ID *)saction->ads.filter_grp, USER_IGNORE);
          }

          /* force recalc of list of channels, potentially updating the active action
           * while we're at it (as it can only be updated that way) [#28962]
           */
          saction->runtime.flag |= SACTION_RUNTIME_FLAG_NEED_CHAN_SYNC;
        }
        else if (sl->spacetype == SPACE_IMAGE) {
          SpaceImage *sima = (SpaceImage *)sl;

          sima->image = restore_pointer_by_name(id_map, (ID *)sima->image, USER_REAL);

          /* this will be freed, not worth attempting to find same scene,
           * since it gets initialized later */
          sima->iuser.scene = NULL;

#if 0
          /* Those are allocated and freed by space code, no need to handle them here. */
          MEM_SAFE_FREE(sima->scopes.waveform_1);
          MEM_SAFE_FREE(sima->scopes.waveform_2);
          MEM_SAFE_FREE(sima->scopes.waveform_3);
          MEM_SAFE_FREE(sima->scopes.vecscope);
#endif
          sima->scopes.ok = 0;

          /* NOTE: pre-2.5, this was local data not lib data, but now we need this as lib data
           * so assume that here we're doing for undo only...
           */
          sima->gpd = restore_pointer_by_name(id_map, (ID *)sima->gpd, USER_REAL);
          sima->mask_info.mask = restore_pointer_by_name(
              id_map, (ID *)sima->mask_info.mask, USER_REAL);
        }
        else if (sl->spacetype == SPACE_SEQ) {
          SpaceSeq *sseq = (SpaceSeq *)sl;

          /* NOTE: pre-2.5, this was local data not lib data, but now we need this as lib data
           * so assume that here we're doing for undo only...
           */
          sseq->gpd = restore_pointer_by_name(id_map, (ID *)sseq->gpd, USER_REAL);
        }
        else if (sl->spacetype == SPACE_NLA) {
          SpaceNla *snla = (SpaceNla *)sl;
          bDopeSheet *ads = snla->ads;

          if (ads) {
            ads->source = restore_pointer_by_name(id_map, (ID *)ads->source, USER_REAL);

            if (ads->filter_grp) {
              ads->filter_grp = restore_pointer_by_name(
                  id_map, (ID *)ads->filter_grp, USER_IGNORE);
            }
          }
        }
        else if (sl->spacetype == SPACE_TEXT) {
          SpaceText *st = (SpaceText *)sl;

          st->text = restore_pointer_by_name(id_map, (ID *)st->text, USER_REAL);
          if (st->text == NULL) {
            st->text = newmain->texts.first;
          }
        }
        else if (sl->spacetype == SPACE_SCRIPT) {
          SpaceScript *scpt = (SpaceScript *)sl;

          scpt->script = restore_pointer_by_name(id_map, (ID *)scpt->script, USER_REAL);

          /*sc->script = NULL; - 2.45 set to null, better re-run the script */
          if (scpt->script) {
            SCRIPT_SET_NULL(scpt->script);
          }
        }
        else if (sl->spacetype == SPACE_OUTLINER) {
          SpaceOutliner *so = (SpaceOutliner *)sl;

          so->search_tse.id = restore_pointer_by_name(id_map, so->search_tse.id, USER_IGNORE);

          if (so->treestore) {
            TreeStoreElem *tselem;
            BLI_mempool_iter iter;

            BLI_mempool_iternew(so->treestore, &iter);
            while ((tselem = BLI_mempool_iterstep(&iter))) {
              /* Do not try to restore pointers to drivers/sequence/etc.,
               * can crash in undo case! */
              if (TSE_IS_REAL_ID(tselem)) {
                tselem->id = restore_pointer_by_name(id_map, tselem->id, USER_IGNORE);
              }
              else {
                tselem->id = NULL;
              }
            }
            if (so->treehash) {
              /* rebuild hash table, because it depends on ids too */
              so->storeflag |= SO_TREESTORE_REBUILD;
            }
          }
        }
        else if (sl->spacetype == SPACE_NODE) {
          SpaceNode *snode = (SpaceNode *)sl;
          bNodeTreePath *path, *path_next;
          bNodeTree *ntree;

          /* node tree can be stored locally in id too, link this first */
          snode->id = restore_pointer_by_name(id_map, snode->id, USER_REAL);
          snode->from = restore_pointer_by_name(id_map, snode->from, USER_IGNORE);

          ntree = snode->id ? ntreeFromID(snode->id) : NULL;
          snode->nodetree = ntree ?
                                ntree :
                                restore_pointer_by_name(id_map, (ID *)snode->nodetree, USER_REAL);

          for (path = snode->treepath.first; path; path = path->next) {
            if (path == snode->treepath.first) {
              /* first nodetree in path is same as snode->nodetree */
              path->nodetree = snode->nodetree;
            }
            else {
              path->nodetree = restore_pointer_by_name(id_map, (ID *)path->nodetree, USER_REAL);
            }

            if (!path->nodetree) {
              break;
            }
          }

          /* remaining path entries are invalid, remove */
          for (; path; path = path_next) {
            path_next = path->next;

            BLI_remlink(&snode->treepath, path);
            MEM_freeN(path);
          }

          /* edittree is just the last in the path,
           * set this directly since the path may have been shortened above */
          if (snode->treepath.last) {
            path = snode->treepath.last;
            snode->edittree = path->nodetree;
          }
          else {
            snode->edittree = NULL;
          }
        }
        else if (sl->spacetype == SPACE_CLIP) {
          SpaceClip *sclip = (SpaceClip *)sl;

          sclip->clip = restore_pointer_by_name(id_map, (ID *)sclip->clip, USER_REAL);
          sclip->mask_info.mask = restore_pointer_by_name(
              id_map, (ID *)sclip->mask_info.mask, USER_REAL);

          sclip->scopes.ok = 0;
        }
      }
    }
  }
}

/**
 * Used to link a file (without UI) to the current UI.
 * Note that it assumes the old pointers in UI are still valid, so old Main is not freed.
 */
void blo_lib_link_restore(Main *oldmain,
                          Main *newmain,
                          wmWindowManager *curwm,
                          Scene *curscene,
                          ViewLayer *cur_view_layer)
{
  struct IDNameLib_Map *id_map = BKE_main_idmap_create(newmain, true, oldmain);

  for (WorkSpace *workspace = newmain->workspaces.first; workspace;
       workspace = workspace->id.next) {
    ListBase *layouts = BKE_workspace_layouts_get(workspace);

    for (WorkSpaceLayout *layout = layouts->first; layout; layout = layout->next) {
      lib_link_workspace_layout_restore(id_map, newmain, layout);
    }
  }

  for (wmWindow *win = curwm->windows.first; win; win = win->next) {
    WorkSpace *workspace = BKE_workspace_active_get(win->workspace_hook);
    ID *workspace_id = (ID *)workspace;
    Scene *oldscene = win->scene;

    workspace = restore_pointer_by_name(id_map, workspace_id, USER_REAL);
    BKE_workspace_active_set(win->workspace_hook, workspace);
    win->scene = restore_pointer_by_name(id_map, (ID *)win->scene, USER_REAL);
    if (win->scene == NULL) {
      win->scene = curscene;
    }
    if (BKE_view_layer_find(win->scene, win->view_layer_name) == NULL) {
      STRNCPY(win->view_layer_name, cur_view_layer->name);
    }
    BKE_workspace_active_set(win->workspace_hook, workspace);

    /* keep cursor location through undo */
    memcpy(&win->scene->cursor, &oldscene->cursor, sizeof(win->scene->cursor));

    /* Note: even though that function seems to redo part of what is done by
     * `lib_link_workspace_layout_restore()` above, it seems to have a slightly different scope:
     * while the former updates the whole UI pointers from Main db (going over all layouts of
     * all workspaces), that one only focuses one current active screen, takes care of
     * potential local view, and needs window's scene pointer to be final... */
    lib_link_window_scene_data_restore(win, win->scene, cur_view_layer);

    BLI_assert(win->screen == NULL);
  }

  /* Restore all ID pointers in Main database itself
   * (especially IDProperties might point to some word-space of other 'weirdly unchanged' ID
   * pointers, see T69146).
   * Note that this will re-apply again a few pointers in workspaces or so,
   * but since we are remapping final ones already set above,
   * that is just some minor harmless double-processing. */
  lib_link_main_data_restore(id_map, newmain);

  /* update IDs stored in all possible clipboards */
  lib_link_clipboard_restore(id_map);

  BKE_main_idmap_destroy(id_map);
}

/* for the saved 2.50 files without regiondata */
/* and as patch for 2.48 and older */
void blo_do_versions_view3d_split_250(View3D *v3d, ListBase *regions)
{
  ARegion *ar;

  for (ar = regions->first; ar; ar = ar->next) {
    if (ar->regiontype == RGN_TYPE_WINDOW && ar->regiondata == NULL) {
      RegionView3D *rv3d;

      rv3d = ar->regiondata = MEM_callocN(sizeof(RegionView3D), "region v3d patch");
      rv3d->persp = (char)v3d->persp;
      rv3d->view = (char)v3d->view;
      rv3d->dist = v3d->dist;
      copy_v3_v3(rv3d->ofs, v3d->ofs);
      copy_qt_qt(rv3d->viewquat, v3d->viewquat);
    }
  }

  /* this was not initialized correct always */
  if (v3d->gridsubdiv == 0) {
    v3d->gridsubdiv = 10;
  }
}

static bool direct_link_screen(FileData *fd, bScreen *sc)
{
  bool wrong_id = false;

  sc->regionbase.first = sc->regionbase.last = NULL;
  sc->context = NULL;
  sc->active_region = NULL;

  sc->preview = direct_link_preview_image(fd, sc->preview);

  if (!direct_link_area_map(fd, AREAMAP_FROM_SCREEN(sc))) {
    printf("Error reading Screen %s... removing it.\n", sc->id.name + 2);
    wrong_id = true;
  }

  return wrong_id;
}

/** \} */

/* -------------------------------------------------------------------- */
/** \name Read ID: Library
 * \{ */

static void direct_link_library(FileData *fd, Library *lib, Main *main)
{
  Main *newmain;

  /* check if the library was already read */
  for (newmain = fd->mainlist->first; newmain; newmain = newmain->next) {
    if (newmain->curlib) {
      if (BLI_path_cmp(newmain->curlib->filepath, lib->filepath) == 0) {
        blo_reportf_wrap(fd->reports,
                         RPT_WARNING,
                         TIP_("Library '%s', '%s' had multiple instances, save and reload!"),
                         lib->name,
                         lib->filepath);

        change_link_placeholder_to_real_ID_pointer(fd->mainlist, fd, lib, newmain->curlib);
        /*              change_link_placeholder_to_real_ID_pointer_fd(fd, lib, newmain->curlib); */

        BLI_remlink(&main->libraries, lib);
        MEM_freeN(lib);

        /* Now, since Blender always expect **latest** Main pointer from fd->mainlist
         * to be the active library Main pointer,
         * where to add all non-library data-blocks found in file next, we have to switch that
         * 'dupli' found Main to latest position in the list!
         * Otherwise, you get weird disappearing linked data on a rather inconsistent basis.
         * See also T53977 for reproducible case. */
        BLI_remlink(fd->mainlist, newmain);
        BLI_addtail(fd->mainlist, newmain);

        return;
      }
    }
  }

  /* make sure we have full path in lib->filepath */
  BLI_strncpy(lib->filepath, lib->name, sizeof(lib->name));
  BLI_cleanup_path(fd->relabase, lib->filepath);

  //  printf("direct_link_library: name %s\n", lib->name);
  //  printf("direct_link_library: filepath %s\n", lib->filepath);

  lib->packedfile = direct_link_packedfile(fd, lib->packedfile);

  /* new main */
  newmain = BKE_main_new();
  BLI_addtail(fd->mainlist, newmain);
  newmain->curlib = lib;

  lib->parent = NULL;
}

static void lib_link_library(FileData *UNUSED(fd), Main *main)
{
  Library *lib;
  for (lib = main->libraries.first; lib; lib = lib->id.next) {
    id_us_ensure_real(&lib->id);
  }
}

/* Always call this once you have loaded new library data to set the relative paths correctly
 * in relation to the blend file. */
static void fix_relpaths_library(const char *basepath, Main *main)
{
  Library *lib;
  /* BLO_read_from_memory uses a blank filename */
  if (basepath == NULL || basepath[0] == '\0') {
    for (lib = main->libraries.first; lib; lib = lib->id.next) {
      /* when loading a linked lib into a file which has not been saved,
       * there is nothing we can be relative to, so instead we need to make
       * it absolute. This can happen when appending an object with a relative
       * link into an unsaved blend file. See [#27405].
       * The remap relative option will make it relative again on save - campbell */
      if (BLI_path_is_rel(lib->name)) {
        BLI_strncpy(lib->name, lib->filepath, sizeof(lib->name));
      }
    }
  }
  else {
    for (lib = main->libraries.first; lib; lib = lib->id.next) {
      /* Libraries store both relative and abs paths, recreate relative paths,
       * relative to the blend file since indirectly linked libs will be
       * relative to their direct linked library. */
      if (BLI_path_is_rel(lib->name)) { /* if this is relative to begin with? */
        BLI_strncpy(lib->name, lib->filepath, sizeof(lib->name));
        BLI_path_rel(lib->name, basepath);
      }
    }
  }
}

/** \} */

/* -------------------------------------------------------------------- */
/** \name Read ID: Light Probe
 * \{ */

static void lib_link_lightprobe(FileData *fd, Main *main)
{
  for (LightProbe *prb = main->lightprobes.first; prb; prb = prb->id.next) {
    if (prb->id.tag & LIB_TAG_NEED_LINK) {
      IDP_LibLinkProperty(prb->id.properties, fd);
      lib_link_animdata(fd, &prb->id, prb->adt);

      prb->visibility_grp = newlibadr(fd, prb->id.lib, prb->visibility_grp);

      prb->id.tag &= ~LIB_TAG_NEED_LINK;
    }
  }
}

static void direct_link_lightprobe(FileData *fd, LightProbe *prb)
{
  prb->adt = newdataadr(fd, prb->adt);
  direct_link_animdata(fd, prb->adt);
}

/** \} */

/* -------------------------------------------------------------------- */
/** \name Read ID: Speaker
 * \{ */

static void lib_link_speaker(FileData *fd, Main *main)
{
  for (Speaker *spk = main->speakers.first; spk; spk = spk->id.next) {
    if (spk->id.tag & LIB_TAG_NEED_LINK) {
      IDP_LibLinkProperty(spk->id.properties, fd);
      lib_link_animdata(fd, &spk->id, spk->adt);

      spk->sound = newlibadr_us(fd, spk->id.lib, spk->sound);

      spk->id.tag &= ~LIB_TAG_NEED_LINK;
    }
  }
}

static void direct_link_speaker(FileData *fd, Speaker *spk)
{
  spk->adt = newdataadr(fd, spk->adt);
  direct_link_animdata(fd, spk->adt);

#if 0
  spk->sound = newdataadr(fd, spk->sound);
  direct_link_sound(fd, spk->sound);
#endif
}

/** \} */

/* -------------------------------------------------------------------- */
/** \name Read ID: Sound
 * \{ */

static void direct_link_sound(FileData *fd, bSound *sound)
{
  sound->tags = 0;
  sound->handle = NULL;
  sound->playback_handle = NULL;

  /* versioning stuff, if there was a cache, then we enable caching: */
  if (sound->cache) {
    sound->flags |= SOUND_FLAGS_CACHING;
    sound->cache = NULL;
  }

  if (fd->soundmap) {
    sound->waveform = newsoundadr(fd, sound->waveform);
    sound->tags |= SOUND_TAGS_WAVEFORM_NO_RELOAD;
  }
  else {
    sound->waveform = NULL;
  }

  sound->spinlock = MEM_mallocN(sizeof(SpinLock), "sound_spinlock");
  BLI_spin_init(sound->spinlock);

  /* clear waveform loading flag */
  sound->tags &= ~SOUND_TAGS_WAVEFORM_LOADING;

  sound->packedfile = direct_link_packedfile(fd, sound->packedfile);
  sound->newpackedfile = direct_link_packedfile(fd, sound->newpackedfile);
}

static void lib_link_sound(FileData *fd, Main *main)
{
  for (bSound *sound = main->sounds.first; sound; sound = sound->id.next) {
    if (sound->id.tag & LIB_TAG_NEED_LINK) {
      IDP_LibLinkProperty(sound->id.properties, fd);

      sound->ipo = newlibadr_us(
          fd, sound->id.lib, sound->ipo);  // XXX deprecated - old animation system

      BKE_sound_reset_runtime(sound);

      sound->id.tag &= ~LIB_TAG_NEED_LINK;
    }
  }
}

/** \} */

/* -------------------------------------------------------------------- */
/** \name Read ID: Movie Clip
 * \{ */

static void direct_link_movieReconstruction(FileData *fd,
                                            MovieTrackingReconstruction *reconstruction)
{
  reconstruction->cameras = newdataadr(fd, reconstruction->cameras);
}

static void direct_link_movieTracks(FileData *fd, ListBase *tracksbase)
{
  MovieTrackingTrack *track;

  link_list(fd, tracksbase);

  for (track = tracksbase->first; track; track = track->next) {
    track->markers = newdataadr(fd, track->markers);
  }
}

static void direct_link_moviePlaneTracks(FileData *fd, ListBase *plane_tracks_base)
{
  MovieTrackingPlaneTrack *plane_track;

  link_list(fd, plane_tracks_base);

  for (plane_track = plane_tracks_base->first; plane_track; plane_track = plane_track->next) {
    int i;

    plane_track->point_tracks = newdataadr(fd, plane_track->point_tracks);
    test_pointer_array(fd, (void **)&plane_track->point_tracks);
    for (i = 0; i < plane_track->point_tracksnr; i++) {
      plane_track->point_tracks[i] = newdataadr(fd, plane_track->point_tracks[i]);
    }

    plane_track->markers = newdataadr(fd, plane_track->markers);
  }
}

static void direct_link_movieclip(FileData *fd, MovieClip *clip)
{
  MovieTracking *tracking = &clip->tracking;
  MovieTrackingObject *object;

  clip->adt = newdataadr(fd, clip->adt);

  if (fd->movieclipmap) {
    clip->cache = newmclipadr(fd, clip->cache);
  }
  else {
    clip->cache = NULL;
  }

  if (fd->movieclipmap) {
    clip->tracking.camera.intrinsics = newmclipadr(fd, clip->tracking.camera.intrinsics);
  }
  else {
    clip->tracking.camera.intrinsics = NULL;
  }

  direct_link_movieTracks(fd, &tracking->tracks);
  direct_link_moviePlaneTracks(fd, &tracking->plane_tracks);
  direct_link_movieReconstruction(fd, &tracking->reconstruction);

  clip->tracking.act_track = newdataadr(fd, clip->tracking.act_track);
  clip->tracking.act_plane_track = newdataadr(fd, clip->tracking.act_plane_track);

  clip->anim = NULL;
  clip->tracking_context = NULL;
  clip->tracking.stats = NULL;

  /* Needed for proper versioning, will be NULL for all newer files anyway. */
  clip->tracking.stabilization.rot_track = newdataadr(fd, clip->tracking.stabilization.rot_track);

  clip->tracking.dopesheet.ok = 0;
  BLI_listbase_clear(&clip->tracking.dopesheet.channels);
  BLI_listbase_clear(&clip->tracking.dopesheet.coverage_segments);

  link_list(fd, &tracking->objects);

  for (object = tracking->objects.first; object; object = object->next) {
    direct_link_movieTracks(fd, &object->tracks);
    direct_link_moviePlaneTracks(fd, &object->plane_tracks);
    direct_link_movieReconstruction(fd, &object->reconstruction);
  }
}

static void lib_link_movieTracks(FileData *fd, MovieClip *clip, ListBase *tracksbase)
{
  MovieTrackingTrack *track;

  for (track = tracksbase->first; track; track = track->next) {
    track->gpd = newlibadr_us(fd, clip->id.lib, track->gpd);
  }
}

static void lib_link_moviePlaneTracks(FileData *fd, MovieClip *clip, ListBase *tracksbase)
{
  MovieTrackingPlaneTrack *plane_track;

  for (plane_track = tracksbase->first; plane_track; plane_track = plane_track->next) {
    plane_track->image = newlibadr_us(fd, clip->id.lib, plane_track->image);
  }
}

static void lib_link_movieclip(FileData *fd, Main *main)
{
  for (MovieClip *clip = main->movieclips.first; clip; clip = clip->id.next) {
    if (clip->id.tag & LIB_TAG_NEED_LINK) {
      MovieTracking *tracking = &clip->tracking;

      IDP_LibLinkProperty(clip->id.properties, fd);
      lib_link_animdata(fd, &clip->id, clip->adt);

      clip->gpd = newlibadr_us(fd, clip->id.lib, clip->gpd);

      lib_link_movieTracks(fd, clip, &tracking->tracks);
      lib_link_moviePlaneTracks(fd, clip, &tracking->plane_tracks);

      for (MovieTrackingObject *object = tracking->objects.first; object; object = object->next) {
        lib_link_movieTracks(fd, clip, &object->tracks);
        lib_link_moviePlaneTracks(fd, clip, &object->plane_tracks);
      }

      clip->id.tag &= ~LIB_TAG_NEED_LINK;
    }
  }
}

/** \} */

/* -------------------------------------------------------------------- */
/** \name Read ID: Masks
 * \{ */

static void direct_link_mask(FileData *fd, Mask *mask)
{
  MaskLayer *masklay;

  mask->adt = newdataadr(fd, mask->adt);

  link_list(fd, &mask->masklayers);

  for (masklay = mask->masklayers.first; masklay; masklay = masklay->next) {
    MaskSpline *spline;
    MaskLayerShape *masklay_shape;

    /* can't use newdataadr since it's a pointer within an array */
    MaskSplinePoint *act_point_search = NULL;

    link_list(fd, &masklay->splines);

    for (spline = masklay->splines.first; spline; spline = spline->next) {
      MaskSplinePoint *points_old = spline->points;
      int i;

      spline->points = newdataadr(fd, spline->points);

      for (i = 0; i < spline->tot_point; i++) {
        MaskSplinePoint *point = &spline->points[i];

        if (point->tot_uw) {
          point->uw = newdataadr(fd, point->uw);
        }
      }

      /* detect active point */
      if ((act_point_search == NULL) && (masklay->act_point >= points_old) &&
          (masklay->act_point < points_old + spline->tot_point)) {
        act_point_search = &spline->points[masklay->act_point - points_old];
      }
    }

    link_list(fd, &masklay->splines_shapes);

    for (masklay_shape = masklay->splines_shapes.first; masklay_shape;
         masklay_shape = masklay_shape->next) {
      masklay_shape->data = newdataadr(fd, masklay_shape->data);

      if (masklay_shape->tot_vert) {
        if (fd->flags & FD_FLAGS_SWITCH_ENDIAN) {
          BLI_endian_switch_float_array(masklay_shape->data,
                                        masklay_shape->tot_vert * sizeof(float) *
                                            MASK_OBJECT_SHAPE_ELEM_SIZE);
        }
      }
    }

    masklay->act_spline = newdataadr(fd, masklay->act_spline);
    masklay->act_point = act_point_search;
  }
}

static void lib_link_mask_parent(FileData *fd, Mask *mask, MaskParent *parent)
{
  parent->id = newlibadr_us(fd, mask->id.lib, parent->id);
}

static void lib_link_mask(FileData *fd, Main *main)
{
  for (Mask *mask = main->masks.first; mask; mask = mask->id.next) {
    if (mask->id.tag & LIB_TAG_NEED_LINK) {
      IDP_LibLinkProperty(mask->id.properties, fd);
      lib_link_animdata(fd, &mask->id, mask->adt);

      for (MaskLayer *masklay = mask->masklayers.first; masklay; masklay = masklay->next) {
        MaskSpline *spline;

        spline = masklay->splines.first;
        while (spline) {
          int i;

          for (i = 0; i < spline->tot_point; i++) {
            MaskSplinePoint *point = &spline->points[i];

            lib_link_mask_parent(fd, mask, &point->parent);
          }

          lib_link_mask_parent(fd, mask, &spline->parent);

          spline = spline->next;
        }
      }

      mask->id.tag &= ~LIB_TAG_NEED_LINK;
    }
  }
}

/** \} */

/* -------------------------------------------------------------------- */
/** \name Read ID: Line Style
 * \{ */

static void lib_link_linestyle(FileData *fd, Main *main)
{
  for (FreestyleLineStyle *linestyle = main->linestyles.first; linestyle;
       linestyle = linestyle->id.next) {
    if (linestyle->id.tag & LIB_TAG_NEED_LINK) {
      LineStyleModifier *m;

      IDP_LibLinkProperty(linestyle->id.properties, fd);
      lib_link_animdata(fd, &linestyle->id, linestyle->adt);

      for (m = linestyle->color_modifiers.first; m; m = m->next) {
        switch (m->type) {
          case LS_MODIFIER_DISTANCE_FROM_OBJECT: {
            LineStyleColorModifier_DistanceFromObject *cm =
                (LineStyleColorModifier_DistanceFromObject *)m;
            cm->target = newlibadr(fd, linestyle->id.lib, cm->target);
            break;
          }
        }
      }
      for (m = linestyle->alpha_modifiers.first; m; m = m->next) {
        switch (m->type) {
          case LS_MODIFIER_DISTANCE_FROM_OBJECT: {
            LineStyleAlphaModifier_DistanceFromObject *am =
                (LineStyleAlphaModifier_DistanceFromObject *)m;
            am->target = newlibadr(fd, linestyle->id.lib, am->target);
            break;
          }
        }
      }
      for (m = linestyle->thickness_modifiers.first; m; m = m->next) {
        switch (m->type) {
          case LS_MODIFIER_DISTANCE_FROM_OBJECT: {
            LineStyleThicknessModifier_DistanceFromObject *tm =
                (LineStyleThicknessModifier_DistanceFromObject *)m;
            tm->target = newlibadr(fd, linestyle->id.lib, tm->target);
            break;
          }
        }
      }
      for (int a = 0; a < MAX_MTEX; a++) {
        MTex *mtex = linestyle->mtex[a];
        if (mtex) {
          mtex->tex = newlibadr_us(fd, linestyle->id.lib, mtex->tex);
          mtex->object = newlibadr(fd, linestyle->id.lib, mtex->object);
        }
      }
      if (linestyle->nodetree) {
        lib_link_ntree(fd, &linestyle->id, linestyle->nodetree);
        linestyle->nodetree->id.lib = linestyle->id.lib;
      }

      linestyle->id.tag &= ~LIB_TAG_NEED_LINK;
    }
  }
}

static void direct_link_linestyle_color_modifier(FileData *fd, LineStyleModifier *modifier)
{
  switch (modifier->type) {
    case LS_MODIFIER_ALONG_STROKE: {
      LineStyleColorModifier_AlongStroke *m = (LineStyleColorModifier_AlongStroke *)modifier;
      m->color_ramp = newdataadr(fd, m->color_ramp);
      break;
    }
    case LS_MODIFIER_DISTANCE_FROM_CAMERA: {
      LineStyleColorModifier_DistanceFromCamera *m = (LineStyleColorModifier_DistanceFromCamera *)
          modifier;
      m->color_ramp = newdataadr(fd, m->color_ramp);
      break;
    }
    case LS_MODIFIER_DISTANCE_FROM_OBJECT: {
      LineStyleColorModifier_DistanceFromObject *m = (LineStyleColorModifier_DistanceFromObject *)
          modifier;
      m->color_ramp = newdataadr(fd, m->color_ramp);
      break;
    }
    case LS_MODIFIER_MATERIAL: {
      LineStyleColorModifier_Material *m = (LineStyleColorModifier_Material *)modifier;
      m->color_ramp = newdataadr(fd, m->color_ramp);
      break;
    }
    case LS_MODIFIER_TANGENT: {
      LineStyleColorModifier_Tangent *m = (LineStyleColorModifier_Tangent *)modifier;
      m->color_ramp = newdataadr(fd, m->color_ramp);
      break;
    }
    case LS_MODIFIER_NOISE: {
      LineStyleColorModifier_Noise *m = (LineStyleColorModifier_Noise *)modifier;
      m->color_ramp = newdataadr(fd, m->color_ramp);
      break;
    }
    case LS_MODIFIER_CREASE_ANGLE: {
      LineStyleColorModifier_CreaseAngle *m = (LineStyleColorModifier_CreaseAngle *)modifier;
      m->color_ramp = newdataadr(fd, m->color_ramp);
      break;
    }
    case LS_MODIFIER_CURVATURE_3D: {
      LineStyleColorModifier_Curvature_3D *m = (LineStyleColorModifier_Curvature_3D *)modifier;
      m->color_ramp = newdataadr(fd, m->color_ramp);
      break;
    }
  }
}

static void direct_link_linestyle_alpha_modifier(FileData *fd, LineStyleModifier *modifier)
{
  switch (modifier->type) {
    case LS_MODIFIER_ALONG_STROKE: {
      LineStyleAlphaModifier_AlongStroke *m = (LineStyleAlphaModifier_AlongStroke *)modifier;
      m->curve = newdataadr(fd, m->curve);
      direct_link_curvemapping(fd, m->curve);
      break;
    }
    case LS_MODIFIER_DISTANCE_FROM_CAMERA: {
      LineStyleAlphaModifier_DistanceFromCamera *m = (LineStyleAlphaModifier_DistanceFromCamera *)
          modifier;
      m->curve = newdataadr(fd, m->curve);
      direct_link_curvemapping(fd, m->curve);
      break;
    }
    case LS_MODIFIER_DISTANCE_FROM_OBJECT: {
      LineStyleAlphaModifier_DistanceFromObject *m = (LineStyleAlphaModifier_DistanceFromObject *)
          modifier;
      m->curve = newdataadr(fd, m->curve);
      direct_link_curvemapping(fd, m->curve);
      break;
    }
    case LS_MODIFIER_MATERIAL: {
      LineStyleAlphaModifier_Material *m = (LineStyleAlphaModifier_Material *)modifier;
      m->curve = newdataadr(fd, m->curve);
      direct_link_curvemapping(fd, m->curve);
      break;
    }
    case LS_MODIFIER_TANGENT: {
      LineStyleAlphaModifier_Tangent *m = (LineStyleAlphaModifier_Tangent *)modifier;
      m->curve = newdataadr(fd, m->curve);
      direct_link_curvemapping(fd, m->curve);
      break;
    }
    case LS_MODIFIER_NOISE: {
      LineStyleAlphaModifier_Noise *m = (LineStyleAlphaModifier_Noise *)modifier;
      m->curve = newdataadr(fd, m->curve);
      direct_link_curvemapping(fd, m->curve);
      break;
    }
    case LS_MODIFIER_CREASE_ANGLE: {
      LineStyleAlphaModifier_CreaseAngle *m = (LineStyleAlphaModifier_CreaseAngle *)modifier;
      m->curve = newdataadr(fd, m->curve);
      direct_link_curvemapping(fd, m->curve);
      break;
    }
    case LS_MODIFIER_CURVATURE_3D: {
      LineStyleAlphaModifier_Curvature_3D *m = (LineStyleAlphaModifier_Curvature_3D *)modifier;
      m->curve = newdataadr(fd, m->curve);
      direct_link_curvemapping(fd, m->curve);
      break;
    }
  }
}

static void direct_link_linestyle_thickness_modifier(FileData *fd, LineStyleModifier *modifier)
{
  switch (modifier->type) {
    case LS_MODIFIER_ALONG_STROKE: {
      LineStyleThicknessModifier_AlongStroke *m = (LineStyleThicknessModifier_AlongStroke *)
          modifier;
      m->curve = newdataadr(fd, m->curve);
      direct_link_curvemapping(fd, m->curve);
      break;
    }
    case LS_MODIFIER_DISTANCE_FROM_CAMERA: {
      LineStyleThicknessModifier_DistanceFromCamera *m =
          (LineStyleThicknessModifier_DistanceFromCamera *)modifier;
      m->curve = newdataadr(fd, m->curve);
      direct_link_curvemapping(fd, m->curve);
      break;
    }
    case LS_MODIFIER_DISTANCE_FROM_OBJECT: {
      LineStyleThicknessModifier_DistanceFromObject *m =
          (LineStyleThicknessModifier_DistanceFromObject *)modifier;
      m->curve = newdataadr(fd, m->curve);
      direct_link_curvemapping(fd, m->curve);
      break;
    }
    case LS_MODIFIER_MATERIAL: {
      LineStyleThicknessModifier_Material *m = (LineStyleThicknessModifier_Material *)modifier;
      m->curve = newdataadr(fd, m->curve);
      direct_link_curvemapping(fd, m->curve);
      break;
    }
    case LS_MODIFIER_TANGENT: {
      LineStyleThicknessModifier_Tangent *m = (LineStyleThicknessModifier_Tangent *)modifier;
      m->curve = newdataadr(fd, m->curve);
      direct_link_curvemapping(fd, m->curve);
      break;
    }
    case LS_MODIFIER_CREASE_ANGLE: {
      LineStyleThicknessModifier_CreaseAngle *m = (LineStyleThicknessModifier_CreaseAngle *)
          modifier;
      m->curve = newdataadr(fd, m->curve);
      direct_link_curvemapping(fd, m->curve);
      break;
    }
    case LS_MODIFIER_CURVATURE_3D: {
      LineStyleThicknessModifier_Curvature_3D *m = (LineStyleThicknessModifier_Curvature_3D *)
          modifier;
      m->curve = newdataadr(fd, m->curve);
      direct_link_curvemapping(fd, m->curve);
      break;
    }
  }
}

static void direct_link_linestyle_geometry_modifier(FileData *UNUSED(fd),
                                                    LineStyleModifier *UNUSED(modifier))
{
}

static void direct_link_linestyle(FileData *fd, FreestyleLineStyle *linestyle)
{
  int a;
  LineStyleModifier *modifier;

  linestyle->adt = newdataadr(fd, linestyle->adt);
  direct_link_animdata(fd, linestyle->adt);
  link_list(fd, &linestyle->color_modifiers);
  for (modifier = linestyle->color_modifiers.first; modifier; modifier = modifier->next) {
    direct_link_linestyle_color_modifier(fd, modifier);
  }
  link_list(fd, &linestyle->alpha_modifiers);
  for (modifier = linestyle->alpha_modifiers.first; modifier; modifier = modifier->next) {
    direct_link_linestyle_alpha_modifier(fd, modifier);
  }
  link_list(fd, &linestyle->thickness_modifiers);
  for (modifier = linestyle->thickness_modifiers.first; modifier; modifier = modifier->next) {
    direct_link_linestyle_thickness_modifier(fd, modifier);
  }
  link_list(fd, &linestyle->geometry_modifiers);
  for (modifier = linestyle->geometry_modifiers.first; modifier; modifier = modifier->next) {
    direct_link_linestyle_geometry_modifier(fd, modifier);
  }
  for (a = 0; a < MAX_MTEX; a++) {
    linestyle->mtex[a] = newdataadr(fd, linestyle->mtex[a]);
  }
  linestyle->nodetree = newdataadr(fd, linestyle->nodetree);
  if (linestyle->nodetree) {
    direct_link_id(fd, &linestyle->nodetree->id);
    direct_link_nodetree(fd, linestyle->nodetree);
  }
}

/** \} */

/* -------------------------------------------------------------------- */
/** \name Read Library Data Block
 * \{ */

static ID *create_placeholder(Main *mainvar, const short idcode, const char *idname, const int tag)
{
  ListBase *lb = which_libbase(mainvar, idcode);
  ID *ph_id = BKE_libblock_alloc_notest(idcode);

  *((short *)ph_id->name) = idcode;
  BLI_strncpy(ph_id->name + 2, idname, sizeof(ph_id->name) - 2);
  BKE_libblock_init_empty(ph_id);
  ph_id->lib = mainvar->curlib;
  ph_id->tag = tag | LIB_TAG_MISSING;
  ph_id->us = ID_FAKE_USERS(ph_id);
  ph_id->icon_id = 0;

  BLI_addtail(lb, ph_id);
  id_sort_by_name(lb, ph_id, NULL);

  return ph_id;
}

static void placeholders_ensure_valid(Main *bmain)
{
  /* Placeholder ObData IDs won't have any material, we have to update their objects for that,
   * otherwise the inconsistency between both will lead to crashes (especially in Eevee?). */
  for (Object *ob = bmain->objects.first; ob != NULL; ob = ob->id.next) {
    ID *obdata = ob->data;
    if (obdata != NULL && obdata->tag & LIB_TAG_MISSING) {
      test_object_materials(bmain, ob, obdata);
    }
  }
}

static const char *dataname(short id_code)
{
  switch (id_code) {
    case ID_OB:
      return "Data from OB";
    case ID_ME:
      return "Data from ME";
    case ID_IP:
      return "Data from IP";
    case ID_SCE:
      return "Data from SCE";
    case ID_MA:
      return "Data from MA";
    case ID_TE:
      return "Data from TE";
    case ID_CU:
      return "Data from CU";
    case ID_GR:
      return "Data from GR";
    case ID_AR:
      return "Data from AR";
    case ID_AC:
      return "Data from AC";
    case ID_LI:
      return "Data from LI";
    case ID_MB:
      return "Data from MB";
    case ID_IM:
      return "Data from IM";
    case ID_LT:
      return "Data from LT";
    case ID_LA:
      return "Data from LA";
    case ID_CA:
      return "Data from CA";
    case ID_KE:
      return "Data from KE";
    case ID_WO:
      return "Data from WO";
    case ID_SCR:
      return "Data from SCR";
    case ID_VF:
      return "Data from VF";
    case ID_TXT:
      return "Data from TXT";
    case ID_SPK:
      return "Data from SPK";
    case ID_LP:
      return "Data from LP";
    case ID_SO:
      return "Data from SO";
    case ID_NT:
      return "Data from NT";
    case ID_BR:
      return "Data from BR";
    case ID_PA:
      return "Data from PA";
    case ID_PAL:
      return "Data from PAL";
    case ID_PC:
      return "Data from PCRV";
    case ID_GD:
      return "Data from GD";
    case ID_WM:
      return "Data from WM";
    case ID_MC:
      return "Data from MC";
    case ID_MSK:
      return "Data from MSK";
    case ID_LS:
      return "Data from LS";
    case ID_CF:
      return "Data from CF";
    case ID_WS:
      return "Data from WS";
  }
  return "Data from Lib Block";
}

static BHead *read_data_into_oldnewmap(FileData *fd, BHead *bhead, const char *allocname)
{
  bhead = blo_bhead_next(fd, bhead);

  while (bhead && bhead->code == DATA) {
    void *data;
#if 0
    /* XXX DUMB DEBUGGING OPTION TO GIVE NAMES for guarded malloc errors */
    short *sp = fd->filesdna->structs[bhead->SDNAnr];
    char *tmp = malloc(100);
    allocname = fd->filesdna->types[sp[0]];
    strcpy(tmp, allocname);
    data = read_struct(fd, bhead, tmp);
#else
    data = read_struct(fd, bhead, allocname);
#endif

    if (data) {
      oldnewmap_insert(fd->datamap, bhead->old, data, 0);
    }

    bhead = blo_bhead_next(fd, bhead);
  }

  return bhead;
}

static BHead *read_libblock(FileData *fd,
                            Main *main,
                            BHead *bhead,
                            const int tag,
                            const bool placeholder_set_indirect_extern,
                            ID **r_id)
{
  /* this routine reads a libblock and its direct data. Use link functions to connect it all
   */
  ID *id;
  ListBase *lb;
  const char *allocname;

  /* XXX Very weakly handled currently, see comment at the end of this function before trying to
   * use it for anything new. */
  bool wrong_id = false;

  /* In undo case, most libs and linked data should be kept as is from previous state
   * (see BLO_read_from_memfile).
   * However, some needed by the snapshot being read may have been removed in previous one,
   * and would go missing.
   * This leads e.g. to disappearing objects in some undo/redo case, see T34446.
   * That means we have to carefully check whether current lib or
   * libdata already exits in old main, if it does we merely copy it over into new main area,
   * otherwise we have to do a full read of that bhead... */
  if (fd->memfile && ELEM(bhead->code, ID_LI, ID_LINK_PLACEHOLDER)) {
    const char *idname = blo_bhead_id_name(fd, bhead);

    DEBUG_PRINTF("Checking %s...\n", idname);

    if (bhead->code == ID_LI) {
      Main *libmain = fd->old_mainlist->first;
      /* Skip oldmain itself... */
      for (libmain = libmain->next; libmain; libmain = libmain->next) {
        DEBUG_PRINTF("... against %s: ", libmain->curlib ? libmain->curlib->id.name : "<NULL>");
        if (libmain->curlib && STREQ(idname, libmain->curlib->id.name)) {
          Main *oldmain = fd->old_mainlist->first;
          DEBUG_PRINTF("FOUND!\n");
          /* In case of a library, we need to re-add its main to fd->mainlist,
           * because if we have later a missing ID_LINK_PLACEHOLDER,
           * we need to get the correct lib it is linked to!
           * Order is crucial, we cannot bulk-add it in BLO_read_from_memfile()
           * like it used to be. */
          BLI_remlink(fd->old_mainlist, libmain);
          BLI_remlink_safe(&oldmain->libraries, libmain->curlib);
          BLI_addtail(fd->mainlist, libmain);
          BLI_addtail(&main->libraries, libmain->curlib);

          if (r_id) {
            *r_id = NULL; /* Just in case... */
          }
          return blo_bhead_next(fd, bhead);
        }
        DEBUG_PRINTF("nothing...\n");
      }
    }
    else {
      DEBUG_PRINTF("... in %s (%s): ",
                   main->curlib ? main->curlib->id.name : "<NULL>",
                   main->curlib ? main->curlib->name : "<NULL>");
      if ((id = BKE_libblock_find_name(main, GS(idname), idname + 2))) {
        DEBUG_PRINTF("FOUND!\n");
        /* Even though we found our linked ID,
         * there is no guarantee its address is still the same. */
        if (id != bhead->old) {
          oldnewmap_insert(fd->libmap, bhead->old, id, GS(id->name));
        }

        /* No need to do anything else for ID_LINK_PLACEHOLDER,
         * it's assumed already present in its lib's main. */
        if (r_id) {
          *r_id = NULL; /* Just in case... */
        }
        return blo_bhead_next(fd, bhead);
      }
      DEBUG_PRINTF("nothing...\n");
    }
  }

  /* read libblock */
  id = read_struct(fd, bhead, "lib block");

  if (id) {
    const short idcode = GS(id->name);
    /* do after read_struct, for dna reconstruct */
    lb = which_libbase(main, idcode);
    if (lb) {
      /* for ID_LINK_PLACEHOLDER check */
      oldnewmap_insert(fd->libmap, bhead->old, id, bhead->code);

      BLI_addtail(lb, id);
    }
    else {
      /* unknown ID type */
      printf("%s: unknown id code '%c%c'\n", __func__, (idcode & 0xff), (idcode >> 8));
      MEM_freeN(id);
      id = NULL;
    }
  }

  if (r_id) {
    *r_id = id;
  }
  if (!id) {
    return blo_bhead_next(fd, bhead);
  }

  id->lib = main->curlib;
  id->us = ID_FAKE_USERS(id);
  id->icon_id = 0;
  id->newid = NULL; /* Needed because .blend may have been saved with crap value here... */
  id->orig_id = NULL;

  /* NOTE: It is important to not clear the recalc flags for undo/redo.
   * Preserving recalc flags on redo/undo is the only way to make dependency graph detect
   * that animation is to be evaluated on undo/redo. If this is not enforced by the recalc
   * flags dependency graph does not do animation update to avoid loss of unkeyed changes.,
   * which conflicts with undo/redo of changes to animation data itself.
   *
   * But for regular file load we clear the flag, since the flags might have been changed since
   * the version the file has been saved with. */
  if (!fd->memfile) {
    id->recalc = 0;
  }

  /* this case cannot be direct_linked: it's just the ID part */
  if (bhead->code == ID_LINK_PLACEHOLDER) {
    /* That way, we know which data-lock needs do_versions (required currently for linking). */
    id->tag = tag | LIB_TAG_ID_LINK_PLACEHOLDER | LIB_TAG_NEED_LINK | LIB_TAG_NEW;

    if (placeholder_set_indirect_extern) {
      if (id->flag & LIB_INDIRECT_WEAK_LINK) {
        id->tag |= LIB_TAG_INDIRECT;
      }
      else {
        id->tag |= LIB_TAG_EXTERN;
      }
    }

    return blo_bhead_next(fd, bhead);
  }

  /* need a name for the mallocN, just for debugging and sane prints on leaks */
  allocname = dataname(GS(id->name));

  /* read all data into fd->datamap */
  bhead = read_data_into_oldnewmap(fd, bhead, allocname);

  /* init pointers direct data */
  direct_link_id(fd, id);

  /* That way, we know which data-lock needs do_versions (required currently for linking). */
  /* Note: doing this after driect_link_id(), which resets that field. */
  id->tag = tag | LIB_TAG_NEED_LINK | LIB_TAG_NEW;

  switch (GS(id->name)) {
    case ID_WM:
      direct_link_windowmanager(fd, (wmWindowManager *)id);
      break;
    case ID_SCR:
      wrong_id = direct_link_screen(fd, (bScreen *)id);
      break;
    case ID_SCE:
      direct_link_scene(fd, (Scene *)id);
      break;
    case ID_OB:
      direct_link_object(fd, (Object *)id);
      break;
    case ID_ME:
      direct_link_mesh(fd, (Mesh *)id);
      break;
    case ID_CU:
      direct_link_curve(fd, (Curve *)id);
      break;
    case ID_MB:
      direct_link_mball(fd, (MetaBall *)id);
      break;
    case ID_MA:
      direct_link_material(fd, (Material *)id);
      break;
    case ID_TE:
      direct_link_texture(fd, (Tex *)id);
      break;
    case ID_IM:
      direct_link_image(fd, (Image *)id);
      break;
    case ID_LA:
      direct_link_light(fd, (Light *)id);
      break;
    case ID_VF:
      direct_link_vfont(fd, (VFont *)id);
      break;
    case ID_TXT:
      direct_link_text(fd, (Text *)id);
      break;
    case ID_IP:
      direct_link_ipo(fd, (Ipo *)id);
      break;
    case ID_KE:
      direct_link_key(fd, (Key *)id);
      break;
    case ID_LT:
      direct_link_latt(fd, (Lattice *)id);
      break;
    case ID_WO:
      direct_link_world(fd, (World *)id);
      break;
    case ID_LI:
      direct_link_library(fd, (Library *)id, main);
      break;
    case ID_CA:
      direct_link_camera(fd, (Camera *)id);
      break;
    case ID_SPK:
      direct_link_speaker(fd, (Speaker *)id);
      break;
    case ID_SO:
      direct_link_sound(fd, (bSound *)id);
      break;
    case ID_LP:
      direct_link_lightprobe(fd, (LightProbe *)id);
      break;
    case ID_GR:
      direct_link_collection(fd, (Collection *)id);
      break;
    case ID_AR:
      direct_link_armature(fd, (bArmature *)id);
      break;
    case ID_AC:
      direct_link_action(fd, (bAction *)id);
      break;
    case ID_NT:
      direct_link_nodetree(fd, (bNodeTree *)id);
      break;
    case ID_BR:
      direct_link_brush(fd, (Brush *)id);
      break;
    case ID_PA:
      direct_link_particlesettings(fd, (ParticleSettings *)id);
      break;
    case ID_GD:
      direct_link_gpencil(fd, (bGPdata *)id);
      break;
    case ID_MC:
      direct_link_movieclip(fd, (MovieClip *)id);
      break;
    case ID_MSK:
      direct_link_mask(fd, (Mask *)id);
      break;
    case ID_LS:
      direct_link_linestyle(fd, (FreestyleLineStyle *)id);
      break;
    case ID_PAL:
      direct_link_palette(fd, (Palette *)id);
      break;
    case ID_PC:
      direct_link_paint_curve(fd, (PaintCurve *)id);
      break;
    case ID_CF:
      direct_link_cachefile(fd, (CacheFile *)id);
      break;
    case ID_WS:
      direct_link_workspace(fd, (WorkSpace *)id, main);
      break;
  }

  oldnewmap_free_unused(fd->datamap);
  oldnewmap_clear(fd->datamap);

  if (wrong_id) {
    /* XXX This is probably working OK currently given the very limited scope of that flag.
     * However, it is absolutely **not** handled correctly: it is freeing an ID pointer that has
     * been added to the fd->libmap mapping, which in theory could lead to nice crashes...
     * This should be properly solved at some point. */
    BKE_id_free(main, id);
    if (r_id != NULL) {
      *r_id = NULL;
    }
  }

  return (bhead);
}

/** \} */

/* -------------------------------------------------------------------- */
/** \name Read Global Data
 * \{ */

/* note, this has to be kept for reading older files... */
/* also version info is written here */
static BHead *read_global(BlendFileData *bfd, FileData *fd, BHead *bhead)
{
  FileGlobal *fg = read_struct(fd, bhead, "Global");

  /* copy to bfd handle */
  bfd->main->subversionfile = fg->subversion;
  bfd->main->minversionfile = fg->minversion;
  bfd->main->minsubversionfile = fg->minsubversion;
  bfd->main->build_commit_timestamp = fg->build_commit_timestamp;
  BLI_strncpy(bfd->main->build_hash, fg->build_hash, sizeof(bfd->main->build_hash));

  bfd->fileflags = fg->fileflags;
  bfd->globalf = fg->globalf;
  BLI_strncpy(bfd->filename, fg->filename, sizeof(bfd->filename));

  /* Error in 2.65 and older: main->name was not set if you save from startup
   * (not after loading file). */
  if (bfd->filename[0] == 0) {
    if (fd->fileversion < 265 || (fd->fileversion == 265 && fg->subversion < 1)) {
      if ((G.fileflags & G_FILE_RECOVER) == 0) {
        BLI_strncpy(bfd->filename, BKE_main_blendfile_path(bfd->main), sizeof(bfd->filename));
      }
    }

    /* early 2.50 version patch - filename not in FileGlobal struct at all */
    if (fd->fileversion <= 250) {
      BLI_strncpy(bfd->filename, BKE_main_blendfile_path(bfd->main), sizeof(bfd->filename));
    }
  }

  if (G.fileflags & G_FILE_RECOVER) {
    BLI_strncpy(fd->relabase, fg->filename, sizeof(fd->relabase));
  }

  bfd->curscreen = fg->curscreen;
  bfd->curscene = fg->curscene;
  bfd->cur_view_layer = fg->cur_view_layer;

  MEM_freeN(fg);

  fd->globalf = bfd->globalf;
  fd->fileflags = bfd->fileflags;

  return blo_bhead_next(fd, bhead);
}

/* note, this has to be kept for reading older files... */
static void link_global(FileData *fd, BlendFileData *bfd)
{
  bfd->cur_view_layer = newglobadr(fd, bfd->cur_view_layer);
  bfd->curscreen = newlibadr(fd, NULL, bfd->curscreen);
  bfd->curscene = newlibadr(fd, NULL, bfd->curscene);
  // this happens in files older than 2.35
  if (bfd->curscene == NULL) {
    if (bfd->curscreen) {
      bfd->curscene = bfd->curscreen->scene;
    }
  }
}

/** \} */

/* -------------------------------------------------------------------- */
/** \name Versioning
 * \{ */

/* initialize userdef with non-UI dependency stuff */
/* other initializers (such as theme color defaults) go to resources.c */
static void do_versions_userdef(FileData *fd, BlendFileData *bfd)
{
  Main *bmain = bfd->main;
  UserDef *user = bfd->user;

  if (user == NULL) {
    return;
  }

  if (MAIN_VERSION_OLDER(bmain, 266, 4)) {
    bTheme *btheme;

    /* Themes for Node and Sequence editor were not using grid color,
     * but back. we copy this over then. */
    for (btheme = user->themes.first; btheme; btheme = btheme->next) {
      copy_v4_v4_uchar(btheme->space_node.grid, btheme->space_node.back);
      copy_v4_v4_uchar(btheme->space_sequencer.grid, btheme->space_sequencer.back);
    }
  }

  if (!DNA_struct_elem_find(fd->filesdna, "UserDef", "WalkNavigation", "walk_navigation")) {
    user->walk_navigation.mouse_speed = 1.0f;
    user->walk_navigation.walk_speed = 2.5f; /* m/s */
    user->walk_navigation.walk_speed_factor = 5.0f;
    user->walk_navigation.view_height = 1.6f;   /* m */
    user->walk_navigation.jump_height = 0.4f;   /* m */
    user->walk_navigation.teleport_time = 0.2f; /* s */
  }

  /* grease pencil multisamples */
  if (!DNA_struct_elem_find(fd->filesdna, "UserDef", "short", "gpencil_multisamples")) {
    user->gpencil_multisamples = 4;
  }

  /* tablet pressure threshold */
  if (!DNA_struct_elem_find(fd->filesdna, "UserDef", "float", "pressure_threshold_max")) {
    user->pressure_threshold_max = 1.0f;
  }
}

static void do_versions(FileData *fd, Library *lib, Main *main)
{
  /* WATCH IT!!!: pointers from libdata have not been converted */

  if (G.debug & G_DEBUG) {
    char build_commit_datetime[32];
    time_t temp_time = main->build_commit_timestamp;
    struct tm *tm = (temp_time) ? gmtime(&temp_time) : NULL;
    if (LIKELY(tm)) {
      strftime(build_commit_datetime, sizeof(build_commit_datetime), "%Y-%m-%d %H:%M", tm);
    }
    else {
      BLI_strncpy(build_commit_datetime, "unknown", sizeof(build_commit_datetime));
    }

    printf("read file %s\n  Version %d sub %d date %s hash %s\n",
           fd->relabase,
           main->versionfile,
           main->subversionfile,
           build_commit_datetime,
           main->build_hash);
  }

  blo_do_versions_pre250(fd, lib, main);
  blo_do_versions_250(fd, lib, main);
  blo_do_versions_260(fd, lib, main);
  blo_do_versions_270(fd, lib, main);
  blo_do_versions_280(fd, lib, main);
  blo_do_versions_cycles(fd, lib, main);

  /* WATCH IT!!!: pointers from libdata have not been converted yet here! */
  /* WATCH IT 2!: Userdef struct init see do_versions_userdef() above! */

  /* don't forget to set version number in BKE_blender_version.h! */
}

static void do_versions_after_linking(Main *main, ReportList *reports)
{
  //  printf("%s for %s (%s), %d.%d\n", __func__, main->curlib ? main->curlib->name : main->name,
  //         main->curlib ? "LIB" : "MAIN", main->versionfile, main->subversionfile);

  do_versions_after_linking_250(main);
  do_versions_after_linking_260(main);
  do_versions_after_linking_270(main);
  do_versions_after_linking_280(main, reports);
  do_versions_after_linking_cycles(main);
}

/** \} */

/* -------------------------------------------------------------------- */
/** \name Read Library Data Block (all)
 * \{ */

static void lib_link_all(FileData *fd, Main *main)
{
  lib_link_id(fd, main);

  /* No load UI for undo memfiles */
  if (fd->memfile == NULL) {
    lib_link_windowmanager(fd, main);
  }
  /* DO NOT skip screens here,
   * 3D viewport may contains pointers to other ID data (like bgpic)! See T41411. */
  lib_link_screen(fd, main);
  lib_link_scene(fd, main);
  lib_link_object(fd, main);
  lib_link_mesh(fd, main);
  lib_link_curve(fd, main);
  lib_link_mball(fd, main);
  lib_link_material(fd, main);
  lib_link_texture(fd, main);
  lib_link_image(fd, main);

  /* XXX deprecated... still needs to be maintained for version patches still. */
  lib_link_ipo(fd, main);

  lib_link_key(fd, main);
  lib_link_world(fd, main);
  lib_link_light(fd, main);
  lib_link_latt(fd, main);
  lib_link_text(fd, main);
  lib_link_camera(fd, main);
  lib_link_speaker(fd, main);
  lib_link_lightprobe(fd, main);
  lib_link_sound(fd, main);
  lib_link_collection(fd, main);
  lib_link_armature(fd, main);
  lib_link_action(fd, main);
  lib_link_vfont(fd, main);

  /* Has to be done after scene/materials, this will verify group nodes. */
  lib_link_nodetree(fd, main);

  lib_link_palette(fd, main);
  lib_link_brush(fd, main);
  lib_link_paint_curve(fd, main);
  lib_link_particlesettings(fd, main);
  lib_link_movieclip(fd, main);
  lib_link_mask(fd, main);
  lib_link_linestyle(fd, main);
  lib_link_gpencil(fd, main);
  lib_link_cachefiles(fd, main);
  lib_link_workspaces(fd, main);

  lib_link_library(fd, main); /* only init users */

  /* We could integrate that to mesh/curve/lattice lib_link, but this is really cheap process,
   * so simpler to just use it directly in this single call. */
  BLO_main_validate_shapekeys(main, NULL);

  if (fd->memfile != NULL) {
    /* When doing redo, we perform a tremendous amount of esoteric magic tricks to avoid having to
     * re-read all library data-blocks.
     * Unfortunately, that means that we do not clear Collections' parents lists, which then get
     * improperly extended in some cases by lib_link_scene() and lib_link_collection() calls above
     * (when one local collection is parent of linked ones).
     * I do not really see a way to address that issue, besides brute force call below which
     * invalidates and re-creates all parenting relationships between collections. Yet another
     * example of why it is such a bad idea to keep that kind of double-linked relationships info
     * 'permanently' in our data structures... */
    BKE_main_collections_parent_relations_rebuild(main);
  }
}

/** \} */

/* -------------------------------------------------------------------- */
/** \name Read User Preferences
 * \{ */

static void direct_link_keymapitem(FileData *fd, wmKeyMapItem *kmi)
{
  kmi->properties = newdataadr(fd, kmi->properties);
  IDP_DirectLinkGroup_OrFree(&kmi->properties, (fd->flags & FD_FLAGS_SWITCH_ENDIAN), fd);
  kmi->ptr = NULL;
  kmi->flag &= ~KMI_UPDATE;
}

static BHead *read_userdef(BlendFileData *bfd, FileData *fd, BHead *bhead)
{
  UserDef *user;
  wmKeyMap *keymap;
  wmKeyMapItem *kmi;
  wmKeyMapDiffItem *kmdi;
  bAddon *addon;

  bfd->user = user = read_struct(fd, bhead, "user def");

  /* User struct has separate do-version handling */
  user->versionfile = bfd->main->versionfile;
  user->subversionfile = bfd->main->subversionfile;

  /* read all data into fd->datamap */
  bhead = read_data_into_oldnewmap(fd, bhead, "user def");

  link_list(fd, &user->themes);
  link_list(fd, &user->user_keymaps);
  link_list(fd, &user->user_keyconfig_prefs);
  link_list(fd, &user->user_menus);
  link_list(fd, &user->addons);
  link_list(fd, &user->autoexec_paths);

  for (keymap = user->user_keymaps.first; keymap; keymap = keymap->next) {
    keymap->modal_items = NULL;
    keymap->poll = NULL;
    keymap->flag &= ~KEYMAP_UPDATE;

    link_list(fd, &keymap->diff_items);
    link_list(fd, &keymap->items);

    for (kmdi = keymap->diff_items.first; kmdi; kmdi = kmdi->next) {
      kmdi->remove_item = newdataadr(fd, kmdi->remove_item);
      kmdi->add_item = newdataadr(fd, kmdi->add_item);

      if (kmdi->remove_item) {
        direct_link_keymapitem(fd, kmdi->remove_item);
      }
      if (kmdi->add_item) {
        direct_link_keymapitem(fd, kmdi->add_item);
      }
    }

    for (kmi = keymap->items.first; kmi; kmi = kmi->next) {
      direct_link_keymapitem(fd, kmi);
    }
  }

  for (wmKeyConfigPref *kpt = user->user_keyconfig_prefs.first; kpt; kpt = kpt->next) {
    kpt->prop = newdataadr(fd, kpt->prop);
    IDP_DirectLinkGroup_OrFree(&kpt->prop, (fd->flags & FD_FLAGS_SWITCH_ENDIAN), fd);
  }

  for (bUserMenu *um = user->user_menus.first; um; um = um->next) {
    link_list(fd, &um->items);
    for (bUserMenuItem *umi = um->items.first; umi; umi = umi->next) {
      if (umi->type == USER_MENU_TYPE_OPERATOR) {
        bUserMenuItem_Op *umi_op = (bUserMenuItem_Op *)umi;
        umi_op->prop = newdataadr(fd, umi_op->prop);
        IDP_DirectLinkGroup_OrFree(&umi_op->prop, (fd->flags & FD_FLAGS_SWITCH_ENDIAN), fd);
      }
    }
  }

  for (addon = user->addons.first; addon; addon = addon->next) {
    addon->prop = newdataadr(fd, addon->prop);
    IDP_DirectLinkGroup_OrFree(&addon->prop, (fd->flags & FD_FLAGS_SWITCH_ENDIAN), fd);
  }

  // XXX
  user->uifonts.first = user->uifonts.last = NULL;

  link_list(fd, &user->uistyles);

  /* Don't read the active app template, use the default one. */
  user->app_template[0] = '\0';

  /* Clear runtime data. */
  user->runtime.is_dirty = false;
  user->edit_studio_light = 0;

  /* free fd->datamap again */
  oldnewmap_free_unused(fd->datamap);
  oldnewmap_clear(fd->datamap);

  return bhead;
}

/** \} */

/* -------------------------------------------------------------------- */
/** \name Read File (Internal)
 * \{ */

BlendFileData *blo_read_file_internal(FileData *fd, const char *filepath)
{
  BHead *bhead = blo_bhead_first(fd);
  BlendFileData *bfd;
  ListBase mainlist = {NULL, NULL};

  bfd = MEM_callocN(sizeof(BlendFileData), "blendfiledata");

  bfd->main = BKE_main_new();
  bfd->main->versionfile = fd->fileversion;

  bfd->type = BLENFILETYPE_BLEND;

  if ((fd->skip_flags & BLO_READ_SKIP_DATA) == 0) {
    BLI_addtail(&mainlist, bfd->main);
    fd->mainlist = &mainlist;
    BLI_strncpy(bfd->main->name, filepath, sizeof(bfd->main->name));
  }

  if (G.background) {
    /* We only read & store .blend thumbnail in background mode
     * (because we cannot re-generate it, no OpenGL available).
     */
    const int *data = read_file_thumbnail(fd);

    if (data) {
      const int width = data[0];
      const int height = data[1];
      if (BLEN_THUMB_MEMSIZE_IS_VALID(width, height)) {
        const size_t sz = BLEN_THUMB_MEMSIZE(width, height);
        bfd->main->blen_thumb = MEM_mallocN(sz, __func__);

        BLI_assert((sz - sizeof(*bfd->main->blen_thumb)) ==
                   (BLEN_THUMB_MEMSIZE_FILE(width, height) - (sizeof(*data) * 2)));
        bfd->main->blen_thumb->width = width;
        bfd->main->blen_thumb->height = height;
        memcpy(bfd->main->blen_thumb->rect, &data[2], sz - sizeof(*bfd->main->blen_thumb));
      }
    }
  }

  while (bhead) {
    switch (bhead->code) {
      case DATA:
      case DNA1:
      case TEST: /* used as preview since 2.5x */
      case REND:
        bhead = blo_bhead_next(fd, bhead);
        break;
      case GLOB:
        bhead = read_global(bfd, fd, bhead);
        break;
      case USER:
        if (fd->skip_flags & BLO_READ_SKIP_USERDEF) {
          bhead = blo_bhead_next(fd, bhead);
        }
        else {
          bhead = read_userdef(bfd, fd, bhead);
        }
        break;
      case ENDB:
        bhead = NULL;
        break;

      case ID_LINK_PLACEHOLDER:
        if (fd->skip_flags & BLO_READ_SKIP_DATA) {
          bhead = blo_bhead_next(fd, bhead);
        }
        else {
          /* Add link placeholder to the main of the library it belongs to.
           * The library is the most recently loaded ID_LI block, according
           * to the file format definition. So we can use the entry at the
           * end of mainlist, added in direct_link_library. */
          Main *libmain = mainlist.last;
          bhead = read_libblock(fd, libmain, bhead, 0, true, NULL);
        }
        break;
      /* in 2.50+ files, the file identifier for screens is patched, forward compatibility */
      case ID_SCRN:
        bhead->code = ID_SCR;
        /* pass on to default */
        ATTR_FALLTHROUGH;
      default:
        if (fd->skip_flags & BLO_READ_SKIP_DATA) {
          bhead = blo_bhead_next(fd, bhead);
        }
        else {
          bhead = read_libblock(fd, bfd->main, bhead, LIB_TAG_LOCAL, false, NULL);
        }
    }
  }

  /* do before read_libraries, but skip undo case */
  if (fd->memfile == NULL) {
    if ((fd->skip_flags & BLO_READ_SKIP_DATA) == 0) {
      do_versions(fd, NULL, bfd->main);
    }

    if ((fd->skip_flags & BLO_READ_SKIP_USERDEF) == 0) {
      do_versions_userdef(fd, bfd);
    }
  }

  if ((fd->skip_flags & BLO_READ_SKIP_DATA) == 0) {
    read_libraries(fd, &mainlist);

    blo_join_main(&mainlist);

    lib_link_all(fd, bfd->main);

    /* Skip in undo case. */
    if (fd->memfile == NULL) {
      /* Yep, second splitting... but this is a very cheap operation, so no big deal. */
      blo_split_main(&mainlist, bfd->main);
      for (Main *mainvar = mainlist.first; mainvar; mainvar = mainvar->next) {
        BLI_assert(mainvar->versionfile != 0);
        do_versions_after_linking(mainvar, fd->reports);
      }
      blo_join_main(&mainlist);

      /* After all data has been read and versioned, uses LIB_TAG_NEW. */
      ntreeUpdateAllNew(bfd->main);
    }

    placeholders_ensure_valid(bfd->main);

    BKE_main_id_tag_all(bfd->main, LIB_TAG_NEW, false);

    /* Now that all our data-blocks are loaded,
     * we can re-generate overrides from their references. */
    if (fd->memfile == NULL) {
      /* Do not apply in undo case! */
      BKE_main_override_library_update(bfd->main);
    }

    BKE_collections_after_lib_link(bfd->main);

    /* Make all relative paths, relative to the open blend file. */
    fix_relpaths_library(fd->relabase, bfd->main);

    link_global(fd, bfd); /* as last */
  }

  fd->mainlist = NULL; /* Safety, this is local variable, shall not be used afterward. */

  return bfd;
}

/** \} */

/* -------------------------------------------------------------------- */
/** \name Library Linking
 *
 * Also used for append.
 * \{ */

struct BHeadSort {
  BHead *bhead;
  const void *old;
};

static int verg_bheadsort(const void *v1, const void *v2)
{
  const struct BHeadSort *x1 = v1, *x2 = v2;

  if (x1->old > x2->old) {
    return 1;
  }
  else if (x1->old < x2->old) {
    return -1;
  }
  return 0;
}

static void sort_bhead_old_map(FileData *fd)
{
  BHead *bhead;
  struct BHeadSort *bhs;
  int tot = 0;

  for (bhead = blo_bhead_first(fd); bhead; bhead = blo_bhead_next(fd, bhead)) {
    tot++;
  }

  fd->tot_bheadmap = tot;
  if (tot == 0) {
    return;
  }

  bhs = fd->bheadmap = MEM_malloc_arrayN(tot, sizeof(struct BHeadSort), "BHeadSort");

  for (bhead = blo_bhead_first(fd); bhead; bhead = blo_bhead_next(fd, bhead), bhs++) {
    bhs->bhead = bhead;
    bhs->old = bhead->old;
  }

  qsort(fd->bheadmap, tot, sizeof(struct BHeadSort), verg_bheadsort);
}

static BHead *find_previous_lib(FileData *fd, BHead *bhead)
{
  /* Skip library data-blocks in undo, see comment in read_libblock. */
  if (fd->memfile) {
    return NULL;
  }

  for (; bhead; bhead = blo_bhead_prev(fd, bhead)) {
    if (bhead->code == ID_LI) {
      break;
    }
  }

  return bhead;
}

static BHead *find_bhead(FileData *fd, void *old)
{
#if 0
  BHead *bhead;
#endif
  struct BHeadSort *bhs, bhs_s;

  if (!old) {
    return NULL;
  }

  if (fd->bheadmap == NULL) {
    sort_bhead_old_map(fd);
  }

  bhs_s.old = old;
  bhs = bsearch(&bhs_s, fd->bheadmap, fd->tot_bheadmap, sizeof(struct BHeadSort), verg_bheadsort);

  if (bhs) {
    return bhs->bhead;
  }

#if 0
  for (bhead = blo_bhead_first(fd); bhead; bhead = blo_bhead_next(fd, bhead)) {
    if (bhead->old == old) {
      return bhead;
    }
  }
#endif

  return NULL;
}

static BHead *find_bhead_from_code_name(FileData *fd, const short idcode, const char *name)
{
#ifdef USE_GHASH_BHEAD

  char idname_full[MAX_ID_NAME];

  *((short *)idname_full) = idcode;
  BLI_strncpy(idname_full + 2, name, sizeof(idname_full) - 2);

  return BLI_ghash_lookup(fd->bhead_idname_hash, idname_full);

#else
  BHead *bhead;

  for (bhead = blo_bhead_first(fd); bhead; bhead = blo_bhead_next(fd, bhead)) {
    if (bhead->code == idcode) {
      const char *idname_test = blo_bhead_id_name(fd, bhead);
      if (STREQ(idname_test + 2, name)) {
        return bhead;
      }
    }
    else if (bhead->code == ENDB) {
      break;
    }
  }

  return NULL;
#endif
}

static BHead *find_bhead_from_idname(FileData *fd, const char *idname)
{
#ifdef USE_GHASH_BHEAD
  return BLI_ghash_lookup(fd->bhead_idname_hash, idname);
#else
  return find_bhead_from_code_name(fd, GS(idname), idname + 2);
#endif
}

static ID *is_yet_read(FileData *fd, Main *mainvar, BHead *bhead)
{
  const char *idname = blo_bhead_id_name(fd, bhead);
  /* which_libbase can be NULL, intentionally not using idname+2 */
  return BLI_findstring(which_libbase(mainvar, GS(idname)), idname, offsetof(ID, name));
}

/** \} */

/* -------------------------------------------------------------------- */
/** \name Library Linking (expand pointers)
 * \{ */

static void expand_doit_library(void *fdhandle, Main *mainvar, void *old)
{
  FileData *fd = fdhandle;

  BHead *bhead = find_bhead(fd, old);
  if (bhead == NULL) {
    return;
  }

  if (bhead->code == ID_LINK_PLACEHOLDER) {
    /* Placeholder link to data-lock in another library. */
    BHead *bheadlib = find_previous_lib(fd, bhead);
    if (bheadlib == NULL) {
      return;
    }

    Library *lib = read_struct(fd, bheadlib, "Library");
    Main *libmain = blo_find_main(fd, lib->name, fd->relabase);

    if (libmain->curlib == NULL) {
      const char *idname = blo_bhead_id_name(fd, bhead);

      blo_reportf_wrap(fd->reports,
                       RPT_WARNING,
                       TIP_("LIB: Data refers to main .blend file: '%s' from %s"),
                       idname,
                       mainvar->curlib->filepath);
      return;
    }

    ID *id = is_yet_read(fd, libmain, bhead);

    if (id == NULL) {
      /* ID has not been read yet, add placeholder to the main of the
       * library it belongs to, so that it will be read later. */
      read_libblock(fd, libmain, bhead, LIB_TAG_INDIRECT, false, NULL);
      // commented because this can print way too much
      // if (G.debug & G_DEBUG) printf("expand_doit: other lib %s\n", lib->name);

      /* for outliner dependency only */
      libmain->curlib->parent = mainvar->curlib;
    }
    else {
      /* Convert any previously read weak link to regular link
       * to signal that we want to read this data-block. */
      if (id->tag & LIB_TAG_ID_LINK_PLACEHOLDER) {
        id->flag &= ~LIB_INDIRECT_WEAK_LINK;
      }

      /* "id" is either a placeholder or real ID that is already in the
       * main of the library (A) it belongs to. However it might have been
       * put there by another library (C) which only updated its own
       * fd->libmap. In that case we also need to update the fd->libmap
       * of the current library (B) so we can find it for lookups.
       *
       * An example of such a setup is:
       * (A) tree.blend: contains Tree object.
       * (B) forest.blend: contains Forest collection linking in Tree from tree.blend.
       * (C) shot.blend: links in both Tree from tree.blend and Forest from forest.blend.
       */
      oldnewmap_insert(fd->libmap, bhead->old, id, bhead->code);

      /* If "id" is a real data-lock and not a placeholder, we need to
       * update fd->libmap to replace ID_LINK_PLACEHOLDER with the real
       * ID_* code.
       *
       * When the real ID is read this replacement happens for all
       * libraries read so far, but not for libraries that have not been
       * read yet at that point. */
      change_link_placeholder_to_real_ID_pointer_fd(fd, bhead->old, id);

      /* Commented because this can print way too much. */
#if 0
      if (G.debug & G_DEBUG) {
        printf("expand_doit: already linked: %s lib: %s\n", id->name, lib->name);
      }
#endif
    }

    MEM_freeN(lib);
  }
  else {
    /* Data-block in same library. */
    /* In 2.50+ file identifier for screens is patched, forward compatibility. */
    if (bhead->code == ID_SCRN) {
      bhead->code = ID_SCR;
    }

    ID *id = is_yet_read(fd, mainvar, bhead);
    if (id == NULL) {
      read_libblock(fd, mainvar, bhead, LIB_TAG_NEED_EXPAND | LIB_TAG_INDIRECT, false, NULL);
    }
    else {
      /* Convert any previously read weak link to regular link
       * to signal that we want to read this data-block. */
      if (id->tag & LIB_TAG_ID_LINK_PLACEHOLDER) {
        id->flag &= ~LIB_INDIRECT_WEAK_LINK;
      }

      /* this is actually only needed on UI call? when ID was already read before,
       * and another append happens which invokes same ID...
       * in that case the lookup table needs this entry */
      oldnewmap_insert(fd->libmap, bhead->old, id, bhead->code);
      // commented because this can print way too much
      // if (G.debug & G_DEBUG) printf("expand: already read %s\n", id->name);
    }
  }
}

static BLOExpandDoitCallback expand_doit;

// XXX deprecated - old animation system
static void expand_ipo(FileData *fd, Main *mainvar, Ipo *ipo)
{
  IpoCurve *icu;
  for (icu = ipo->curve.first; icu; icu = icu->next) {
    if (icu->driver) {
      expand_doit(fd, mainvar, icu->driver->ob);
    }
  }
}

// XXX deprecated - old animation system
static void expand_constraint_channels(FileData *fd, Main *mainvar, ListBase *chanbase)
{
  bConstraintChannel *chan;
  for (chan = chanbase->first; chan; chan = chan->next) {
    expand_doit(fd, mainvar, chan->ipo);
  }
}

static void expand_id(FileData *fd, Main *mainvar, ID *id)
{
  if (id->override_library) {
    expand_doit(fd, mainvar, id->override_library->reference);
    expand_doit(fd, mainvar, id->override_library->storage);
  }
}

static void expand_idprops(FileData *fd, Main *mainvar, IDProperty *prop)
{
  if (!prop) {
    return;
  }

  switch (prop->type) {
    case IDP_ID:
      expand_doit(fd, mainvar, IDP_Id(prop));
      break;
    case IDP_IDPARRAY: {
      IDProperty *idp_array = IDP_IDPArray(prop);
      for (int i = 0; i < prop->len; i++) {
        expand_idprops(fd, mainvar, &idp_array[i]);
      }
      break;
    }
    case IDP_GROUP:
      for (IDProperty *loop = prop->data.group.first; loop; loop = loop->next) {
        expand_idprops(fd, mainvar, loop);
      }
      break;
  }
}

static void expand_fmodifiers(FileData *fd, Main *mainvar, ListBase *list)
{
  FModifier *fcm;

  for (fcm = list->first; fcm; fcm = fcm->next) {
    /* library data for specific F-Modifier types */
    switch (fcm->type) {
      case FMODIFIER_TYPE_PYTHON: {
        FMod_Python *data = (FMod_Python *)fcm->data;

        expand_doit(fd, mainvar, data->script);

        break;
      }
    }
  }
}

static void expand_fcurves(FileData *fd, Main *mainvar, ListBase *list)
{
  FCurve *fcu;

  for (fcu = list->first; fcu; fcu = fcu->next) {
    /* Driver targets if there is a driver */
    if (fcu->driver) {
      ChannelDriver *driver = fcu->driver;
      DriverVar *dvar;

      for (dvar = driver->variables.first; dvar; dvar = dvar->next) {
        DRIVER_TARGETS_LOOPER_BEGIN (dvar) {
          // TODO: only expand those that are going to get used?
          expand_doit(fd, mainvar, dtar->id);
        }
        DRIVER_TARGETS_LOOPER_END;
      }
    }

    /* F-Curve Modifiers */
    expand_fmodifiers(fd, mainvar, &fcu->modifiers);
  }
}

static void expand_action(FileData *fd, Main *mainvar, bAction *act)
{
  bActionChannel *chan;

  // XXX deprecated - old animation system --------------
  for (chan = act->chanbase.first; chan; chan = chan->next) {
    expand_doit(fd, mainvar, chan->ipo);
    expand_constraint_channels(fd, mainvar, &chan->constraintChannels);
  }
  // ---------------------------------------------------

  /* F-Curves in Action */
  expand_fcurves(fd, mainvar, &act->curves);

  for (TimeMarker *marker = act->markers.first; marker; marker = marker->next) {
    if (marker->camera) {
      expand_doit(fd, mainvar, marker->camera);
    }
  }
}

static void expand_keyingsets(FileData *fd, Main *mainvar, ListBase *list)
{
  KeyingSet *ks;
  KS_Path *ksp;

  /* expand the ID-pointers in KeyingSets's paths */
  for (ks = list->first; ks; ks = ks->next) {
    for (ksp = ks->paths.first; ksp; ksp = ksp->next) {
      expand_doit(fd, mainvar, ksp->id);
    }
  }
}

static void expand_animdata_nlastrips(FileData *fd, Main *mainvar, ListBase *list)
{
  NlaStrip *strip;

  for (strip = list->first; strip; strip = strip->next) {
    /* check child strips */
    expand_animdata_nlastrips(fd, mainvar, &strip->strips);

    /* check F-Curves */
    expand_fcurves(fd, mainvar, &strip->fcurves);

    /* check F-Modifiers */
    expand_fmodifiers(fd, mainvar, &strip->modifiers);

    /* relink referenced action */
    expand_doit(fd, mainvar, strip->act);
  }
}

static void expand_animdata(FileData *fd, Main *mainvar, AnimData *adt)
{
  NlaTrack *nlt;

  /* own action */
  expand_doit(fd, mainvar, adt->action);
  expand_doit(fd, mainvar, adt->tmpact);

  /* drivers - assume that these F-Curves have driver data to be in this list... */
  expand_fcurves(fd, mainvar, &adt->drivers);

  /* nla-data - referenced actions */
  for (nlt = adt->nla_tracks.first; nlt; nlt = nlt->next) {
    expand_animdata_nlastrips(fd, mainvar, &nlt->strips);
  }
}

static void expand_particlesettings(FileData *fd, Main *mainvar, ParticleSettings *part)
{
  int a;

  expand_doit(fd, mainvar, part->instance_object);
  expand_doit(fd, mainvar, part->instance_collection);
  expand_doit(fd, mainvar, part->force_group);
  expand_doit(fd, mainvar, part->bb_ob);
  expand_doit(fd, mainvar, part->collision_group);

  if (part->adt) {
    expand_animdata(fd, mainvar, part->adt);
  }

  for (a = 0; a < MAX_MTEX; a++) {
    if (part->mtex[a]) {
      expand_doit(fd, mainvar, part->mtex[a]->tex);
      expand_doit(fd, mainvar, part->mtex[a]->object);
    }
  }

  if (part->effector_weights) {
    expand_doit(fd, mainvar, part->effector_weights->group);
  }

  if (part->pd) {
    expand_doit(fd, mainvar, part->pd->tex);
    expand_doit(fd, mainvar, part->pd->f_source);
  }
  if (part->pd2) {
    expand_doit(fd, mainvar, part->pd2->tex);
    expand_doit(fd, mainvar, part->pd2->f_source);
  }

  if (part->boids) {
    BoidState *state;
    BoidRule *rule;

    for (state = part->boids->states.first; state; state = state->next) {
      for (rule = state->rules.first; rule; rule = rule->next) {
        if (rule->type == eBoidRuleType_Avoid) {
          BoidRuleGoalAvoid *gabr = (BoidRuleGoalAvoid *)rule;
          expand_doit(fd, mainvar, gabr->ob);
        }
        else if (rule->type == eBoidRuleType_FollowLeader) {
          BoidRuleFollowLeader *flbr = (BoidRuleFollowLeader *)rule;
          expand_doit(fd, mainvar, flbr->ob);
        }
      }
    }
  }

  for (ParticleDupliWeight *dw = part->instance_weights.first; dw; dw = dw->next) {
    expand_doit(fd, mainvar, dw->ob);
  }
}

static void expand_collection(FileData *fd, Main *mainvar, Collection *collection)
{
  for (CollectionObject *cob = collection->gobject.first; cob; cob = cob->next) {
    expand_doit(fd, mainvar, cob->ob);
  }

  for (CollectionChild *child = collection->children.first; child; child = child->next) {
    expand_doit(fd, mainvar, child->collection);
  }

#ifdef USE_COLLECTION_COMPAT_28
  if (collection->collection != NULL) {
    expand_scene_collection(fd, mainvar, collection->collection);
  }
#endif
}

static void expand_key(FileData *fd, Main *mainvar, Key *key)
{
  expand_doit(fd, mainvar, key->ipo);  // XXX deprecated - old animation system

  if (key->adt) {
    expand_animdata(fd, mainvar, key->adt);
  }
}

static void expand_nodetree(FileData *fd, Main *mainvar, bNodeTree *ntree)
{
  bNode *node;
  bNodeSocket *sock;

  if (ntree->adt) {
    expand_animdata(fd, mainvar, ntree->adt);
  }

  if (ntree->gpd) {
    expand_doit(fd, mainvar, ntree->gpd);
  }

  for (node = ntree->nodes.first; node; node = node->next) {
    if (node->id && node->type != CMP_NODE_R_LAYERS) {
      expand_doit(fd, mainvar, node->id);
    }

    expand_idprops(fd, mainvar, node->prop);

    for (sock = node->inputs.first; sock; sock = sock->next) {
      expand_idprops(fd, mainvar, sock->prop);
    }
    for (sock = node->outputs.first; sock; sock = sock->next) {
      expand_idprops(fd, mainvar, sock->prop);
    }
  }

  for (sock = ntree->inputs.first; sock; sock = sock->next) {
    expand_idprops(fd, mainvar, sock->prop);
  }
  for (sock = ntree->outputs.first; sock; sock = sock->next) {
    expand_idprops(fd, mainvar, sock->prop);
  }
}

static void expand_texture(FileData *fd, Main *mainvar, Tex *tex)
{
  expand_doit(fd, mainvar, tex->ima);
  expand_doit(fd, mainvar, tex->ipo);  // XXX deprecated - old animation system

  if (tex->adt) {
    expand_animdata(fd, mainvar, tex->adt);
  }

  if (tex->nodetree) {
    expand_nodetree(fd, mainvar, tex->nodetree);
  }
}

static void expand_brush(FileData *fd, Main *mainvar, Brush *brush)
{
  expand_doit(fd, mainvar, brush->mtex.tex);
  expand_doit(fd, mainvar, brush->mask_mtex.tex);
  expand_doit(fd, mainvar, brush->clone.image);
  expand_doit(fd, mainvar, brush->paint_curve);
  if (brush->gpencil_settings != NULL) {
    expand_doit(fd, mainvar, brush->gpencil_settings->material);
  }
}

static void expand_material(FileData *fd, Main *mainvar, Material *ma)
{
  expand_doit(fd, mainvar, ma->ipo);  // XXX deprecated - old animation system

  if (ma->adt) {
    expand_animdata(fd, mainvar, ma->adt);
  }

  if (ma->nodetree) {
    expand_nodetree(fd, mainvar, ma->nodetree);
  }

  if (ma->gp_style) {
    MaterialGPencilStyle *gp_style = ma->gp_style;
    expand_doit(fd, mainvar, gp_style->sima);
    expand_doit(fd, mainvar, gp_style->ima);
  }
}

static void expand_light(FileData *fd, Main *mainvar, Light *la)
{
  expand_doit(fd, mainvar, la->ipo);  // XXX deprecated - old animation system

  if (la->adt) {
    expand_animdata(fd, mainvar, la->adt);
  }

  if (la->nodetree) {
    expand_nodetree(fd, mainvar, la->nodetree);
  }
}

static void expand_lattice(FileData *fd, Main *mainvar, Lattice *lt)
{
  expand_doit(fd, mainvar, lt->ipo);  // XXX deprecated - old animation system
  expand_doit(fd, mainvar, lt->key);

  if (lt->adt) {
    expand_animdata(fd, mainvar, lt->adt);
  }
}

static void expand_world(FileData *fd, Main *mainvar, World *wrld)
{
  expand_doit(fd, mainvar, wrld->ipo);  // XXX deprecated - old animation system

  if (wrld->adt) {
    expand_animdata(fd, mainvar, wrld->adt);
  }

  if (wrld->nodetree) {
    expand_nodetree(fd, mainvar, wrld->nodetree);
  }
}

static void expand_mball(FileData *fd, Main *mainvar, MetaBall *mb)
{
  int a;

  for (a = 0; a < mb->totcol; a++) {
    expand_doit(fd, mainvar, mb->mat[a]);
  }

  if (mb->adt) {
    expand_animdata(fd, mainvar, mb->adt);
  }
}

static void expand_curve(FileData *fd, Main *mainvar, Curve *cu)
{
  int a;

  for (a = 0; a < cu->totcol; a++) {
    expand_doit(fd, mainvar, cu->mat[a]);
  }

  expand_doit(fd, mainvar, cu->vfont);
  expand_doit(fd, mainvar, cu->vfontb);
  expand_doit(fd, mainvar, cu->vfonti);
  expand_doit(fd, mainvar, cu->vfontbi);
  expand_doit(fd, mainvar, cu->key);
  expand_doit(fd, mainvar, cu->ipo);  // XXX deprecated - old animation system
  expand_doit(fd, mainvar, cu->bevobj);
  expand_doit(fd, mainvar, cu->taperobj);
  expand_doit(fd, mainvar, cu->textoncurve);

  if (cu->adt) {
    expand_animdata(fd, mainvar, cu->adt);
  }
}

static void expand_mesh(FileData *fd, Main *mainvar, Mesh *me)
{
  int a;

  if (me->adt) {
    expand_animdata(fd, mainvar, me->adt);
  }

  for (a = 0; a < me->totcol; a++) {
    expand_doit(fd, mainvar, me->mat[a]);
  }

  expand_doit(fd, mainvar, me->key);
  expand_doit(fd, mainvar, me->texcomesh);
}

/* temp struct used to transport needed info to expand_constraint_cb() */
typedef struct tConstraintExpandData {
  FileData *fd;
  Main *mainvar;
} tConstraintExpandData;
/* callback function used to expand constraint ID-links */
static void expand_constraint_cb(bConstraint *UNUSED(con),
                                 ID **idpoin,
                                 bool UNUSED(is_reference),
                                 void *userdata)
{
  tConstraintExpandData *ced = (tConstraintExpandData *)userdata;
  expand_doit(ced->fd, ced->mainvar, *idpoin);
}

static void expand_constraints(FileData *fd, Main *mainvar, ListBase *lb)
{
  tConstraintExpandData ced;
  bConstraint *curcon;

  /* relink all ID-blocks used by the constraints */
  ced.fd = fd;
  ced.mainvar = mainvar;

  BKE_constraints_id_loop(lb, expand_constraint_cb, &ced);

  /* deprecated manual expansion stuff */
  for (curcon = lb->first; curcon; curcon = curcon->next) {
    if (curcon->ipo) {
      expand_doit(fd, mainvar, curcon->ipo);  // XXX deprecated - old animation system
    }
  }
}

static void expand_pose(FileData *fd, Main *mainvar, bPose *pose)
{
  bPoseChannel *chan;

  if (!pose) {
    return;
  }

  for (chan = pose->chanbase.first; chan; chan = chan->next) {
    expand_constraints(fd, mainvar, &chan->constraints);
    expand_idprops(fd, mainvar, chan->prop);
    expand_doit(fd, mainvar, chan->custom);
  }
}

static void expand_bones(FileData *fd, Main *mainvar, Bone *bone)
{
  expand_idprops(fd, mainvar, bone->prop);

  for (Bone *curBone = bone->childbase.first; curBone; curBone = curBone->next) {
    expand_bones(fd, mainvar, curBone);
  }
}

static void expand_armature(FileData *fd, Main *mainvar, bArmature *arm)
{
  if (arm->adt) {
    expand_animdata(fd, mainvar, arm->adt);
  }

  for (Bone *curBone = arm->bonebase.first; curBone; curBone = curBone->next) {
    expand_bones(fd, mainvar, curBone);
  }
}

static void expand_object_expandModifiers(void *userData,
                                          Object *UNUSED(ob),
                                          ID **idpoin,
                                          int UNUSED(cb_flag))
{
  struct {
    FileData *fd;
    Main *mainvar;
  } *data = userData;

  FileData *fd = data->fd;
  Main *mainvar = data->mainvar;

  expand_doit(fd, mainvar, *idpoin);
}

static void expand_object(FileData *fd, Main *mainvar, Object *ob)
{
  ParticleSystem *psys;
  bActionStrip *strip;
  PartEff *paf;
  int a;

  expand_doit(fd, mainvar, ob->data);

  /* expand_object_expandModifier() */
  if (ob->modifiers.first) {
    struct {
      FileData *fd;
      Main *mainvar;
    } data;
    data.fd = fd;
    data.mainvar = mainvar;

    modifiers_foreachIDLink(ob, expand_object_expandModifiers, (void *)&data);
  }

  /* expand_object_expandModifier() */
  if (ob->greasepencil_modifiers.first) {
    struct {
      FileData *fd;
      Main *mainvar;
    } data;
    data.fd = fd;
    data.mainvar = mainvar;

    BKE_gpencil_modifiers_foreachIDLink(ob, expand_object_expandModifiers, (void *)&data);
  }

  /* expand_object_expandShaderFx() */
  if (ob->shader_fx.first) {
    struct {
      FileData *fd;
      Main *mainvar;
    } data;
    data.fd = fd;
    data.mainvar = mainvar;

    BKE_shaderfx_foreachIDLink(ob, expand_object_expandModifiers, (void *)&data);
  }

  expand_pose(fd, mainvar, ob->pose);
  expand_doit(fd, mainvar, ob->poselib);
  expand_constraints(fd, mainvar, &ob->constraints);

  expand_doit(fd, mainvar, ob->gpd);

  // XXX deprecated - old animation system (for version patching only)
  expand_doit(fd, mainvar, ob->ipo);
  expand_doit(fd, mainvar, ob->action);

  expand_constraint_channels(fd, mainvar, &ob->constraintChannels);

  for (strip = ob->nlastrips.first; strip; strip = strip->next) {
    expand_doit(fd, mainvar, strip->object);
    expand_doit(fd, mainvar, strip->act);
    expand_doit(fd, mainvar, strip->ipo);
  }
  // XXX deprecated - old animation system (for version patching only)

  if (ob->adt) {
    expand_animdata(fd, mainvar, ob->adt);
  }

  for (a = 0; a < ob->totcol; a++) {
    expand_doit(fd, mainvar, ob->mat[a]);
  }

  paf = blo_do_version_give_parteff_245(ob);
  if (paf && paf->group) {
    expand_doit(fd, mainvar, paf->group);
  }

  if (ob->instance_collection) {
    expand_doit(fd, mainvar, ob->instance_collection);
  }

  if (ob->proxy) {
    expand_doit(fd, mainvar, ob->proxy);
  }
  if (ob->proxy_group) {
    expand_doit(fd, mainvar, ob->proxy_group);
  }

  for (psys = ob->particlesystem.first; psys; psys = psys->next) {
    expand_doit(fd, mainvar, psys->part);
  }

  if (ob->pd) {
    expand_doit(fd, mainvar, ob->pd->tex);
    expand_doit(fd, mainvar, ob->pd->f_source);
  }

  if (ob->soft) {
    expand_doit(fd, mainvar, ob->soft->collision_group);

    if (ob->soft->effector_weights) {
      expand_doit(fd, mainvar, ob->soft->effector_weights->group);
    }
  }

  if (ob->rigidbody_constraint) {
    expand_doit(fd, mainvar, ob->rigidbody_constraint->ob1);
    expand_doit(fd, mainvar, ob->rigidbody_constraint->ob2);
  }

  if (ob->currentlod) {
    LodLevel *level;
    for (level = ob->lodlevels.first; level; level = level->next) {
      expand_doit(fd, mainvar, level->source);
    }
  }
}

#ifdef USE_COLLECTION_COMPAT_28
static void expand_scene_collection(FileData *fd, Main *mainvar, SceneCollection *sc)
{
  for (LinkData *link = sc->objects.first; link; link = link->next) {
    expand_doit(fd, mainvar, link->data);
  }

  for (SceneCollection *nsc = sc->scene_collections.first; nsc; nsc = nsc->next) {
    expand_scene_collection(fd, mainvar, nsc);
  }
}
#endif

static void expand_scene(FileData *fd, Main *mainvar, Scene *sce)
{
  SceneRenderLayer *srl;
  FreestyleModuleConfig *module;
  FreestyleLineSet *lineset;

  for (Base *base_legacy = sce->base.first; base_legacy; base_legacy = base_legacy->next) {
    expand_doit(fd, mainvar, base_legacy->object);
  }
  expand_doit(fd, mainvar, sce->camera);
  expand_doit(fd, mainvar, sce->world);

  if (sce->adt) {
    expand_animdata(fd, mainvar, sce->adt);
  }
  expand_keyingsets(fd, mainvar, &sce->keyingsets);

  if (sce->set) {
    expand_doit(fd, mainvar, sce->set);
  }

  if (sce->nodetree) {
    expand_nodetree(fd, mainvar, sce->nodetree);
  }

  for (srl = sce->r.layers.first; srl; srl = srl->next) {
    expand_doit(fd, mainvar, srl->mat_override);
    for (module = srl->freestyleConfig.modules.first; module; module = module->next) {
      if (module->script) {
        expand_doit(fd, mainvar, module->script);
      }
    }
    for (lineset = srl->freestyleConfig.linesets.first; lineset; lineset = lineset->next) {
      if (lineset->group) {
        expand_doit(fd, mainvar, lineset->group);
      }
      expand_doit(fd, mainvar, lineset->linestyle);
    }
  }

  for (ViewLayer *view_layer = sce->view_layers.first; view_layer; view_layer = view_layer->next) {
    expand_idprops(fd, mainvar, view_layer->id_properties);

    for (module = view_layer->freestyle_config.modules.first; module; module = module->next) {
      if (module->script) {
        expand_doit(fd, mainvar, module->script);
      }
    }

    for (lineset = view_layer->freestyle_config.linesets.first; lineset; lineset = lineset->next) {
      if (lineset->group) {
        expand_doit(fd, mainvar, lineset->group);
      }
      expand_doit(fd, mainvar, lineset->linestyle);
    }
  }

  if (sce->gpd) {
    expand_doit(fd, mainvar, sce->gpd);
  }

  if (sce->ed) {
    Sequence *seq;

    SEQ_BEGIN (sce->ed, seq) {
      expand_idprops(fd, mainvar, seq->prop);

      if (seq->scene) {
        expand_doit(fd, mainvar, seq->scene);
      }
      if (seq->scene_camera) {
        expand_doit(fd, mainvar, seq->scene_camera);
      }
      if (seq->clip) {
        expand_doit(fd, mainvar, seq->clip);
      }
      if (seq->mask) {
        expand_doit(fd, mainvar, seq->mask);
      }
      if (seq->sound) {
        expand_doit(fd, mainvar, seq->sound);
      }

      if (seq->type == SEQ_TYPE_TEXT && seq->effectdata) {
        TextVars *data = seq->effectdata;
        expand_doit(fd, mainvar, data->text_font);
      }
    }
    SEQ_END;
  }

  if (sce->rigidbody_world) {
    expand_doit(fd, mainvar, sce->rigidbody_world->group);
    expand_doit(fd, mainvar, sce->rigidbody_world->constraints);
  }

  for (TimeMarker *marker = sce->markers.first; marker; marker = marker->next) {
    if (marker->camera) {
      expand_doit(fd, mainvar, marker->camera);
    }
  }

  expand_doit(fd, mainvar, sce->clip);

#ifdef USE_COLLECTION_COMPAT_28
  if (sce->collection) {
    expand_scene_collection(fd, mainvar, sce->collection);
  }
#endif

  if (sce->master_collection) {
    expand_collection(fd, mainvar, sce->master_collection);
  }

  if (sce->r.bake.cage_object) {
    expand_doit(fd, mainvar, sce->r.bake.cage_object);
  }
}

static void expand_camera(FileData *fd, Main *mainvar, Camera *ca)
{
  expand_doit(fd, mainvar, ca->ipo);  // XXX deprecated - old animation system

  for (CameraBGImage *bgpic = ca->bg_images.first; bgpic; bgpic = bgpic->next) {
    if (bgpic->source == CAM_BGIMG_SOURCE_IMAGE) {
      expand_doit(fd, mainvar, bgpic->ima);
    }
    else if (bgpic->source == CAM_BGIMG_SOURCE_MOVIE) {
      expand_doit(fd, mainvar, bgpic->ima);
    }
  }

  if (ca->adt) {
    expand_animdata(fd, mainvar, ca->adt);
  }
}

static void expand_cachefile(FileData *fd, Main *mainvar, CacheFile *cache_file)
{
  if (cache_file->adt) {
    expand_animdata(fd, mainvar, cache_file->adt);
  }
}

static void expand_speaker(FileData *fd, Main *mainvar, Speaker *spk)
{
  expand_doit(fd, mainvar, spk->sound);

  if (spk->adt) {
    expand_animdata(fd, mainvar, spk->adt);
  }
}

static void expand_sound(FileData *fd, Main *mainvar, bSound *snd)
{
  expand_doit(fd, mainvar, snd->ipo);  // XXX deprecated - old animation system
}

static void expand_lightprobe(FileData *fd, Main *mainvar, LightProbe *prb)
{
  if (prb->adt) {
    expand_animdata(fd, mainvar, prb->adt);
  }
}

static void expand_movieclip(FileData *fd, Main *mainvar, MovieClip *clip)
{
  if (clip->adt) {
    expand_animdata(fd, mainvar, clip->adt);
  }
}

static void expand_mask_parent(FileData *fd, Main *mainvar, MaskParent *parent)
{
  if (parent->id) {
    expand_doit(fd, mainvar, parent->id);
  }
}

static void expand_mask(FileData *fd, Main *mainvar, Mask *mask)
{
  MaskLayer *mask_layer;

  if (mask->adt) {
    expand_animdata(fd, mainvar, mask->adt);
  }

  for (mask_layer = mask->masklayers.first; mask_layer; mask_layer = mask_layer->next) {
    MaskSpline *spline;

    for (spline = mask_layer->splines.first; spline; spline = spline->next) {
      int i;

      for (i = 0; i < spline->tot_point; i++) {
        MaskSplinePoint *point = &spline->points[i];

        expand_mask_parent(fd, mainvar, &point->parent);
      }

      expand_mask_parent(fd, mainvar, &spline->parent);
    }
  }
}

static void expand_linestyle(FileData *fd, Main *mainvar, FreestyleLineStyle *linestyle)
{
  int a;
  LineStyleModifier *m;

  for (a = 0; a < MAX_MTEX; a++) {
    if (linestyle->mtex[a]) {
      expand_doit(fd, mainvar, linestyle->mtex[a]->tex);
      expand_doit(fd, mainvar, linestyle->mtex[a]->object);
    }
  }
  if (linestyle->nodetree) {
    expand_nodetree(fd, mainvar, linestyle->nodetree);
  }

  if (linestyle->adt) {
    expand_animdata(fd, mainvar, linestyle->adt);
  }
  for (m = linestyle->color_modifiers.first; m; m = m->next) {
    if (m->type == LS_MODIFIER_DISTANCE_FROM_OBJECT) {
      expand_doit(fd, mainvar, ((LineStyleColorModifier_DistanceFromObject *)m)->target);
    }
  }
  for (m = linestyle->alpha_modifiers.first; m; m = m->next) {
    if (m->type == LS_MODIFIER_DISTANCE_FROM_OBJECT) {
      expand_doit(fd, mainvar, ((LineStyleAlphaModifier_DistanceFromObject *)m)->target);
    }
  }
  for (m = linestyle->thickness_modifiers.first; m; m = m->next) {
    if (m->type == LS_MODIFIER_DISTANCE_FROM_OBJECT) {
      expand_doit(fd, mainvar, ((LineStyleThicknessModifier_DistanceFromObject *)m)->target);
    }
  }
}

static void expand_gpencil(FileData *fd, Main *mainvar, bGPdata *gpd)
{
  if (gpd->adt) {
    expand_animdata(fd, mainvar, gpd->adt);
  }

  for (bGPDlayer *gpl = gpd->layers.first; gpl; gpl = gpl->next) {
    expand_doit(fd, mainvar, gpl->parent);
  }

  for (int a = 0; a < gpd->totcol; a++) {
    expand_doit(fd, mainvar, gpd->mat[a]);
  }
}

static void expand_workspace(FileData *fd, Main *mainvar, WorkSpace *workspace)
{
  ListBase *layouts = BKE_workspace_layouts_get(workspace);

  for (WorkSpaceLayout *layout = layouts->first; layout; layout = layout->next) {
    expand_doit(fd, mainvar, BKE_workspace_layout_screen_get(layout));
  }
}

/**
 * Set the callback func used over all ID data found by \a BLO_expand_main func.
 *
 * \param expand_doit_func: Called for each ID block it finds.
 */
void BLO_main_expander(BLOExpandDoitCallback expand_doit_func)
{
  expand_doit = expand_doit_func;
}

/**
 * Loop over all ID data in Main to mark relations.
 * Set (id->tag & LIB_TAG_NEED_EXPAND) to mark expanding. Flags get cleared after expanding.
 *
 * \param fdhandle: usually filedata, or own handle.
 * \param mainvar: the Main database to expand.
 */
void BLO_expand_main(void *fdhandle, Main *mainvar)
{
  ListBase *lbarray[MAX_LIBARRAY];
  FileData *fd = fdhandle;
  ID *id;
  int a;
  bool do_it = true;

  while (do_it) {
    do_it = false;

    a = set_listbasepointers(mainvar, lbarray);
    while (a--) {
      id = lbarray[a]->first;
      while (id) {
        if (id->tag & LIB_TAG_NEED_EXPAND) {
          expand_id(fd, mainvar, id);
          expand_idprops(fd, mainvar, id->properties);

          switch (GS(id->name)) {
            case ID_OB:
              expand_object(fd, mainvar, (Object *)id);
              break;
            case ID_ME:
              expand_mesh(fd, mainvar, (Mesh *)id);
              break;
            case ID_CU:
              expand_curve(fd, mainvar, (Curve *)id);
              break;
            case ID_MB:
              expand_mball(fd, mainvar, (MetaBall *)id);
              break;
            case ID_SCE:
              expand_scene(fd, mainvar, (Scene *)id);
              break;
            case ID_MA:
              expand_material(fd, mainvar, (Material *)id);
              break;
            case ID_TE:
              expand_texture(fd, mainvar, (Tex *)id);
              break;
            case ID_WO:
              expand_world(fd, mainvar, (World *)id);
              break;
            case ID_LT:
              expand_lattice(fd, mainvar, (Lattice *)id);
              break;
            case ID_LA:
              expand_light(fd, mainvar, (Light *)id);
              break;
            case ID_KE:
              expand_key(fd, mainvar, (Key *)id);
              break;
            case ID_CA:
              expand_camera(fd, mainvar, (Camera *)id);
              break;
            case ID_SPK:
              expand_speaker(fd, mainvar, (Speaker *)id);
              break;
            case ID_SO:
              expand_sound(fd, mainvar, (bSound *)id);
              break;
            case ID_LP:
              expand_lightprobe(fd, mainvar, (LightProbe *)id);
              break;
            case ID_AR:
              expand_armature(fd, mainvar, (bArmature *)id);
              break;
            case ID_AC:
              expand_action(fd, mainvar, (bAction *)id);  // XXX deprecated - old animation system
              break;
            case ID_GR:
              expand_collection(fd, mainvar, (Collection *)id);
              break;
            case ID_NT:
              expand_nodetree(fd, mainvar, (bNodeTree *)id);
              break;
            case ID_BR:
              expand_brush(fd, mainvar, (Brush *)id);
              break;
            case ID_IP:
              expand_ipo(fd, mainvar, (Ipo *)id);  // XXX deprecated - old animation system
              break;
            case ID_PA:
              expand_particlesettings(fd, mainvar, (ParticleSettings *)id);
              break;
            case ID_MC:
              expand_movieclip(fd, mainvar, (MovieClip *)id);
              break;
            case ID_MSK:
              expand_mask(fd, mainvar, (Mask *)id);
              break;
            case ID_LS:
              expand_linestyle(fd, mainvar, (FreestyleLineStyle *)id);
              break;
            case ID_GD:
              expand_gpencil(fd, mainvar, (bGPdata *)id);
              break;
            case ID_CF:
              expand_cachefile(fd, mainvar, (CacheFile *)id);
              break;
            case ID_WS:
              expand_workspace(fd, mainvar, (WorkSpace *)id);
              break;
            default:
              break;
          }

          do_it = true;
          id->tag &= ~LIB_TAG_NEED_EXPAND;
        }
        id = id->next;
      }
    }
  }
}

/** \} */

/* -------------------------------------------------------------------- */
/** \name Library Linking (helper functions)
 * \{ */

static bool object_in_any_scene(Main *bmain, Object *ob)
{
  Scene *sce;

  for (sce = bmain->scenes.first; sce; sce = sce->id.next) {
    if (BKE_scene_object_find(sce, ob)) {
      return true;
    }
  }

  return false;
}

static bool object_in_any_collection(Main *bmain, Object *ob)
{
  Collection *collection;

  for (collection = bmain->collections.first; collection; collection = collection->id.next) {
    if (BKE_collection_has_object(collection, ob)) {
      return true;
    }
  }

  return false;
}

static void add_loose_objects_to_scene(Main *mainvar,
                                       Main *bmain,
                                       Scene *scene,
                                       ViewLayer *view_layer,
                                       const View3D *v3d,
                                       Library *lib,
                                       const short flag)
{
  Collection *active_collection = NULL;
  const bool do_append = (flag & FILE_LINK) == 0;

  BLI_assert(scene);

  /* Give all objects which are LIB_TAG_INDIRECT a base,
   * or for a collection when *lib has been set. */
  for (Object *ob = mainvar->objects.first; ob; ob = ob->id.next) {
    bool do_it = (ob->id.tag & LIB_TAG_DOIT) != 0;
    if (do_it || ((ob->id.tag & LIB_TAG_INDIRECT) && (ob->id.tag & LIB_TAG_PRE_EXISTING) == 0)) {
      if (do_append) {
        if (ob->id.us == 0) {
          do_it = true;
        }
        else if ((ob->id.lib == lib) && (object_in_any_collection(bmain, ob) == 0)) {
          /* When appending, make sure any indirectly loaded object gets a base,
           * when they are not part of any collection yet. */
          do_it = true;
        }
      }

      if (do_it) {
        /* Find or add collection as needed. */
        if (active_collection == NULL) {
          if (flag & FILE_ACTIVE_COLLECTION) {
            LayerCollection *lc = BKE_layer_collection_get_active(view_layer);
            active_collection = lc->collection;
          }
          else {
            active_collection = BKE_collection_add(bmain, scene->master_collection, NULL);
          }
        }

        CLAMP_MIN(ob->id.us, 0);
        ob->mode = OB_MODE_OBJECT;

        BKE_collection_object_add(bmain, active_collection, ob);
        Base *base = BKE_view_layer_base_find(view_layer, ob);

        if (v3d != NULL) {
          base->local_view_bits |= v3d->local_view_uuid;
        }

        if (flag & FILE_AUTOSELECT) {
          base->flag |= BASE_SELECTED;
          /* Do NOT make base active here! screws up GUI stuff,
           * if you want it do it on src/ level. */
        }

        BKE_scene_object_base_flag_sync_from_base(base);

        ob->id.tag &= ~LIB_TAG_INDIRECT;
        ob->id.flag &= ~LIB_INDIRECT_WEAK_LINK;
        ob->id.tag |= LIB_TAG_EXTERN;
      }
    }
  }
}

static void add_collections_to_scene(Main *mainvar,
                                     Main *bmain,
                                     Scene *scene,
                                     ViewLayer *view_layer,
                                     const View3D *v3d,
                                     Library *lib,
                                     const short flag)
{
  Collection *active_collection = scene->master_collection;
  if (flag & FILE_ACTIVE_COLLECTION) {
    LayerCollection *lc = BKE_layer_collection_get_active(view_layer);
    active_collection = lc->collection;
  }

  /* Give all objects which are tagged a base. */
  for (Collection *collection = mainvar->collections.first; collection;
       collection = collection->id.next) {
    if ((flag & FILE_GROUP_INSTANCE) && (collection->id.tag & LIB_TAG_DOIT)) {
      /* Any indirect collection should not have been tagged. */
      BLI_assert((collection->id.tag & LIB_TAG_INDIRECT) == 0);

      /* BKE_object_add(...) messes with the selection. */
      Object *ob = BKE_object_add_only_object(bmain, OB_EMPTY, collection->id.name + 2);
      ob->type = OB_EMPTY;

      BKE_collection_object_add(bmain, active_collection, ob);
      Base *base = BKE_view_layer_base_find(view_layer, ob);

      if (v3d != NULL) {
        base->local_view_bits |= v3d->local_view_uuid;
      }

      if (base->flag & BASE_SELECTABLE) {
        base->flag |= BASE_SELECTED;
      }

      BKE_scene_object_base_flag_sync_from_base(base);
      DEG_id_tag_update(&ob->id, ID_RECALC_TRANSFORM | ID_RECALC_GEOMETRY | ID_RECALC_ANIMATION);
      view_layer->basact = base;

      /* Assign the collection. */
      ob->instance_collection = collection;
      id_us_plus(&collection->id);
      ob->transflag |= OB_DUPLICOLLECTION;
      copy_v3_v3(ob->loc, scene->cursor.location);
    }
    /* We do not want to force instantiation of indirectly linked collections,
     * not even when appending. Users can now easily instantiate collections (and their objects)
     * as needed by themselves. See T67032. */
    else if ((collection->id.tag & LIB_TAG_INDIRECT) == 0) {
      bool do_add_collection = (collection->id.tag & LIB_TAG_DOIT) != 0;
      if (!do_add_collection) {
        /* We need to check that objects in that collections are already instantiated in a scene.
         * Otherwise, it's better to add the collection to the scene's active collection, than to
         * instantiate its objects in active scene's collection directly. See T61141.
         * Note that we only check object directly into that collection,
         * not recursively into its children.
         */
        for (CollectionObject *coll_ob = collection->gobject.first; coll_ob != NULL;
             coll_ob = coll_ob->next) {
          Object *ob = coll_ob->ob;
          if ((ob->id.tag & (LIB_TAG_PRE_EXISTING | LIB_TAG_DOIT | LIB_TAG_INDIRECT)) == 0 &&
              (ob->id.lib == lib) && (object_in_any_scene(bmain, ob) == 0)) {
            do_add_collection = true;
            break;
          }
        }
      }
      if (do_add_collection) {
        /* Add collection as child of active collection. */
        BKE_collection_child_add(bmain, active_collection, collection);

        if (flag & FILE_AUTOSELECT) {
          for (CollectionObject *coll_ob = collection->gobject.first; coll_ob != NULL;
               coll_ob = coll_ob->next) {
            Object *ob = coll_ob->ob;
            Base *base = BKE_view_layer_base_find(view_layer, ob);
            if (base) {
              base->flag |= BASE_SELECTED;
              BKE_scene_object_base_flag_sync_from_base(base);
            }
          }
        }

        /* Those are kept for safety and consistency, but should not be needed anymore? */
        collection->id.tag &= ~LIB_TAG_INDIRECT;
        collection->id.flag &= ~LIB_INDIRECT_WEAK_LINK;
        collection->id.tag |= LIB_TAG_EXTERN;
      }
    }
  }
}

/* returns true if the item was found
 * but it may already have already been appended/linked */
static ID *link_named_part(
    Main *mainl, FileData *fd, const short idcode, const char *name, const int flag)
{
  BHead *bhead = find_bhead_from_code_name(fd, idcode, name);
  ID *id;

  const bool use_placeholders = (flag & BLO_LIBLINK_USE_PLACEHOLDERS) != 0;
  const bool force_indirect = (flag & BLO_LIBLINK_FORCE_INDIRECT) != 0;

  BLI_assert(BKE_idcode_is_linkable(idcode) && BKE_idcode_is_valid(idcode));

  if (bhead) {
    id = is_yet_read(fd, mainl, bhead);
    if (id == NULL) {
      /* not read yet */
      const int tag = force_indirect ? LIB_TAG_INDIRECT : LIB_TAG_EXTERN;
      read_libblock(fd, mainl, bhead, tag | LIB_TAG_NEED_EXPAND, false, &id);

      if (id) {
        /* sort by name in list */
        ListBase *lb = which_libbase(mainl, idcode);
        id_sort_by_name(lb, id, NULL);
      }
    }
    else {
      /* already linked */
      if (G.debug) {
        printf("append: already linked\n");
      }
      oldnewmap_insert(fd->libmap, bhead->old, id, bhead->code);
      if (!force_indirect && (id->tag & LIB_TAG_INDIRECT)) {
        id->tag &= ~LIB_TAG_INDIRECT;
        id->flag &= ~LIB_INDIRECT_WEAK_LINK;
        id->tag |= LIB_TAG_EXTERN;
      }
    }
  }
  else if (use_placeholders) {
    /* XXX flag part is weak! */
    id = create_placeholder(
        mainl, idcode, name, force_indirect ? LIB_TAG_INDIRECT : LIB_TAG_EXTERN);
  }
  else {
    id = NULL;
  }

  /* if we found the id but the id is NULL, this is really bad */
  BLI_assert(!((bhead != NULL) && (id == NULL)));

  return id;
}

/**
 * Simple reader for copy/paste buffers.
 */
int BLO_library_link_copypaste(Main *mainl, BlendHandle *bh, const unsigned int id_types_mask)
{
  FileData *fd = (FileData *)(bh);
  BHead *bhead;
  int num_directly_linked = 0;

  for (bhead = blo_bhead_first(fd); bhead; bhead = blo_bhead_next(fd, bhead)) {
    ID *id = NULL;

    if (bhead->code == ENDB) {
      break;
    }

    if (BKE_idcode_is_valid(bhead->code) && BKE_idcode_is_linkable(bhead->code) &&
        (id_types_mask == 0 ||
         (BKE_idcode_to_idfilter((short)bhead->code) & id_types_mask) != 0)) {
      read_libblock(fd, mainl, bhead, LIB_TAG_NEED_EXPAND | LIB_TAG_INDIRECT, false, &id);
      num_directly_linked++;
    }

    if (id) {
      /* sort by name in list */
      ListBase *lb = which_libbase(mainl, GS(id->name));
      id_sort_by_name(lb, id, NULL);

      if (bhead->code == ID_OB) {
        /* Instead of instancing Base's directly, postpone until after collections are loaded
         * otherwise the base's flag is set incorrectly when collections are used */
        Object *ob = (Object *)id;
        ob->mode = OB_MODE_OBJECT;
        /* ensure add_loose_objects_to_scene runs on this object */
        BLI_assert(id->us == 0);
      }
    }
  }

  return num_directly_linked;
}

static ID *link_named_part_ex(
    Main *mainl, FileData *fd, const short idcode, const char *name, const int flag)
{
  ID *id = link_named_part(mainl, fd, idcode, name, flag);

  if (id && (GS(id->name) == ID_OB)) {
    /* Tag as loose object needing to be instantiated somewhere... */
    id->tag |= LIB_TAG_DOIT;
  }
  else if (id && (GS(id->name) == ID_GR)) {
    /* tag as needing to be instantiated or linked */
    id->tag |= LIB_TAG_DOIT;
  }

  return id;
}

/**
 * Link a named data-block from an external blend file.
 *
 * \param mainl: The main database to link from (not the active one).
 * \param bh: The blender file handle.
 * \param idcode: The kind of data-block to link.
 * \param name: The name of the data-block (without the 2 char ID prefix).
 * \return the linked ID when found.
 */
ID *BLO_library_link_named_part(Main *mainl,
                                BlendHandle **bh,
                                const short idcode,
                                const char *name)
{
  FileData *fd = (FileData *)(*bh);
  return link_named_part(mainl, fd, idcode, name, 0);
}

/**
 * Link a named data-block from an external blend file.
 * Optionally instantiate the object/collection in the scene when the flags are set.
 *
 * \param mainl: The main database to link from (not the active one).
 * \param bh: The blender file handle.
 * \param idcode: The kind of data-block to link.
 * \param name: The name of the data-block (without the 2 char ID prefix).
 * \param flag: Options for linking, used for instantiating.
 * \param scene: The scene in which to instantiate objects/collections
 * (if NULL, no instantiation is done).
 * \param v3d: The active 3D viewport.
 * (only to define active layers for instantiated objects & collections, can be NULL).
 * \return the linked ID when found.
 */
ID *BLO_library_link_named_part_ex(
    Main *mainl, BlendHandle **bh, const short idcode, const char *name, const int flag)
{
  FileData *fd = (FileData *)(*bh);
  return link_named_part_ex(mainl, fd, idcode, name, flag);
}

/* common routine to append/link something from a library */

static Main *library_link_begin(Main *mainvar, FileData **fd, const char *filepath)
{
  Main *mainl;

  (*fd)->mainlist = MEM_callocN(sizeof(ListBase), "FileData.mainlist");

  /* clear for objects and collections instantiating tag */
  BKE_main_id_tag_listbase(&(mainvar->objects), LIB_TAG_DOIT, false);
  BKE_main_id_tag_listbase(&(mainvar->collections), LIB_TAG_DOIT, false);

  /* make mains */
  blo_split_main((*fd)->mainlist, mainvar);

  /* which one do we need? */
  mainl = blo_find_main(*fd, filepath, BKE_main_blendfile_path(mainvar));

  /* needed for do_version */
  mainl->versionfile = (*fd)->fileversion;
  read_file_version(*fd, mainl);
#ifdef USE_GHASH_BHEAD
  read_file_bhead_idname_map_create(*fd);
#endif

  return mainl;
}

/**
 * Initialize the BlendHandle for linking library data.
 *
 * \param mainvar: The current main database, e.g. #G_MAIN or #CTX_data_main(C).
 * \param bh: A blender file handle as returned by
 * #BLO_blendhandle_from_file or #BLO_blendhandle_from_memory.
 * \param filepath: Used for relative linking, copied to the \a lib->name.
 * \return the library Main, to be passed to #BLO_library_append_named_part as \a mainl.
 */
Main *BLO_library_link_begin(Main *mainvar, BlendHandle **bh, const char *filepath)
{
  FileData *fd = (FileData *)(*bh);
  return library_link_begin(mainvar, &fd, filepath);
}

static void split_main_newid(Main *mainptr, Main *main_newid)
{
  /* We only copy the necessary subset of data in this temp main. */
  main_newid->versionfile = mainptr->versionfile;
  main_newid->subversionfile = mainptr->subversionfile;
  BLI_strncpy(main_newid->name, mainptr->name, sizeof(main_newid->name));
  main_newid->curlib = mainptr->curlib;

  ListBase *lbarray[MAX_LIBARRAY];
  ListBase *lbarray_newid[MAX_LIBARRAY];
  int i = set_listbasepointers(mainptr, lbarray);
  set_listbasepointers(main_newid, lbarray_newid);
  while (i--) {
    BLI_listbase_clear(lbarray_newid[i]);

    for (ID *id = lbarray[i]->first, *idnext; id; id = idnext) {
      idnext = id->next;

      if (id->tag & LIB_TAG_NEW) {
        BLI_remlink(lbarray[i], id);
        BLI_addtail(lbarray_newid[i], id);
      }
    }
  }
}

/* scene and v3d may be NULL. */
static void library_link_end(Main *mainl,
                             FileData **fd,
                             const short flag,
                             Main *bmain,
                             Scene *scene,
                             ViewLayer *view_layer,
                             const View3D *v3d)
{
  Main *mainvar;
  Library *curlib;

  /* expander now is callback function */
  BLO_main_expander(expand_doit_library);

  /* make main consistent */
  BLO_expand_main(*fd, mainl);

  /* do this when expand found other libs */
  read_libraries(*fd, (*fd)->mainlist);

  curlib = mainl->curlib;

  /* make the lib path relative if required */
  if (flag & FILE_RELPATH) {
    /* use the full path, this could have been read by other library even */
    BLI_strncpy(curlib->name, curlib->filepath, sizeof(curlib->name));

    /* uses current .blend file as reference */
    BLI_path_rel(curlib->name, BKE_main_blendfile_path_from_global());
  }

  blo_join_main((*fd)->mainlist);
  mainvar = (*fd)->mainlist->first;
  mainl = NULL; /* blo_join_main free's mainl, cant use anymore */

  lib_link_all(*fd, mainvar);
  BKE_collections_after_lib_link(mainvar);

  /* Yep, second splitting... but this is a very cheap operation, so no big deal. */
  blo_split_main((*fd)->mainlist, mainvar);
  Main *main_newid = BKE_main_new();
  for (mainvar = ((Main *)(*fd)->mainlist->first)->next; mainvar; mainvar = mainvar->next) {
    BLI_assert(mainvar->versionfile != 0);
    /* We need to split out IDs already existing,
     * or they will go again through do_versions - bad, very bad! */
    split_main_newid(mainvar, main_newid);

    do_versions_after_linking(main_newid, (*fd)->reports);

    add_main_to_main(mainvar, main_newid);
  }
  BKE_main_free(main_newid);
  blo_join_main((*fd)->mainlist);
  mainvar = (*fd)->mainlist->first;
  MEM_freeN((*fd)->mainlist);

  /* After all data has been read and versioned, uses LIB_TAG_NEW. */
  ntreeUpdateAllNew(mainvar);

  placeholders_ensure_valid(mainvar);

  BKE_main_id_tag_all(mainvar, LIB_TAG_NEW, false);

  /* Make all relative paths, relative to the open blend file. */
  fix_relpaths_library(BKE_main_blendfile_path(mainvar), mainvar);

  /* Give a base to loose objects and collections.
   * Only directly linked objects & collections are instantiated by
   * `BLO_library_link_named_part_ex()` & co,
   * here we handle indirect ones and other possible edge-cases. */
  if (scene) {
    add_collections_to_scene(mainvar, bmain, scene, view_layer, v3d, curlib, flag);
    add_loose_objects_to_scene(mainvar, bmain, scene, view_layer, v3d, curlib, flag);
  }
  else {
    /* printf("library_append_end, scene is NULL (objects wont get bases)\n"); */
  }

  /* Clear objects and collections instantiating tag. */
  BKE_main_id_tag_listbase(&(mainvar->objects), LIB_TAG_DOIT, false);
  BKE_main_id_tag_listbase(&(mainvar->collections), LIB_TAG_DOIT, false);

  /* patch to prevent switch_endian happens twice */
  if ((*fd)->flags & FD_FLAGS_SWITCH_ENDIAN) {
    blo_filedata_free(*fd);
    *fd = NULL;
  }
}

/**
 * Finalize linking from a given .blend file (library).
 * Optionally instance the indirect object/collection in the scene when the flags are set.
 * \note Do not use \a bh after calling this function, it may frees it.
 *
 * \param mainl: The main database to link from (not the active one).
 * \param bh: The blender file handle (WARNING! may be freed by this function!).
 * \param flag: Options for linking, used for instantiating.
 * \param bmain: The main database in which to instantiate objects/collections
 * \param scene: The scene in which to instantiate objects/collections
 * (if NULL, no instantiation is done).
 * \param view_layer: The scene layer in which to instantiate objects/collections
 * (if NULL, no instantiation is done).
 * \param v3d: The active 3D viewport
 * (only to define local-view for instantiated objects & groups, can be NULL).
 */
void BLO_library_link_end(Main *mainl,
                          BlendHandle **bh,
                          int flag,
                          Main *bmain,
                          Scene *scene,
                          ViewLayer *view_layer,
                          const View3D *v3d)
{
  FileData *fd = (FileData *)(*bh);
  library_link_end(mainl, &fd, flag, bmain, scene, view_layer, v3d);
  *bh = (BlendHandle *)fd;
}

void *BLO_library_read_struct(FileData *fd, BHead *bh, const char *blockname)
{
  return read_struct(fd, bh, blockname);
}

/** \} */

/* -------------------------------------------------------------------- */
/** \name Library Reading
 * \{ */

static int has_linked_ids_to_read(Main *mainvar)
{
  ListBase *lbarray[MAX_LIBARRAY];
  int a = set_listbasepointers(mainvar, lbarray);

  while (a--) {
    for (ID *id = lbarray[a]->first; id; id = id->next) {
      if ((id->tag & LIB_TAG_ID_LINK_PLACEHOLDER) && !(id->flag & LIB_INDIRECT_WEAK_LINK)) {
        return true;
      }
    }
  }

  return false;
}

static void read_library_linked_id(
    ReportList *reports, FileData *fd, Main *mainvar, ID *id, ID **r_id)
{
  BHead *bhead = NULL;
  const bool is_valid = BKE_idcode_is_linkable(GS(id->name)) || ((id->tag & LIB_TAG_EXTERN) == 0);

  if (fd) {
    bhead = find_bhead_from_idname(fd, id->name);
  }

  if (!is_valid) {
    blo_reportf_wrap(reports,
                     RPT_ERROR,
                     TIP_("LIB: %s: '%s' is directly linked from '%s' (parent '%s'), but is a "
                          "non-linkable data type"),
                     BKE_idcode_to_name(GS(id->name)),
                     id->name + 2,
                     mainvar->curlib->filepath,
                     library_parent_filepath(mainvar->curlib));
  }

  id->tag &= ~LIB_TAG_ID_LINK_PLACEHOLDER;
  id->flag &= ~LIB_INDIRECT_WEAK_LINK;

  if (bhead) {
    id->tag |= LIB_TAG_NEED_EXPAND;
    // printf("read lib block %s\n", id->name);
    read_libblock(fd, mainvar, bhead, id->tag, false, r_id);
  }
  else {
    blo_reportf_wrap(reports,
                     RPT_WARNING,
                     TIP_("LIB: %s: '%s' missing from '%s', parent '%s'"),
                     BKE_idcode_to_name(GS(id->name)),
                     id->name + 2,
                     mainvar->curlib->filepath,
                     library_parent_filepath(mainvar->curlib));

    /* Generate a placeholder for this ID (simplified version of read_libblock actually...). */
    if (r_id) {
      *r_id = is_valid ? create_placeholder(mainvar, GS(id->name), id->name + 2, id->tag) : NULL;
    }
  }
}

static void read_library_linked_ids(FileData *basefd,
                                    FileData *fd,
                                    ListBase *mainlist,
                                    Main *mainvar)
{
  GHash *loaded_ids = BLI_ghash_str_new(__func__);

  ListBase *lbarray[MAX_LIBARRAY];
  int a = set_listbasepointers(mainvar, lbarray);

  while (a--) {
    ID *id = lbarray[a]->first;
    ListBase pending_free_ids = {NULL};

    while (id) {
      ID *id_next = id->next;
      if ((id->tag & LIB_TAG_ID_LINK_PLACEHOLDER) && !(id->flag & LIB_INDIRECT_WEAK_LINK)) {
        BLI_remlink(lbarray[a], id);

        /* When playing with lib renaming and such, you may end with cases where
         * you have more than one linked ID of the same data-block from same
         * library. This is absolutely horrible, hence we use a ghash to ensure
         * we go back to a single linked data when loading the file. */
        ID **realid = NULL;
        if (!BLI_ghash_ensure_p(loaded_ids, id->name, (void ***)&realid)) {
          read_library_linked_id(basefd->reports, fd, mainvar, id, realid);
        }

        /* realid shall never be NULL - unless some source file/lib is broken
         * (known case: some directly linked shapekey from a missing lib...). */
        /* BLI_assert(*realid != NULL); */

        /* Now that we have a real ID, replace all pointers to placeholders in
         * fd->libmap with pointers to the real data-blocks. We do this for all
         * libraries since multiple might be referencing this ID. */
        change_link_placeholder_to_real_ID_pointer(mainlist, basefd, id, *realid);

        /* We cannot free old lib-ref placeholder ID here anymore, since we use
         * its name as key in loaded_ids hash. */
        BLI_addtail(&pending_free_ids, id);
      }
      id = id_next;
    }

    /* Clear GHash and free link placeholder IDs of the current type. */
    BLI_ghash_clear(loaded_ids, NULL, NULL);
    BLI_freelistN(&pending_free_ids);
  }

  BLI_ghash_free(loaded_ids, NULL, NULL);
}

static void read_library_clear_weak_links(FileData *basefd, ListBase *mainlist, Main *mainvar)
{
  /* Any remaining weak links at this point have been lost, silently drop
   * those by setting them to NULL pointers. */
  ListBase *lbarray[MAX_LIBARRAY];
  int a = set_listbasepointers(mainvar, lbarray);

  while (a--) {
    ID *id = lbarray[a]->first;

    while (id) {
      ID *id_next = id->next;
      if ((id->tag & LIB_TAG_ID_LINK_PLACEHOLDER) && (id->flag & LIB_INDIRECT_WEAK_LINK)) {
        /* printf("Dropping weak link to %s\n", id->name); */
        change_link_placeholder_to_real_ID_pointer(mainlist, basefd, id, NULL);
        BLI_freelinkN(lbarray[a], id);
      }
      id = id_next;
    }
  }
}

static FileData *read_library_file_data(FileData *basefd,
                                        ListBase *mainlist,
                                        Main *mainl,
                                        Main *mainptr)
{
  FileData *fd = mainptr->curlib->filedata;

  if (fd != NULL) {
    /* File already open. */
    return fd;
  }

  if (mainptr->curlib->packedfile) {
    /* Read packed file. */
    PackedFile *pf = mainptr->curlib->packedfile;

    blo_reportf_wrap(basefd->reports,
                     RPT_INFO,
                     TIP_("Read packed library:  '%s', parent '%s'"),
                     mainptr->curlib->name,
                     library_parent_filepath(mainptr->curlib));
    fd = blo_filedata_from_memory(pf->data, pf->size, basefd->reports);

    /* Needed for library_append and read_libraries. */
    BLI_strncpy(fd->relabase, mainptr->curlib->filepath, sizeof(fd->relabase));
  }
  else {
    /* Read file on disk. */
    blo_reportf_wrap(basefd->reports,
                     RPT_INFO,
                     TIP_("Read library:  '%s', '%s', parent '%s'"),
                     mainptr->curlib->filepath,
                     mainptr->curlib->name,
                     library_parent_filepath(mainptr->curlib));
    fd = blo_filedata_from_file(mainptr->curlib->filepath, basefd->reports);
  }

  if (fd) {
    /* Share the mainlist, so all libraries are added immediately in a
     * single list. It used to be that all FileData's had their own list,
     * but with indirectly linking this meant we didn't catch duplicate
     * libraries properly. */
    fd->mainlist = mainlist;

    fd->reports = basefd->reports;

    if (fd->libmap) {
      oldnewmap_free(fd->libmap);
    }

    fd->libmap = oldnewmap_new();

    mainptr->curlib->filedata = fd;
    mainptr->versionfile = fd->fileversion;

    /* subversion */
    read_file_version(fd, mainptr);
#ifdef USE_GHASH_BHEAD
    read_file_bhead_idname_map_create(fd);
#endif
  }
  else {
    mainptr->curlib->filedata = NULL;
    mainptr->curlib->id.tag |= LIB_TAG_MISSING;
    /* Set lib version to current main one... Makes assert later happy. */
    mainptr->versionfile = mainptr->curlib->versionfile = mainl->versionfile;
    mainptr->subversionfile = mainptr->curlib->subversionfile = mainl->subversionfile;
  }

  if (fd == NULL) {
    blo_reportf_wrap(
        basefd->reports, RPT_WARNING, TIP_("Cannot find lib '%s'"), mainptr->curlib->filepath);
  }

  return fd;
}

static void read_libraries(FileData *basefd, ListBase *mainlist)
{
  Main *mainl = mainlist->first;
  bool do_it = true;

  /* Expander is now callback function. */
  BLO_main_expander(expand_doit_library);

  /* At this point the base blend file has been read, and each library blend
   * encountered so far has a main with placeholders for linked data-blocks.
   *
   * Now we will read the library blend files and replace the placeholders
   * with actual data-blocks. We loop over library mains multiple times in
   * case a library needs to link additional data-blocks from another library
   * that had been read previously. */
  while (do_it) {
    do_it = false;

    /* Loop over mains of all library blend files encountered so far. Note
     * this list gets longer as more indirectly library blends are found. */
    for (Main *mainptr = mainl->next; mainptr; mainptr = mainptr->next) {
      /* Does this library have any more linked data-blocks we need to read? */
      if (has_linked_ids_to_read(mainptr)) {
#if 0
        printf("Reading linked data-blocks from %s (%s)\n",
               mainptr->curlib->id.name,
               mainptr->curlib->name);
#endif

        /* Open file if it has not been done yet. */
        FileData *fd = read_library_file_data(basefd, mainlist, mainl, mainptr);

        if (fd) {
          do_it = true;
        }

        /* Read linked data-locks for each link placeholder, and replace
         * the placeholder with the real data-lock. */
        read_library_linked_ids(basefd, fd, mainlist, mainptr);

        /* Test if linked data-locks need to read further linked data-locks
         * and create link placeholders for them. */
        BLO_expand_main(fd, mainptr);
      }
    }
  }

  Main *main_newid = BKE_main_new();
  for (Main *mainptr = mainl->next; mainptr; mainptr = mainptr->next) {
    /* Drop weak links for which no data-block was found. */
    read_library_clear_weak_links(basefd, mainlist, mainptr);

    /* Do versioning for newly added linked data-locks. If no data-locks
     * were read from a library versionfile will still be zero and we can
     * skip it. */
    if (mainptr->versionfile) {
      /* Split out already existing IDs to avoid them going through
       * do_versions multiple times, which would have bad consequences. */
      split_main_newid(mainptr, main_newid);

      /* File data can be zero with link/append. */
      if (mainptr->curlib->filedata) {
        do_versions(mainptr->curlib->filedata, mainptr->curlib, main_newid);
      }
      else {
        do_versions(basefd, NULL, main_newid);
      }

      add_main_to_main(mainptr, main_newid);
    }

    /* Lib linking. */
    if (mainptr->curlib->filedata) {
      lib_link_all(mainptr->curlib->filedata, mainptr);
    }

    /* Free file data we no longer need. */
    if (mainptr->curlib->filedata) {
      blo_filedata_free(mainptr->curlib->filedata);
    }
    mainptr->curlib->filedata = NULL;
  }
  BKE_main_free(main_newid);
}

/** \} */<|MERGE_RESOLUTION|>--- conflicted
+++ resolved
@@ -5960,24 +5960,22 @@
         }
       }
     }
-<<<<<<< HEAD
-    else if (md->type == eModifierType_OpenMeshEffect) {
-      printf("OpenMeshEffectModifier: readfile.\n");
-      OpenMeshEffectModifierData *fxmd = (OpenMeshEffectModifierData *)md;
-
-      fxmd->parameter_info = newdataadr(fd, fxmd->parameter_info);
-
-      // Effect list will be reloaded from plugin
-      fxmd->num_effects = 0;
-      fxmd->effect_info = NULL;
-=======
     else if (md->type == eModifierType_Bevel) {
       BevelModifierData *bmd = (BevelModifierData *)md;
       bmd->custom_profile = newdataadr(fd, bmd->custom_profile);
       if (bmd->custom_profile) {
         direct_link_curveprofile(fd, bmd->custom_profile);
       }
->>>>>>> 5b416ffb
+    }
+    else if (md->type == eModifierType_OpenMeshEffect) {
+      printf("OpenMeshEffectModifier: readfile.\n");
+      OpenMeshEffectModifierData *fxmd = (OpenMeshEffectModifierData *)md;
+
+      fxmd->parameter_info = newdataadr(fd, fxmd->parameter_info);
+
+      // Effect list will be reloaded from plugin
+      fxmd->num_effects = 0;
+      fxmd->effect_info = NULL;
     }
   }
 }
