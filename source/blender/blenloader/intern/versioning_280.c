/*
 * This program is free software; you can redistribute it and/or
 * modify it under the terms of the GNU General Public License
 * as published by the Free Software Foundation; either version 2
 * of the License, or (at your option) any later version.
 *
 * This program is distributed in the hope that it will be useful,
 * but WITHOUT ANY WARRANTY; without even the implied warranty of
 * MERCHANTABILITY or FITNESS FOR A PARTICULAR PURPOSE.  See the
 * GNU General Public License for more details.
 *
 * You should have received a copy of the GNU General Public License
 * along with this program; if not, write to the Free Software Foundation,
 * Inc., 51 Franklin Street, Fifth Floor, Boston, MA 02110-1301, USA.
 */

/** \file
 * \ingroup blenloader
 */

/* allow readfile to use deprecated functionality */
#define DNA_DEPRECATED_ALLOW

#include <float.h>
#include <string.h>

#include "BLI_listbase.h"
#include "BLI_math.h"
#include "BLI_mempool.h"
#include "BLI_string.h"
#include "BLI_utildefines.h"

#include "DNA_defaults.h"

#include "DNA_anim_types.h"
#include "DNA_armature_types.h"
#include "DNA_camera_types.h"
#include "DNA_cloth_types.h"
#include "DNA_collection_types.h"
#include "DNA_constraint_types.h"
#include "DNA_curve_types.h"
#include "DNA_curveprofile_types.h"
#include "DNA_fluid_types.h"
#include "DNA_freestyle_types.h"
#include "DNA_genfile.h"
#include "DNA_gpencil_modifier_types.h"
#include "DNA_gpencil_types.h"
#include "DNA_gpu_types.h"
#include "DNA_key_types.h"
#include "DNA_layer_types.h"
#include "DNA_light_types.h"
#include "DNA_lightprobe_types.h"
#include "DNA_linestyle_types.h"
#include "DNA_material_types.h"
#include "DNA_mesh_types.h"
#include "DNA_modifier_types.h"
#include "DNA_object_types.h"
#include "DNA_particle_types.h"
#include "DNA_rigidbody_types.h"
#include "DNA_scene_types.h"
#include "DNA_screen_types.h"
#include "DNA_shader_fx_types.h"
#include "DNA_text_types.h"
#include "DNA_texture_types.h"
#include "DNA_view3d_types.h"
#include "DNA_workspace_types.h"
#include "DNA_world_types.h"

#include "BKE_animsys.h"
#include "BKE_brush.h"
#include "BKE_cloth.h"
#include "BKE_collection.h"
#include "BKE_colortools.h"
#include "BKE_constraint.h"
#include "BKE_curveprofile.h"
#include "BKE_customdata.h"
#include "BKE_fcurve.h"
#include "BKE_freestyle.h"
#include "BKE_global.h"
#include "BKE_gpencil.h"
#include "BKE_gpencil_geom.h"
#include "BKE_gpencil_modifier.h"
#include "BKE_idprop.h"
#include "BKE_key.h"
#include "BKE_layer.h"
#include "BKE_lib_id.h"
#include "BKE_main.h"
#include "BKE_mesh.h"
#include "BKE_node.h"
#include "BKE_paint.h"
#include "BKE_pointcache.h"
#include "BKE_report.h"
#include "BKE_rigidbody.h"
#include "BKE_screen.h"
#include "BKE_sequencer.h"
#include "BKE_studiolight.h"
#include "BKE_unit.h"
#include "BKE_workspace.h"

/* Only for IMB_BlendMode */
#include "IMB_imbuf.h"

#include "DEG_depsgraph.h"

#include "BLT_translation.h"

#include "BLO_readfile.h"
#include "readfile.h"

#include "MEM_guardedalloc.h"

/* Make preferences read-only, use versioning_userdef.c. */
#define U (*((const UserDef *)&U))

/**
 * Rename if the ID doesn't exist.
 */
static ID *rename_id_for_versioning(Main *bmain,
                                    const short id_type,
                                    const char *name_src,
                                    const char *name_dst)
{
  /* We can ignore libraries */
  ListBase *lb = which_libbase(bmain, id_type);
  ID *id = NULL;
  LISTBASE_FOREACH (ID *, idtest, lb) {
    if (idtest->lib == NULL) {
      if (STREQ(idtest->name + 2, name_src)) {
        id = idtest;
      }
      if (STREQ(idtest->name + 2, name_dst)) {
        return NULL;
      }
    }
  }
  if (id != NULL) {
    BLI_strncpy(id->name + 2, name_dst, sizeof(id->name) - 2);
    /* We know it's unique, this just sorts. */
    BLI_libblock_ensure_unique_name(bmain, id->name);
  }
  return id;
}

static bScreen *screen_parent_find(const bScreen *screen)
{
  /* Can avoid lookup if screen state isn't maximized/full
   * (parent and child store the same state). */
  if (ELEM(screen->state, SCREENMAXIMIZED, SCREENFULL)) {
    LISTBASE_FOREACH (const ScrArea *, area, &screen->areabase) {
      if (area->full && area->full != screen) {
        BLI_assert(area->full->state == screen->state);
        return area->full;
      }
    }
  }

  return NULL;
}

static void do_version_workspaces_create_from_screens(Main *bmain)
{
  bmain->is_locked_for_linking = false;

  for (bScreen *screen = bmain->screens.first; screen; screen = screen->id.next) {
    const bScreen *screen_parent = screen_parent_find(screen);
    WorkSpace *workspace;
    if (screen->temp) {
      continue;
    }

    if (screen_parent) {
      /* Full-screen with "Back to Previous" option, don't create
       * a new workspace, add layout workspace containing parent. */
      workspace = BLI_findstring(
          &bmain->workspaces, screen_parent->id.name + 2, offsetof(ID, name) + 2);
    }
    else {
      workspace = BKE_workspace_add(bmain, screen->id.name + 2);
    }
    if (workspace == NULL) {
      continue; /* Not much we can do.. */
    }
    BKE_workspace_layout_add(bmain, workspace, screen, screen->id.name + 2);
  }

  bmain->is_locked_for_linking = true;
}

static void do_version_area_change_space_to_space_action(ScrArea *area, const Scene *scene)
{
  SpaceType *stype = BKE_spacetype_from_id(SPACE_ACTION);
  SpaceAction *saction = (SpaceAction *)stype->new (area, scene);
  ARegion *region_channels;

  /* Properly free current regions */
  LISTBASE_FOREACH (ARegion *, region, &area->regionbase) {
    BKE_area_region_free(area->type, region);
  }
  BLI_freelistN(&area->regionbase);

  area->type = stype;
  area->spacetype = stype->spaceid;

  BLI_addhead(&area->spacedata, saction);
  area->regionbase = saction->regionbase;
  BLI_listbase_clear(&saction->regionbase);

  /* Different defaults for timeline */
  region_channels = BKE_area_find_region_type(area, RGN_TYPE_CHANNELS);
  region_channels->flag |= RGN_FLAG_HIDDEN;

  saction->mode = SACTCONT_TIMELINE;
  saction->ads.flag |= ADS_FLAG_SUMMARY_COLLAPSED;
  saction->ads.filterflag |= ADS_FILTER_SUMMARY;
}

/**
 * \brief After lib-link versioning for new workspace design.
 *
 * - Adds a workspace for (almost) each screen of the old file
 *   and adds the needed workspace-layout to wrap the screen.
 * - Active screen isn't stored directly in window anymore, but in the active workspace.
 * - Active scene isn't stored in screen anymore, but in window.
 * - Create workspace instance hook for each window.
 *
 * \note Some of the created workspaces might be deleted again
 * in case of reading the default `startup.blend`.
 */
static void do_version_workspaces_after_lib_link(Main *bmain)
{
  BLI_assert(BLI_listbase_is_empty(&bmain->workspaces));

  do_version_workspaces_create_from_screens(bmain);

  for (wmWindowManager *wm = bmain->wm.first; wm; wm = wm->id.next) {
    LISTBASE_FOREACH (wmWindow *, win, &wm->windows) {
      bScreen *screen_parent = screen_parent_find(win->screen);
      bScreen *screen = screen_parent ? screen_parent : win->screen;

      if (screen->temp) {
        /* We do not generate a new workspace for those screens...
         * still need to set some data in win. */
        win->workspace_hook = BKE_workspace_instance_hook_create(bmain);
        win->scene = screen->scene;
        /* Deprecated from now on! */
        win->screen = NULL;
        continue;
      }

      WorkSpace *workspace = BLI_findstring(
          &bmain->workspaces, screen->id.name + 2, offsetof(ID, name) + 2);
      BLI_assert(workspace != NULL);
      WorkSpaceLayout *layout = BKE_workspace_layout_find(workspace, win->screen);
      BLI_assert(layout != NULL);

      win->workspace_hook = BKE_workspace_instance_hook_create(bmain);

      BKE_workspace_active_set(win->workspace_hook, workspace);
      BKE_workspace_hook_layout_for_workspace_set(win->workspace_hook, workspace, layout);

      /* Move scene and view layer to window. */
      Scene *scene = screen->scene;
      ViewLayer *layer = BLI_findlink(&scene->view_layers, scene->r.actlay);
      if (!layer) {
        layer = BKE_view_layer_default_view(scene);
      }

      win->scene = scene;
      STRNCPY(win->view_layer_name, layer->name);

      /* Deprecated from now on! */
      win->screen = NULL;
    }
  }

  for (bScreen *screen = bmain->screens.first; screen; screen = screen->id.next) {
    /* Deprecated from now on! */
    BLI_freelistN(&screen->scene->transform_spaces);
    screen->scene = NULL;
  }
}

#ifdef USE_COLLECTION_COMPAT_28
enum {
  COLLECTION_DEPRECATED_VISIBLE = (1 << 0),
  COLLECTION_DEPRECATED_VIEWPORT = (1 << 0),
  COLLECTION_DEPRECATED_SELECTABLE = (1 << 1),
  COLLECTION_DEPRECATED_DISABLED = (1 << 2),
  COLLECTION_DEPRECATED_RENDER = (1 << 3),
};

static void do_version_view_layer_visibility(ViewLayer *view_layer)
{
  /* Convert from deprecated VISIBLE flag to DISABLED */
  LayerCollection *lc;
  for (lc = view_layer->layer_collections.first; lc; lc = lc->next) {
    if (lc->flag & COLLECTION_DEPRECATED_DISABLED) {
      lc->flag &= ~COLLECTION_DEPRECATED_DISABLED;
    }

    if ((lc->flag & COLLECTION_DEPRECATED_VISIBLE) == 0) {
      lc->flag |= COLLECTION_DEPRECATED_DISABLED;
    }

    lc->flag |= COLLECTION_DEPRECATED_VIEWPORT | COLLECTION_DEPRECATED_RENDER;
  }
}

static void do_version_layer_collection_pre(ViewLayer *view_layer,
                                            ListBase *lb,
                                            GSet *enabled_set,
                                            GSet *selectable_set)
{
  /* Convert from deprecated DISABLED to new layer collection and collection flags */
  LISTBASE_FOREACH (LayerCollection *, lc, lb) {
    if (lc->scene_collection) {
      if (!(lc->flag & COLLECTION_DEPRECATED_DISABLED)) {
        BLI_gset_insert(enabled_set, lc->scene_collection);
      }
      if (lc->flag & COLLECTION_DEPRECATED_SELECTABLE) {
        BLI_gset_insert(selectable_set, lc->scene_collection);
      }
    }

    do_version_layer_collection_pre(
        view_layer, &lc->layer_collections, enabled_set, selectable_set);
  }
}

static void do_version_layer_collection_post(ViewLayer *view_layer,
                                             ListBase *lb,
                                             GSet *enabled_set,
                                             GSet *selectable_set,
                                             GHash *collection_map)
{
  /* Apply layer collection exclude flags. */
  LISTBASE_FOREACH (LayerCollection *, lc, lb) {
    if (!(lc->collection->flag & COLLECTION_IS_MASTER)) {
      SceneCollection *sc = BLI_ghash_lookup(collection_map, lc->collection);
      const bool enabled = (sc && BLI_gset_haskey(enabled_set, sc));
      const bool selectable = (sc && BLI_gset_haskey(selectable_set, sc));

      if (!enabled) {
        lc->flag |= LAYER_COLLECTION_EXCLUDE;
      }
      if (enabled && !selectable) {
        lc->collection->flag |= COLLECTION_RESTRICT_SELECT;
      }
    }

    do_version_layer_collection_post(
        view_layer, &lc->layer_collections, enabled_set, selectable_set, collection_map);
  }
}

static void do_version_scene_collection_convert(
    Main *bmain, ID *id, SceneCollection *sc, Collection *collection, GHash *collection_map)
{
  if (collection_map) {
    BLI_ghash_insert(collection_map, collection, sc);
  }

  for (SceneCollection *nsc = sc->scene_collections.first; nsc;) {
    SceneCollection *nsc_next = nsc->next;
    Collection *ncollection = BKE_collection_add(bmain, collection, nsc->name);
    ncollection->id.lib = id->lib;
    do_version_scene_collection_convert(bmain, id, nsc, ncollection, collection_map);
    nsc = nsc_next;
  }

  LISTBASE_FOREACH (LinkData *, link, &sc->objects) {
    Object *ob = link->data;
    if (ob) {
      BKE_collection_object_add(bmain, collection, ob);
      id_us_min(&ob->id);
    }
  }

  BLI_freelistN(&sc->objects);
  MEM_freeN(sc);
}

static void do_version_group_collection_to_collection(Main *bmain, Collection *group)
{
  /* Convert old 2.8 group collections to new unified collections. */
  if (group->collection) {
    do_version_scene_collection_convert(bmain, &group->id, group->collection, group, NULL);
  }

  group->collection = NULL;
  group->view_layer = NULL;
  id_fake_user_set(&group->id);
}

static void do_version_scene_collection_to_collection(Main *bmain, Scene *scene)
{
  /* Convert old 2.8 scene collections to new unified collections. */

  /* Temporarily clear view layers so we don't do any layer collection syncing
   * and destroy old flags that we want to restore. */
  ListBase view_layers = scene->view_layers;
  BLI_listbase_clear(&scene->view_layers);

  if (!scene->master_collection) {
    scene->master_collection = BKE_collection_master_add();
  }

  /* Convert scene collections. */
  GHash *collection_map = BLI_ghash_new(BLI_ghashutil_ptrhash, BLI_ghashutil_ptrcmp, __func__);
  if (scene->collection) {
    do_version_scene_collection_convert(
        bmain, &scene->id, scene->collection, scene->master_collection, collection_map);
    scene->collection = NULL;
  }

  scene->view_layers = view_layers;

  /* Convert layer collections. */
  ViewLayer *view_layer;
  for (view_layer = scene->view_layers.first; view_layer; view_layer = view_layer->next) {
    GSet *enabled_set = BLI_gset_new(BLI_ghashutil_ptrhash, BLI_ghashutil_ptrcmp, __func__);
    GSet *selectable_set = BLI_gset_new(BLI_ghashutil_ptrhash, BLI_ghashutil_ptrcmp, __func__);

    do_version_layer_collection_pre(
        view_layer, &view_layer->layer_collections, enabled_set, selectable_set);

    BKE_layer_collection_sync(scene, view_layer);

    do_version_layer_collection_post(
        view_layer, &view_layer->layer_collections, enabled_set, selectable_set, collection_map);

    BLI_gset_free(enabled_set, NULL);
    BLI_gset_free(selectable_set, NULL);

    BKE_layer_collection_sync(scene, view_layer);
  }

  BLI_ghash_free(collection_map, NULL, NULL);
}
#endif

static void do_version_layers_to_collections(Main *bmain, Scene *scene)
{
  /* Since we don't have access to FileData we check the (always valid) first
   * render layer instead. */
  if (!scene->master_collection) {
    scene->master_collection = BKE_collection_master_add();
  }

  if (scene->view_layers.first) {
    return;
  }

  /* Create collections from layers. */
  Collection *collection_master = scene->master_collection;
  Collection *collections[20] = {NULL};

  for (int layer = 0; layer < 20; layer++) {
    LISTBASE_FOREACH (Base *, base, &scene->base) {
      if (base->lay & (1 << layer)) {
        /* Create collections when needed only. */
        if (collections[layer] == NULL) {
          char name[MAX_NAME];

          BLI_snprintf(
              name, sizeof(collection_master->id.name), DATA_("Collection %d"), layer + 1);

          Collection *collection = BKE_collection_add(bmain, collection_master, name);
          collection->id.lib = scene->id.lib;
          if (collection->id.lib != NULL) {
            collection->id.tag |= LIB_TAG_INDIRECT;
          }
          collections[layer] = collection;

          if (!(scene->lay & (1 << layer))) {
            collection->flag |= COLLECTION_RESTRICT_VIEWPORT | COLLECTION_RESTRICT_RENDER;
          }
        }

        /* Note usually this would do slow collection syncing for view layers,
         * but since no view layers exists yet at this point it's fast. */
        BKE_collection_object_add(bmain, collections[layer], base->object);
      }

      if (base->flag & SELECT) {
        base->object->flag |= SELECT;
      }
      else {
        base->object->flag &= ~SELECT;
      }
    }
  }

  /* Handle legacy render layers. */
  bool have_override = false;
  const bool need_default_renderlayer = scene->r.layers.first == NULL;

  LISTBASE_FOREACH (SceneRenderLayer *, srl, &scene->r.layers) {
    ViewLayer *view_layer = BKE_view_layer_add(scene, srl->name, NULL, VIEWLAYER_ADD_NEW);

    if (srl->layflag & SCE_LAY_DISABLE) {
      view_layer->flag &= ~VIEW_LAYER_RENDER;
    }

    if ((srl->layflag & SCE_LAY_FRS) == 0) {
      view_layer->flag &= ~VIEW_LAYER_FREESTYLE;
    }

    view_layer->layflag = srl->layflag;
    view_layer->passflag = srl->passflag;
    view_layer->pass_alpha_threshold = srl->pass_alpha_threshold;
    view_layer->samples = srl->samples;
    view_layer->mat_override = srl->mat_override;

    BKE_freestyle_config_free(&view_layer->freestyle_config, true);
    view_layer->freestyle_config = srl->freestyleConfig;
    view_layer->id_properties = srl->prop;

    /* Set exclusion and overrides. */
    for (int layer = 0; layer < 20; layer++) {
      Collection *collection = collections[layer];
      if (collection) {
        LayerCollection *lc = BKE_layer_collection_first_from_scene_collection(view_layer,
                                                                               collection);

        if (srl->lay_exclude & (1 << layer)) {
          /* Disable excluded layer. */
          have_override = true;
          lc->flag |= LAYER_COLLECTION_EXCLUDE;
          LISTBASE_FOREACH (LayerCollection *, nlc, &lc->layer_collections) {
            nlc->flag |= LAYER_COLLECTION_EXCLUDE;
          }
        }
        else {
          if (srl->lay_zmask & (1 << layer)) {
            have_override = true;
            lc->flag |= LAYER_COLLECTION_HOLDOUT;
          }

          if ((srl->lay & (1 << layer)) == 0) {
            have_override = true;
            lc->flag |= LAYER_COLLECTION_INDIRECT_ONLY;
          }
        }
      }
    }

    /* for convenience set the same active object in all the layers */
    if (scene->basact) {
      view_layer->basact = BKE_view_layer_base_find(view_layer, scene->basact->object);
    }

    LISTBASE_FOREACH (Base *, base, &view_layer->object_bases) {
      if ((base->flag & BASE_SELECTABLE) && (base->object->flag & SELECT)) {
        base->flag |= BASE_SELECTED;
      }
    }
  }

  BLI_freelistN(&scene->r.layers);

  /* If render layers included overrides, or there are no render layers,
   * we also create a vanilla viewport layer. */
  if (have_override || need_default_renderlayer) {
    ViewLayer *view_layer = BKE_view_layer_add(scene, "Viewport", NULL, VIEWLAYER_ADD_NEW);

    /* If we ported all the original render layers,
     * we don't need to make the viewport layer renderable. */
    if (!BLI_listbase_is_single(&scene->view_layers)) {
      view_layer->flag &= ~VIEW_LAYER_RENDER;
    }

    /* convert active base */
    if (scene->basact) {
      view_layer->basact = BKE_view_layer_base_find(view_layer, scene->basact->object);
    }

    /* convert selected bases */
    LISTBASE_FOREACH (Base *, base, &view_layer->object_bases) {
      if ((base->flag & BASE_SELECTABLE) && (base->object->flag & SELECT)) {
        base->flag |= BASE_SELECTED;
      }

      /* keep lay around for forward compatibility (open those files in 2.79) */
      base->lay = base->object->lay;
    }
  }

  /* remove bases once and for all */
  LISTBASE_FOREACH (Base *, base, &scene->base) {
    id_us_min(&base->object->id);
  }

  BLI_freelistN(&scene->base);
  scene->basact = NULL;
}

static void do_version_collection_propagate_lib_to_children(Collection *collection)
{
  if (collection->id.lib != NULL) {
    for (CollectionChild *collection_child = collection->children.first; collection_child != NULL;
         collection_child = collection_child->next) {
      if (collection_child->collection->id.lib == NULL) {
        collection_child->collection->id.lib = collection->id.lib;
      }
      do_version_collection_propagate_lib_to_children(collection_child->collection);
    }
  }
}

/** convert old annotations colors */
static void do_versions_fix_annotations(bGPdata *gpd)
{
  LISTBASE_FOREACH (const bGPDpalette *, palette, &gpd->palettes) {
    LISTBASE_FOREACH (bGPDpalettecolor *, palcolor, &palette->colors) {
      /* fix layers */
      LISTBASE_FOREACH (bGPDlayer *, gpl, &gpd->layers) {
        /* unlock/unhide layer */
        gpl->flag &= ~GP_LAYER_LOCKED;
        gpl->flag &= ~GP_LAYER_HIDE;
        /* set opacity to 1 */
        gpl->opacity = 1.0f;
        /* disable tint */
        gpl->tintcolor[3] = 0.0f;

        LISTBASE_FOREACH (bGPDframe *, gpf, &gpl->frames) {
          LISTBASE_FOREACH (bGPDstroke *, gps, &gpf->strokes) {
            if ((gps->colorname[0] != '\0') && (STREQ(gps->colorname, palcolor->info))) {
              /* copy color settings */
              copy_v4_v4(gpl->color, palcolor->color);
            }
          }
        }
      }
    }
  }
}

static void do_versions_remove_region(ListBase *regionbase, ARegion *region)
{
  BLI_freelinkN(regionbase, region);
}

static void do_versions_remove_regions_by_type(ListBase *regionbase, int regiontype)
{
  ARegion *region, *region_next;
  for (region = regionbase->first; region; region = region_next) {
    region_next = region->next;
    if (region->regiontype == regiontype) {
      do_versions_remove_region(regionbase, region);
    }
  }
}

static ARegion *do_versions_find_region_or_null(ListBase *regionbase, int regiontype)
{
  LISTBASE_FOREACH (ARegion *, region, regionbase) {
    if (region->regiontype == regiontype) {
      return region;
    }
  }
  return NULL;
}

static ARegion *do_versions_find_region(ListBase *regionbase, int regiontype)
{
  ARegion *region = do_versions_find_region_or_null(regionbase, regiontype);
  if (region == NULL) {
    BLI_assert(!"Did not find expected region in versioning");
  }
  return region;
}

static ARegion *do_versions_add_region(int regiontype, const char *name)
{
  ARegion *region = MEM_callocN(sizeof(ARegion), name);
  region->regiontype = regiontype;
  return region;
}

static void do_versions_area_ensure_tool_region(Main *bmain,
                                                const short space_type,
                                                const short region_flag)
{
  for (bScreen *screen = bmain->screens.first; screen; screen = screen->id.next) {
    LISTBASE_FOREACH (ScrArea *, area, &screen->areabase) {
      LISTBASE_FOREACH (SpaceLink *, sl, &area->spacedata) {
        if (sl->spacetype == space_type) {
          ListBase *regionbase = (sl == area->spacedata.first) ? &area->regionbase :
                                                                 &sl->regionbase;
          ARegion *region = BKE_area_find_region_type(area, RGN_TYPE_TOOLS);
          if (!region) {
            ARegion *header = BKE_area_find_region_type(area, RGN_TYPE_HEADER);
            region = do_versions_add_region(RGN_TYPE_TOOLS, "tools region");
            BLI_insertlinkafter(regionbase, header, region);
            region->alignment = RGN_ALIGN_LEFT;
            region->flag = region_flag;
          }
        }
      }
    }
  }
}

static void do_version_bones_split_bbone_scale(ListBase *lb)
{
  LISTBASE_FOREACH (Bone *, bone, lb) {
    bone->scale_in_y = bone->scale_in_x;
    bone->scale_out_y = bone->scale_out_x;

    do_version_bones_split_bbone_scale(&bone->childbase);
  }
}

static void do_version_bones_inherit_scale(ListBase *lb)
{
  LISTBASE_FOREACH (Bone *, bone, lb) {
    if (bone->flag & BONE_NO_SCALE) {
      bone->inherit_scale_mode = BONE_INHERIT_SCALE_NONE_LEGACY;
      bone->flag &= ~BONE_NO_SCALE;
    }

    do_version_bones_inherit_scale(&bone->childbase);
  }
}

static bool replace_bbone_scale_rnapath(char **p_old_path)
{
  char *old_path = *p_old_path;

  if (old_path == NULL) {
    return false;
  }

  if (BLI_str_endswith(old_path, "bbone_scalein") ||
      BLI_str_endswith(old_path, "bbone_scaleout")) {
    *p_old_path = BLI_strdupcat(old_path, "x");

    MEM_freeN(old_path);
    return true;
  }

  return false;
}

static void do_version_bbone_scale_fcurve_fix(ListBase *curves, FCurve *fcu)
{
  /* Update driver variable paths. */
  if (fcu->driver) {
    LISTBASE_FOREACH (DriverVar *, dvar, &fcu->driver->variables) {
      DRIVER_TARGETS_LOOPER_BEGIN (dvar) {
        replace_bbone_scale_rnapath(&dtar->rna_path);
      }
      DRIVER_TARGETS_LOOPER_END;
    }
  }

  /* Update F-Curve's path. */
  if (replace_bbone_scale_rnapath(&fcu->rna_path)) {
    /* If matched, duplicate the curve and tweak name. */
    FCurve *second = copy_fcurve(fcu);

    second->rna_path[strlen(second->rna_path) - 1] = 'y';

    BLI_insertlinkafter(curves, fcu, second);

    /* Add to the curve group. */
    second->grp = fcu->grp;

    if (fcu->grp != NULL && fcu->grp->channels.last == fcu) {
      fcu->grp->channels.last = second;
    }
  }
}

static void do_version_bbone_scale_animdata_cb(ID *UNUSED(id),
                                               AnimData *adt,
                                               void *UNUSED(wrapper_data))
{
  LISTBASE_FOREACH_MUTABLE (FCurve *, fcu, &adt->drivers) {
    do_version_bbone_scale_fcurve_fix(&adt->drivers, fcu);
  }
}

static void do_version_constraints_maintain_volume_mode_uniform(ListBase *lb)
{
  LISTBASE_FOREACH (bConstraint *, con, lb) {
    if (con->type == CONSTRAINT_TYPE_SAMEVOL) {
      bSameVolumeConstraint *data = (bSameVolumeConstraint *)con->data;
      data->mode = SAMEVOL_UNIFORM;
    }
  }
}

static void do_version_constraints_copy_scale_power(ListBase *lb)
{
  LISTBASE_FOREACH (bConstraint *, con, lb) {
    if (con->type == CONSTRAINT_TYPE_SIZELIKE) {
      bSizeLikeConstraint *data = (bSizeLikeConstraint *)con->data;
      data->power = 1.0f;
    }
  }
}

static void do_version_constraints_copy_rotation_mix_mode(ListBase *lb)
{
  LISTBASE_FOREACH (bConstraint *, con, lb) {
    if (con->type == CONSTRAINT_TYPE_ROTLIKE) {
      bRotateLikeConstraint *data = (bRotateLikeConstraint *)con->data;
      data->mix_mode = (data->flag & ROTLIKE_OFFSET) ? ROTLIKE_MIX_OFFSET : ROTLIKE_MIX_REPLACE;
      data->flag &= ~ROTLIKE_OFFSET;
    }
  }
}

static void do_versions_seq_alloc_transform_and_crop(ListBase *seqbase)
{
  for (Sequence *seq = seqbase->first; seq != NULL; seq = seq->next) {
    if (ELEM(seq->type, SEQ_TYPE_SOUND_RAM, SEQ_TYPE_SOUND_HD) == 0) {
      if (seq->strip->transform == NULL) {
        seq->strip->transform = MEM_callocN(sizeof(struct StripTransform), "StripTransform");
      }

      if (seq->strip->crop == NULL) {
        seq->strip->crop = MEM_callocN(sizeof(struct StripCrop), "StripCrop");
      }

      if (seq->seqbase.first != NULL) {
        do_versions_seq_alloc_transform_and_crop(&seq->seqbase);
      }
    }
  }
}

/* Return true if there is something to convert. */
static void do_versions_material_convert_legacy_blend_mode(bNodeTree *ntree, char blend_method)
{
  bool need_update = false;

  /* Iterate backwards from end so we don't encounter newly added links. */
  bNodeLink *prevlink;
  for (bNodeLink *link = ntree->links.last; link; link = prevlink) {
    prevlink = link->prev;

    /* Detect link to replace. */
    bNode *fromnode = link->fromnode;
    bNodeSocket *fromsock = link->fromsock;
    bNode *tonode = link->tonode;
    bNodeSocket *tosock = link->tosock;

    if (!(tonode->type == SH_NODE_OUTPUT_MATERIAL && STREQ(tosock->identifier, "Surface"))) {
      continue;
    }

    /* Only do outputs that are enabled for EEVEE */
    if (!ELEM(tonode->custom1, SHD_OUTPUT_ALL, SHD_OUTPUT_EEVEE)) {
      continue;
    }

    if (blend_method == 1 /* MA_BM_ADD */) {
      nodeRemLink(ntree, link);

      bNode *add_node = nodeAddStaticNode(NULL, ntree, SH_NODE_ADD_SHADER);
      add_node->locx = 0.5f * (fromnode->locx + tonode->locx);
      add_node->locy = 0.5f * (fromnode->locy + tonode->locy);

      bNodeSocket *shader1_socket = add_node->inputs.first;
      bNodeSocket *shader2_socket = add_node->inputs.last;
      bNodeSocket *add_socket = nodeFindSocket(add_node, SOCK_OUT, "Shader");

      bNode *transp_node = nodeAddStaticNode(NULL, ntree, SH_NODE_BSDF_TRANSPARENT);
      transp_node->locx = add_node->locx;
      transp_node->locy = add_node->locy - 110.0f;

      bNodeSocket *transp_socket = nodeFindSocket(transp_node, SOCK_OUT, "BSDF");

      /* Link to input and material output node. */
      nodeAddLink(ntree, fromnode, fromsock, add_node, shader1_socket);
      nodeAddLink(ntree, transp_node, transp_socket, add_node, shader2_socket);
      nodeAddLink(ntree, add_node, add_socket, tonode, tosock);

      need_update = true;
    }
    else if (blend_method == 2 /* MA_BM_MULTIPLY */) {
      nodeRemLink(ntree, link);

      bNode *transp_node = nodeAddStaticNode(NULL, ntree, SH_NODE_BSDF_TRANSPARENT);

      bNodeSocket *color_socket = nodeFindSocket(transp_node, SOCK_IN, "Color");
      bNodeSocket *transp_socket = nodeFindSocket(transp_node, SOCK_OUT, "BSDF");

      /* If incomming link is from a closure socket, we need to convert it. */
      if (fromsock->type == SOCK_SHADER) {
        transp_node->locx = 0.33f * fromnode->locx + 0.66f * tonode->locx;
        transp_node->locy = 0.33f * fromnode->locy + 0.66f * tonode->locy;

        bNode *shtorgb_node = nodeAddStaticNode(NULL, ntree, SH_NODE_SHADERTORGB);
        shtorgb_node->locx = 0.66f * fromnode->locx + 0.33f * tonode->locx;
        shtorgb_node->locy = 0.66f * fromnode->locy + 0.33f * tonode->locy;

        bNodeSocket *shader_socket = nodeFindSocket(shtorgb_node, SOCK_IN, "Shader");
        bNodeSocket *rgba_socket = nodeFindSocket(shtorgb_node, SOCK_OUT, "Color");

        nodeAddLink(ntree, fromnode, fromsock, shtorgb_node, shader_socket);
        nodeAddLink(ntree, shtorgb_node, rgba_socket, transp_node, color_socket);
      }
      else {
        transp_node->locx = 0.5f * (fromnode->locx + tonode->locx);
        transp_node->locy = 0.5f * (fromnode->locy + tonode->locy);

        nodeAddLink(ntree, fromnode, fromsock, transp_node, color_socket);
      }

      /* Link to input and material output node. */
      nodeAddLink(ntree, transp_node, transp_socket, tonode, tosock);

      need_update = true;
    }
  }

  if (need_update) {
    ntreeUpdateTree(NULL, ntree);
  }
}

static void do_versions_local_collection_bits_set(LayerCollection *layer_collection)
{
  layer_collection->local_collections_bits = ~(0);
  LISTBASE_FOREACH (LayerCollection *, child, &layer_collection->layer_collections) {
    do_versions_local_collection_bits_set(child);
  }
}

static void do_version_curvemapping_flag_extend_extrapolate(CurveMapping *cumap)
{
  if (cumap == NULL) {
    return;
  }

#define CUMA_EXTEND_EXTRAPOLATE_OLD 1
  for (int curve_map_index = 0; curve_map_index < 4; curve_map_index++) {
    CurveMap *cuma = &cumap->cm[curve_map_index];
    if (cuma->flag & CUMA_EXTEND_EXTRAPOLATE_OLD) {
      cumap->flag |= CUMA_EXTEND_EXTRAPOLATE;
      return;
    }
  }
#undef CUMA_EXTEND_EXTRAPOLATE_OLD
}

/* Util version to walk over all CurveMappings in the given `bmain` */
static void do_version_curvemapping_walker(Main *bmain, void (*callback)(CurveMapping *cumap))
{
  LISTBASE_FOREACH (Scene *, scene, &bmain->scenes) {
    callback(&scene->r.mblur_shutter_curve);

    if (scene->view_settings.curve_mapping) {
      callback(scene->view_settings.curve_mapping);
    }

    if (scene->ed != NULL) {
      LISTBASE_FOREACH (Sequence *, seq, &scene->ed->seqbase) {
        LISTBASE_FOREACH (SequenceModifierData *, smd, &seq->modifiers) {
          const SequenceModifierTypeInfo *smti = BKE_sequence_modifier_type_info_get(smd->type);

          if (smti) {
            if (smd->type == seqModifierType_Curves) {
              CurvesModifierData *cmd = (CurvesModifierData *)smd;
              callback(&cmd->curve_mapping);
            }
            else if (smd->type == seqModifierType_HueCorrect) {
              HueCorrectModifierData *hcmd = (HueCorrectModifierData *)smd;
              callback(&hcmd->curve_mapping);
            }
          }
        }
      }
    }

    // toolsettings
    ToolSettings *ts = scene->toolsettings;
    if (ts->vpaint) {
      callback(ts->vpaint->paint.cavity_curve);
    }
    if (ts->wpaint) {
      callback(ts->wpaint->paint.cavity_curve);
    }
    if (ts->sculpt) {
      callback(ts->sculpt->paint.cavity_curve);
    }
    if (ts->uvsculpt) {
      callback(ts->uvsculpt->paint.cavity_curve);
    }
    if (ts->gp_paint) {
      callback(ts->gp_paint->paint.cavity_curve);
    }
    if (ts->gp_interpolate.custom_ipo) {
      callback(ts->gp_interpolate.custom_ipo);
    }
    if (ts->gp_sculpt.cur_falloff) {
      callback(ts->gp_sculpt.cur_falloff);
    }
    if (ts->gp_sculpt.cur_primitive) {
      callback(ts->gp_sculpt.cur_primitive);
    }
    callback(ts->imapaint.paint.cavity_curve);
  }

  FOREACH_NODETREE_BEGIN (bmain, node_tree, id) {
    LISTBASE_FOREACH (bNode *, node, &node_tree->nodes) {
      if (ELEM(node->type,
               SH_NODE_CURVE_VEC,
               SH_NODE_CURVE_RGB,
               CMP_NODE_CURVE_VEC,
               CMP_NODE_CURVE_RGB,
               CMP_NODE_TIME,
               CMP_NODE_HUECORRECT,
               TEX_NODE_CURVE_RGB,
               TEX_NODE_CURVE_TIME)) {
        callback((CurveMapping *)node->storage);
      }
    }
  }
  FOREACH_NODETREE_END;

  LISTBASE_FOREACH (Light *, light, &bmain->lights) {
    if (light->curfalloff) {
      callback(light->curfalloff);
    }
  }

  LISTBASE_FOREACH (Brush *, brush, &bmain->brushes) {
    if (brush->curve) {
      callback(brush->curve);
    }
    if (brush->gpencil_settings) {
      if (brush->gpencil_settings->curve_sensitivity) {
        callback(brush->gpencil_settings->curve_sensitivity);
      }
      if (brush->gpencil_settings->curve_strength) {
        callback(brush->gpencil_settings->curve_strength);
      }
      if (brush->gpencil_settings->curve_jitter) {
        callback(brush->gpencil_settings->curve_jitter);
      }
    }
  }

  LISTBASE_FOREACH (ParticleSettings *, part, &bmain->particles) {
    if (part->clumpcurve) {
      callback(part->clumpcurve);
    }
    if (part->roughcurve) {
      callback(part->roughcurve);
    }
    if (part->twistcurve) {
      callback(part->twistcurve);
    }
  }

  /* Object */
  LISTBASE_FOREACH (Object *, ob, &bmain->objects) {
    /* Object modifiers */
    LISTBASE_FOREACH (ModifierData *, md, &ob->modifiers) {
      if (md->type == eModifierType_Hook) {
        HookModifierData *hmd = (HookModifierData *)md;

        if (hmd->curfalloff) {
          callback(hmd->curfalloff);
        }
      }
      else if (md->type == eModifierType_Warp) {
        WarpModifierData *tmd = (WarpModifierData *)md;
        if (tmd->curfalloff) {
          callback(tmd->curfalloff);
        }
      }
      else if (md->type == eModifierType_WeightVGEdit) {
        WeightVGEditModifierData *wmd = (WeightVGEditModifierData *)md;

        if (wmd->cmap_curve) {
          callback(wmd->cmap_curve);
        }
      }
    }
    /* Grease pencil modifiers */
    LISTBASE_FOREACH (ModifierData *, md, &ob->greasepencil_modifiers) {
      if (md->type == eGpencilModifierType_Thick) {
        ThickGpencilModifierData *gpmd = (ThickGpencilModifierData *)md;

        if (gpmd->curve_thickness) {
          callback(gpmd->curve_thickness);
        }
      }
      else if (md->type == eGpencilModifierType_Hook) {
        HookGpencilModifierData *gpmd = (HookGpencilModifierData *)md;

        if (gpmd->curfalloff) {
          callback(gpmd->curfalloff);
        }
      }
      else if (md->type == eGpencilModifierType_Noise) {
        NoiseGpencilModifierData *gpmd = (NoiseGpencilModifierData *)md;

        if (gpmd->curve_intensity) {
          callback(gpmd->curve_intensity);
        }
      }
      else if (md->type == eGpencilModifierType_Tint) {
        TintGpencilModifierData *gpmd = (TintGpencilModifierData *)md;

        if (gpmd->curve_intensity) {
          callback(gpmd->curve_intensity);
        }
      }
      else if (md->type == eGpencilModifierType_Smooth) {
        SmoothGpencilModifierData *gpmd = (SmoothGpencilModifierData *)md;

        if (gpmd->curve_intensity) {
          callback(gpmd->curve_intensity);
        }
      }
      else if (md->type == eGpencilModifierType_Color) {
        ColorGpencilModifierData *gpmd = (ColorGpencilModifierData *)md;

        if (gpmd->curve_intensity) {
          callback(gpmd->curve_intensity);
        }
      }
      else if (md->type == eGpencilModifierType_Opacity) {
        OpacityGpencilModifierData *gpmd = (OpacityGpencilModifierData *)md;

        if (gpmd->curve_intensity) {
          callback(gpmd->curve_intensity);
        }
      }
    }
  }

  /* Free Style */
  LISTBASE_FOREACH (struct FreestyleLineStyle *, linestyle, &bmain->linestyles) {
    LISTBASE_FOREACH (LineStyleModifier *, m, &linestyle->alpha_modifiers) {
      switch (m->type) {
        case LS_MODIFIER_ALONG_STROKE:
          callback(((LineStyleAlphaModifier_AlongStroke *)m)->curve);
          break;
        case LS_MODIFIER_DISTANCE_FROM_CAMERA:
          callback(((LineStyleAlphaModifier_DistanceFromCamera *)m)->curve);
          break;
        case LS_MODIFIER_DISTANCE_FROM_OBJECT:
          callback(((LineStyleAlphaModifier_DistanceFromObject *)m)->curve);
          break;
        case LS_MODIFIER_MATERIAL:
          callback(((LineStyleAlphaModifier_Material *)m)->curve);
          break;
        case LS_MODIFIER_TANGENT:
          callback(((LineStyleAlphaModifier_Tangent *)m)->curve);
          break;
        case LS_MODIFIER_NOISE:
          callback(((LineStyleAlphaModifier_Noise *)m)->curve);
          break;
        case LS_MODIFIER_CREASE_ANGLE:
          callback(((LineStyleAlphaModifier_CreaseAngle *)m)->curve);
          break;
        case LS_MODIFIER_CURVATURE_3D:
          callback(((LineStyleAlphaModifier_Curvature_3D *)m)->curve);
          break;
      }
    }

    LISTBASE_FOREACH (LineStyleModifier *, m, &linestyle->thickness_modifiers) {
      switch (m->type) {
        case LS_MODIFIER_ALONG_STROKE:
          callback(((LineStyleThicknessModifier_AlongStroke *)m)->curve);
          break;
        case LS_MODIFIER_DISTANCE_FROM_CAMERA:
          callback(((LineStyleThicknessModifier_DistanceFromCamera *)m)->curve);
          break;
        case LS_MODIFIER_DISTANCE_FROM_OBJECT:
          callback(((LineStyleThicknessModifier_DistanceFromObject *)m)->curve);
          break;
        case LS_MODIFIER_MATERIAL:
          callback(((LineStyleThicknessModifier_Material *)m)->curve);
          break;
        case LS_MODIFIER_TANGENT:
          callback(((LineStyleThicknessModifier_Tangent *)m)->curve);
          break;
        case LS_MODIFIER_CREASE_ANGLE:
          callback(((LineStyleThicknessModifier_CreaseAngle *)m)->curve);
          break;
        case LS_MODIFIER_CURVATURE_3D:
          callback(((LineStyleThicknessModifier_Curvature_3D *)m)->curve);
          break;
      }
    }
  }
}

static void do_version_fcurve_hide_viewport_fix(struct ID *UNUSED(id),
                                                struct FCurve *fcu,
                                                void *UNUSED(user_data))
{
  if (strcmp(fcu->rna_path, "hide")) {
    return;
  }

  MEM_freeN(fcu->rna_path);
  fcu->rna_path = BLI_strdupn("hide_viewport", 13);
}

void do_versions_after_linking_280(Main *bmain, ReportList *UNUSED(reports))
{
  bool use_collection_compat_28 = true;

  if (!MAIN_VERSION_ATLEAST(bmain, 280, 0)) {
    use_collection_compat_28 = false;

    /* Convert group layer visibility flags to hidden nested collection. */
    for (Collection *collection = bmain->collections.first; collection;
         collection = collection->id.next) {
      /* Add fake user for all existing groups. */
      id_fake_user_set(&collection->id);

      if (collection->flag & (COLLECTION_RESTRICT_VIEWPORT | COLLECTION_RESTRICT_RENDER)) {
        continue;
      }

      Collection *hidden_collection_array[20] = {NULL};
      for (CollectionObject *cob = collection->gobject.first, *cob_next = NULL; cob;
           cob = cob_next) {
        cob_next = cob->next;
        Object *ob = cob->ob;

        if (!(ob->lay & collection->layer)) {
          /* Find or create hidden collection matching object's first layer. */
          Collection **collection_hidden = NULL;
          int coll_idx = 0;
          for (; coll_idx < 20; coll_idx++) {
            if (ob->lay & (1 << coll_idx)) {
              collection_hidden = &hidden_collection_array[coll_idx];
              break;
            }
          }
          BLI_assert(collection_hidden != NULL);

          if (*collection_hidden == NULL) {
            char name[MAX_ID_NAME];
            BLI_snprintf(name, sizeof(name), DATA_("Hidden %d"), coll_idx + 1);
            *collection_hidden = BKE_collection_add(bmain, collection, name);
            (*collection_hidden)->flag |= COLLECTION_RESTRICT_VIEWPORT |
                                          COLLECTION_RESTRICT_RENDER;
          }

          BKE_collection_object_add(bmain, *collection_hidden, ob);
          BKE_collection_object_remove(bmain, collection, ob, true);
        }
      }
    }

    /* We need to assign lib pointer to generated hidden collections *after* all have been
     * created, otherwise we'll end up with several data-blocks sharing same name/library,
     * which is FORBIDDEN! Note: we need this to be recursive, since a child collection may be
     * sorted before its parent in bmain. */
    for (Collection *collection = bmain->collections.first; collection != NULL;
         collection = collection->id.next) {
      do_version_collection_propagate_lib_to_children(collection);
    }

    /* Convert layers to collections. */
    for (Scene *scene = bmain->scenes.first; scene; scene = scene->id.next) {
      do_version_layers_to_collections(bmain, scene);
    }
  }

  if (!MAIN_VERSION_ATLEAST(bmain, 280, 0)) {
    for (bScreen *screen = bmain->screens.first; screen; screen = screen->id.next) {
      /* same render-layer as do_version_workspaces_after_lib_link will activate,
       * so same layer as BKE_view_layer_default_view would return */
      ViewLayer *layer = screen->scene->view_layers.first;

      LISTBASE_FOREACH (ScrArea *, area, &screen->areabase) {
        LISTBASE_FOREACH (SpaceLink *, space, &area->spacedata) {
          if (space->spacetype == SPACE_OUTLINER) {
            SpaceOutliner *soutliner = (SpaceOutliner *)space;

            soutliner->outlinevis = SO_VIEW_LAYER;

            if (BLI_listbase_count_at_most(&layer->layer_collections, 2) == 1) {
              if (soutliner->treestore == NULL) {
                soutliner->treestore = BLI_mempool_create(
                    sizeof(TreeStoreElem), 1, 512, BLI_MEMPOOL_ALLOW_ITER);
              }

              /* Create a tree store element for the collection. This is normally
               * done in check_persistent (outliner_tree.c), but we need to access
               * it here :/ (expand element if it's the only one) */
              TreeStoreElem *tselem = BLI_mempool_calloc(soutliner->treestore);
              tselem->type = TSE_LAYER_COLLECTION;
              tselem->id = layer->layer_collections.first;
              tselem->nr = tselem->used = 0;
              tselem->flag &= ~TSE_CLOSED;
            }
          }
        }
      }
    }
  }

  if (!MAIN_VERSION_ATLEAST(bmain, 280, 0)) {
    for (bScreen *screen = bmain->screens.first; screen; screen = screen->id.next) {
      LISTBASE_FOREACH (ScrArea *, area, &screen->areabase) {
        LISTBASE_FOREACH (SpaceLink *, space, &area->spacedata) {
          if (space->spacetype == SPACE_IMAGE) {
            SpaceImage *sima = (SpaceImage *)space;
            if ((sima) && (sima->gpd)) {
              sima->gpd->flag |= GP_DATA_ANNOTATIONS;
              do_versions_fix_annotations(sima->gpd);
            }
          }
          if (space->spacetype == SPACE_CLIP) {
            SpaceClip *spclip = (SpaceClip *)space;
            MovieClip *clip = spclip->clip;
            if ((clip) && (clip->gpd)) {
              clip->gpd->flag |= GP_DATA_ANNOTATIONS;
              do_versions_fix_annotations(clip->gpd);
            }
          }
        }
      }
    }
  }

  /* New workspace design */
  if (!MAIN_VERSION_ATLEAST(bmain, 280, 1)) {
    do_version_workspaces_after_lib_link(bmain);
  }

  if (!MAIN_VERSION_ATLEAST(bmain, 280, 2)) {
    /* Cleanup any remaining SceneRenderLayer data for files that were created
     * with Blender 2.8 before the SceneRenderLayer > RenderLayer refactor. */
    for (Scene *scene = bmain->scenes.first; scene; scene = scene->id.next) {
      LISTBASE_FOREACH (SceneRenderLayer *, srl, &scene->r.layers) {
        if (srl->prop) {
          IDP_FreeProperty(srl->prop);
        }
        BKE_freestyle_config_free(&srl->freestyleConfig, true);
      }
      BLI_freelistN(&scene->r.layers);
    }
  }

  if (!MAIN_VERSION_ATLEAST(bmain, 280, 3)) {
    /* Due to several changes to particle RNA and draw code particles from older files may
     * no longer be visible.
     * Here we correct this by setting a default draw size for those files. */
    for (Object *object = bmain->objects.first; object; object = object->id.next) {
      LISTBASE_FOREACH (ParticleSystem *, psys, &object->particlesystem) {
        if (psys->part->draw_size == 0.0f) {
          psys->part->draw_size = 0.1f;
        }
      }
    }
  }

  if (!MAIN_VERSION_ATLEAST(bmain, 280, 4)) {
    for (Object *object = bmain->objects.first; object; object = object->id.next) {
      if (object->particlesystem.first) {
        object->duplicator_visibility_flag = OB_DUPLI_FLAG_VIEWPORT;
        LISTBASE_FOREACH (ParticleSystem *, psys, &object->particlesystem) {
          if (psys->part->draw & PART_DRAW_EMITTER) {
            object->duplicator_visibility_flag |= OB_DUPLI_FLAG_RENDER;
            break;
          }
        }
      }
      else if (object->transflag & OB_DUPLI) {
        object->duplicator_visibility_flag = OB_DUPLI_FLAG_VIEWPORT;
      }
      else {
        object->duplicator_visibility_flag = OB_DUPLI_FLAG_VIEWPORT | OB_DUPLI_FLAG_RENDER;
      }
    }

    /* Cleanup deprecated flag from particlesettings data-blocks. */
    for (ParticleSettings *part = bmain->particles.first; part; part = part->id.next) {
      part->draw &= ~PART_DRAW_EMITTER;
    }
  }

  /* SpaceTime & SpaceLogic removal/replacing */
  if (!MAIN_VERSION_ATLEAST(bmain, 280, 9)) {
    const wmWindowManager *wm = bmain->wm.first;
    const Scene *scene = bmain->scenes.first;

    if (wm != NULL) {
      /* Action editors need a scene for creation. First, update active
       * screens using the active scene of the window they're displayed in.
       * Next, update remaining screens using first scene in main listbase. */

      LISTBASE_FOREACH (wmWindow *, win, &wm->windows) {
        const bScreen *screen = BKE_workspace_active_screen_get(win->workspace_hook);
        LISTBASE_FOREACH (ScrArea *, area, &screen->areabase) {
          if (ELEM(area->butspacetype, SPACE_TIME, SPACE_LOGIC)) {
            do_version_area_change_space_to_space_action(area, win->scene);

            /* Don't forget to unset! */
            area->butspacetype = SPACE_EMPTY;
          }
        }
      }
    }
    if (scene != NULL) {
      for (bScreen *screen = bmain->screens.first; screen; screen = screen->id.next) {
        LISTBASE_FOREACH (ScrArea *, area, &screen->areabase) {
          if (ELEM(area->butspacetype, SPACE_TIME, SPACE_LOGIC)) {
            /* Areas that were already handled won't be handled again */
            do_version_area_change_space_to_space_action(area, scene);

            /* Don't forget to unset! */
            area->butspacetype = SPACE_EMPTY;
          }
        }
      }
    }
  }

#ifdef USE_COLLECTION_COMPAT_28
  if (use_collection_compat_28 && !MAIN_VERSION_ATLEAST(bmain, 280, 14)) {
    for (Collection *group = bmain->collections.first; group; group = group->id.next) {
      do_version_group_collection_to_collection(bmain, group);
    }

    for (Scene *scene = bmain->scenes.first; scene; scene = scene->id.next) {
      do_version_scene_collection_to_collection(bmain, scene);
    }
  }
#endif

  /* Update Curve object Shape Key data layout to include the Radius property */
  if (!MAIN_VERSION_ATLEAST(bmain, 280, 23)) {
    for (Curve *cu = bmain->curves.first; cu; cu = cu->id.next) {
      if (!cu->key || cu->key->elemsize != sizeof(float[4])) {
        continue;
      }

      cu->key->elemstr[0] = 3; /*KEYELEM_ELEM_SIZE_CURVE*/
      cu->key->elemsize = sizeof(float[3]);

      int new_count = BKE_keyblock_curve_element_count(&cu->nurb);

      LISTBASE_FOREACH (KeyBlock *, block, &cu->key->block) {
        int old_count = block->totelem;
        void *old_data = block->data;

        if (!old_data || old_count <= 0) {
          continue;
        }

        block->totelem = new_count;
        block->data = MEM_callocN(sizeof(float[3]) * new_count, __func__);

        float *oldptr = old_data;
        float(*newptr)[3] = block->data;

        LISTBASE_FOREACH (Nurb *, nu, &cu->nurb) {
          if (nu->bezt) {
            BezTriple *bezt = nu->bezt;

            for (int a = 0; a < nu->pntsu; a++, bezt++) {
              if ((old_count -= 3) < 0) {
                memcpy(newptr, bezt->vec, sizeof(float[3][3]));
                newptr[3][0] = bezt->tilt;
              }
              else {
                memcpy(newptr, oldptr, sizeof(float[3][4]));
              }

              newptr[3][1] = bezt->radius;

              oldptr += 3 * 4;
              newptr += 4; /*KEYELEM_ELEM_LEN_BEZTRIPLE*/
            }
          }
          else if (nu->bp) {
            BPoint *bp = nu->bp;

            for (int a = 0; a < nu->pntsu * nu->pntsv; a++, bp++) {
              if (--old_count < 0) {
                copy_v3_v3(newptr[0], bp->vec);
                newptr[1][0] = bp->tilt;
              }
              else {
                memcpy(newptr, oldptr, sizeof(float[4]));
              }

              newptr[1][1] = bp->radius;

              oldptr += 4;
              newptr += 2; /*KEYELEM_ELEM_LEN_BPOINT*/
            }
          }
        }

        MEM_freeN(old_data);
      }
    }
  }

  /* Move B-Bone custom handle settings from bPoseChannel to Bone. */
  if (!MAIN_VERSION_ATLEAST(bmain, 280, 25)) {
    for (Object *ob = bmain->objects.first; ob; ob = ob->id.next) {
      bArmature *arm = ob->data;

      /* If it is an armature from the same file. */
      if (ob->pose && arm && arm->id.lib == ob->id.lib) {
        bool rebuild = false;

        LISTBASE_FOREACH (bPoseChannel *, pchan, &ob->pose->chanbase) {
          /* If the 2.7 flag is enabled, processing is needed. */
          if (pchan->bone && (pchan->bboneflag & PCHAN_BBONE_CUSTOM_HANDLES)) {
            /* If the settings in the Bone are not set, copy. */
            if (pchan->bone->bbone_prev_type == BBONE_HANDLE_AUTO &&
                pchan->bone->bbone_next_type == BBONE_HANDLE_AUTO &&
                pchan->bone->bbone_prev == NULL && pchan->bone->bbone_next == NULL) {
              pchan->bone->bbone_prev_type = (pchan->bboneflag & PCHAN_BBONE_CUSTOM_START_REL) ?
                                                 BBONE_HANDLE_RELATIVE :
                                                 BBONE_HANDLE_ABSOLUTE;
              pchan->bone->bbone_next_type = (pchan->bboneflag & PCHAN_BBONE_CUSTOM_END_REL) ?
                                                 BBONE_HANDLE_RELATIVE :
                                                 BBONE_HANDLE_ABSOLUTE;

              if (pchan->bbone_prev) {
                pchan->bone->bbone_prev = pchan->bbone_prev->bone;
              }
              if (pchan->bbone_next) {
                pchan->bone->bbone_next = pchan->bbone_next->bone;
              }
            }

            rebuild = true;
            pchan->bboneflag = 0;
          }
        }

        /* Tag pose rebuild for all objects that use this armature. */
        if (rebuild) {
          for (Object *ob2 = bmain->objects.first; ob2; ob2 = ob2->id.next) {
            if (ob2->pose && ob2->data == arm) {
              ob2->pose->flag |= POSE_RECALC;
            }
          }
        }
      }
    }
  }

  if (!MAIN_VERSION_ATLEAST(bmain, 280, 30)) {
    for (Brush *brush = bmain->brushes.first; brush; brush = brush->id.next) {
      if (brush->gpencil_settings != NULL) {
        brush->gpencil_tool = brush->gpencil_settings->brush_type;
      }
    }
    BKE_paint_toolslots_init_from_main(bmain);
  }

  if (!MAIN_VERSION_ATLEAST(bmain, 280, 38)) {
    /* Ensure we get valid rigidbody object/constraint data in relevant collections' objects.
     */
    for (Scene *scene = bmain->scenes.first; scene; scene = scene->id.next) {
      RigidBodyWorld *rbw = scene->rigidbody_world;

      if (rbw == NULL) {
        continue;
      }

      BKE_rigidbody_objects_collection_validate(scene, rbw);
      BKE_rigidbody_constraints_collection_validate(scene, rbw);
    }
  }

  if (!MAIN_VERSION_ATLEAST(bmain, 280, 69)) {
    /* Unify DOF settings (EEVEE part only) */
    const int SCE_EEVEE_DOF_ENABLED = (1 << 7);
    LISTBASE_FOREACH (Scene *, scene, &bmain->scenes) {
      if (STREQ(scene->r.engine, RE_engine_id_BLENDER_EEVEE)) {
        if (scene->eevee.flag & SCE_EEVEE_DOF_ENABLED) {
          Object *cam_ob = scene->camera;
          if (cam_ob && cam_ob->type == OB_CAMERA) {
            Camera *cam = cam_ob->data;
            cam->dof.flag |= CAM_DOF_ENABLED;
          }
        }
      }
    }

    LISTBASE_FOREACH (Camera *, camera, &bmain->cameras) {
      camera->dof.focus_object = camera->dof_ob;
      camera->dof.focus_distance = camera->dof_distance;
      camera->dof.aperture_fstop = camera->gpu_dof.fstop;
      camera->dof.aperture_rotation = camera->gpu_dof.rotation;
      camera->dof.aperture_ratio = camera->gpu_dof.ratio;
      camera->dof.aperture_blades = camera->gpu_dof.num_blades;
      camera->dof_ob = NULL;
    }
  }

  if (!MAIN_VERSION_ATLEAST(bmain, 281, 2)) {
    /* Replace Multiply and Additive blend mode by Alpha Blend
     * now that we use dualsource blending. */
    /* We take care of doing only nodetrees that are always part of materials
     * with old blending modes. */
    for (Material *ma = bmain->materials.first; ma; ma = ma->id.next) {
      bNodeTree *ntree = ma->nodetree;
      if (ma->blend_method == 1 /* MA_BM_ADD */) {
        if (ma->use_nodes) {
          do_versions_material_convert_legacy_blend_mode(ntree, 1 /* MA_BM_ADD */);
        }
        ma->blend_method = MA_BM_BLEND;
      }
      else if (ma->blend_method == 2 /* MA_BM_MULTIPLY */) {
        if (ma->use_nodes) {
          do_versions_material_convert_legacy_blend_mode(ntree, 2 /* MA_BM_MULTIPLY */);
        }
        ma->blend_method = MA_BM_BLEND;
      }
    }

    /* Update all ruler layers to set new flag. */
    LISTBASE_FOREACH (Scene *, scene, &bmain->scenes) {
      bGPdata *gpd = scene->gpd;
      if (gpd == NULL) {
        continue;
      }
      LISTBASE_FOREACH (bGPDlayer *, gpl, &gpd->layers) {
        if (STREQ(gpl->info, "RulerData3D")) {
          gpl->flag |= GP_LAYER_IS_RULER;
          break;
        }
      }
    }

    /* This versioning could probably be done only on earlier versions, not sure however
     * which exact version fully deprecated tessfaces, so think we can keep that one here, no
     * harm to be expected anyway for being over-conservative. */
    for (Mesh *me = bmain->meshes.first; me != NULL; me = me->id.next) {
      /*check if we need to convert mfaces to mpolys*/
      if (me->totface && !me->totpoly) {
        /* temporarily switch main so that reading from
         * external CustomData works */
        Main *gmain = G_MAIN;
        G_MAIN = bmain;

        BKE_mesh_do_versions_convert_mfaces_to_mpolys(me);

        G_MAIN = gmain;
      }

      /* Deprecated, only kept for conversion. */
      BKE_mesh_tessface_clear(me);

      /* Moved from do_versions because we need updated polygons for calculating normals. */
      if (MAIN_VERSION_OLDER(bmain, 256, 6)) {
        BKE_mesh_calc_normals(me);
      }
    }
  }

  if (!MAIN_VERSION_ATLEAST(bmain, 282, 2)) {
    /* Init all Vertex/Sculpt and Weight Paint brushes. */
    Brush *brush;
    Material *ma;
    /* Pen Soft brush. */
    brush = (Brush *)rename_id_for_versioning(bmain, ID_BR, "Draw Soft", "Pencil Soft");
    if (brush) {
      brush->gpencil_settings->icon_id = GP_BRUSH_ICON_PEN;
    }
    rename_id_for_versioning(bmain, ID_BR, "Draw Pencil", "Pencil");
    rename_id_for_versioning(bmain, ID_BR, "Draw Pen", "Pen");
    rename_id_for_versioning(bmain, ID_BR, "Draw Ink", "Ink Pen");
    rename_id_for_versioning(bmain, ID_BR, "Draw Noise", "Ink Pen Rough");
    rename_id_for_versioning(bmain, ID_BR, "Draw Marker", "Marker Bold");
    rename_id_for_versioning(bmain, ID_BR, "Draw Block", "Marker Chisel");

    ma = BLI_findstring(&bmain->materials, "Black", offsetof(ID, name) + 2);
    if (ma && ma->gp_style) {
      rename_id_for_versioning(bmain, ID_MA, "Black", "Solid Stroke");
    }
    ma = BLI_findstring(&bmain->materials, "Red", offsetof(ID, name) + 2);
    if (ma && ma->gp_style) {
      rename_id_for_versioning(bmain, ID_MA, "Red", "Squares Stroke");
    }
    ma = BLI_findstring(&bmain->materials, "Grey", offsetof(ID, name) + 2);
    if (ma && ma->gp_style) {
      rename_id_for_versioning(bmain, ID_MA, "Grey", "Solid Fill");
    }
    ma = BLI_findstring(&bmain->materials, "Black Dots", offsetof(ID, name) + 2);
    if (ma && ma->gp_style) {
      rename_id_for_versioning(bmain, ID_MA, "Black Dots", "Dots Stroke");
    }

    brush = BLI_findstring(&bmain->brushes, "Pencil", offsetof(ID, name) + 2);

    for (Scene *scene = bmain->scenes.first; scene; scene = scene->id.next) {
      ToolSettings *ts = scene->toolsettings;

      /* Ensure new Paint modes. */
      BKE_paint_ensure_from_paintmode(scene, PAINT_MODE_GPENCIL);
      BKE_paint_ensure_from_paintmode(scene, PAINT_MODE_VERTEX_GPENCIL);
      BKE_paint_ensure_from_paintmode(scene, PAINT_MODE_SCULPT_GPENCIL);
      BKE_paint_ensure_from_paintmode(scene, PAINT_MODE_WEIGHT_GPENCIL);

      /* Set default Draw brush. */
      if (brush != NULL) {
        Paint *paint = &ts->gp_paint->paint;
        BKE_paint_brush_set(paint, brush);
        /* Enable cursor by default. */
        paint->flags |= PAINT_SHOW_BRUSH;
      }
    }
  }

  if (!MAIN_VERSION_ATLEAST(bmain, 283, 8)) {

    /* During development of Blender 2.80 the "Object.hide" property was
     * removed, and reintroduced in 5e968a996a53 as "Object.hide_viewport". */
    LISTBASE_FOREACH (Object *, ob, &bmain->objects) {
      BKE_fcurves_id_cb(&ob->id, do_version_fcurve_hide_viewport_fix, NULL);
    }

    /* Reset all grease pencil brushes. */
    LISTBASE_FOREACH (Scene *, scene, &bmain->scenes) {
      /* Ensure new Paint modes. */
      BKE_paint_ensure_from_paintmode(scene, PAINT_MODE_VERTEX_GPENCIL);
      BKE_paint_ensure_from_paintmode(scene, PAINT_MODE_SCULPT_GPENCIL);
      BKE_paint_ensure_from_paintmode(scene, PAINT_MODE_WEIGHT_GPENCIL);
    }
  }

  if (!MAIN_VERSION_ATLEAST(bmain, 282, 7)) {
    /* During development of Blender 2.80 the "Object.hide" property was
     * removed, and reintroduced in 5e968a996a53 as "Object.hide_viewport". */
    LISTBASE_FOREACH (Object *, ob, &bmain->objects) {
      BKE_fcurves_id_cb(&ob->id, do_version_fcurve_hide_viewport_fix, NULL);
    }
  }

  /**
   * Versioning code until next subversion bump goes here.
   *
   * \note Be sure to check when bumping the version:
   * - #blo_do_versions_280 in this file.
   * - "versioning_userdef.c", #BLO_version_defaults_userpref_blend
   * - "versioning_userdef.c", #do_versions_theme
   *
   * \note Keep this message at the bottom of the function.
   */
  {
    /* Keep this block, even when empty. */
  }
}

/* NOTE: This version patch is intended for versions < 2.52.2,
 * but was initially introduced in 2.27 already.
 * But in 2.79 another case generating non-unique names was discovered
 * (see T55668, involving Meta strips). */
static void do_versions_seq_unique_name_all_strips(Scene *sce, ListBase *seqbasep)
{
  for (Sequence *seq = seqbasep->first; seq != NULL; seq = seq->next) {
    BKE_sequence_base_unique_name_recursive(&sce->ed->seqbase, seq);
    if (seq->seqbase.first != NULL) {
      do_versions_seq_unique_name_all_strips(sce, &seq->seqbase);
    }
  }
}

static void do_versions_seq_set_cache_defaults(Editing *ed)
{
  ed->cache_flag = SEQ_CACHE_STORE_FINAL_OUT;
  ed->cache_flag |= SEQ_CACHE_VIEW_FINAL_OUT;
  ed->cache_flag |= SEQ_CACHE_VIEW_ENABLE;
  ed->recycle_max_cost = 10.0f;
}

void blo_do_versions_280(FileData *fd, Library *UNUSED(lib), Main *bmain)
{
  bool use_collection_compat_28 = true;

  if (!MAIN_VERSION_ATLEAST(bmain, 280, 0)) {
    use_collection_compat_28 = false;

    for (Scene *scene = bmain->scenes.first; scene; scene = scene->id.next) {
      scene->r.gauss = 1.5f;
    }
  }

  if (!MAIN_VERSION_ATLEAST(bmain, 280, 1)) {
    if (!DNA_struct_elem_find(fd->filesdna, "Light", "float", "bleedexp")) {
      for (Light *la = bmain->lights.first; la; la = la->id.next) {
        la->bleedexp = 2.5f;
      }
    }

    if (!DNA_struct_elem_find(fd->filesdna, "GPUDOFSettings", "float", "ratio")) {
      for (Camera *ca = bmain->cameras.first; ca; ca = ca->id.next) {
        ca->gpu_dof.ratio = 1.0f;
      }
    }

    /* MTexPoly now removed. */
    if (DNA_struct_find(fd->filesdna, "MTexPoly")) {
      for (Mesh *me = bmain->meshes.first; me; me = me->id.next) {
        /* If we have UV's, so this file will have MTexPoly layers too! */
        if (me->mloopuv != NULL) {
          CustomData_update_typemap(&me->pdata);
          CustomData_free_layers(&me->pdata, CD_MTEXPOLY, me->totpoly);
          BKE_mesh_update_customdata_pointers(me, false);
        }
      }
    }
  }

  if (!MAIN_VERSION_ATLEAST(bmain, 280, 2)) {
    if (!DNA_struct_elem_find(fd->filesdna, "Light", "float", "cascade_max_dist")) {
      for (Light *la = bmain->lights.first; la; la = la->id.next) {
        la->cascade_max_dist = 1000.0f;
        la->cascade_count = 4;
        la->cascade_exponent = 0.8f;
        la->cascade_fade = 0.1f;
      }
    }

    if (!DNA_struct_elem_find(fd->filesdna, "Light", "float", "contact_dist")) {
      for (Light *la = bmain->lights.first; la; la = la->id.next) {
        la->contact_dist = 0.2f;
        la->contact_bias = 0.03f;
        la->contact_spread = 0.2f;
        la->contact_thickness = 0.2f;
      }
    }

    if (!DNA_struct_elem_find(fd->filesdna, "LightProbe", "float", "vis_bias")) {
      for (LightProbe *probe = bmain->lightprobes.first; probe; probe = probe->id.next) {
        probe->vis_bias = 1.0f;
        probe->vis_blur = 0.2f;
      }
    }

    typedef enum eNTreeDoVersionErrors {
      NTREE_DOVERSION_NO_ERROR = 0,
      NTREE_DOVERSION_NEED_OUTPUT = (1 << 0),
      NTREE_DOVERSION_TRANSPARENCY_EMISSION = (1 << 1),
    } eNTreeDoVersionErrors;

    /* Eevee shader nodes renamed because of the output node system.
     * Note that a new output node is not being added here, because it would be overkill
     * to handle this case in lib_verify_nodetree.
     *
     * Also, metallic node is now unified into the principled node. */
    eNTreeDoVersionErrors error = NTREE_DOVERSION_NO_ERROR;

    FOREACH_NODETREE_BEGIN (bmain, ntree, id) {
      if (ntree->type == NTREE_SHADER) {
        LISTBASE_FOREACH (bNode *, node, &ntree->nodes) {
          if (node->type == 194 /* SH_NODE_EEVEE_METALLIC */ &&
              STREQ(node->idname, "ShaderNodeOutputMetallic")) {
            BLI_strncpy(node->idname, "ShaderNodeEeveeMetallic", sizeof(node->idname));
            error |= NTREE_DOVERSION_NEED_OUTPUT;
          }

          else if (node->type == SH_NODE_EEVEE_SPECULAR &&
                   STREQ(node->idname, "ShaderNodeOutputSpecular")) {
            BLI_strncpy(node->idname, "ShaderNodeEeveeSpecular", sizeof(node->idname));
            error |= NTREE_DOVERSION_NEED_OUTPUT;
          }

          else if (node->type == 196 /* SH_NODE_OUTPUT_EEVEE_MATERIAL */ &&
                   STREQ(node->idname, "ShaderNodeOutputEeveeMaterial")) {
            node->type = SH_NODE_OUTPUT_MATERIAL;
            BLI_strncpy(node->idname, "ShaderNodeOutputMaterial", sizeof(node->idname));
          }

          else if (node->type == 194 /* SH_NODE_EEVEE_METALLIC */ &&
                   STREQ(node->idname, "ShaderNodeEeveeMetallic")) {
            node->type = SH_NODE_BSDF_PRINCIPLED;
            BLI_strncpy(node->idname, "ShaderNodeBsdfPrincipled", sizeof(node->idname));
            node->custom1 = SHD_GLOSSY_MULTI_GGX;
            error |= NTREE_DOVERSION_TRANSPARENCY_EMISSION;
          }
        }
      }
    }
    FOREACH_NODETREE_END;

    if (error & NTREE_DOVERSION_NEED_OUTPUT) {
      BKE_report(fd->reports, RPT_ERROR, "Eevee material conversion problem. Error in console");
      printf(
          "You need to connect Principled and Eevee Specular shader nodes to new material "
          "output "
          "nodes.\n");
    }

    if (error & NTREE_DOVERSION_TRANSPARENCY_EMISSION) {
      BKE_report(fd->reports, RPT_ERROR, "Eevee material conversion problem. Error in console");
      printf(
          "You need to combine transparency and emission shaders to the converted Principled "
          "shader nodes.\n");
    }

#ifdef USE_COLLECTION_COMPAT_28
    if (use_collection_compat_28 &&
        (DNA_struct_elem_find(fd->filesdna, "ViewLayer", "FreestyleConfig", "freestyle_config") ==
         false) &&
        DNA_struct_elem_find(fd->filesdna, "Scene", "ListBase", "view_layers")) {
      for (Scene *scene = bmain->scenes.first; scene; scene = scene->id.next) {
        ViewLayer *view_layer;
        for (view_layer = scene->view_layers.first; view_layer; view_layer = view_layer->next) {
          view_layer->flag |= VIEW_LAYER_FREESTYLE;
          view_layer->layflag = 0x7FFF; /* solid ztra halo edge strand */
          view_layer->passflag = SCE_PASS_COMBINED | SCE_PASS_Z;
          view_layer->pass_alpha_threshold = 0.5f;
          BKE_freestyle_config_init(&view_layer->freestyle_config);
        }
      }
    }
#endif

    {
      /* Init grease pencil edit line color */
      if (!DNA_struct_elem_find(fd->filesdna, "bGPdata", "float", "line_color[4]")) {
        for (bGPdata *gpd = bmain->gpencils.first; gpd; gpd = gpd->id.next) {
          ARRAY_SET_ITEMS(gpd->line_color, 0.6f, 0.6f, 0.6f, 0.5f);
        }
      }

      /* Init grease pencil pixel size factor */
      if (!DNA_struct_elem_find(fd->filesdna, "bGPdata", "float", "pixfactor")) {
        for (bGPdata *gpd = bmain->gpencils.first; gpd; gpd = gpd->id.next) {
          gpd->pixfactor = GP_DEFAULT_PIX_FACTOR;
        }
      }

      /* Grease pencil multiframe falloff curve */
      if (!DNA_struct_elem_find(
              fd->filesdna, "GP_Sculpt_Settings", "CurveMapping", "cur_falloff")) {
        for (Scene *scene = bmain->scenes.first; scene; scene = scene->id.next) {
          /* sculpt brushes */
          GP_Sculpt_Settings *gset = &scene->toolsettings->gp_sculpt;
          if ((gset) && (gset->cur_falloff == NULL)) {
            gset->cur_falloff = BKE_curvemapping_add(1, 0.0f, 0.0f, 1.0f, 1.0f);
            BKE_curvemapping_initialize(gset->cur_falloff);
            BKE_curvemap_reset(gset->cur_falloff->cm,
                               &gset->cur_falloff->clipr,
                               CURVE_PRESET_GAUSS,
                               CURVEMAP_SLOPE_POSITIVE);
          }
        }
      }
    }

    /* 2.79 style Maintain Volume mode. */
    LISTBASE_FOREACH (Object *, ob, &bmain->objects) {
      do_version_constraints_maintain_volume_mode_uniform(&ob->constraints);
      if (ob->pose) {
        LISTBASE_FOREACH (bPoseChannel *, pchan, &ob->pose->chanbase) {
          do_version_constraints_maintain_volume_mode_uniform(&pchan->constraints);
        }
      }
    }
  }

#ifdef USE_COLLECTION_COMPAT_28
  if (use_collection_compat_28 && !MAIN_VERSION_ATLEAST(bmain, 280, 3)) {
    for (Scene *scene = bmain->scenes.first; scene; scene = scene->id.next) {
      ViewLayer *view_layer;
      for (view_layer = scene->view_layers.first; view_layer; view_layer = view_layer->next) {
        do_version_view_layer_visibility(view_layer);
      }
    }

    for (Collection *group = bmain->collections.first; group; group = group->id.next) {
      if (group->view_layer != NULL) {
        do_version_view_layer_visibility(group->view_layer);
      }
    }
  }
#endif

  if (!MAIN_VERSION_ATLEAST(bmain, 280, 3)) {
    /* init grease pencil grids and paper */
    if (!DNA_struct_elem_find(fd->filesdna, "View3DOverlay", "float", "gpencil_paper_color[3]")) {
      for (bScreen *screen = bmain->screens.first; screen; screen = screen->id.next) {
        LISTBASE_FOREACH (ScrArea *, area, &screen->areabase) {
          LISTBASE_FOREACH (SpaceLink *, sl, &area->spacedata) {
            if (sl->spacetype == SPACE_VIEW3D) {
              View3D *v3d = (View3D *)sl;
              v3d->overlay.gpencil_paper_opacity = 0.5f;
              v3d->overlay.gpencil_grid_opacity = 0.9f;
            }
          }
        }
      }
    }
  }

  if (!MAIN_VERSION_ATLEAST(bmain, 280, 6)) {
    if (DNA_struct_elem_find(fd->filesdna, "SpaceOutliner", "int", "filter") == false) {
      bScreen *screen;
      ScrArea *area;
      SpaceLink *sl;

      /* Update files using invalid (outdated) outlinevis Outliner values. */
      for (screen = bmain->screens.first; screen; screen = screen->id.next) {
        for (area = screen->areabase.first; area; area = area->next) {
          for (sl = area->spacedata.first; sl; sl = sl->next) {
            if (sl->spacetype == SPACE_OUTLINER) {
              SpaceOutliner *so = (SpaceOutliner *)sl;

              if (!ELEM(so->outlinevis,
                        SO_SCENES,
                        SO_LIBRARIES,
                        SO_SEQUENCE,
                        SO_DATA_API,
                        SO_ID_ORPHANS)) {
                so->outlinevis = SO_VIEW_LAYER;
              }
            }
          }
        }
      }
    }

    if (!DNA_struct_elem_find(fd->filesdna, "LightProbe", "float", "intensity")) {
      for (LightProbe *probe = bmain->lightprobes.first; probe; probe = probe->id.next) {
        probe->intensity = 1.0f;
      }
    }

    for (Object *ob = bmain->objects.first; ob; ob = ob->id.next) {
      bConstraint *con, *con_next;
      con = ob->constraints.first;
      while (con) {
        con_next = con->next;
        if (con->type == 17) { /* CONSTRAINT_TYPE_RIGIDBODYJOINT */
          BLI_remlink(&ob->constraints, con);
          BKE_constraint_free_data(con);
          MEM_freeN(con);
        }
        con = con_next;
      }
    }

    for (bScreen *screen = bmain->screens.first; screen; screen = screen->id.next) {
      LISTBASE_FOREACH (ScrArea *, area, &screen->areabase) {
        LISTBASE_FOREACH (SpaceLink *, sl, &area->spacedata) {
          if (sl->spacetype == SPACE_VIEW3D) {
            View3D *v3d = (View3D *)sl;
            v3d->shading.light = V3D_LIGHTING_STUDIO;
            v3d->shading.flag |= V3D_SHADING_OBJECT_OUTLINE;

            /* Assume (demo) files written with 2.8 want to show
             * Eevee renders in the viewport. */
            if (MAIN_VERSION_ATLEAST(bmain, 280, 0)) {
              v3d->drawtype = OB_MATERIAL;
            }
          }
        }
      }
    }
  }

  if (!MAIN_VERSION_ATLEAST(bmain, 280, 7)) {
    /* Render engine storage moved elsewhere and back during 2.8
     * development, we assume any files saved in 2.8 had Eevee set
     * as scene render engine. */
    if (MAIN_VERSION_ATLEAST(bmain, 280, 0)) {
      for (Scene *scene = bmain->scenes.first; scene; scene = scene->id.next) {
        BLI_strncpy(scene->r.engine, RE_engine_id_BLENDER_EEVEE, sizeof(scene->r.engine));
      }
    }
  }

  if (!MAIN_VERSION_ATLEAST(bmain, 280, 8)) {
    /* Blender Internal removal */
    for (Scene *scene = bmain->scenes.first; scene; scene = scene->id.next) {
      if (STREQ(scene->r.engine, "BLENDER_RENDER") || STREQ(scene->r.engine, "BLENDER_GAME")) {
        BLI_strncpy(scene->r.engine, RE_engine_id_BLENDER_EEVEE, sizeof(scene->r.engine));
      }

      scene->r.bake_mode = 0;
    }

    for (Tex *tex = bmain->textures.first; tex; tex = tex->id.next) {
      /* Removed envmap, pointdensity, voxeldata, ocean textures. */
      if (ELEM(tex->type, 10, 14, 15, 16)) {
        tex->type = 0;
      }
    }
  }

  if (!MAIN_VERSION_ATLEAST(bmain, 280, 11)) {

    /* Remove info editor, but only if at the top of the window. */
    for (bScreen *screen = bmain->screens.first; screen; screen = screen->id.next) {
      /* Calculate window width/height from screen vertices */
      int win_width = 0, win_height = 0;
      LISTBASE_FOREACH (ScrVert *, vert, &screen->vertbase) {
        win_width = MAX2(win_width, vert->vec.x);
        win_height = MAX2(win_height, vert->vec.y);
      }

      for (ScrArea *area = screen->areabase.first, *area_next; area; area = area_next) {
        area_next = area->next;

        if (area->spacetype == SPACE_INFO) {
          if ((area->v2->vec.y == win_height) && (area->v1->vec.x == 0) &&
              (area->v4->vec.x == win_width)) {
            BKE_screen_area_free(area);

            BLI_remlink(&screen->areabase, area);

            BKE_screen_remove_double_scredges(screen);
            BKE_screen_remove_unused_scredges(screen);
            BKE_screen_remove_unused_scrverts(screen);

            MEM_freeN(area);
          }
        }
        /* AREA_TEMP_INFO is deprecated from now on, it should only be set for info areas
         * which are deleted above, so don't need to unset it. Its slot/bit can be reused */
      }
    }
  }

  if (!MAIN_VERSION_ATLEAST(bmain, 280, 11)) {
    for (Light *la = bmain->lights.first; la; la = la->id.next) {
      if (la->mode & (1 << 13)) { /* LA_SHAD_RAY */
        la->mode |= LA_SHADOW;
        la->mode &= ~(1 << 13);
      }
    }
  }

  if (!MAIN_VERSION_ATLEAST(bmain, 280, 12)) {
    /* Remove tool property regions. */
    for (bScreen *screen = bmain->screens.first; screen; screen = screen->id.next) {
      LISTBASE_FOREACH (ScrArea *, area, &screen->areabase) {
        LISTBASE_FOREACH (SpaceLink *, sl, &area->spacedata) {
          if (ELEM(sl->spacetype, SPACE_VIEW3D, SPACE_CLIP)) {
            ListBase *regionbase = (sl == area->spacedata.first) ? &area->regionbase :
                                                                   &sl->regionbase;

            for (ARegion *region = regionbase->first, *region_next; region; region = region_next) {
              region_next = region->next;

              if (region->regiontype == RGN_TYPE_TOOL_PROPS) {
                BKE_area_region_free(NULL, region);
                BLI_freelinkN(regionbase, region);
              }
            }
          }
        }
      }
    }
  }

  if (!MAIN_VERSION_ATLEAST(bmain, 280, 13)) {
    /* Initialize specular factor. */
    if (!DNA_struct_elem_find(fd->filesdna, "Light", "float", "spec_fac")) {
      for (Light *la = bmain->lights.first; la; la = la->id.next) {
        la->spec_fac = 1.0f;
      }
    }

    /* Initialize new view3D options. */
    for (bScreen *screen = bmain->screens.first; screen; screen = screen->id.next) {
      LISTBASE_FOREACH (ScrArea *, area, &screen->areabase) {
        LISTBASE_FOREACH (SpaceLink *, sl, &area->spacedata) {
          if (sl->spacetype == SPACE_VIEW3D) {
            View3D *v3d = (View3D *)sl;
            v3d->shading.light = V3D_LIGHTING_STUDIO;
            v3d->shading.color_type = V3D_SHADING_MATERIAL_COLOR;
            copy_v3_fl(v3d->shading.single_color, 0.8f);
            v3d->shading.shadow_intensity = 0.5;

            v3d->overlay.backwire_opacity = 0.5f;
            v3d->overlay.normals_length = 0.1f;
            v3d->overlay.flag = 0;
          }
        }
      }
    }
  }

  if (!MAIN_VERSION_ATLEAST(bmain, 280, 14)) {
    if (!DNA_struct_elem_find(fd->filesdna, "Scene", "SceneDisplay", "display")) {
      /* Initialize new scene.SceneDisplay */
      for (Scene *scene = bmain->scenes.first; scene; scene = scene->id.next) {
        copy_v3_v3(scene->display.light_direction, (float[3]){-M_SQRT1_3, -M_SQRT1_3, M_SQRT1_3});
      }
    }
    if (!DNA_struct_elem_find(fd->filesdna, "SceneDisplay", "float", "shadow_shift")) {
      for (Scene *scene = bmain->scenes.first; scene; scene = scene->id.next) {
        scene->display.shadow_shift = 0.1;
      }
    }

    if (!DNA_struct_elem_find(fd->filesdna, "ToolSettings", "char", "transform_pivot_point")) {
      for (Scene *scene = bmain->scenes.first; scene; scene = scene->id.next) {
        scene->toolsettings->transform_pivot_point = V3D_AROUND_CENTER_MEDIAN;
      }
    }

    if (!DNA_struct_find(fd->filesdna, "SceneEEVEE")) {
      for (Scene *scene = bmain->scenes.first; scene; scene = scene->id.next) {
        /* First set the default for all the properties. */

        scene->eevee.gi_diffuse_bounces = 3;
        scene->eevee.gi_cubemap_resolution = 512;
        scene->eevee.gi_visibility_resolution = 32;

        scene->eevee.taa_samples = 16;
        scene->eevee.taa_render_samples = 64;

        scene->eevee.sss_samples = 7;
        scene->eevee.sss_jitter_threshold = 0.3f;

        scene->eevee.ssr_quality = 0.25f;
        scene->eevee.ssr_max_roughness = 0.5f;
        scene->eevee.ssr_thickness = 0.2f;
        scene->eevee.ssr_border_fade = 0.075f;
        scene->eevee.ssr_firefly_fac = 10.0f;

        scene->eevee.volumetric_start = 0.1f;
        scene->eevee.volumetric_end = 100.0f;
        scene->eevee.volumetric_tile_size = 8;
        scene->eevee.volumetric_samples = 64;
        scene->eevee.volumetric_sample_distribution = 0.8f;
        scene->eevee.volumetric_light_clamp = 0.0f;
        scene->eevee.volumetric_shadow_samples = 16;

        scene->eevee.gtao_distance = 0.2f;
        scene->eevee.gtao_factor = 1.0f;
        scene->eevee.gtao_quality = 0.25f;

        scene->eevee.bokeh_max_size = 100.0f;
        scene->eevee.bokeh_threshold = 1.0f;

        copy_v3_fl(scene->eevee.bloom_color, 1.0f);
        scene->eevee.bloom_threshold = 0.8f;
        scene->eevee.bloom_knee = 0.5f;
        scene->eevee.bloom_intensity = 0.05f;
        scene->eevee.bloom_radius = 6.5f;
        scene->eevee.bloom_clamp = 0.0f;

        scene->eevee.motion_blur_samples = 8;
        scene->eevee.motion_blur_shutter = 0.5f;

        scene->eevee.shadow_method = SHADOW_ESM;
        scene->eevee.shadow_cube_size = 512;
        scene->eevee.shadow_cascade_size = 1024;

        scene->eevee.flag = SCE_EEVEE_VOLUMETRIC_LIGHTS | SCE_EEVEE_GTAO_BENT_NORMALS |
                            SCE_EEVEE_GTAO_BOUNCE | SCE_EEVEE_TAA_REPROJECTION |
                            SCE_EEVEE_SSR_HALF_RESOLUTION;

        /* If the file is pre-2.80 move on. */
        if (scene->layer_properties == NULL) {
          continue;
        }

        /* Now we handle eventual properties that may be set in the file. */
#define EEVEE_GET_BOOL(_props, _name, _flag) \
  { \
    IDProperty *_idprop = IDP_GetPropertyFromGroup(_props, #_name); \
    if (_idprop != NULL) { \
      const int _value = IDP_Int(_idprop); \
      if (_value) { \
        scene->eevee.flag |= _flag; \
      } \
      else { \
        scene->eevee.flag &= ~_flag; \
      } \
    } \
  } \
  ((void)0)

#define EEVEE_GET_INT(_props, _name) \
  { \
    IDProperty *_idprop = IDP_GetPropertyFromGroup(_props, #_name); \
    if (_idprop != NULL) { \
      scene->eevee._name = IDP_Int(_idprop); \
    } \
  } \
  ((void)0)

#define EEVEE_GET_FLOAT(_props, _name) \
  { \
    IDProperty *_idprop = IDP_GetPropertyFromGroup(_props, #_name); \
    if (_idprop != NULL) { \
      scene->eevee._name = IDP_Float(_idprop); \
    } \
  } \
  ((void)0)

#define EEVEE_GET_FLOAT_ARRAY(_props, _name, _length) \
  { \
    IDProperty *_idprop = IDP_GetPropertyFromGroup(_props, #_name); \
    if (_idprop != NULL) { \
      const float *_values = IDP_Array(_idprop); \
      for (int _i = 0; _i < _length; _i++) { \
        scene->eevee._name[_i] = _values[_i]; \
      } \
    } \
  } \
  ((void)0)
        const int SCE_EEVEE_DOF_ENABLED = (1 << 7);
        IDProperty *props = IDP_GetPropertyFromGroup(scene->layer_properties,
                                                     RE_engine_id_BLENDER_EEVEE);
        // EEVEE_GET_BOOL(props, volumetric_enable, SCE_EEVEE_VOLUMETRIC_ENABLED);
        EEVEE_GET_BOOL(props, volumetric_lights, SCE_EEVEE_VOLUMETRIC_LIGHTS);
        EEVEE_GET_BOOL(props, volumetric_shadows, SCE_EEVEE_VOLUMETRIC_SHADOWS);
        EEVEE_GET_BOOL(props, gtao_enable, SCE_EEVEE_GTAO_ENABLED);
        EEVEE_GET_BOOL(props, gtao_use_bent_normals, SCE_EEVEE_GTAO_BENT_NORMALS);
        EEVEE_GET_BOOL(props, gtao_bounce, SCE_EEVEE_GTAO_BOUNCE);
        EEVEE_GET_BOOL(props, dof_enable, SCE_EEVEE_DOF_ENABLED);
        EEVEE_GET_BOOL(props, bloom_enable, SCE_EEVEE_BLOOM_ENABLED);
        EEVEE_GET_BOOL(props, motion_blur_enable, SCE_EEVEE_MOTION_BLUR_ENABLED);
        EEVEE_GET_BOOL(props, shadow_high_bitdepth, SCE_EEVEE_SHADOW_HIGH_BITDEPTH);
        EEVEE_GET_BOOL(props, taa_reprojection, SCE_EEVEE_TAA_REPROJECTION);
        // EEVEE_GET_BOOL(props, sss_enable, SCE_EEVEE_SSS_ENABLED);
        // EEVEE_GET_BOOL(props, sss_separate_albedo, SCE_EEVEE_SSS_SEPARATE_ALBEDO);
        EEVEE_GET_BOOL(props, ssr_enable, SCE_EEVEE_SSR_ENABLED);
        EEVEE_GET_BOOL(props, ssr_refraction, SCE_EEVEE_SSR_REFRACTION);
        EEVEE_GET_BOOL(props, ssr_halfres, SCE_EEVEE_SSR_HALF_RESOLUTION);

        EEVEE_GET_INT(props, gi_diffuse_bounces);
        EEVEE_GET_INT(props, gi_diffuse_bounces);
        EEVEE_GET_INT(props, gi_cubemap_resolution);
        EEVEE_GET_INT(props, gi_visibility_resolution);

        EEVEE_GET_INT(props, taa_samples);
        EEVEE_GET_INT(props, taa_render_samples);

        EEVEE_GET_INT(props, sss_samples);
        EEVEE_GET_FLOAT(props, sss_jitter_threshold);

        EEVEE_GET_FLOAT(props, ssr_quality);
        EEVEE_GET_FLOAT(props, ssr_max_roughness);
        EEVEE_GET_FLOAT(props, ssr_thickness);
        EEVEE_GET_FLOAT(props, ssr_border_fade);
        EEVEE_GET_FLOAT(props, ssr_firefly_fac);

        EEVEE_GET_FLOAT(props, volumetric_start);
        EEVEE_GET_FLOAT(props, volumetric_end);
        EEVEE_GET_INT(props, volumetric_tile_size);
        EEVEE_GET_INT(props, volumetric_samples);
        EEVEE_GET_FLOAT(props, volumetric_sample_distribution);
        EEVEE_GET_FLOAT(props, volumetric_light_clamp);
        EEVEE_GET_INT(props, volumetric_shadow_samples);

        EEVEE_GET_FLOAT(props, gtao_distance);
        EEVEE_GET_FLOAT(props, gtao_factor);
        EEVEE_GET_FLOAT(props, gtao_quality);

        EEVEE_GET_FLOAT(props, bokeh_max_size);
        EEVEE_GET_FLOAT(props, bokeh_threshold);

        EEVEE_GET_FLOAT_ARRAY(props, bloom_color, 3);
        EEVEE_GET_FLOAT(props, bloom_threshold);
        EEVEE_GET_FLOAT(props, bloom_knee);
        EEVEE_GET_FLOAT(props, bloom_intensity);
        EEVEE_GET_FLOAT(props, bloom_radius);
        EEVEE_GET_FLOAT(props, bloom_clamp);

        EEVEE_GET_INT(props, motion_blur_samples);
        EEVEE_GET_FLOAT(props, motion_blur_shutter);

        EEVEE_GET_INT(props, shadow_method);
        EEVEE_GET_INT(props, shadow_cube_size);
        EEVEE_GET_INT(props, shadow_cascade_size);

        /* Cleanup. */
        IDP_FreeProperty(scene->layer_properties);
        scene->layer_properties = NULL;

#undef EEVEE_GET_FLOAT_ARRAY
#undef EEVEE_GET_FLOAT
#undef EEVEE_GET_INT
#undef EEVEE_GET_BOOL
      }
    }

    if (!MAIN_VERSION_ATLEAST(bmain, 280, 15)) {
      for (Scene *scene = bmain->scenes.first; scene; scene = scene->id.next) {
        scene->display.matcap_ssao_distance = 0.2f;
        scene->display.matcap_ssao_attenuation = 1.0f;
        scene->display.matcap_ssao_samples = 16;
      }

      for (bScreen *screen = bmain->screens.first; screen; screen = screen->id.next) {
        LISTBASE_FOREACH (ScrArea *, area, &screen->areabase) {
          LISTBASE_FOREACH (SpaceLink *, sl, &area->spacedata) {
            if (sl->spacetype == SPACE_OUTLINER) {
              SpaceOutliner *soops = (SpaceOutliner *)sl;
              soops->filter_id_type = ID_GR;
              soops->outlinevis = SO_VIEW_LAYER;
            }
          }
        }
      }

      for (Scene *scene = bmain->scenes.first; scene; scene = scene->id.next) {
        switch (scene->toolsettings->snap_mode) {
          case 0:
            scene->toolsettings->snap_mode = SCE_SNAP_MODE_INCREMENT;
            break;
          case 1:
            scene->toolsettings->snap_mode = SCE_SNAP_MODE_VERTEX;
            break;
          case 2:
            scene->toolsettings->snap_mode = SCE_SNAP_MODE_EDGE;
            break;
          case 3:
            scene->toolsettings->snap_mode = SCE_SNAP_MODE_FACE;
            break;
          case 4:
            scene->toolsettings->snap_mode = SCE_SNAP_MODE_VOLUME;
            break;
        }
        switch (scene->toolsettings->snap_node_mode) {
          case 5:
            scene->toolsettings->snap_node_mode = SCE_SNAP_MODE_NODE_X;
            break;
          case 6:
            scene->toolsettings->snap_node_mode = SCE_SNAP_MODE_NODE_Y;
            break;
          case 7:
            scene->toolsettings->snap_node_mode = SCE_SNAP_MODE_NODE_X | SCE_SNAP_MODE_NODE_Y;
            break;
          case 8:
            scene->toolsettings->snap_node_mode = SCE_SNAP_MODE_GRID;
            break;
        }
        switch (scene->toolsettings->snap_uv_mode) {
          case 0:
            scene->toolsettings->snap_uv_mode = SCE_SNAP_MODE_INCREMENT;
            break;
          case 1:
            scene->toolsettings->snap_uv_mode = SCE_SNAP_MODE_VERTEX;
            break;
        }
      }

      ParticleSettings *part;
      for (part = bmain->particles.first; part; part = part->id.next) {
        part->shape_flag = PART_SHAPE_CLOSE_TIP;
        part->shape = 0.0f;
        part->rad_root = 1.0f;
        part->rad_tip = 0.0f;
        part->rad_scale = 0.01f;
      }
    }
  }

  if (!MAIN_VERSION_ATLEAST(bmain, 280, 18)) {
    if (!DNA_struct_elem_find(fd->filesdna, "Material", "float", "roughness")) {
      for (Material *mat = bmain->materials.first; mat; mat = mat->id.next) {
        if (mat->use_nodes) {
          if (MAIN_VERSION_ATLEAST(bmain, 280, 0)) {
            mat->roughness = mat->gloss_mir;
          }
          else {
            mat->roughness = 0.25f;
          }
        }
        else {
          mat->roughness = 1.0f - mat->gloss_mir;
        }
        mat->metallic = mat->ray_mirror;
      }

      for (bScreen *screen = bmain->screens.first; screen; screen = screen->id.next) {
        LISTBASE_FOREACH (ScrArea *, area, &screen->areabase) {
          LISTBASE_FOREACH (SpaceLink *, sl, &area->spacedata) {
            if (sl->spacetype == SPACE_VIEW3D) {
              View3D *v3d = (View3D *)sl;
              v3d->shading.flag |= V3D_SHADING_SPECULAR_HIGHLIGHT;
            }
          }
        }
      }
    }

    if (!DNA_struct_elem_find(fd->filesdna, "View3DShading", "float", "xray_alpha")) {
      for (bScreen *screen = bmain->screens.first; screen; screen = screen->id.next) {
        LISTBASE_FOREACH (ScrArea *, area, &screen->areabase) {
          LISTBASE_FOREACH (SpaceLink *, sl, &area->spacedata) {
            if (sl->spacetype == SPACE_VIEW3D) {
              View3D *v3d = (View3D *)sl;
              v3d->shading.xray_alpha = 0.5f;
            }
          }
        }
      }
    }
    if (!DNA_struct_elem_find(fd->filesdna, "View3DShading", "char", "matcap[256]")) {
      StudioLight *default_matcap = BKE_studiolight_find_default(STUDIOLIGHT_TYPE_MATCAP);
      /* when loading the internal file is loaded before the matcaps */
      if (default_matcap) {
        for (bScreen *screen = bmain->screens.first; screen; screen = screen->id.next) {
          LISTBASE_FOREACH (ScrArea *, area, &screen->areabase) {
            LISTBASE_FOREACH (SpaceLink *, sl, &area->spacedata) {
              if (sl->spacetype == SPACE_VIEW3D) {
                View3D *v3d = (View3D *)sl;
                BLI_strncpy(v3d->shading.matcap, default_matcap->name, FILE_MAXFILE);
              }
            }
          }
        }
      }
    }
    if (!DNA_struct_elem_find(fd->filesdna, "View3DOverlay", "float", "wireframe_threshold")) {
      for (bScreen *screen = bmain->screens.first; screen; screen = screen->id.next) {
        LISTBASE_FOREACH (ScrArea *, area, &screen->areabase) {
          LISTBASE_FOREACH (SpaceLink *, sl, &area->spacedata) {
            if (sl->spacetype == SPACE_VIEW3D) {
              View3D *v3d = (View3D *)sl;
              v3d->overlay.wireframe_threshold = 0.5f;
            }
          }
        }
      }
    }
    if (!DNA_struct_elem_find(fd->filesdna, "View3DShading", "float", "cavity_valley_factor")) {
      for (bScreen *screen = bmain->screens.first; screen; screen = screen->id.next) {
        LISTBASE_FOREACH (ScrArea *, area, &screen->areabase) {
          LISTBASE_FOREACH (SpaceLink *, sl, &area->spacedata) {
            if (sl->spacetype == SPACE_VIEW3D) {
              View3D *v3d = (View3D *)sl;
              v3d->shading.cavity_valley_factor = 1.0f;
              v3d->shading.cavity_ridge_factor = 1.0f;
            }
          }
        }
      }
    }
    if (!DNA_struct_elem_find(fd->filesdna, "View3DOverlay", "float", "xray_alpha_bone")) {
      for (bScreen *screen = bmain->screens.first; screen; screen = screen->id.next) {
        LISTBASE_FOREACH (ScrArea *, area, &screen->areabase) {
          LISTBASE_FOREACH (SpaceLink *, sl, &area->spacedata) {
            if (sl->spacetype == SPACE_VIEW3D) {
              View3D *v3d = (View3D *)sl;
              v3d->overlay.xray_alpha_bone = 0.5f;
            }
          }
        }
      }
    }
  }

  if (!MAIN_VERSION_ATLEAST(bmain, 280, 19)) {
    if (!DNA_struct_elem_find(fd->filesdna, "Image", "ListBase", "renderslot")) {
      for (Image *ima = bmain->images.first; ima; ima = ima->id.next) {
        if (ima->type == IMA_TYPE_R_RESULT) {
          for (int i = 0; i < 8; i++) {
            RenderSlot *slot = MEM_callocN(sizeof(RenderSlot), "Image Render Slot Init");
            BLI_snprintf(slot->name, sizeof(slot->name), "Slot %d", i + 1);
            BLI_addtail(&ima->renderslots, slot);
          }
        }
      }
    }
    if (!DNA_struct_elem_find(fd->filesdna, "SpaceAction", "char", "mode_prev")) {
      for (bScreen *screen = bmain->screens.first; screen; screen = screen->id.next) {
        LISTBASE_FOREACH (ScrArea *, area, &screen->areabase) {
          LISTBASE_FOREACH (SpaceLink *, sl, &area->spacedata) {
            if (sl->spacetype == SPACE_ACTION) {
              SpaceAction *saction = (SpaceAction *)sl;
              /* "Dopesheet" should be default here,
               * unless it looks like the Action Editor was active instead. */
              if ((saction->mode_prev == 0) && (saction->action == NULL)) {
                saction->mode_prev = SACTCONT_DOPESHEET;
              }
            }
          }
        }
      }
    }

    for (bScreen *screen = bmain->screens.first; screen; screen = screen->id.next) {
      LISTBASE_FOREACH (ScrArea *, area, &screen->areabase) {
        LISTBASE_FOREACH (SpaceLink *, sl, &area->spacedata) {
          if (sl->spacetype == SPACE_VIEW3D) {
            View3D *v3d = (View3D *)sl;
            if (v3d->drawtype == OB_TEXTURE) {
              v3d->drawtype = OB_SOLID;
              v3d->shading.light = V3D_LIGHTING_STUDIO;
              v3d->shading.color_type = V3D_SHADING_TEXTURE_COLOR;
            }
          }
        }
      }
    }
  }

  if (!MAIN_VERSION_ATLEAST(bmain, 280, 21)) {
    for (Scene *sce = bmain->scenes.first; sce != NULL; sce = sce->id.next) {
      if (sce->ed != NULL && sce->ed->seqbase.first != NULL) {
        do_versions_seq_unique_name_all_strips(sce, &sce->ed->seqbase);
      }
    }

    if (!DNA_struct_elem_find(
            fd->filesdna, "View3DOverlay", "float", "texture_paint_mode_opacity")) {
      for (bScreen *screen = bmain->screens.first; screen; screen = screen->id.next) {
        LISTBASE_FOREACH (ScrArea *, area, &screen->areabase) {
          LISTBASE_FOREACH (SpaceLink *, sl, &area->spacedata) {
            if (sl->spacetype == SPACE_VIEW3D) {
              enum {
                V3D_SHOW_MODE_SHADE_OVERRIDE = (1 << 15),
              };
              View3D *v3d = (View3D *)sl;
              float alpha = (v3d->flag2 & V3D_SHOW_MODE_SHADE_OVERRIDE) ? 0.0f : 1.0f;
              v3d->overlay.texture_paint_mode_opacity = alpha;
              v3d->overlay.vertex_paint_mode_opacity = alpha;
              v3d->overlay.weight_paint_mode_opacity = alpha;
            }
          }
        }
      }
    }

    if (!DNA_struct_elem_find(fd->filesdna, "View3DShading", "char", "background_type")) {
      for (bScreen *screen = bmain->screens.first; screen; screen = screen->id.next) {
        LISTBASE_FOREACH (ScrArea *, area, &screen->areabase) {
          LISTBASE_FOREACH (SpaceLink *, sl, &area->spacedata) {
            if (sl->spacetype == SPACE_VIEW3D) {
              View3D *v3d = (View3D *)sl;
              copy_v3_fl(v3d->shading.background_color, 0.05f);
            }
          }
        }
      }
    }

    if (!DNA_struct_elem_find(fd->filesdna, "SceneEEVEE", "float", "gi_cubemap_draw_size")) {
      for (Scene *scene = bmain->scenes.first; scene; scene = scene->id.next) {
        scene->eevee.gi_irradiance_draw_size = 0.1f;
        scene->eevee.gi_cubemap_draw_size = 0.3f;
      }
    }

    if (!DNA_struct_elem_find(
            fd->filesdna, "RigidBodyWorld", "RigidBodyWorld_Shared", "*shared")) {
      for (Scene *scene = bmain->scenes.first; scene; scene = scene->id.next) {
        RigidBodyWorld *rbw = scene->rigidbody_world;

        if (rbw == NULL) {
          continue;
        }

        if (rbw->shared == NULL) {
          rbw->shared = MEM_callocN(sizeof(*rbw->shared), "RigidBodyWorld_Shared");
        }

        /* Move shared pointers from deprecated location to current location */
        rbw->shared->pointcache = rbw->pointcache;
        rbw->shared->ptcaches = rbw->ptcaches;

        rbw->pointcache = NULL;
        BLI_listbase_clear(&rbw->ptcaches);

        if (rbw->shared->pointcache == NULL) {
          rbw->shared->pointcache = BKE_ptcache_add(&(rbw->shared->ptcaches));
        }
      }
    }

    if (!DNA_struct_elem_find(fd->filesdna, "SoftBody", "SoftBody_Shared", "*shared")) {
      for (Object *ob = bmain->objects.first; ob; ob = ob->id.next) {
        SoftBody *sb = ob->soft;
        if (sb == NULL) {
          continue;
        }
        if (sb->shared == NULL) {
          sb->shared = MEM_callocN(sizeof(*sb->shared), "SoftBody_Shared");
        }

        /* Move shared pointers from deprecated location to current location */
        sb->shared->pointcache = sb->pointcache;
        sb->shared->ptcaches = sb->ptcaches;

        sb->pointcache = NULL;
        BLI_listbase_clear(&sb->ptcaches);
      }
    }

    if (!DNA_struct_elem_find(fd->filesdna, "View3DShading", "short", "type")) {
      for (bScreen *screen = bmain->screens.first; screen; screen = screen->id.next) {
        LISTBASE_FOREACH (ScrArea *, area, &screen->areabase) {
          LISTBASE_FOREACH (SpaceLink *, sl, &area->spacedata) {
            if (sl->spacetype == SPACE_VIEW3D) {
              View3D *v3d = (View3D *)sl;
              if (v3d->drawtype == OB_RENDER) {
                v3d->drawtype = OB_SOLID;
              }
              v3d->shading.type = v3d->drawtype;
              v3d->shading.prev_type = OB_SOLID;
            }
          }
        }
      }
    }

    if (!DNA_struct_elem_find(fd->filesdna, "SceneDisplay", "View3DShading", "shading")) {
      for (Scene *scene = bmain->scenes.first; scene; scene = scene->id.next) {
        BKE_screen_view3d_shading_init(&scene->display.shading);
      }
    }
    /* initialize grease pencil view data */
    if (!DNA_struct_elem_find(fd->filesdna, "SpaceView3D", "float", "vertex_opacity")) {
      for (bScreen *screen = bmain->screens.first; screen; screen = screen->id.next) {
        LISTBASE_FOREACH (ScrArea *, area, &screen->areabase) {
          LISTBASE_FOREACH (SpaceLink *, sl, &area->spacedata) {
            if (sl->spacetype == SPACE_VIEW3D) {
              View3D *v3d = (View3D *)sl;
              v3d->vertex_opacity = 1.0f;
              v3d->gp_flag |= V3D_GP_SHOW_EDIT_LINES;
            }
          }
        }
      }
    }
  }

  if (!MAIN_VERSION_ATLEAST(bmain, 280, 22)) {
    if (!DNA_struct_elem_find(fd->filesdna, "ToolSettings", "char", "annotate_v3d_align")) {
      for (Scene *scene = bmain->scenes.first; scene; scene = scene->id.next) {
        scene->toolsettings->annotate_v3d_align = GP_PROJECT_VIEWSPACE | GP_PROJECT_CURSOR;
        scene->toolsettings->annotate_thickness = 3;
      }
    }
    if (!DNA_struct_elem_find(fd->filesdna, "bGPDlayer", "short", "line_change")) {
      for (bGPdata *gpd = bmain->gpencils.first; gpd; gpd = gpd->id.next) {
        LISTBASE_FOREACH (bGPDlayer *, gpl, &gpd->layers) {
          gpl->line_change = gpl->thickness;
          if ((gpl->thickness < 1) || (gpl->thickness > 10)) {
            gpl->thickness = 3;
          }
        }
      }
    }
    if (!DNA_struct_elem_find(fd->filesdna, "View3DOverlay", "float", "gpencil_paper_opacity")) {
      for (bScreen *screen = bmain->screens.first; screen; screen = screen->id.next) {
        LISTBASE_FOREACH (ScrArea *, area, &screen->areabase) {
          LISTBASE_FOREACH (SpaceLink *, sl, &area->spacedata) {
            if (sl->spacetype == SPACE_VIEW3D) {
              View3D *v3d = (View3D *)sl;
              v3d->overlay.gpencil_paper_opacity = 0.5f;
            }
          }
        }
      }
    }
    if (!DNA_struct_elem_find(fd->filesdna, "View3DOverlay", "float", "gpencil_grid_opacity")) {
      for (bScreen *screen = bmain->screens.first; screen; screen = screen->id.next) {
        LISTBASE_FOREACH (ScrArea *, area, &screen->areabase) {
          LISTBASE_FOREACH (SpaceLink *, sl, &area->spacedata) {
            if (sl->spacetype == SPACE_VIEW3D) {
              View3D *v3d = (View3D *)sl;
              v3d->overlay.gpencil_grid_opacity = 0.5f;
            }
          }
        }
      }
    }

    /* default loc axis */
    if (!DNA_struct_elem_find(fd->filesdna, "GP_Sculpt_Settings", "int", "lock_axis")) {
      for (Scene *scene = bmain->scenes.first; scene; scene = scene->id.next) {
        /* lock axis */
        GP_Sculpt_Settings *gset = &scene->toolsettings->gp_sculpt;
        if (gset) {
          gset->lock_axis = GP_LOCKAXIS_Y;
        }
      }
    }

    /* Versioning code for Subsurf modifier. */
    if (!DNA_struct_elem_find(fd->filesdna, "SubsurfModifier", "short", "uv_smooth")) {
      for (Object *object = bmain->objects.first; object != NULL; object = object->id.next) {
        LISTBASE_FOREACH (ModifierData *, md, &object->modifiers) {
          if (md->type == eModifierType_Subsurf) {
            SubsurfModifierData *smd = (SubsurfModifierData *)md;
            if (smd->flags & eSubsurfModifierFlag_SubsurfUv_DEPRECATED) {
              smd->uv_smooth = SUBSURF_UV_SMOOTH_PRESERVE_CORNERS;
            }
            else {
              smd->uv_smooth = SUBSURF_UV_SMOOTH_NONE;
            }
          }
        }
      }
    }

    if (!DNA_struct_elem_find(fd->filesdna, "SubsurfModifier", "short", "quality")) {
      for (Object *object = bmain->objects.first; object != NULL; object = object->id.next) {
        LISTBASE_FOREACH (ModifierData *, md, &object->modifiers) {
          if (md->type == eModifierType_Subsurf) {
            SubsurfModifierData *smd = (SubsurfModifierData *)md;
            smd->quality = min_ii(smd->renderLevels, 3);
          }
        }
      }
    }
    /* Versioning code for Multires modifier. */
    if (!DNA_struct_elem_find(fd->filesdna, "MultiresModifier", "short", "quality")) {
      for (Object *object = bmain->objects.first; object != NULL; object = object->id.next) {
        LISTBASE_FOREACH (ModifierData *, md, &object->modifiers) {
          if (md->type == eModifierType_Multires) {
            MultiresModifierData *mmd = (MultiresModifierData *)md;
            mmd->quality = 3;
            if (mmd->flags & eMultiresModifierFlag_PlainUv_DEPRECATED) {
              mmd->uv_smooth = SUBSURF_UV_SMOOTH_NONE;
            }
            else {
              mmd->uv_smooth = SUBSURF_UV_SMOOTH_PRESERVE_CORNERS;
            }
          }
        }
      }
    }

    if (!DNA_struct_elem_find(fd->filesdna, "ClothSimSettings", "short", "bending_model")) {
      for (Object *ob = bmain->objects.first; ob; ob = ob->id.next) {
        LISTBASE_FOREACH (ModifierData *, md, &ob->modifiers) {
          ClothModifierData *clmd = NULL;
          if (md->type == eModifierType_Cloth) {
            clmd = (ClothModifierData *)md;
          }
          else if (md->type == eModifierType_ParticleSystem) {
            ParticleSystemModifierData *psmd = (ParticleSystemModifierData *)md;
            ParticleSystem *psys = psmd->psys;
            clmd = psys->clmd;
          }
          if (clmd != NULL) {
            clmd->sim_parms->bending_model = CLOTH_BENDING_LINEAR;
            clmd->sim_parms->tension = clmd->sim_parms->structural;
            clmd->sim_parms->compression = clmd->sim_parms->structural;
            clmd->sim_parms->shear = clmd->sim_parms->structural;
            clmd->sim_parms->max_tension = clmd->sim_parms->max_struct;
            clmd->sim_parms->max_compression = clmd->sim_parms->max_struct;
            clmd->sim_parms->max_shear = clmd->sim_parms->max_struct;
            clmd->sim_parms->vgroup_shear = clmd->sim_parms->vgroup_struct;
            clmd->sim_parms->tension_damp = clmd->sim_parms->Cdis;
            clmd->sim_parms->compression_damp = clmd->sim_parms->Cdis;
            clmd->sim_parms->shear_damp = clmd->sim_parms->Cdis;
          }
        }
      }
    }

    if (!DNA_struct_elem_find(fd->filesdna, "BrushGpencilSettings", "float", "era_strength_f")) {
      for (Brush *brush = bmain->brushes.first; brush; brush = brush->id.next) {
        if (brush->gpencil_settings != NULL) {
          BrushGpencilSettings *gp = brush->gpencil_settings;
          if (gp->brush_type == GPAINT_TOOL_ERASE) {
            gp->era_strength_f = 100.0f;
            gp->era_thickness_f = 10.0f;
          }
        }
      }
    }

    for (Object *ob = bmain->objects.first; ob; ob = ob->id.next) {
      LISTBASE_FOREACH (ModifierData *, md, &ob->modifiers) {
        if (md->type == eModifierType_Cloth) {
          ClothModifierData *clmd = (ClothModifierData *)md;

          if (!(clmd->sim_parms->flags & CLOTH_SIMSETTINGS_FLAG_GOAL)) {
            clmd->sim_parms->vgroup_mass = 0;
          }

          if (!(clmd->sim_parms->flags & CLOTH_SIMSETTINGS_FLAG_SCALING)) {
            clmd->sim_parms->vgroup_struct = 0;
            clmd->sim_parms->vgroup_shear = 0;
            clmd->sim_parms->vgroup_bend = 0;
          }

          if (!(clmd->sim_parms->flags & CLOTH_SIMSETTINGS_FLAG_SEW)) {
            clmd->sim_parms->shrink_min = 0.0f;
            clmd->sim_parms->vgroup_shrink = 0;
          }

          if (!(clmd->coll_parms->flags & CLOTH_COLLSETTINGS_FLAG_ENABLED)) {
            clmd->coll_parms->flags &= ~CLOTH_COLLSETTINGS_FLAG_SELF;
          }
        }
      }
    }
  }

  if (!MAIN_VERSION_ATLEAST(bmain, 280, 24)) {
    for (bScreen *screen = bmain->screens.first; screen; screen = screen->id.next) {
      LISTBASE_FOREACH (ScrArea *, area, &screen->areabase) {
        LISTBASE_FOREACH (SpaceLink *, sl, &area->spacedata) {
          if (sl->spacetype == SPACE_VIEW3D) {
            View3D *v3d = (View3D *)sl;
            v3d->overlay.edit_flag |= V3D_OVERLAY_EDIT_FACES | V3D_OVERLAY_EDIT_SEAMS |
                                      V3D_OVERLAY_EDIT_SHARP | V3D_OVERLAY_EDIT_FREESTYLE_EDGE |
                                      V3D_OVERLAY_EDIT_FREESTYLE_FACE | V3D_OVERLAY_EDIT_EDGES |
                                      V3D_OVERLAY_EDIT_CREASES | V3D_OVERLAY_EDIT_BWEIGHTS |
                                      V3D_OVERLAY_EDIT_CU_HANDLES | V3D_OVERLAY_EDIT_CU_NORMALS;
          }
        }
      }
    }

    if (!DNA_struct_elem_find(fd->filesdna, "ShrinkwrapModifierData", "char", "shrinkMode")) {
      for (Object *ob = bmain->objects.first; ob; ob = ob->id.next) {
        LISTBASE_FOREACH (ModifierData *, md, &ob->modifiers) {
          if (md->type == eModifierType_Shrinkwrap) {
            ShrinkwrapModifierData *smd = (ShrinkwrapModifierData *)md;
            if (smd->shrinkOpts & MOD_SHRINKWRAP_KEEP_ABOVE_SURFACE) {
              smd->shrinkMode = MOD_SHRINKWRAP_ABOVE_SURFACE;
              smd->shrinkOpts &= ~MOD_SHRINKWRAP_KEEP_ABOVE_SURFACE;
            }
          }
        }
      }
    }

    if (!DNA_struct_elem_find(fd->filesdna, "PartDeflect", "float", "pdef_cfrict")) {
      for (Object *ob = bmain->objects.first; ob; ob = ob->id.next) {
        if (ob->pd) {
          ob->pd->pdef_cfrict = 5.0f;
        }

        LISTBASE_FOREACH (ModifierData *, md, &ob->modifiers) {
          if (md->type == eModifierType_Cloth) {
            ClothModifierData *clmd = (ClothModifierData *)md;

            clmd->coll_parms->selfepsilon = 0.015f;
          }
        }
      }
    }

    if (!DNA_struct_elem_find(fd->filesdna, "View3DShading", "float", "xray_alpha_wire")) {
      for (bScreen *screen = bmain->screens.first; screen; screen = screen->id.next) {
        LISTBASE_FOREACH (ScrArea *, area, &screen->areabase) {
          LISTBASE_FOREACH (SpaceLink *, sl, &area->spacedata) {
            if (sl->spacetype == SPACE_VIEW3D) {
              View3D *v3d = (View3D *)sl;
              v3d->shading.flag |= V3D_SHADING_XRAY_WIREFRAME;
            }
          }
        }
      }
    }
  }

  if (!MAIN_VERSION_ATLEAST(bmain, 280, 25)) {
    for (Scene *scene = bmain->scenes.first; scene; scene = scene->id.next) {
      UnitSettings *unit = &scene->unit;
      if (unit->system != USER_UNIT_NONE) {
        unit->length_unit = bUnit_GetBaseUnitOfType(scene->unit.system, B_UNIT_LENGTH);
        unit->mass_unit = bUnit_GetBaseUnitOfType(scene->unit.system, B_UNIT_MASS);
      }
      unit->time_unit = bUnit_GetBaseUnitOfType(USER_UNIT_NONE, B_UNIT_TIME);
    }

    /* gpencil grid settings */
    for (bGPdata *gpd = bmain->gpencils.first; gpd; gpd = gpd->id.next) {
      ARRAY_SET_ITEMS(gpd->grid.color, 0.5f, 0.5f, 0.5f);  // Color
      ARRAY_SET_ITEMS(gpd->grid.scale, 1.0f, 1.0f);        // Scale
      gpd->grid.lines = GP_DEFAULT_GRID_LINES;             // Number of lines
    }
  }

  if (!MAIN_VERSION_ATLEAST(bmain, 280, 28)) {
    for (Mesh *mesh = bmain->meshes.first; mesh; mesh = mesh->id.next) {
      BKE_mesh_calc_edges_loose(mesh);
    }
  }

  if (!MAIN_VERSION_ATLEAST(bmain, 280, 29)) {
    for (bScreen *screen = bmain->screens.first; screen; screen = screen->id.next) {
      LISTBASE_FOREACH (ScrArea *, area, &screen->areabase) {
        LISTBASE_FOREACH (SpaceLink *, sl, &area->spacedata) {
          if (sl->spacetype == SPACE_VIEW3D) {
            enum { V3D_OCCLUDE_WIRE = (1 << 14) };
            View3D *v3d = (View3D *)sl;
            if (v3d->flag2 & V3D_OCCLUDE_WIRE) {
              v3d->overlay.edit_flag |= V3D_OVERLAY_EDIT_OCCLUDE_WIRE;
              v3d->flag2 &= ~V3D_OCCLUDE_WIRE;
            }
          }
        }
      }
    }

    /* Files stored pre 2.5 (possibly re-saved with newer versions) may have non-visible
     * spaces without a header (visible/active ones are properly versioned).
     * Multiple version patches below assume there's always a header though. So inserting this
     * patch in-between older ones to add a header when needed.
     *
     * From here on it should be fine to assume there always is a header.
     */
    if (!MAIN_VERSION_ATLEAST(bmain, 283, 1)) {
      for (bScreen *screen = bmain->screens.first; screen; screen = screen->id.next) {
        LISTBASE_FOREACH (ScrArea *, area, &screen->areabase) {
          LISTBASE_FOREACH (SpaceLink *, sl, &area->spacedata) {
            ListBase *regionbase = (sl == area->spacedata.first) ? &area->regionbase :
                                                                   &sl->regionbase;
            ARegion *region_header = do_versions_find_region_or_null(regionbase, RGN_TYPE_HEADER);

            if (!region_header) {
              /* Headers should always be first in the region list, except if there's also a
               * tool-header. These were only introduced in later versions though, so should be
               * fine to always insert headers first. */
              BLI_assert(!do_versions_find_region_or_null(regionbase, RGN_TYPE_TOOL_HEADER));

              ARegion *region = do_versions_add_region(RGN_TYPE_HEADER,
                                                       "header 2.83.1 versioning");
              region->alignment = (U.uiflag & USER_HEADER_BOTTOM) ? RGN_ALIGN_BOTTOM :
                                                                    RGN_ALIGN_TOP;
              BLI_addhead(regionbase, region);
            }
          }
        }
      }
    }

    for (bScreen *screen = bmain->screens.first; screen; screen = screen->id.next) {
      LISTBASE_FOREACH (ScrArea *, area, &screen->areabase) {
        LISTBASE_FOREACH (SpaceLink *, sl, &area->spacedata) {
          if (sl->spacetype == SPACE_PROPERTIES) {
            ListBase *regionbase = (sl == area->spacedata.first) ? &area->regionbase :
                                                                   &sl->regionbase;
            ARegion *region = MEM_callocN(sizeof(ARegion), "navigation bar for properties");
            ARegion *region_header = NULL;

            for (region_header = regionbase->first; region_header;
                 region_header = region_header->next) {
              if (region_header->regiontype == RGN_TYPE_HEADER) {
                break;
              }
            }
            BLI_assert(region_header);

            BLI_insertlinkafter(regionbase, region_header, region);

            region->regiontype = RGN_TYPE_NAV_BAR;
            region->alignment = RGN_ALIGN_LEFT;
          }
        }
      }
    }

    /* grease pencil fade layer opacity */
    if (!DNA_struct_elem_find(fd->filesdna, "View3DOverlay", "float", "gpencil_fade_layer")) {
      for (bScreen *screen = bmain->screens.first; screen; screen = screen->id.next) {
        LISTBASE_FOREACH (ScrArea *, area, &screen->areabase) {
          LISTBASE_FOREACH (SpaceLink *, sl, &area->spacedata) {
            if (sl->spacetype == SPACE_VIEW3D) {
              View3D *v3d = (View3D *)sl;
              v3d->overlay.gpencil_fade_layer = 0.5f;
            }
          }
        }
      }
    }
  }

  if (!MAIN_VERSION_ATLEAST(bmain, 280, 30)) {
    /* grease pencil main material show switches */
    for (Material *mat = bmain->materials.first; mat; mat = mat->id.next) {
      if (mat->gp_style) {
        mat->gp_style->flag |= GP_MATERIAL_STROKE_SHOW;
        mat->gp_style->flag |= GP_MATERIAL_FILL_SHOW;
      }
    }
  }

  if (!MAIN_VERSION_ATLEAST(bmain, 280, 33)) {

    if (!DNA_struct_elem_find(fd->filesdna, "SceneEEVEE", "float", "overscan")) {
      for (Scene *scene = bmain->scenes.first; scene; scene = scene->id.next) {
        scene->eevee.overscan = 3.0f;
      }
    }

    for (Light *la = bmain->lights.first; la; la = la->id.next) {
      /* Removed Hemi lights. */
      if (!ELEM(la->type, LA_LOCAL, LA_SUN, LA_SPOT, LA_AREA)) {
        la->type = LA_SUN;
      }
    }

    if (!DNA_struct_elem_find(fd->filesdna, "SceneEEVEE", "float", "light_threshold")) {
      for (Scene *scene = bmain->scenes.first; scene; scene = scene->id.next) {
        scene->eevee.light_threshold = 0.01f;
      }
    }

    if (!DNA_struct_elem_find(fd->filesdna, "SceneEEVEE", "float", "gi_irradiance_smoothing")) {
      for (Scene *scene = bmain->scenes.first; scene; scene = scene->id.next) {
        scene->eevee.gi_irradiance_smoothing = 0.1f;
      }
    }

    if (!DNA_struct_elem_find(fd->filesdna, "SceneEEVEE", "float", "gi_filter_quality")) {
      for (Scene *scene = bmain->scenes.first; scene; scene = scene->id.next) {
        scene->eevee.gi_filter_quality = 1.0f;
      }
    }

    if (!DNA_struct_elem_find(fd->filesdna, "Light", "float", "att_dist")) {
      for (Light *la = bmain->lights.first; la; la = la->id.next) {
        la->att_dist = la->clipend;
      }
    }

    if (!DNA_struct_elem_find(fd->filesdna, "Brush", "char", "weightpaint_tool")) {
      /* Magic defines from old files (2.7x) */

#define PAINT_BLEND_MIX 0
#define PAINT_BLEND_ADD 1
#define PAINT_BLEND_SUB 2
#define PAINT_BLEND_MUL 3
#define PAINT_BLEND_BLUR 4
#define PAINT_BLEND_LIGHTEN 5
#define PAINT_BLEND_DARKEN 6
#define PAINT_BLEND_AVERAGE 7
#define PAINT_BLEND_SMEAR 8
#define PAINT_BLEND_COLORDODGE 9
#define PAINT_BLEND_DIFFERENCE 10
#define PAINT_BLEND_SCREEN 11
#define PAINT_BLEND_HARDLIGHT 12
#define PAINT_BLEND_OVERLAY 13
#define PAINT_BLEND_SOFTLIGHT 14
#define PAINT_BLEND_EXCLUSION 15
#define PAINT_BLEND_LUMINOSITY 16
#define PAINT_BLEND_SATURATION 17
#define PAINT_BLEND_HUE 18
#define PAINT_BLEND_ALPHA_SUB 19
#define PAINT_BLEND_ALPHA_ADD 20

      for (Brush *brush = bmain->brushes.first; brush; brush = brush->id.next) {
        if (brush->ob_mode & (OB_MODE_VERTEX_PAINT | OB_MODE_WEIGHT_PAINT)) {
          const char tool_init = brush->vertexpaint_tool;
          bool is_blend = false;

          {
            char tool = tool_init;
            switch (tool_init) {
              case PAINT_BLEND_MIX:
                tool = VPAINT_TOOL_DRAW;
                break;
              case PAINT_BLEND_BLUR:
                tool = VPAINT_TOOL_BLUR;
                break;
              case PAINT_BLEND_AVERAGE:
                tool = VPAINT_TOOL_AVERAGE;
                break;
              case PAINT_BLEND_SMEAR:
                tool = VPAINT_TOOL_SMEAR;
                break;
              default:
                tool = VPAINT_TOOL_DRAW;
                is_blend = true;
                break;
            }
            brush->vertexpaint_tool = tool;
          }

          if (is_blend == false) {
            brush->blend = IMB_BLEND_MIX;
          }
          else {
            short blend = IMB_BLEND_MIX;
            switch (tool_init) {
              case PAINT_BLEND_ADD:
                blend = IMB_BLEND_ADD;
                break;
              case PAINT_BLEND_SUB:
                blend = IMB_BLEND_SUB;
                break;
              case PAINT_BLEND_MUL:
                blend = IMB_BLEND_MUL;
                break;
              case PAINT_BLEND_LIGHTEN:
                blend = IMB_BLEND_LIGHTEN;
                break;
              case PAINT_BLEND_DARKEN:
                blend = IMB_BLEND_DARKEN;
                break;
              case PAINT_BLEND_COLORDODGE:
                blend = IMB_BLEND_COLORDODGE;
                break;
              case PAINT_BLEND_DIFFERENCE:
                blend = IMB_BLEND_DIFFERENCE;
                break;
              case PAINT_BLEND_SCREEN:
                blend = IMB_BLEND_SCREEN;
                break;
              case PAINT_BLEND_HARDLIGHT:
                blend = IMB_BLEND_HARDLIGHT;
                break;
              case PAINT_BLEND_OVERLAY:
                blend = IMB_BLEND_OVERLAY;
                break;
              case PAINT_BLEND_SOFTLIGHT:
                blend = IMB_BLEND_SOFTLIGHT;
                break;
              case PAINT_BLEND_EXCLUSION:
                blend = IMB_BLEND_EXCLUSION;
                break;
              case PAINT_BLEND_LUMINOSITY:
                blend = IMB_BLEND_LUMINOSITY;
                break;
              case PAINT_BLEND_SATURATION:
                blend = IMB_BLEND_SATURATION;
                break;
              case PAINT_BLEND_HUE:
                blend = IMB_BLEND_HUE;
                break;
              case PAINT_BLEND_ALPHA_SUB:
                blend = IMB_BLEND_ERASE_ALPHA;
                break;
              case PAINT_BLEND_ALPHA_ADD:
                blend = IMB_BLEND_ADD_ALPHA;
                break;
            }
            brush->blend = blend;
          }
        }
        /* For now these match, in the future new items may not. */
        brush->weightpaint_tool = brush->vertexpaint_tool;
      }

#undef PAINT_BLEND_MIX
#undef PAINT_BLEND_ADD
#undef PAINT_BLEND_SUB
#undef PAINT_BLEND_MUL
#undef PAINT_BLEND_BLUR
#undef PAINT_BLEND_LIGHTEN
#undef PAINT_BLEND_DARKEN
#undef PAINT_BLEND_AVERAGE
#undef PAINT_BLEND_SMEAR
#undef PAINT_BLEND_COLORDODGE
#undef PAINT_BLEND_DIFFERENCE
#undef PAINT_BLEND_SCREEN
#undef PAINT_BLEND_HARDLIGHT
#undef PAINT_BLEND_OVERLAY
#undef PAINT_BLEND_SOFTLIGHT
#undef PAINT_BLEND_EXCLUSION
#undef PAINT_BLEND_LUMINOSITY
#undef PAINT_BLEND_SATURATION
#undef PAINT_BLEND_HUE
#undef PAINT_BLEND_ALPHA_SUB
#undef PAINT_BLEND_ALPHA_ADD
    }
  }

  if (!MAIN_VERSION_ATLEAST(bmain, 280, 34)) {
    for (bScreen *screen = bmain->screens.first; screen; screen = screen->id.next) {
      LISTBASE_FOREACH (ScrArea *, area, &screen->areabase) {
        LISTBASE_FOREACH (SpaceLink *, slink, &area->spacedata) {
          if (slink->spacetype == SPACE_USERPREF) {
            ARegion *navigation_region = BKE_spacedata_find_region_type(
                slink, area, RGN_TYPE_NAV_BAR);

            if (!navigation_region) {
              ARegion *main_region = BKE_spacedata_find_region_type(slink, area, RGN_TYPE_WINDOW);
              ListBase *regionbase = (slink == area->spacedata.first) ? &area->regionbase :
                                                                        &slink->regionbase;

              navigation_region = MEM_callocN(sizeof(ARegion),
                                              "userpref navigation-region do_versions");

              /* Order matters, addhead not addtail! */
              BLI_insertlinkbefore(regionbase, main_region, navigation_region);

              navigation_region->regiontype = RGN_TYPE_NAV_BAR;
              navigation_region->alignment = RGN_ALIGN_LEFT;
            }
          }
        }
      }
    }
  }

  if (!MAIN_VERSION_ATLEAST(bmain, 280, 36)) {
    if (!DNA_struct_elem_find(fd->filesdna, "View3DShading", "float", "curvature_ridge_factor")) {
      for (bScreen *screen = bmain->screens.first; screen; screen = screen->id.next) {
        LISTBASE_FOREACH (ScrArea *, area, &screen->areabase) {
          LISTBASE_FOREACH (SpaceLink *, sl, &area->spacedata) {
            if (sl->spacetype == SPACE_VIEW3D) {
              View3D *v3d = (View3D *)sl;
              v3d->shading.curvature_ridge_factor = 1.0f;
              v3d->shading.curvature_valley_factor = 1.0f;
            }
          }
        }
      }
    }

    /* Rename OpenGL to Workbench. */
    for (Scene *scene = bmain->scenes.first; scene; scene = scene->id.next) {
      if (STREQ(scene->r.engine, "BLENDER_OPENGL")) {
        STRNCPY(scene->r.engine, RE_engine_id_BLENDER_WORKBENCH);
      }
    }

    /* init Annotations onion skin */
    if (!DNA_struct_elem_find(fd->filesdna, "bGPDlayer", "int", "gstep")) {
      for (bGPdata *gpd = bmain->gpencils.first; gpd; gpd = gpd->id.next) {
        LISTBASE_FOREACH (bGPDlayer *, gpl, &gpd->layers) {
          ARRAY_SET_ITEMS(gpl->gcolor_prev, 0.302f, 0.851f, 0.302f);
          ARRAY_SET_ITEMS(gpl->gcolor_next, 0.250f, 0.1f, 1.0f);
        }
      }
    }

    /* Move studio_light selection to lookdev_light. */
    if (!DNA_struct_elem_find(fd->filesdna, "View3DShading", "char", "lookdev_light[256]")) {
      for (bScreen *screen = bmain->screens.first; screen; screen = screen->id.next) {
        LISTBASE_FOREACH (ScrArea *, area, &screen->areabase) {
          LISTBASE_FOREACH (SpaceLink *, sl, &area->spacedata) {
            if (sl->spacetype == SPACE_VIEW3D) {
              View3D *v3d = (View3D *)sl;
              memcpy(v3d->shading.lookdev_light, v3d->shading.studio_light, sizeof(char) * 256);
            }
          }
        }
      }
    }

    /* Change Solid mode shadow orientation. */
    if (!DNA_struct_elem_find(fd->filesdna, "SceneDisplay", "float", "shadow_focus")) {
      for (Scene *scene = bmain->scenes.first; scene; scene = scene->id.next) {
        float *dir = scene->display.light_direction;
        SWAP(float, dir[2], dir[1]);
        dir[2] = -dir[2];
        dir[0] = -dir[0];
      }
    }
  }

  if (!MAIN_VERSION_ATLEAST(bmain, 280, 37)) {
    for (Camera *ca = bmain->cameras.first; ca; ca = ca->id.next) {
      ca->drawsize *= 2.0f;
    }

    /* Grease pencil primitive curve */
    if (!DNA_struct_elem_find(
            fd->filesdna, "GP_Sculpt_Settings", "CurveMapping", "cur_primitive")) {
      for (Scene *scene = bmain->scenes.first; scene; scene = scene->id.next) {
        GP_Sculpt_Settings *gset = &scene->toolsettings->gp_sculpt;
        if ((gset) && (gset->cur_primitive == NULL)) {
          gset->cur_primitive = BKE_curvemapping_add(1, 0.0f, 0.0f, 1.0f, 1.0f);
          BKE_curvemapping_initialize(gset->cur_primitive);
          BKE_curvemap_reset(gset->cur_primitive->cm,
                             &gset->cur_primitive->clipr,
                             CURVE_PRESET_BELL,
                             CURVEMAP_SLOPE_POSITIVE);
        }
      }
    }
  }

  if (!MAIN_VERSION_ATLEAST(bmain, 280, 38)) {
    if (DNA_struct_elem_find(fd->filesdna, "Object", "char", "empty_image_visibility_flag")) {
      for (Object *ob = bmain->objects.first; ob; ob = ob->id.next) {
        ob->empty_image_visibility_flag ^= (OB_EMPTY_IMAGE_HIDE_PERSPECTIVE |
                                            OB_EMPTY_IMAGE_HIDE_ORTHOGRAPHIC |
                                            OB_EMPTY_IMAGE_HIDE_BACK);
      }
    }

    for (bScreen *screen = bmain->screens.first; screen; screen = screen->id.next) {
      LISTBASE_FOREACH (ScrArea *, area, &screen->areabase) {
        LISTBASE_FOREACH (SpaceLink *, sl, &area->spacedata) {
          switch (sl->spacetype) {
            case SPACE_IMAGE: {
              SpaceImage *sima = (SpaceImage *)sl;
              sima->flag &= ~(SI_FLAG_UNUSED_0 | SI_FLAG_UNUSED_1 | SI_FLAG_UNUSED_3 |
                              SI_FLAG_UNUSED_6 | SI_FLAG_UNUSED_7 | SI_FLAG_UNUSED_8 |
                              SI_FLAG_UNUSED_17 | SI_FLAG_UNUSED_18 | SI_FLAG_UNUSED_23 |
                              SI_FLAG_UNUSED_24);
              break;
            }
            case SPACE_VIEW3D: {
              View3D *v3d = (View3D *)sl;
              v3d->flag &= ~(V3D_LOCAL_COLLECTIONS | V3D_FLAG_UNUSED_1 | V3D_FLAG_UNUSED_10 |
                             V3D_FLAG_UNUSED_12);
              v3d->flag2 &= ~(V3D_FLAG2_UNUSED_3 | V3D_FLAG2_UNUSED_6 | V3D_FLAG2_UNUSED_12 |
                              V3D_FLAG2_UNUSED_13 | V3D_FLAG2_UNUSED_14 | V3D_FLAG2_UNUSED_15);
              break;
            }
            case SPACE_OUTLINER: {
              SpaceOutliner *so = (SpaceOutliner *)sl;
              so->filter &= ~(SO_FILTER_UNUSED_1 | SO_FILTER_UNUSED_5 | SO_FILTER_UNUSED_12);
              so->storeflag &= ~(SO_TREESTORE_UNUSED_1);
              break;
            }
            case SPACE_FILE: {
              SpaceFile *sfile = (SpaceFile *)sl;
              if (sfile->params) {
                sfile->params->flag &= ~(FILE_PARAMS_FLAG_UNUSED_1 | FILE_PARAMS_FLAG_UNUSED_6 |
                                         FILE_PARAMS_FLAG_UNUSED_9);
              }
              break;
            }
            case SPACE_NODE: {
              SpaceNode *snode = (SpaceNode *)sl;
              snode->flag &= ~(SNODE_FLAG_UNUSED_6 | SNODE_FLAG_UNUSED_10 | SNODE_FLAG_UNUSED_11);
              break;
            }
            case SPACE_PROPERTIES: {
              SpaceProperties *sbuts = (SpaceProperties *)sl;
              sbuts->flag &= ~(SB_FLAG_UNUSED_2 | SB_FLAG_UNUSED_3);
              break;
            }
            case SPACE_NLA: {
              SpaceNla *snla = (SpaceNla *)sl;
              snla->flag &= ~(SNLA_FLAG_UNUSED_0 | SNLA_FLAG_UNUSED_1 | SNLA_FLAG_UNUSED_3);
              break;
            }
          }
        }
      }
    }

    for (Scene *scene = bmain->scenes.first; scene; scene = scene->id.next) {
      scene->r.mode &= ~(R_MODE_UNUSED_1 | R_MODE_UNUSED_2 | R_MODE_UNUSED_3 | R_MODE_UNUSED_4 |
                         R_MODE_UNUSED_5 | R_MODE_UNUSED_6 | R_MODE_UNUSED_7 | R_MODE_UNUSED_8 |
                         R_MODE_UNUSED_10 | R_MODE_UNUSED_13 | R_MODE_UNUSED_16 |
                         R_MODE_UNUSED_17 | R_MODE_UNUSED_18 | R_MODE_UNUSED_19 |
                         R_MODE_UNUSED_20 | R_MODE_UNUSED_21 | R_MODE_UNUSED_27);

      scene->r.scemode &= ~(R_SCEMODE_UNUSED_8 | R_SCEMODE_UNUSED_11 | R_SCEMODE_UNUSED_13 |
                            R_SCEMODE_UNUSED_16 | R_SCEMODE_UNUSED_17 | R_SCEMODE_UNUSED_19);

      if (scene->toolsettings->sculpt) {
        scene->toolsettings->sculpt->flags &= ~(SCULPT_FLAG_UNUSED_0 | SCULPT_FLAG_UNUSED_1 |
                                                SCULPT_FLAG_UNUSED_2);
      }

      if (scene->ed) {
        Sequence *seq;
        SEQ_BEGIN (scene->ed, seq) {
          seq->flag &= ~(SEQ_FLAG_UNUSED_6 | SEQ_FLAG_UNUSED_18 | SEQ_FLAG_UNUSED_19 |
                         SEQ_FLAG_UNUSED_21);
          if (seq->type == SEQ_TYPE_SPEED) {
            SpeedControlVars *s = (SpeedControlVars *)seq->effectdata;
            s->flags &= ~(SEQ_SPEED_UNUSED_1);
          }
        }
        SEQ_END;
      }
    }

    for (World *world = bmain->worlds.first; world; world = world->id.next) {
      world->flag &= ~(WO_MODE_UNUSED_1 | WO_MODE_UNUSED_2 | WO_MODE_UNUSED_3 | WO_MODE_UNUSED_4 |
                       WO_MODE_UNUSED_5 | WO_MODE_UNUSED_7);
    }

    for (Image *image = bmain->images.first; image; image = image->id.next) {
      image->flag &= ~(IMA_HIGH_BITDEPTH | IMA_FLAG_UNUSED_1 | IMA_FLAG_UNUSED_4 |
                       IMA_FLAG_UNUSED_6 | IMA_FLAG_UNUSED_8 | IMA_FLAG_UNUSED_15 |
                       IMA_FLAG_UNUSED_16);
    }

    for (Object *ob = bmain->objects.first; ob; ob = ob->id.next) {
      ob->flag &= ~(OB_FLAG_UNUSED_11 | OB_FLAG_UNUSED_12);
      ob->transflag &= ~(OB_TRANSFLAG_UNUSED_0 | OB_TRANSFLAG_UNUSED_1);
      ob->shapeflag &= ~OB_SHAPE_FLAG_UNUSED_1;
    }

    for (Mesh *me = bmain->meshes.first; me; me = me->id.next) {
      me->flag &= ~(ME_FLAG_UNUSED_0 | ME_FLAG_UNUSED_1 | ME_FLAG_UNUSED_3 | ME_FLAG_UNUSED_4 |
                    ME_FLAG_UNUSED_6 | ME_FLAG_UNUSED_7 | ME_FLAG_UNUSED_8);
    }

    for (Material *mat = bmain->materials.first; mat; mat = mat->id.next) {
      mat->blend_flag &= ~(1 << 2); /* UNUSED */
    }
  }

  if (!MAIN_VERSION_ATLEAST(bmain, 280, 40)) {
    if (!DNA_struct_elem_find(fd->filesdna, "ToolSettings", "char", "snap_transform_mode_flag")) {
      for (Scene *scene = bmain->scenes.first; scene; scene = scene->id.next) {
        scene->toolsettings->snap_transform_mode_flag = SCE_SNAP_TRANSFORM_MODE_TRANSLATE;
      }
    }

    for (bScreen *screen = bmain->screens.first; screen; screen = screen->id.next) {
      LISTBASE_FOREACH (ScrArea *, area, &screen->areabase) {
        LISTBASE_FOREACH (SpaceLink *, sl, &area->spacedata) {
          switch (sl->spacetype) {
            case SPACE_VIEW3D: {
              enum { V3D_BACKFACE_CULLING = (1 << 10) };
              View3D *v3d = (View3D *)sl;
              if (v3d->flag2 & V3D_BACKFACE_CULLING) {
                v3d->flag2 &= ~V3D_BACKFACE_CULLING;
                v3d->shading.flag |= V3D_SHADING_BACKFACE_CULLING;
              }
              break;
            }
          }
        }
      }
    }

    if (!DNA_struct_find(fd->filesdna, "TransformOrientationSlot")) {
      for (Scene *scene = bmain->scenes.first; scene; scene = scene->id.next) {
        for (int i = 0; i < ARRAY_SIZE(scene->orientation_slots); i++) {
          scene->orientation_slots[i].index_custom = -1;
        }
      }
    }

    /* Grease pencil cutter/select segment intersection threshold  */
    if (!DNA_struct_elem_find(fd->filesdna, "GP_Sculpt_Settings", "float", "isect_threshold")) {
      for (Scene *scene = bmain->scenes.first; scene; scene = scene->id.next) {
        GP_Sculpt_Settings *gset = &scene->toolsettings->gp_sculpt;
        if (gset) {
          gset->isect_threshold = 0.1f;
        }
      }
    }

    /* Fix anamorphic bokeh eevee rna limits.*/
    for (Camera *ca = bmain->cameras.first; ca; ca = ca->id.next) {
      if (ca->gpu_dof.ratio < 0.01f) {
        ca->gpu_dof.ratio = 0.01f;
      }
    }

    for (bScreen *screen = bmain->screens.first; screen; screen = screen->id.next) {
      LISTBASE_FOREACH (ScrArea *, area, &screen->areabase) {
        LISTBASE_FOREACH (SpaceLink *, sl, &area->spacedata) {
          if (sl->spacetype == SPACE_USERPREF) {
            ARegion *execute_region = BKE_spacedata_find_region_type(sl, area, RGN_TYPE_EXECUTE);

            if (!execute_region) {
              ListBase *regionbase = (sl == area->spacedata.first) ? &area->regionbase :
                                                                     &sl->regionbase;
              ARegion *region_navbar = BKE_spacedata_find_region_type(sl, area, RGN_TYPE_NAV_BAR);

              execute_region = MEM_callocN(sizeof(ARegion), "execute region for properties");

              BLI_assert(region_navbar);

              BLI_insertlinkafter(regionbase, region_navbar, execute_region);

              execute_region->regiontype = RGN_TYPE_EXECUTE;
              execute_region->alignment = RGN_ALIGN_BOTTOM | RGN_SPLIT_PREV;
              execute_region->flag |= RGN_FLAG_DYNAMIC_SIZE;
            }
          }
        }
      }
    }
  }

  if (!MAIN_VERSION_ATLEAST(bmain, 280, 43)) {
    ListBase *lb = which_libbase(bmain, ID_BR);
    BKE_main_id_repair_duplicate_names_listbase(lb);
  }

  if (!MAIN_VERSION_ATLEAST(bmain, 280, 44)) {
    if (!DNA_struct_elem_find(fd->filesdna, "Material", "float", "a")) {
      for (Material *mat = bmain->materials.first; mat; mat = mat->id.next) {
        mat->a = 1.0f;
      }
    }

    for (Scene *scene = bmain->scenes.first; scene; scene = scene->id.next) {
      enum {
        R_ALPHAKEY = 2,
      };
      scene->r.seq_flag &= ~(R_SEQ_UNUSED_0 | R_SEQ_UNUSED_1 | R_SEQ_UNUSED_2);
      scene->r.color_mgt_flag &= ~R_COLOR_MANAGEMENT_UNUSED_1;
      if (scene->r.alphamode == R_ALPHAKEY) {
        scene->r.alphamode = R_ADDSKY;
      }
      ToolSettings *ts = scene->toolsettings;
      ts->particle.flag &= ~PE_UNUSED_6;
      if (ts->sculpt != NULL) {
        ts->sculpt->flags &= ~SCULPT_FLAG_UNUSED_6;
      }
    }
  }

  if (!MAIN_VERSION_ATLEAST(bmain, 280, 46)) {
    /* Add wireframe color. */
    if (!DNA_struct_elem_find(fd->filesdna, "View3DShading", "char", "wire_color_type")) {
      for (bScreen *screen = bmain->screens.first; screen; screen = screen->id.next) {
        LISTBASE_FOREACH (ScrArea *, area, &screen->areabase) {
          LISTBASE_FOREACH (SpaceLink *, sl, &area->spacedata) {
            if (sl->spacetype == SPACE_VIEW3D) {
              View3D *v3d = (View3D *)sl;
              v3d->shading.wire_color_type = V3D_SHADING_SINGLE_COLOR;
            }
          }
        }
      }
    }

    if (!DNA_struct_elem_find(fd->filesdna, "View3DCursor", "short", "rotation_mode")) {
      for (Scene *scene = bmain->scenes.first; scene; scene = scene->id.next) {
        if (is_zero_v3(scene->cursor.rotation_axis)) {
          scene->cursor.rotation_mode = ROT_MODE_XYZ;
          scene->cursor.rotation_quaternion[0] = 1.0f;
          scene->cursor.rotation_axis[1] = 1.0f;
        }
      }
    }
  }

  if (!MAIN_VERSION_ATLEAST(bmain, 280, 47)) {
    LISTBASE_FOREACH (Scene *, scene, &bmain->scenes) {
      ParticleEditSettings *pset = &scene->toolsettings->particle;
      if (pset->brushtype < 0) {
        pset->brushtype = PE_BRUSH_COMB;
      }
    }

    LISTBASE_FOREACH (Object *, ob, &bmain->objects) {
      {
        enum { PARCURVE = 1, PARKEY = 2, PAR_DEPRECATED = 16 };
        if (ELEM(ob->partype, PARCURVE, PARKEY, PAR_DEPRECATED)) {
          ob->partype = PAROBJECT;
        }
      }

      {
        enum { OB_WAVE = 21, OB_LIFE = 23, OB_SECTOR = 24 };
        if (ELEM(ob->type, OB_WAVE, OB_LIFE, OB_SECTOR)) {
          ob->type = OB_EMPTY;
        }
      }

      ob->transflag &= ~(OB_TRANSFLAG_UNUSED_0 | OB_TRANSFLAG_UNUSED_1 | OB_TRANSFLAG_UNUSED_3 |
                         OB_TRANSFLAG_UNUSED_6 | OB_TRANSFLAG_UNUSED_12);

      ob->nlaflag &= ~(OB_ADS_UNUSED_1 | OB_ADS_UNUSED_2);
    }

    LISTBASE_FOREACH (bArmature *, arm, &bmain->armatures) {
      arm->flag &= ~(ARM_FLAG_UNUSED_1 | ARM_FLAG_UNUSED_5 | ARM_FLAG_UNUSED_6 |
                     ARM_FLAG_UNUSED_7 | ARM_FLAG_UNUSED_12);
    }

    LISTBASE_FOREACH (Text *, text, &bmain->texts) {
      text->flags &= ~(TXT_FLAG_UNUSED_8 | TXT_FLAG_UNUSED_9);
    }
  }

  if (!MAIN_VERSION_ATLEAST(bmain, 280, 48)) {
    for (Scene *scene = bmain->scenes.first; scene; scene = scene->id.next) {
      /* Those are not currently used, but are accessible through RNA API and were not
       * properly initialized previously. This is mere copy of BKE_init_scene() code. */
      if (scene->r.im_format.view_settings.look[0] == '\0') {
        BKE_color_managed_display_settings_init(&scene->r.im_format.display_settings);
        BKE_color_managed_view_settings_init_render(
            &scene->r.im_format.view_settings, &scene->r.im_format.display_settings, "Filmic");
      }

      if (scene->r.bake.im_format.view_settings.look[0] == '\0') {
        BKE_color_managed_display_settings_init(&scene->r.bake.im_format.display_settings);
        BKE_color_managed_view_settings_init_render(&scene->r.bake.im_format.view_settings,
                                                    &scene->r.bake.im_format.display_settings,
                                                    "Filmic");
      }
    }
  }

  if (!MAIN_VERSION_ATLEAST(bmain, 280, 49)) {
    /* All tool names changed, reset to defaults. */
    for (WorkSpace *workspace = bmain->workspaces.first; workspace;
         workspace = workspace->id.next) {
      while (!BLI_listbase_is_empty(&workspace->tools)) {
        BKE_workspace_tool_remove(workspace, workspace->tools.first);
      }
    }
  }

  if (!MAIN_VERSION_ATLEAST(bmain, 280, 52)) {
    LISTBASE_FOREACH (ParticleSettings *, part, &bmain->particles) {
      /* Replace deprecated PART_DRAW_BB by PART_DRAW_NOT */
      if (part->ren_as == PART_DRAW_BB) {
        part->ren_as = PART_DRAW_NOT;
      }
      if (part->draw_as == PART_DRAW_BB) {
        part->draw_as = PART_DRAW_NOT;
      }
    }

    if (!DNA_struct_elem_find(fd->filesdna, "TriangulateModifierData", "int", "min_vertices")) {
      for (Object *ob = bmain->objects.first; ob; ob = ob->id.next) {
        LISTBASE_FOREACH (ModifierData *, md, &ob->modifiers) {
          if (md->type == eModifierType_Triangulate) {
            TriangulateModifierData *smd = (TriangulateModifierData *)md;
            smd->min_vertices = 4;
          }
        }
      }
    }

    FOREACH_NODETREE_BEGIN (bmain, ntree, id) {
      if (ntree->type == NTREE_SHADER) {
        LISTBASE_FOREACH (bNode *, node, &ntree->nodes) {
          /* Fix missing version patching from earlier changes. */
          if (STREQ(node->idname, "ShaderNodeOutputLamp")) {
            STRNCPY(node->idname, "ShaderNodeOutputLight");
          }
          if (node->type == SH_NODE_BSDF_PRINCIPLED && node->custom2 == 0) {
            node->custom2 = SHD_SUBSURFACE_BURLEY;
          }
        }
      }
    }
    FOREACH_NODETREE_END;
  }

  if (!MAIN_VERSION_ATLEAST(bmain, 280, 53)) {
    for (Material *mat = bmain->materials.first; mat; mat = mat->id.next) {
      /* Eevee: Keep material appearance consistent with previous behavior. */
      if (!mat->use_nodes || !mat->nodetree || mat->blend_method == MA_BM_SOLID) {
        mat->blend_shadow = MA_BS_SOLID;
      }
    }

    /* grease pencil default animation channel color */
    {
      for (bGPdata *gpd = bmain->gpencils.first; gpd; gpd = gpd->id.next) {
        if (gpd->flag & GP_DATA_ANNOTATIONS) {
          continue;
        }
        LISTBASE_FOREACH (bGPDlayer *, gpl, &gpd->layers) {
          /* default channel color */
          ARRAY_SET_ITEMS(gpl->color, 0.2f, 0.2f, 0.2f);
        }
      }
    }
  }

  if (!MAIN_VERSION_ATLEAST(bmain, 280, 54)) {
    for (Object *ob = bmain->objects.first; ob; ob = ob->id.next) {
      bool is_first_subdiv = true;
      LISTBASE_FOREACH (ModifierData *, md, &ob->modifiers) {
        if (md->type == eModifierType_Subsurf) {
          SubsurfModifierData *smd = (SubsurfModifierData *)md;
          if (is_first_subdiv) {
            smd->flags |= eSubsurfModifierFlag_UseCrease;
          }
          else {
            smd->flags &= ~eSubsurfModifierFlag_UseCrease;
          }
          is_first_subdiv = false;
        }
        else if (md->type == eModifierType_Multires) {
          MultiresModifierData *mmd = (MultiresModifierData *)md;
          if (is_first_subdiv) {
            mmd->flags |= eMultiresModifierFlag_UseCrease;
          }
          else {
            mmd->flags &= ~eMultiresModifierFlag_UseCrease;
          }
          is_first_subdiv = false;
        }
      }
    }
  }

  if (!MAIN_VERSION_ATLEAST(bmain, 280, 55)) {
    for (bScreen *screen = bmain->screens.first; screen; screen = screen->id.next) {
      LISTBASE_FOREACH (ScrArea *, area, &screen->areabase) {
        LISTBASE_FOREACH (SpaceLink *, sl, &area->spacedata) {
          if (sl->spacetype == SPACE_TEXT) {
            ListBase *regionbase = (sl == area->spacedata.first) ? &area->regionbase :
                                                                   &sl->regionbase;

            /* Remove multiple footers that were added by mistake. */
            do_versions_remove_regions_by_type(regionbase, RGN_TYPE_FOOTER);

            /* Add footer. */
            ARegion *region = do_versions_add_region(RGN_TYPE_FOOTER, "footer for text");
            region->alignment = (U.uiflag & USER_HEADER_BOTTOM) ? RGN_ALIGN_TOP : RGN_ALIGN_BOTTOM;

            ARegion *region_header = do_versions_find_region(regionbase, RGN_TYPE_HEADER);
            BLI_insertlinkafter(regionbase, region_header, region);
          }
        }
      }
    }
  }

  if (!MAIN_VERSION_ATLEAST(bmain, 280, 56)) {
    for (bScreen *screen = bmain->screens.first; screen; screen = screen->id.next) {
      LISTBASE_FOREACH (ScrArea *, area, &screen->areabase) {
        LISTBASE_FOREACH (SpaceLink *, sl, &area->spacedata) {
          if (sl->spacetype == SPACE_VIEW3D) {
            View3D *v3d = (View3D *)sl;
            v3d->gizmo_show_armature = V3D_GIZMO_SHOW_ARMATURE_BBONE |
                                       V3D_GIZMO_SHOW_ARMATURE_ROLL;
            v3d->gizmo_show_empty = V3D_GIZMO_SHOW_EMPTY_IMAGE | V3D_GIZMO_SHOW_EMPTY_FORCE_FIELD;
            v3d->gizmo_show_light = V3D_GIZMO_SHOW_LIGHT_SIZE | V3D_GIZMO_SHOW_LIGHT_LOOK_AT;
            v3d->gizmo_show_camera = V3D_GIZMO_SHOW_CAMERA_LENS | V3D_GIZMO_SHOW_CAMERA_DOF_DIST;
          }
        }
      }
    }
  }

  if (!MAIN_VERSION_ATLEAST(bmain, 280, 57)) {
    /* Enable Show Interpolation in dopesheet by default. */
    for (bScreen *screen = bmain->screens.first; screen; screen = screen->id.next) {
      LISTBASE_FOREACH (ScrArea *, area, &screen->areabase) {
        LISTBASE_FOREACH (SpaceLink *, sl, &area->spacedata) {
          if (sl->spacetype == SPACE_ACTION) {
            SpaceAction *saction = (SpaceAction *)sl;
            if ((saction->flag & SACTION_SHOW_EXTREMES) == 0) {
              saction->flag |= SACTION_SHOW_INTERPOLATION;
            }
          }
        }
      }
    }

    /* init grease pencil brush gradients */
    if (!DNA_struct_elem_find(fd->filesdna, "BrushGpencilSettings", "float", "hardeness")) {
      for (Brush *brush = bmain->brushes.first; brush; brush = brush->id.next) {
        if (brush->gpencil_settings != NULL) {
          BrushGpencilSettings *gp = brush->gpencil_settings;
          gp->hardeness = 1.0f;
          copy_v2_fl(gp->aspect_ratio, 1.0f);
        }
      }
    }

    /* init grease pencil stroke gradients */
    if (!DNA_struct_elem_find(fd->filesdna, "bGPDstroke", "float", "hardeness")) {
      for (bGPdata *gpd = bmain->gpencils.first; gpd; gpd = gpd->id.next) {
        LISTBASE_FOREACH (bGPDlayer *, gpl, &gpd->layers) {
          LISTBASE_FOREACH (bGPDframe *, gpf, &gpl->frames) {
            LISTBASE_FOREACH (bGPDstroke *, gps, &gpf->strokes) {
              gps->hardeness = 1.0f;
              copy_v2_fl(gps->aspect_ratio, 1.0f);
            }
          }
        }
      }
    }

    /* enable the axis aligned ortho grid by default */
    for (bScreen *screen = bmain->screens.first; screen; screen = screen->id.next) {
      LISTBASE_FOREACH (ScrArea *, area, &screen->areabase) {
        LISTBASE_FOREACH (SpaceLink *, sl, &area->spacedata) {
          if (sl->spacetype == SPACE_VIEW3D) {
            View3D *v3d = (View3D *)sl;
            v3d->gridflag |= V3D_SHOW_ORTHO_GRID;
          }
        }
      }
    }
  }

  /* Keep un-versioned until we're finished adding space types. */
  {
    for (bScreen *screen = bmain->screens.first; screen; screen = screen->id.next) {
      LISTBASE_FOREACH (ScrArea *, area, &screen->areabase) {
        LISTBASE_FOREACH (SpaceLink *, sl, &area->spacedata) {
          ListBase *regionbase = (sl == area->spacedata.first) ? &area->regionbase :
                                                                 &sl->regionbase;
          /* All spaces that use tools must be eventually added. */
          ARegion *region = NULL;
          if (ELEM(sl->spacetype, SPACE_VIEW3D, SPACE_IMAGE, SPACE_SEQ) &&
              ((region = do_versions_find_region_or_null(regionbase, RGN_TYPE_TOOL_HEADER)) ==
               NULL)) {
            /* Add tool header. */
            region = do_versions_add_region(RGN_TYPE_TOOL_HEADER, "tool header");
            region->alignment = (U.uiflag & USER_HEADER_BOTTOM) ? RGN_ALIGN_BOTTOM : RGN_ALIGN_TOP;

            ARegion *region_header = do_versions_find_region(regionbase, RGN_TYPE_HEADER);
            BLI_insertlinkbefore(regionbase, region_header, region);
            /* Hide by default, enable for painting workspaces (startup only). */
            region->flag |= RGN_FLAG_HIDDEN | RGN_FLAG_HIDDEN_BY_USER;
          }
          if (region != NULL) {
            SET_FLAG_FROM_TEST(
                region->flag, region->flag & RGN_FLAG_HIDDEN_BY_USER, RGN_FLAG_HIDDEN);
          }
        }
      }
    }
  }

  if (!MAIN_VERSION_ATLEAST(bmain, 280, 60)) {
    if (!DNA_struct_elem_find(fd->filesdna, "bSplineIKConstraint", "short", "yScaleMode")) {
      for (Object *ob = bmain->objects.first; ob; ob = ob->id.next) {
        if (ob->pose) {
          LISTBASE_FOREACH (bPoseChannel *, pchan, &ob->pose->chanbase) {
            LISTBASE_FOREACH (bConstraint *, con, &pchan->constraints) {
              if (con->type == CONSTRAINT_TYPE_SPLINEIK) {
                bSplineIKConstraint *data = (bSplineIKConstraint *)con->data;
                if ((data->flag & CONSTRAINT_SPLINEIK_SCALE_LIMITED) == 0) {
                  data->yScaleMode = CONSTRAINT_SPLINEIK_YS_FIT_CURVE;
                }
              }
            }
          }
        }
      }
    }

    if (!DNA_struct_elem_find(
            fd->filesdna, "View3DOverlay", "float", "sculpt_mode_mask_opacity")) {
      for (bScreen *screen = bmain->screens.first; screen; screen = screen->id.next) {
        LISTBASE_FOREACH (ScrArea *, area, &screen->areabase) {
          LISTBASE_FOREACH (SpaceLink *, sl, &area->spacedata) {
            if (sl->spacetype == SPACE_VIEW3D) {
              View3D *v3d = (View3D *)sl;
              v3d->overlay.sculpt_mode_mask_opacity = 0.75f;
            }
          }
        }
      }
    }
    if (!DNA_struct_elem_find(fd->filesdna, "SceneDisplay", "char", "render_aa")) {
      LISTBASE_FOREACH (Scene *, scene, &bmain->scenes) {
        scene->display.render_aa = SCE_DISPLAY_AA_SAMPLES_8;
        scene->display.viewport_aa = SCE_DISPLAY_AA_FXAA;
      }
    }

    /* Split bbone_scalein/bbone_scaleout into x and y fields. */
    if (!DNA_struct_elem_find(fd->filesdna, "bPoseChannel", "float", "scale_out_y")) {
      /* Update armature data and pose channels. */
      LISTBASE_FOREACH (bArmature *, arm, &bmain->armatures) {
        do_version_bones_split_bbone_scale(&arm->bonebase);
      }

      LISTBASE_FOREACH (Object *, ob, &bmain->objects) {
        if (ob->pose) {
          LISTBASE_FOREACH (bPoseChannel *, pchan, &ob->pose->chanbase) {
            pchan->scale_in_y = pchan->scale_in_x;
            pchan->scale_out_y = pchan->scale_out_x;
          }
        }
      }

      /* Update action curves and drivers. */
      LISTBASE_FOREACH (bAction *, act, &bmain->actions) {
        LISTBASE_FOREACH_MUTABLE (FCurve *, fcu, &act->curves) {
          do_version_bbone_scale_fcurve_fix(&act->curves, fcu);
        }
      }

      BKE_animdata_main_cb(bmain, do_version_bbone_scale_animdata_cb, NULL);
    }

    for (Scene *sce = bmain->scenes.first; sce != NULL; sce = sce->id.next) {
      if (sce->ed != NULL) {
        do_versions_seq_set_cache_defaults(sce->ed);
      }
    }
  }

  if (!MAIN_VERSION_ATLEAST(bmain, 280, 61)) {
    /* Added a power option to Copy Scale. */
    if (!DNA_struct_elem_find(fd->filesdna, "bSizeLikeConstraint", "float", "power")) {
      LISTBASE_FOREACH (Object *, ob, &bmain->objects) {
        do_version_constraints_copy_scale_power(&ob->constraints);
        if (ob->pose) {
          LISTBASE_FOREACH (bPoseChannel *, pchan, &ob->pose->chanbase) {
            do_version_constraints_copy_scale_power(&pchan->constraints);
          }
        }
      }
    }

    for (bScreen *screen = bmain->screens.first; screen; screen = screen->id.next) {
      LISTBASE_FOREACH (ScrArea *, area, &screen->areabase) {
        LISTBASE_FOREACH (SpaceLink *, sl, &area->spacedata) {
          if (ELEM(sl->spacetype, SPACE_CLIP, SPACE_GRAPH, SPACE_SEQ)) {
            ListBase *regionbase = (sl == area->spacedata.first) ? &area->regionbase :
                                                                   &sl->regionbase;

            ARegion *region = NULL;
            if (sl->spacetype == SPACE_CLIP) {
              if (((SpaceClip *)sl)->view == SC_VIEW_GRAPH) {
                region = do_versions_find_region_or_null(regionbase, RGN_TYPE_PREVIEW);
              }
            }
            else {
              region = do_versions_find_region_or_null(regionbase, RGN_TYPE_WINDOW);
            }

            if (region != NULL) {
              region->v2d.scroll &= ~V2D_SCROLL_LEFT;
              region->v2d.scroll |= V2D_SCROLL_RIGHT;
            }
          }
        }
      }
    }

    for (bScreen *screen = bmain->screens.first; screen; screen = screen->id.next) {
      LISTBASE_FOREACH (ScrArea *, area, &screen->areabase) {
        LISTBASE_FOREACH (SpaceLink *, sl, &area->spacedata) {
          if (sl->spacetype != SPACE_OUTLINER) {
            continue;
          }
          SpaceOutliner *so = (SpaceOutliner *)sl;
          so->filter &= ~SO_FLAG_UNUSED_1;
          so->show_restrict_flags = SO_RESTRICT_ENABLE | SO_RESTRICT_HIDE;
        }
      }
    }
  }

  if (!MAIN_VERSION_ATLEAST(bmain, 280, 69)) {
    LISTBASE_FOREACH (bArmature *, arm, &bmain->armatures) {
      arm->flag &= ~(ARM_FLAG_UNUSED_7 | ARM_FLAG_UNUSED_9);
    }

    /* Initializes sun lights with the new angular diameter property */
    if (!DNA_struct_elem_find(fd->filesdna, "Light", "float", "sun_angle")) {
      LISTBASE_FOREACH (Light *, light, &bmain->lights) {
        light->sun_angle = 2.0f * atanf(light->area_size);
      }
    }
  }

  if (!MAIN_VERSION_ATLEAST(bmain, 280, 70)) {
    /* New image alpha modes. */
    LISTBASE_FOREACH (Image *, image, &bmain->images) {
      const int IMA_IGNORE_ALPHA = (1 << 12);
      if (image->flag & IMA_IGNORE_ALPHA) {
        image->alpha_mode = IMA_ALPHA_IGNORE;
        image->flag &= ~IMA_IGNORE_ALPHA;
      }
    }
  }

  if (!MAIN_VERSION_ATLEAST(bmain, 280, 71)) {
    /* This assumes the Blender builtin config. Depending on the OCIO
     * environment variable for versioning is weak, and these deprecated view
     * transforms and look names don't seem to exist in other commonly used
     * OCIO configs so .blend files created for those would be unaffected. */
    for (Scene *scene = bmain->scenes.first; scene; scene = scene->id.next) {
      ColorManagedViewSettings *view_settings;
      view_settings = &scene->view_settings;

      if (STREQ(view_settings->view_transform, "Default")) {
        STRNCPY(view_settings->view_transform, "Standard");
      }
      else if (STREQ(view_settings->view_transform, "RRT") ||
               STREQ(view_settings->view_transform, "Film")) {
        STRNCPY(view_settings->view_transform, "Filmic");
      }
      else if (STREQ(view_settings->view_transform, "Log")) {
        STRNCPY(view_settings->view_transform, "Filmic Log");
      }

      if (STREQ(view_settings->look, "Filmic - Base Contrast")) {
        STRNCPY(view_settings->look, "None");
      }
    }
  }

  if (!MAIN_VERSION_ATLEAST(bmain, 280, 74)) {
    for (Scene *scene = bmain->scenes.first; scene; scene = scene->id.next) {
      if (scene->ed != NULL) {
        do_versions_seq_alloc_transform_and_crop(&scene->ed->seqbase);
      }
    }
  }

  if (!MAIN_VERSION_ATLEAST(bmain, 280, 75)) {
    for (Scene *scene = bmain->scenes.first; scene; scene = scene->id.next) {
      if (scene->master_collection != NULL) {
        scene->master_collection->flag &= ~(COLLECTION_RESTRICT_VIEWPORT |
                                            COLLECTION_RESTRICT_SELECT |
                                            COLLECTION_RESTRICT_RENDER);
      }

      UnitSettings *unit = &scene->unit;
      if (unit->system == USER_UNIT_NONE) {
        unit->length_unit = (char)USER_UNIT_ADAPTIVE;
        unit->mass_unit = (char)USER_UNIT_ADAPTIVE;
      }

      RenderData *render_data = &scene->r;
      switch (render_data->ffcodecdata.ffmpeg_preset) {
        case FFM_PRESET_ULTRAFAST:
        case FFM_PRESET_SUPERFAST:
          render_data->ffcodecdata.ffmpeg_preset = FFM_PRESET_REALTIME;
          break;
        case FFM_PRESET_VERYFAST:
        case FFM_PRESET_FASTER:
        case FFM_PRESET_FAST:
        case FFM_PRESET_MEDIUM:
          render_data->ffcodecdata.ffmpeg_preset = FFM_PRESET_GOOD;
          break;
        case FFM_PRESET_SLOW:
        case FFM_PRESET_SLOWER:
        case FFM_PRESET_VERYSLOW:
          render_data->ffcodecdata.ffmpeg_preset = FFM_PRESET_BEST;
      }
    }

    LISTBASE_FOREACH (bArmature *, arm, &bmain->armatures) {
      arm->flag &= ~(ARM_FLAG_UNUSED_6);
    }
  }

  if (!MAIN_VERSION_ATLEAST(bmain, 281, 1)) {
    LISTBASE_FOREACH (Object *, ob, &bmain->objects) {
      LISTBASE_FOREACH (ModifierData *, md, &ob->modifiers) {
        if (md->type == eModifierType_DataTransfer) {
          /* Now datatransfer's mix factor is multiplied with weights when any,
           * instead of being ignored,
           * we need to take care of that to keep 'old' files compatible. */
          DataTransferModifierData *dtmd = (DataTransferModifierData *)md;
          if (dtmd->defgrp_name[0] != '\0') {
            dtmd->mix_factor = 1.0f;
          }
        }
      }
    }
  }

  if (!MAIN_VERSION_ATLEAST(bmain, 281, 3)) {
    for (bScreen *screen = bmain->screens.first; screen; screen = screen->id.next) {
      LISTBASE_FOREACH (ScrArea *, area, &screen->areabase) {
        LISTBASE_FOREACH (SpaceLink *, sl, &area->spacedata) {
          if (sl->spacetype == SPACE_TEXT) {
            ListBase *regionbase = (sl == area->spacedata.first) ? &area->regionbase :
                                                                   &sl->regionbase;
            ARegion *region = do_versions_find_region_or_null(regionbase, RGN_TYPE_UI);
            if (region) {
              region->alignment = RGN_ALIGN_RIGHT;
            }
          }
          /* Mark outliners as dirty for syncing and enable synced selection */
          if (sl->spacetype == SPACE_OUTLINER) {
            SpaceOutliner *soutliner = (SpaceOutliner *)sl;
            soutliner->sync_select_dirty |= WM_OUTLINER_SYNC_SELECT_FROM_ALL;
            soutliner->flag |= SO_SYNC_SELECT;
          }
        }
      }
    }
    for (Mesh *mesh = bmain->meshes.first; mesh; mesh = mesh->id.next) {
      if (mesh->remesh_voxel_size == 0.0f) {
        mesh->remesh_voxel_size = 0.1f;
      }
    }
  }

  if (!MAIN_VERSION_ATLEAST(bmain, 281, 4)) {
    ID *id;
    FOREACH_MAIN_ID_BEGIN (bmain, id) {
      bNodeTree *ntree = ntreeFromID(id);
      if (ntree) {
        ntree->id.flag |= LIB_EMBEDDED_DATA;
      }
    }
    FOREACH_MAIN_ID_END;
  }

  if (!MAIN_VERSION_ATLEAST(bmain, 281, 5)) {
    for (Brush *br = bmain->brushes.first; br; br = br->id.next) {
      if (br->ob_mode & OB_MODE_SCULPT && br->normal_radius_factor == 0.0f) {
        br->normal_radius_factor = 0.5f;
      }
    }

    LISTBASE_FOREACH (Scene *, scene, &bmain->scenes) {
      /* Older files do not have a master collection, which is then added through
       * `BKE_collection_master_add()`, so everything is fine. */
      if (scene->master_collection != NULL) {
        scene->master_collection->id.flag |= LIB_EMBEDDED_DATA;
      }
    }
  }

  if (!MAIN_VERSION_ATLEAST(bmain, 281, 6)) {
    for (bScreen *screen = bmain->screens.first; screen; screen = screen->id.next) {
      LISTBASE_FOREACH (ScrArea *, area, &screen->areabase) {
        LISTBASE_FOREACH (SpaceLink *, sl, &area->spacedata) {
          if (sl->spacetype == SPACE_VIEW3D) {
            View3D *v3d = (View3D *)sl;
            v3d->shading.flag |= V3D_SHADING_SCENE_LIGHTS_RENDER | V3D_SHADING_SCENE_WORLD_RENDER;

            /* files by default don't have studio lights selected unless interacted
             * with the shading popover. When no studio-light could be read, we will
             * select the default world one. */
            StudioLight *studio_light = BKE_studiolight_find(v3d->shading.lookdev_light,
                                                             STUDIOLIGHT_TYPE_WORLD);
            if (studio_light != NULL) {
              STRNCPY(v3d->shading.lookdev_light, studio_light->name);
            }
          }
        }
      }
    }
  }

  if (!MAIN_VERSION_ATLEAST(bmain, 281, 9)) {
    for (bScreen *screen = bmain->screens.first; screen; screen = screen->id.next) {
      LISTBASE_FOREACH (ScrArea *, area, &screen->areabase) {
        LISTBASE_FOREACH (SpaceLink *, sl, &area->spacedata) {
          if (sl->spacetype == SPACE_FILE) {
            SpaceFile *sfile = (SpaceFile *)sl;
            ListBase *regionbase = (sl == area->spacedata.first) ? &area->regionbase :
                                                                   &sl->regionbase;
            ARegion *region_ui = do_versions_find_region(regionbase, RGN_TYPE_UI);
            ARegion *region_header = do_versions_find_region(regionbase, RGN_TYPE_HEADER);
            ARegion *region_toolprops = do_versions_find_region_or_null(regionbase,
                                                                        RGN_TYPE_TOOL_PROPS);

            /* Reinsert UI region so that it spawns entire area width */
            BLI_remlink(regionbase, region_ui);
            BLI_insertlinkafter(regionbase, region_header, region_ui);

            region_ui->flag |= RGN_FLAG_DYNAMIC_SIZE;

            if (region_toolprops &&
                (region_toolprops->alignment == (RGN_ALIGN_BOTTOM | RGN_SPLIT_PREV))) {
              SpaceType *stype = BKE_spacetype_from_id(sl->spacetype);

              /* Remove empty region at old location. */
              BLI_assert(sfile->op == NULL);
              BKE_area_region_free(stype, region_toolprops);
              BLI_freelinkN(regionbase, region_toolprops);
            }

            if (sfile->params) {
              sfile->params->details_flags |= FILE_DETAILS_SIZE | FILE_DETAILS_DATETIME;
            }
          }
        }
      }
    }

    /* Convert the BONE_NO_SCALE flag to inherit_scale_mode enum. */
    if (!DNA_struct_elem_find(fd->filesdna, "Bone", "char", "inherit_scale_mode")) {
      LISTBASE_FOREACH (bArmature *, arm, &bmain->armatures) {
        do_version_bones_inherit_scale(&arm->bonebase);
      }
    }

    /* Convert the Offset flag to the mix mode enum. */
    if (!DNA_struct_elem_find(fd->filesdna, "bRotateLikeConstraint", "char", "mix_mode")) {
      LISTBASE_FOREACH (Object *, ob, &bmain->objects) {
        do_version_constraints_copy_rotation_mix_mode(&ob->constraints);
        if (ob->pose) {
          LISTBASE_FOREACH (bPoseChannel *, pchan, &ob->pose->chanbase) {
            do_version_constraints_copy_rotation_mix_mode(&pchan->constraints);
          }
        }
      }
    }

    /* Added studio-light intensity. */
    if (!DNA_struct_elem_find(fd->filesdna, "View3DShading", "float", "studiolight_intensity")) {
      for (bScreen *screen = bmain->screens.first; screen; screen = screen->id.next) {
        LISTBASE_FOREACH (ScrArea *, area, &screen->areabase) {
          LISTBASE_FOREACH (SpaceLink *, sl, &area->spacedata) {
            if (sl->spacetype == SPACE_VIEW3D) {
              View3D *v3d = (View3D *)sl;
              v3d->shading.studiolight_intensity = 1.0f;
            }
          }
        }
      }
    }

    /* Elatic deform brush */
    for (Brush *br = bmain->brushes.first; br; br = br->id.next) {
      if (br->ob_mode & OB_MODE_SCULPT && br->elastic_deform_volume_preservation == 0.0f) {
        br->elastic_deform_volume_preservation = 0.5f;
      }
    }
  }

  if (!MAIN_VERSION_ATLEAST(bmain, 281, 15)) {
    LISTBASE_FOREACH (Scene *, scene, &bmain->scenes) {
      if (scene->toolsettings->snap_node_mode == SCE_SNAP_MODE_NODE_X) {
        scene->toolsettings->snap_node_mode = SCE_SNAP_MODE_GRID;
      }
    }

    if (!DNA_struct_elem_find(
            fd->filesdna, "LayerCollection", "short", "local_collections_bits")) {
      LISTBASE_FOREACH (Scene *, scene, &bmain->scenes) {
        LISTBASE_FOREACH (ViewLayer *, view_layer, &scene->view_layers) {
          LISTBASE_FOREACH (LayerCollection *, layer_collection, &view_layer->layer_collections) {
            do_versions_local_collection_bits_set(layer_collection);
          }
        }
      }
    }

    for (bScreen *screen = bmain->screens.first; screen; screen = screen->id.next) {
      LISTBASE_FOREACH (ScrArea *, area, &screen->areabase) {
        LISTBASE_FOREACH (SpaceLink *, sl, &area->spacedata) {
          if (sl->spacetype == SPACE_VIEW3D) {
            View3D *v3d = (View3D *)sl;

            LISTBASE_FOREACH (ScrArea *, area_other, &screen->areabase) {
              LISTBASE_FOREACH (SpaceLink *, sl_other, &area_other->spacedata) {
                if (sl != sl_other && sl_other->spacetype == SPACE_VIEW3D) {
                  View3D *v3d_other = (View3D *)sl_other;

                  if (v3d->shading.prop == v3d_other->shading.prop) {
                    v3d_other->shading.prop = NULL;
                  }
                }
              }
            }
          }
          else if (sl->spacetype == SPACE_FILE) {
            ListBase *regionbase = (sl == area->spacedata.first) ? &area->regionbase :
                                                                   &sl->regionbase;
            ARegion *region_tools = do_versions_find_region_or_null(regionbase, RGN_TYPE_TOOLS);
            ARegion *region_header = do_versions_find_region(regionbase, RGN_TYPE_HEADER);

            if (region_tools) {
              ARegion *region_next = region_tools->next;

              /* We temporarily had two tools regions, get rid of the second one. */
              if (region_next && region_next->regiontype == RGN_TYPE_TOOLS) {
                do_versions_remove_region(regionbase, region_next);
              }

              BLI_remlink(regionbase, region_tools);
              BLI_insertlinkafter(regionbase, region_header, region_tools);
            }
            else {
              region_tools = do_versions_add_region(RGN_TYPE_TOOLS,
                                                    "versioning file tools region");
              BLI_insertlinkafter(regionbase, region_header, region_tools);
              region_tools->alignment = RGN_ALIGN_LEFT;
            }
          }
        }
      }
    }

    for (Brush *br = bmain->brushes.first; br; br = br->id.next) {
      if (br->ob_mode & OB_MODE_SCULPT && br->area_radius_factor == 0.0f) {
        br->area_radius_factor = 0.5f;
      }
    }
  }

  if (!MAIN_VERSION_ATLEAST(bmain, 282, 2)) {
    do_version_curvemapping_walker(bmain, do_version_curvemapping_flag_extend_extrapolate);

    for (bScreen *screen = bmain->screens.first; screen; screen = screen->id.next) {
      LISTBASE_FOREACH (ScrArea *, area, &screen->areabase) {
        area->flag &= ~AREA_FLAG_UNUSED_6;
      }
    }

    /* Add custom curve profile to toolsettings for bevel tool */
    if (!DNA_struct_elem_find(fd->filesdna, "ToolSettings", "CurveProfile", "custom_profile")) {
      for (Scene *scene = bmain->scenes.first; scene; scene = scene->id.next) {
        ToolSettings *ts = scene->toolsettings;
        if ((ts) && (ts->custom_bevel_profile_preset == NULL)) {
          ts->custom_bevel_profile_preset = BKE_curveprofile_add(PROF_PRESET_LINE);
        }
      }
    }

    /* Add custom curve profile to bevel modifier */
    if (!DNA_struct_elem_find(fd->filesdna, "BevelModifier", "CurveProfile", "custom_profile")) {
      for (Object *object = bmain->objects.first; object != NULL; object = object->id.next) {
        LISTBASE_FOREACH (ModifierData *, md, &object->modifiers) {
          if (md->type == eModifierType_Bevel) {
            BevelModifierData *bmd = (BevelModifierData *)md;
            if (!bmd->custom_profile) {
              bmd->custom_profile = BKE_curveprofile_add(PROF_PRESET_LINE);
            }
          }
        }
      }
    }

    /* Dash Ratio and Dash Samples */
    if (!DNA_struct_elem_find(fd->filesdna, "Brush", "float", "dash_ratio")) {
      for (Brush *br = bmain->brushes.first; br; br = br->id.next) {
        br->dash_ratio = 1.0f;
        br->dash_samples = 20;
      }
    }

    /* Pose brush smooth iterations */
    if (!DNA_struct_elem_find(fd->filesdna, "Brush", "float", "pose_smooth_iterations")) {
      for (Brush *br = bmain->brushes.first; br; br = br->id.next) {
        br->pose_smooth_iterations = 4;
      }
    }

    /* Cloth pressure */
    for (Object *ob = bmain->objects.first; ob; ob = ob->id.next) {
      LISTBASE_FOREACH (ModifierData *, md, &ob->modifiers) {
        if (md->type == eModifierType_Cloth) {
          ClothModifierData *clmd = (ClothModifierData *)md;

          clmd->sim_parms->pressure_factor = 1;
        }
      }
    }
  }

  if (!MAIN_VERSION_ATLEAST(bmain, 282, 3)) {
    /* Remove Unified pressure/size and pressure/alpha */
    for (Scene *scene = bmain->scenes.first; scene; scene = scene->id.next) {
      ToolSettings *ts = scene->toolsettings;
      UnifiedPaintSettings *ups = &ts->unified_paint_settings;
      ups->flag &= ~(UNIFIED_PAINT_FLAG_UNUSED_0 | UNIFIED_PAINT_FLAG_UNUSED_1);
    }

    /* Set the default render pass in the viewport to Combined. */
    if (!DNA_struct_elem_find(fd->filesdna, "View3DShading", "int", "render_pass")) {
      for (Scene *scene = bmain->scenes.first; scene; scene = scene->id.next) {
        scene->display.shading.render_pass = SCE_PASS_COMBINED;
      }

      for (bScreen *screen = bmain->screens.first; screen; screen = screen->id.next) {
        LISTBASE_FOREACH (ScrArea *, area, &screen->areabase) {
          LISTBASE_FOREACH (SpaceLink *, sl, &area->spacedata) {
            if (sl->spacetype == SPACE_VIEW3D) {
              View3D *v3d = (View3D *)sl;
              v3d->shading.render_pass = SCE_PASS_COMBINED;
            }
          }
        }
      }
    }

    /* Make markers region visible by default. */
    for (bScreen *screen = bmain->screens.first; screen; screen = screen->id.next) {
      LISTBASE_FOREACH (ScrArea *, area, &screen->areabase) {
        LISTBASE_FOREACH (SpaceLink *, sl, &area->spacedata) {
          switch (sl->spacetype) {
            case SPACE_SEQ: {
              SpaceSeq *sseq = (SpaceSeq *)sl;
              sseq->flag |= SEQ_SHOW_MARKERS;
              break;
            }
            case SPACE_ACTION: {
              SpaceAction *saction = (SpaceAction *)sl;
              saction->flag |= SACTION_SHOW_MARKERS;
              break;
            }
            case SPACE_GRAPH: {
              SpaceGraph *sipo = (SpaceGraph *)sl;
              sipo->flag |= SIPO_SHOW_MARKERS;
              break;
            }
            case SPACE_NLA: {
              SpaceNla *snla = (SpaceNla *)sl;
              snla->flag |= SNLA_SHOW_MARKERS;
              break;
            }
          }
        }
      }
    }
  }

<<<<<<< HEAD
  if (!MAIN_VERSION_ATLEAST(bmain, 282, 7)) {
=======
  if (!MAIN_VERSION_ATLEAST(bmain, 283, 3)) {
    /* Color Management Look. */
    for (Scene *scene = bmain->scenes.first; scene; scene = scene->id.next) {
      ColorManagedViewSettings *view_settings;
      view_settings = &scene->view_settings;
      if (BLI_str_startswith(view_settings->look, "Filmic - ")) {
        char *src = view_settings->look + strlen("Filmic - ");
        memmove(view_settings->look, src, strlen(src) + 1);
      }
      else if (BLI_str_startswith(view_settings->look, "Standard - ")) {
        char *src = view_settings->look + strlen("Standard - ");
        memmove(view_settings->look, src, strlen(src) + 1);
      }
    }

    /* Sequencer Tool region */
    do_versions_area_ensure_tool_region(bmain, SPACE_SEQ, RGN_FLAG_HIDDEN);

>>>>>>> 211b6c29
    /* Cloth internal springs */
    for (Object *ob = bmain->objects.first; ob; ob = ob->id.next) {
      LISTBASE_FOREACH (ModifierData *, md, &ob->modifiers) {
        if (md->type == eModifierType_Cloth) {
          ClothModifierData *clmd = (ClothModifierData *)md;

          clmd->sim_parms->internal_tension = 15.0f;
          clmd->sim_parms->max_internal_tension = 15.0f;
          clmd->sim_parms->internal_compression = 15.0f;
          clmd->sim_parms->max_internal_compression = 15.0f;
          clmd->sim_parms->internal_spring_max_diversion = M_PI / 4.0f;
        }
      }
    }

    /* Add primary tile to images. */
    if (!DNA_struct_elem_find(fd->filesdna, "Image", "ListBase", "tiles")) {
      for (Image *ima = bmain->images.first; ima; ima = ima->id.next) {
        ImageTile *tile = MEM_callocN(sizeof(ImageTile), "Image Tile");
        tile->ok = 1;
        tile->tile_number = 1001;
        BLI_addtail(&ima->tiles, tile);
      }
    }

    /* UDIM Image Editor change. */
    if (!DNA_struct_elem_find(fd->filesdna, "SpaceImage", "int", "tile_grid_shape[2]")) {
      for (bScreen *screen = bmain->screens.first; screen; screen = screen->id.next) {
        LISTBASE_FOREACH (ScrArea *, area, &screen->areabase) {
          LISTBASE_FOREACH (SpaceLink *, sl, &area->spacedata) {
            if (sl->spacetype == SPACE_IMAGE) {
              SpaceImage *sima = (SpaceImage *)sl;
              sima->tile_grid_shape[0] = 1;
              sima->tile_grid_shape[1] = 1;
            }
          }
        }
      }
    }

    for (Brush *br = bmain->brushes.first; br; br = br->id.next) {
      br->add_col[3] = 0.9f;
      br->sub_col[3] = 0.9f;
    }

    /* Pose brush IK segments. */
    for (Brush *br = bmain->brushes.first; br; br = br->id.next) {
      if (br->pose_ik_segments == 0) {
        br->pose_ik_segments = 1;
      }
    }

    /* Pose brush keep anchor point. */
    for (Brush *br = bmain->brushes.first; br; br = br->id.next) {
      if (br->sculpt_tool == SCULPT_TOOL_POSE) {
        br->flag2 |= BRUSH_POSE_IK_ANCHORED;
      }
    }

    /* Tip Roundness. */
    if (!DNA_struct_elem_find(fd->filesdna, "Brush", "float", "tip_roundness")) {
      for (Brush *br = bmain->brushes.first; br; br = br->id.next) {
        if (br->ob_mode & OB_MODE_SCULPT && br->sculpt_tool == SCULPT_TOOL_CLAY_STRIPS) {
          br->tip_roundness = 0.18f;
        }
      }
    }

    /* EEVEE: Cascade shadow bias fix */
    LISTBASE_FOREACH (Light *, light, &bmain->lights) {
      if (light->type == LA_SUN) {
        /* Should be 0.0004 but for practical reason we make it bigger.
         * Correct factor is scene dependent. */
        light->bias *= 0.002f;
      }
    }
  }

  if (!MAIN_VERSION_ATLEAST(bmain, 283, 5)) {
    /* Alembic Transform Cache changed from world to local space. */
    LISTBASE_FOREACH (Object *, ob, &bmain->objects) {
      LISTBASE_FOREACH (bConstraint *, con, &ob->constraints) {
        if (con->type == CONSTRAINT_TYPE_TRANSFORM_CACHE) {
          con->ownspace = CONSTRAINT_SPACE_LOCAL;
        }
      }
    }

    /* Add 2D transform to UV Warp modifier. */
    if (!DNA_struct_elem_find(fd->filesdna, "UVWarpModifierData", "float", "scale[2]")) {
      for (Object *ob = bmain->objects.first; ob; ob = ob->id.next) {
        LISTBASE_FOREACH (ModifierData *, md, &ob->modifiers) {
          if (md->type == eModifierType_UVWarp) {
            UVWarpModifierData *umd = (UVWarpModifierData *)md;
            copy_v2_fl(umd->scale, 1.0f);
          }
        }
      }
    }

    /* Add Lookdev blur property. */
    if (!DNA_struct_elem_find(fd->filesdna, "View3DShading", "float", "studiolight_blur")) {
      for (bScreen *screen = bmain->screens.first; screen; screen = screen->id.next) {
        LISTBASE_FOREACH (ScrArea *, area, &screen->areabase) {
          LISTBASE_FOREACH (SpaceLink *, sl, &area->spacedata) {
            if (sl->spacetype == SPACE_VIEW3D) {
              View3D *v3d = (View3D *)sl;
              v3d->shading.studiolight_blur = 0.5f;
            }
          }
        }
      }
    }
  }

  if (!MAIN_VERSION_ATLEAST(bmain, 283, 7)) {
    /* Init default Grease Pencil Vertex paint mix factor for Viewport. */
    if (!DNA_struct_elem_find(
            fd->filesdna, "View3DOverlay", "float", "gpencil_vertex_paint_opacity")) {
      LISTBASE_FOREACH (bScreen *, screen, &bmain->screens) {
        LISTBASE_FOREACH (ScrArea *, area, &screen->areabase) {
          LISTBASE_FOREACH (SpaceLink *, sl, &area->spacedata) {
            if (sl->spacetype == SPACE_VIEW3D) {
              View3D *v3d = (View3D *)sl;
              v3d->overlay.gpencil_vertex_paint_opacity = 1.0f;
            }
          }
        }
      }
    }

    /* Update Grease Pencil after drawing engine and code refactor.
     * It uses the seed variable of Array modifier to avoid double patching for
     * files created with a development version. */
    if (!DNA_struct_elem_find(fd->filesdna, "ArrayGpencilModifierData", "int", "seed")) {
      /* Init new Grease Pencil Paint tools. */
      {
        LISTBASE_FOREACH (Brush *, brush, &bmain->brushes) {
          if (brush->gpencil_settings != NULL) {
            brush->gpencil_vertex_tool = brush->gpencil_settings->brush_type;
            brush->gpencil_sculpt_tool = brush->gpencil_settings->brush_type;
            brush->gpencil_weight_tool = brush->gpencil_settings->brush_type;
          }
        }

        BKE_paint_toolslots_init_from_main(bmain);
      }

      LISTBASE_FOREACH (Material *, mat, &bmain->materials) {
        MaterialGPencilStyle *gp_style = mat->gp_style;
        if (gp_style == NULL) {
          continue;
        }
        /* Fix Grease Pencil Material colors to Linear. */
        srgb_to_linearrgb_v4(gp_style->stroke_rgba, gp_style->stroke_rgba);
        srgb_to_linearrgb_v4(gp_style->fill_rgba, gp_style->fill_rgba);

        /* Move old gradient variables to texture. */
        if (gp_style->fill_style == GP_MATERIAL_FILL_STYLE_GRADIENT) {
          gp_style->texture_angle = gp_style->gradient_angle;
          copy_v2_v2(gp_style->texture_scale, gp_style->gradient_scale);
          copy_v2_v2(gp_style->texture_offset, gp_style->gradient_shift);
        }
        /* Set Checker material as Solid. This fill mode has been removed and replaced
         * by textures. */
        if (gp_style->fill_style == GP_MATERIAL_FILL_STYLE_CHECKER) {
          gp_style->fill_style = GP_MATERIAL_FILL_STYLE_SOLID;
        }
        /* Update Alpha channel for texture opacity. */
        if (gp_style->fill_style == GP_MATERIAL_FILL_STYLE_TEXTURE) {
          gp_style->fill_rgba[3] *= gp_style->texture_opacity;
        }
        /* Stroke stencil mask to mix = 1. */
        if (gp_style->flag & GP_MATERIAL_STROKE_PATTERN) {
          gp_style->mix_stroke_factor = 1.0f;
          gp_style->flag &= ~GP_MATERIAL_STROKE_PATTERN;
        }
        /* Mix disabled, set mix factor to 0. */
        else if ((gp_style->flag & GP_MATERIAL_STROKE_TEX_MIX) == 0) {
          gp_style->mix_stroke_factor = 0.0f;
        }
      }

      /* Fix Grease Pencil VFX and modifiers. */
      LISTBASE_FOREACH (Object *, ob, &bmain->objects) {
        if (ob->type != OB_GPENCIL) {
          continue;
        }

        /* VFX. */
        LISTBASE_FOREACH (ShaderFxData *, fx, &ob->shader_fx) {
          switch (fx->type) {
            case eShaderFxType_Colorize: {
              ColorizeShaderFxData *vfx = (ColorizeShaderFxData *)fx;
              if (ELEM(vfx->mode, eShaderFxColorizeMode_GrayScale, eShaderFxColorizeMode_Sepia)) {
                vfx->factor = 1.0f;
              }
              srgb_to_linearrgb_v4(vfx->low_color, vfx->low_color);
              srgb_to_linearrgb_v4(vfx->high_color, vfx->high_color);
              break;
            }
            case eShaderFxType_Pixel: {
              PixelShaderFxData *vfx = (PixelShaderFxData *)fx;
              srgb_to_linearrgb_v4(vfx->rgba, vfx->rgba);
              break;
            }
            case eShaderFxType_Rim: {
              RimShaderFxData *vfx = (RimShaderFxData *)fx;
              srgb_to_linearrgb_v3_v3(vfx->rim_rgb, vfx->rim_rgb);
              srgb_to_linearrgb_v3_v3(vfx->mask_rgb, vfx->mask_rgb);
              break;
            }
            case eShaderFxType_Shadow: {
              ShadowShaderFxData *vfx = (ShadowShaderFxData *)fx;
              srgb_to_linearrgb_v4(vfx->shadow_rgba, vfx->shadow_rgba);
              break;
            }
            case eShaderFxType_Glow: {
              GlowShaderFxData *vfx = (GlowShaderFxData *)fx;
              srgb_to_linearrgb_v3_v3(vfx->glow_color, vfx->glow_color);
              vfx->glow_color[3] = 1.0f;
              srgb_to_linearrgb_v3_v3(vfx->select_color, vfx->select_color);
              vfx->blur[1] = vfx->blur[0];
              break;
            }
            default:
              break;
          }
        }

        /* Modifiers. */
        LISTBASE_FOREACH (GpencilModifierData *, md, &ob->greasepencil_modifiers) {
          switch ((GpencilModifierType)md->type) {
            case eGpencilModifierType_Array: {
              ArrayGpencilModifierData *mmd = (ArrayGpencilModifierData *)md;
              mmd->seed = 1;
              if ((mmd->offset[0] != 0.0f) || (mmd->offset[1] != 0.0f) ||
                  (mmd->offset[2] != 0.0f)) {
                mmd->flag |= GP_ARRAY_USE_OFFSET;
              }
              if ((mmd->shift[0] != 0.0f) || (mmd->shift[1] != 0.0f) || (mmd->shift[2] != 0.0f)) {
                mmd->flag |= GP_ARRAY_USE_OFFSET;
              }
              if (mmd->object != NULL) {
                mmd->flag |= GP_ARRAY_USE_OB_OFFSET;
              }
              break;
            }
            case eGpencilModifierType_Noise: {
              NoiseGpencilModifierData *mmd = (NoiseGpencilModifierData *)md;
              float factor = mmd->factor / 25.0f;
              mmd->factor = (mmd->flag & GP_NOISE_MOD_LOCATION) ? factor : 0.0f;
              mmd->factor_thickness = (mmd->flag & GP_NOISE_MOD_STRENGTH) ? factor : 0.0f;
              mmd->factor_strength = (mmd->flag & GP_NOISE_MOD_THICKNESS) ? factor : 0.0f;
              mmd->factor_uvs = (mmd->flag & GP_NOISE_MOD_UV) ? factor : 0.0f;

              mmd->noise_scale = (mmd->flag & GP_NOISE_FULL_STROKE) ? 0.0f : 1.0f;

              if (mmd->curve_intensity == NULL) {
                mmd->curve_intensity = BKE_curvemapping_add(1, 0.0f, 0.0f, 1.0f, 1.0f);
                if (mmd->curve_intensity) {
                  BKE_curvemapping_initialize(mmd->curve_intensity);
                }
              }
              break;
            }
            case eGpencilModifierType_Tint: {
              TintGpencilModifierData *mmd = (TintGpencilModifierData *)md;
              srgb_to_linearrgb_v3_v3(mmd->rgb, mmd->rgb);
              if (mmd->curve_intensity == NULL) {
                mmd->curve_intensity = BKE_curvemapping_add(1, 0.0f, 0.0f, 1.0f, 1.0f);
                if (mmd->curve_intensity) {
                  BKE_curvemapping_initialize(mmd->curve_intensity);
                }
              }
              break;
            }
            case eGpencilModifierType_Smooth: {
              SmoothGpencilModifierData *mmd = (SmoothGpencilModifierData *)md;
              if (mmd->curve_intensity == NULL) {
                mmd->curve_intensity = BKE_curvemapping_add(1, 0.0f, 0.0f, 1.0f, 1.0f);
                if (mmd->curve_intensity) {
                  BKE_curvemapping_initialize(mmd->curve_intensity);
                }
              }
              break;
            }
            case eGpencilModifierType_Opacity: {
              OpacityGpencilModifierData *mmd = (OpacityGpencilModifierData *)md;
              if (mmd->curve_intensity == NULL) {
                mmd->curve_intensity = BKE_curvemapping_add(1, 0.0f, 0.0f, 1.0f, 1.0f);
                if (mmd->curve_intensity) {
                  BKE_curvemapping_initialize(mmd->curve_intensity);
                }
              }
              break;
            }
            case eGpencilModifierType_Color: {
              ColorGpencilModifierData *mmd = (ColorGpencilModifierData *)md;
              if (mmd->curve_intensity == NULL) {
                mmd->curve_intensity = BKE_curvemapping_add(1, 0.0f, 0.0f, 1.0f, 1.0f);
                if (mmd->curve_intensity) {
                  BKE_curvemapping_initialize(mmd->curve_intensity);
                }
              }
              break;
            }
            case eGpencilModifierType_Thick: {
              if (!DNA_struct_elem_find(
                      fd->filesdna, "ThickGpencilModifierData", "float", "thickness_fac")) {
                ThickGpencilModifierData *mmd = (ThickGpencilModifierData *)md;
                mmd->thickness_fac = mmd->thickness;
              }
              break;
            }
            case eGpencilModifierType_Multiply: {
              MultiplyGpencilModifierData *mmd = (MultiplyGpencilModifierData *)md;
              mmd->fading_opacity = 1.0 - mmd->fading_opacity;
              break;
            }
            case eGpencilModifierType_Subdiv: {
              const short simple = (1 << 0);
              SubdivGpencilModifierData *mmd = (SubdivGpencilModifierData *)md;
              if (mmd->flag & simple) {
                mmd->flag &= ~simple;
                mmd->type = GP_SUBDIV_SIMPLE;
              }
              break;
            }
            default:
              break;
          }
        }
      }

      /* Fix Layers Colors and Vertex Colors to Linear.
       * Also set lights to on for layers. */
      LISTBASE_FOREACH (bGPdata *, gpd, &bmain->gpencils) {
        if (gpd->flag & GP_DATA_ANNOTATIONS) {
          continue;
        }
        /* Onion colors. */
        srgb_to_linearrgb_v3_v3(gpd->gcolor_prev, gpd->gcolor_prev);
        srgb_to_linearrgb_v3_v3(gpd->gcolor_next, gpd->gcolor_next);
        /* Z-depth Offset. */
        gpd->zdepth_offset = 0.150f;

        LISTBASE_FOREACH (bGPDlayer *, gpl, &gpd->layers) {
          gpl->flag |= GP_LAYER_USE_LIGHTS;
          srgb_to_linearrgb_v4(gpl->tintcolor, gpl->tintcolor);
          gpl->vertex_paint_opacity = 1.0f;

          LISTBASE_FOREACH (bGPDframe *, gpf, &gpl->frames) {
            LISTBASE_FOREACH (bGPDstroke *, gps, &gpf->strokes) {
              /* Set initial opacity for fill color. */
              gps->fill_opacity_fac = 1.0f;

              /* Calc geometry data because in old versions this data was not saved. */
              BKE_gpencil_stroke_geometry_update(gps);

              srgb_to_linearrgb_v4(gps->vert_color_fill, gps->vert_color_fill);
              int i;
              bGPDspoint *pt;
              for (i = 0, pt = gps->points; i < gps->totpoints; i++, pt++) {
                srgb_to_linearrgb_v4(pt->vert_color, pt->vert_color);
              }
            }
          }
        }
      }
    }
  }

  if (!MAIN_VERSION_ATLEAST(bmain, 283, 8)) {
    if (!DNA_struct_elem_find(
            fd->filesdna, "View3DOverlay", "float", "sculpt_mode_face_sets_opacity")) {
      for (bScreen *screen = bmain->screens.first; screen; screen = screen->id.next) {
        LISTBASE_FOREACH (ScrArea *, area, &screen->areabase) {
          LISTBASE_FOREACH (SpaceLink *, sl, &area->spacedata) {
            if (sl->spacetype == SPACE_VIEW3D) {
              View3D *v3d = (View3D *)sl;
              v3d->overlay.sculpt_mode_face_sets_opacity = 1.0f;
            }
          }
        }
      }
    }

    /* Alembic Transform Cache changed from local to world space. */
    LISTBASE_FOREACH (Object *, ob, &bmain->objects) {
      LISTBASE_FOREACH (bConstraint *, con, &ob->constraints) {
        if (con->type == CONSTRAINT_TYPE_TRANSFORM_CACHE) {
          con->ownspace = CONSTRAINT_SPACE_WORLD;
        }
      }
    }

    /* Boundary Edges Automasking. */
    if (!DNA_struct_elem_find(
            fd->filesdna, "Brush", "int", "automasking_boundary_edges_propagation_steps")) {
      for (Brush *br = bmain->brushes.first; br; br = br->id.next) {
        br->automasking_boundary_edges_propagation_steps = 1;
      }
    }

    /* Corrective smooth modifier scale*/
    if (!DNA_struct_elem_find(fd->filesdna, "CorrectiveSmoothModifierData", "float", "scale")) {
      for (Object *ob = bmain->objects.first; ob; ob = ob->id.next) {
        LISTBASE_FOREACH (ModifierData *, md, &ob->modifiers) {
          if (md->type == eModifierType_CorrectiveSmooth) {
            CorrectiveSmoothModifierData *csmd = (CorrectiveSmoothModifierData *)md;
            csmd->scale = 1.0f;
          }
        }
      }
    }

    /* Default Face Set Color. */
    for (Mesh *me = bmain->meshes.first; me != NULL; me = me->id.next) {
      if (me->totpoly > 0) {
        int *face_sets = CustomData_get_layer(&me->pdata, CD_SCULPT_FACE_SETS);
        if (face_sets) {
          me->face_sets_color_default = abs(face_sets[0]);
        }
      }
    }
  }

  if (!MAIN_VERSION_ATLEAST(bmain, 283, 11)) {
    if (!DNA_struct_elem_find(fd->filesdna, "OceanModifierData", "float", "fetch_jonswap")) {
      for (Object *object = bmain->objects.first; object != NULL; object = object->id.next) {
        LISTBASE_FOREACH (ModifierData *, md, &object->modifiers) {
          if (md->type == eModifierType_Ocean) {
            OceanModifierData *omd = (OceanModifierData *)md;
            omd->fetch_jonswap = 120.0f;
          }
        }
      }
    }

    if (!DNA_struct_find(fd->filesdna, "XrSessionSettings")) {
      for (wmWindowManager *wm = bmain->wm.first; wm; wm = wm->id.next) {
        const View3D *v3d_default = DNA_struct_default_get(View3D);

        wm->xr.session_settings.shading = v3d_default->shading;
        /* Don't rotate light with the viewer by default, make it fixed. */
        wm->xr.session_settings.shading.flag |= V3D_SHADING_WORLD_ORIENTATION;
        wm->xr.session_settings.draw_flags = (V3D_OFSDRAW_SHOW_GRIDFLOOR |
                                              V3D_OFSDRAW_SHOW_ANNOTATION);
        wm->xr.session_settings.clip_start = v3d_default->clip_start;
        wm->xr.session_settings.clip_end = v3d_default->clip_end;

        wm->xr.session_settings.flag = XR_SESSION_USE_POSITION_TRACKING;
      }
    }

    /* Surface deform modifier strength*/
    if (!DNA_struct_elem_find(fd->filesdna, "SurfaceDeformModifierData", "float", "strength")) {
      for (Object *ob = bmain->objects.first; ob; ob = ob->id.next) {
        LISTBASE_FOREACH (ModifierData *, md, &ob->modifiers) {
          if (md->type == eModifierType_SurfaceDeform) {
            SurfaceDeformModifierData *sdmd = (SurfaceDeformModifierData *)md;
            sdmd->strength = 1.0f;
          }
        }
      }
    }
  }

  if (!MAIN_VERSION_ATLEAST(bmain, 283, 12)) {
    /* Activate f-curve drawing in the sequencer. */
    for (bScreen *screen = bmain->screens.first; screen; screen = screen->id.next) {
      for (ScrArea *area = screen->areabase.first; area; area = area->next) {
        for (SpaceLink *sl = area->spacedata.first; sl; sl = sl->next) {
          if (sl->spacetype == SPACE_SEQ) {
            SpaceSeq *sseq = (SpaceSeq *)sl;
            sseq->flag |= SEQ_SHOW_FCURVES;
          }
        }
      }
    }

    /* Remesh Modifier Voxel Mode. */
    if (!DNA_struct_elem_find(fd->filesdna, "RemeshModifierData", "float", "voxel_size")) {
      for (Object *ob = bmain->objects.first; ob; ob = ob->id.next) {
        LISTBASE_FOREACH (ModifierData *, md, &ob->modifiers) {
          if (md->type == eModifierType_Remesh) {
            RemeshModifierData *rmd = (RemeshModifierData *)md;
            rmd->voxel_size = 0.1f;
            rmd->adaptivity = 0.0f;
          }
        }
      }
    }
  }

  if (!MAIN_VERSION_ATLEAST(bmain, 283, 14)) {
    /* Solidify modifier merge tolerance. */
    if (!DNA_struct_elem_find(fd->filesdna, "SolidifyModifierData", "float", "merge_tolerance")) {
      for (Object *ob = bmain->objects.first; ob; ob = ob->id.next) {
        for (ModifierData *md = ob->modifiers.first; md; md = md->next) {
          if (md->type == eModifierType_Solidify) {
            SolidifyModifierData *smd = (SolidifyModifierData *)md;
            /* set to 0.0003 since that is what was used before, default now is 0.0001 */
            smd->merge_tolerance = 0.0003f;
          }
        }
      }
    }

    /* Enumerator was incorrect for a time in 2.83 development.
     * Note that this only corrects values known to be invalid. */
    for (Object *ob = bmain->objects.first; ob; ob = ob->id.next) {
      RigidBodyCon *rbc = ob->rigidbody_constraint;
      if (rbc != NULL) {
        enum {
          INVALID_RBC_TYPE_SLIDER = 2,
          INVALID_RBC_TYPE_6DOF_SPRING = 4,
          INVALID_RBC_TYPE_MOTOR = 7,
        };
        switch (rbc->type) {
          case INVALID_RBC_TYPE_SLIDER:
            rbc->type = RBC_TYPE_SLIDER;
            break;
          case INVALID_RBC_TYPE_6DOF_SPRING:
            rbc->type = RBC_TYPE_6DOF_SPRING;
            break;
          case INVALID_RBC_TYPE_MOTOR:
            rbc->type = RBC_TYPE_MOTOR;
            break;
        }
      }
    }
  }

  /* Match scale of fluid modifier gravity with scene gravity. */
  if (!MAIN_VERSION_ATLEAST(bmain, 283, 15)) {
    for (Object *ob = bmain->objects.first; ob; ob = ob->id.next) {
      for (ModifierData *md = ob->modifiers.first; md; md = md->next) {
        if (md->type == eModifierType_Fluid) {
          FluidModifierData *fmd = (FluidModifierData *)md;
          if (fmd->domain != NULL) {
            mul_v3_fl(fmd->domain->gravity, 9.81f);
          }
        }
      }
    }
  }

  if (!MAIN_VERSION_ATLEAST(bmain, 283, 16)) {
    /* Init SMAA threshold for grease pencil render. */
    LISTBASE_FOREACH (Scene *, scene, &bmain->scenes) {
      scene->grease_pencil_settings.smaa_threshold = 1.0f;
    }
  }

  if (!MAIN_VERSION_ATLEAST(bmain, 283, 17)) {
    /* Reset the cloth mass to 1.0 in brushes with an invalid value. */
    for (Brush *br = bmain->brushes.first; br; br = br->id.next) {
      if (br->sculpt_tool == SCULPT_TOOL_CLOTH) {
        if (br->cloth_mass == 0.0f) {
          br->cloth_mass = 1.0f;
        }
      }
    }
  }

  /** Repair files from duplicate brushes added to blend files, see: T76738. */
  if (!MAIN_VERSION_ATLEAST(bmain, 283, 17) ||
      ((bmain->versionfile == 290) && !MAIN_VERSION_ATLEAST(bmain, 290, 2))) {
    short id_codes[] = {ID_BR, ID_PAL};
    for (int i = 0; i < ARRAY_SIZE(id_codes); i++) {
      ListBase *lb = which_libbase(bmain, id_codes[i]);
      BKE_main_id_repair_duplicate_names_listbase(lb);
    }

    /* Set Brush default color for grease pencil. */
    LISTBASE_FOREACH (Brush *, brush, &bmain->brushes) {
      if (brush->gpencil_settings) {
        brush->rgb[0] = 0.498f;
        brush->rgb[1] = 1.0f;
        brush->rgb[2] = 0.498f;
      }
    }
  }

  /**
   * Versioning code until next subversion bump goes here.
   *
   * \note Be sure to check when bumping the version:
   * - #do_versions_after_linking_280 in this file.
   * - "versioning_userdef.c", #BLO_version_defaults_userpref_blend
   * - "versioning_userdef.c", #do_versions_theme
   *
   * \note Keep this message at the bottom of the function.
   */
  {
    /* Keep this block, even when empty. */
  }

  /**
   * Versioning code until next subversion bump goes here.
   *
   * \note Be sure to check when bumping the version:
   * - "versioning_userdef.c", #BLO_version_defaults_userpref_blend
   * - "versioning_userdef.c", #do_versions_theme
   *
   * \note Keep this message at the bottom of the function.
   */
  {
    /* Keep this block, even when empty. */
  }
}<|MERGE_RESOLUTION|>--- conflicted
+++ resolved
@@ -4480,9 +4480,6 @@
     }
   }
 
-<<<<<<< HEAD
-  if (!MAIN_VERSION_ATLEAST(bmain, 282, 7)) {
-=======
   if (!MAIN_VERSION_ATLEAST(bmain, 283, 3)) {
     /* Color Management Look. */
     for (Scene *scene = bmain->scenes.first; scene; scene = scene->id.next) {
@@ -4501,7 +4498,6 @@
     /* Sequencer Tool region */
     do_versions_area_ensure_tool_region(bmain, SPACE_SEQ, RGN_FLAG_HIDDEN);
 
->>>>>>> 211b6c29
     /* Cloth internal springs */
     for (Object *ob = bmain->objects.first; ob; ob = ob->id.next) {
       LISTBASE_FOREACH (ModifierData *, md, &ob->modifiers) {
