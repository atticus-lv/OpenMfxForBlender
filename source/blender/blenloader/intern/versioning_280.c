/*
 * This program is free software; you can redistribute it and/or
 * modify it under the terms of the GNU General Public License
 * as published by the Free Software Foundation; either version 2
 * of the License, or (at your option) any later version.
 *
 * This program is distributed in the hope that it will be useful,
 * but WITHOUT ANY WARRANTY; without even the implied warranty of
 * MERCHANTABILITY or FITNESS FOR A PARTICULAR PURPOSE.  See the
 * GNU General Public License for more details.
 *
 * You should have received a copy of the GNU General Public License
 * along with this program; if not, write to the Free Software Foundation,
 * Inc., 51 Franklin Street, Fifth Floor, Boston, MA 02110-1301, USA.
 */

/** \file
 * \ingroup blenloader
 */

/* allow readfile to use deprecated functionality */
#define DNA_DEPRECATED_ALLOW

#include <float.h>
#include <string.h>

#include "BLI_listbase.h"
#include "BLI_math.h"
#include "BLI_mempool.h"
#include "BLI_string.h"
#include "BLI_utildefines.h"

#include "DNA_defaults.h"

#include "DNA_anim_types.h"
#include "DNA_armature_types.h"
#include "DNA_camera_types.h"
#include "DNA_cloth_types.h"
#include "DNA_collection_types.h"
#include "DNA_constraint_types.h"
#include "DNA_curve_types.h"
#include "DNA_curveprofile_types.h"
#include "DNA_fluid_types.h"
#include "DNA_freestyle_types.h"
#include "DNA_genfile.h"
#include "DNA_gpencil_modifier_types.h"
#include "DNA_gpencil_types.h"
#include "DNA_gpu_types.h"
#include "DNA_key_types.h"
#include "DNA_layer_types.h"
#include "DNA_light_types.h"
#include "DNA_lightprobe_types.h"
#include "DNA_linestyle_types.h"
#include "DNA_material_types.h"
#include "DNA_mesh_types.h"
#include "DNA_modifier_types.h"
#include "DNA_object_types.h"
#include "DNA_particle_types.h"
#include "DNA_rigidbody_types.h"
#include "DNA_scene_types.h"
#include "DNA_screen_types.h"
#include "DNA_shader_fx_types.h"
#include "DNA_text_types.h"
#include "DNA_texture_types.h"
#include "DNA_view3d_types.h"
#include "DNA_workspace_types.h"
#include "DNA_world_types.h"

#include "BKE_animsys.h"
#include "BKE_brush.h"
#include "BKE_cloth.h"
#include "BKE_collection.h"
#include "BKE_colortools.h"
#include "BKE_constraint.h"
#include "BKE_curveprofile.h"
#include "BKE_customdata.h"
#include "BKE_fcurve.h"
#include "BKE_fcurve_driver.h"
#include "BKE_freestyle.h"
#include "BKE_global.h"
#include "BKE_gpencil.h"
#include "BKE_gpencil_geom.h"
#include "BKE_gpencil_modifier.h"
#include "BKE_idprop.h"
#include "BKE_key.h"
#include "BKE_layer.h"
#include "BKE_lib_id.h"
#include "BKE_main.h"
#include "BKE_mesh.h"
#include "BKE_node.h"
#include "BKE_node_tree_update.h"
#include "BKE_paint.h"
#include "BKE_pointcache.h"
#include "BKE_report.h"
#include "BKE_rigidbody.h"
#include "BKE_screen.h"
#include "BKE_studiolight.h"
#include "BKE_unit.h"
#include "BKE_workspace.h"

#include "SEQ_iterator.h"
#include "SEQ_modifier.h"
#include "SEQ_utils.h"

/* Only for IMB_BlendMode */
#include "IMB_imbuf.h"

#include "DEG_depsgraph.h"

#include "BLT_translation.h"

#include "BLO_readfile.h"
#include "readfile.h"

#include "versioning_common.h"

#include "MEM_guardedalloc.h"

/* Make preferences read-only, use versioning_userdef.c. */
#define U (*((const UserDef *)&U))

static bScreen *screen_parent_find(const bScreen *screen)
{
  /* Can avoid lookup if screen state isn't maximized/full
   * (parent and child store the same state). */
  if (ELEM(screen->state, SCREENMAXIMIZED, SCREENFULL)) {
    LISTBASE_FOREACH (const ScrArea *, area, &screen->areabase) {
      if (area->full && area->full != screen) {
        BLI_assert(area->full->state == screen->state);
        return area->full;
      }
    }
  }

  return NULL;
}

static void do_version_workspaces_create_from_screens(Main *bmain)
{
  bmain->is_locked_for_linking = false;

  for (bScreen *screen = bmain->screens.first; screen; screen = screen->id.next) {
    const bScreen *screen_parent = screen_parent_find(screen);
    WorkSpace *workspace;
    if (screen->temp) {
      continue;
    }

    if (screen_parent) {
      /* Full-screen with "Back to Previous" option, don't create
       * a new workspace, add layout workspace containing parent. */
      workspace = BLI_findstring(
          &bmain->workspaces, screen_parent->id.name + 2, offsetof(ID, name) + 2);
    }
    else {
      workspace = BKE_workspace_add(bmain, screen->id.name + 2);
    }
    if (workspace == NULL) {
      continue; /* Not much we can do. */
    }
    BKE_workspace_layout_add(bmain, workspace, screen, screen->id.name + 2);
  }

  bmain->is_locked_for_linking = true;
}

static void do_version_area_change_space_to_space_action(ScrArea *area, const Scene *scene)
{
  SpaceType *stype = BKE_spacetype_from_id(SPACE_ACTION);
  SpaceAction *saction = (SpaceAction *)stype->create(area, scene);
  ARegion *region_channels;

  /* Properly free current regions */
  LISTBASE_FOREACH (ARegion *, region, &area->regionbase) {
    BKE_area_region_free(area->type, region);
  }
  BLI_freelistN(&area->regionbase);

  area->type = stype;
  area->spacetype = stype->spaceid;

  BLI_addhead(&area->spacedata, saction);
  area->regionbase = saction->regionbase;
  BLI_listbase_clear(&saction->regionbase);

  /* Different defaults for timeline */
  region_channels = BKE_area_find_region_type(area, RGN_TYPE_CHANNELS);
  region_channels->flag |= RGN_FLAG_HIDDEN;

  saction->mode = SACTCONT_TIMELINE;
  saction->ads.flag |= ADS_FLAG_SUMMARY_COLLAPSED;
  saction->ads.filterflag |= ADS_FILTER_SUMMARY;
}

/**
 * \brief After lib-link versioning for new workspace design.
 *
 * - Adds a workspace for (almost) each screen of the old file
 *   and adds the needed workspace-layout to wrap the screen.
 * - Active screen isn't stored directly in window anymore, but in the active workspace.
 * - Active scene isn't stored in screen anymore, but in window.
 * - Create workspace instance hook for each window.
 *
 * \note Some of the created workspaces might be deleted again
 * in case of reading the default `startup.blend`.
 */
static void do_version_workspaces_after_lib_link(Main *bmain)
{
  BLI_assert(BLI_listbase_is_empty(&bmain->workspaces));

  do_version_workspaces_create_from_screens(bmain);

  for (wmWindowManager *wm = bmain->wm.first; wm; wm = wm->id.next) {
    LISTBASE_FOREACH (wmWindow *, win, &wm->windows) {
      bScreen *screen_parent = screen_parent_find(win->screen);
      bScreen *screen = screen_parent ? screen_parent : win->screen;

      if (screen->temp) {
        /* We do not generate a new workspace for those screens...
         * still need to set some data in win. */
        win->workspace_hook = BKE_workspace_instance_hook_create(bmain, win->winid);
        win->scene = screen->scene;
        /* Deprecated from now on! */
        win->screen = NULL;
        continue;
      }

      WorkSpace *workspace = BLI_findstring(
          &bmain->workspaces, screen->id.name + 2, offsetof(ID, name) + 2);
      BLI_assert(workspace != NULL);
      WorkSpaceLayout *layout = BKE_workspace_layout_find(workspace, win->screen);
      BLI_assert(layout != NULL);

      win->workspace_hook = BKE_workspace_instance_hook_create(bmain, win->winid);

      BKE_workspace_active_set(win->workspace_hook, workspace);
      BKE_workspace_active_layout_set(win->workspace_hook, win->winid, workspace, layout);

      /* Move scene and view layer to window. */
      Scene *scene = screen->scene;
      ViewLayer *layer = BLI_findlink(&scene->view_layers, scene->r.actlay);
      if (!layer) {
        layer = BKE_view_layer_default_view(scene);
      }

      win->scene = scene;
      STRNCPY(win->view_layer_name, layer->name);

      /* Deprecated from now on! */
      win->screen = NULL;
    }
  }

  for (bScreen *screen = bmain->screens.first; screen; screen = screen->id.next) {
    /* Deprecated from now on! */
    BLI_freelistN(&screen->scene->transform_spaces);
    screen->scene = NULL;
  }
}

#ifdef USE_COLLECTION_COMPAT_28
enum {
  COLLECTION_DEPRECATED_VISIBLE = (1 << 0),
  COLLECTION_DEPRECATED_VIEWPORT = (1 << 0),
  COLLECTION_DEPRECATED_SELECTABLE = (1 << 1),
  COLLECTION_DEPRECATED_DISABLED = (1 << 2),
  COLLECTION_DEPRECATED_RENDER = (1 << 3),
};

static void do_version_view_layer_visibility(ViewLayer *view_layer)
{
  /* Convert from deprecated VISIBLE flag to DISABLED */
  LayerCollection *lc;
  for (lc = view_layer->layer_collections.first; lc; lc = lc->next) {
    if (lc->flag & COLLECTION_DEPRECATED_DISABLED) {
      lc->flag &= ~COLLECTION_DEPRECATED_DISABLED;
    }

    if ((lc->flag & COLLECTION_DEPRECATED_VISIBLE) == 0) {
      lc->flag |= COLLECTION_DEPRECATED_DISABLED;
    }

    lc->flag |= COLLECTION_DEPRECATED_VIEWPORT | COLLECTION_DEPRECATED_RENDER;
  }
}

static void do_version_layer_collection_pre(ViewLayer *view_layer,
                                            ListBase *lb,
                                            GSet *enabled_set,
                                            GSet *selectable_set)
{
  /* Convert from deprecated DISABLED to new layer collection and collection flags */
  LISTBASE_FOREACH (LayerCollection *, lc, lb) {
    if (lc->scene_collection) {
      if (!(lc->flag & COLLECTION_DEPRECATED_DISABLED)) {
        BLI_gset_insert(enabled_set, lc->scene_collection);
      }
      if (lc->flag & COLLECTION_DEPRECATED_SELECTABLE) {
        BLI_gset_insert(selectable_set, lc->scene_collection);
      }
    }

    do_version_layer_collection_pre(
        view_layer, &lc->layer_collections, enabled_set, selectable_set);
  }
}

static void do_version_layer_collection_post(ViewLayer *view_layer,
                                             ListBase *lb,
                                             GSet *enabled_set,
                                             GSet *selectable_set,
                                             GHash *collection_map)
{
  /* Apply layer collection exclude flags. */
  LISTBASE_FOREACH (LayerCollection *, lc, lb) {
    if (!(lc->collection->flag & COLLECTION_IS_MASTER)) {
      SceneCollection *sc = BLI_ghash_lookup(collection_map, lc->collection);
      const bool enabled = (sc && BLI_gset_haskey(enabled_set, sc));
      const bool selectable = (sc && BLI_gset_haskey(selectable_set, sc));

      if (!enabled) {
        lc->flag |= LAYER_COLLECTION_EXCLUDE;
      }
      if (enabled && !selectable) {
        lc->collection->flag |= COLLECTION_HIDE_SELECT;
      }
    }

    do_version_layer_collection_post(
        view_layer, &lc->layer_collections, enabled_set, selectable_set, collection_map);
  }
}

static void do_version_scene_collection_convert(
    Main *bmain, ID *id, SceneCollection *sc, Collection *collection, GHash *collection_map)
{
  if (collection_map) {
    BLI_ghash_insert(collection_map, collection, sc);
  }

  for (SceneCollection *nsc = sc->scene_collections.first; nsc;) {
    SceneCollection *nsc_next = nsc->next;
    Collection *ncollection = BKE_collection_add(bmain, collection, nsc->name);
    ncollection->id.lib = id->lib;
    do_version_scene_collection_convert(bmain, id, nsc, ncollection, collection_map);
    nsc = nsc_next;
  }

  LISTBASE_FOREACH (LinkData *, link, &sc->objects) {
    Object *ob = link->data;
    if (ob) {
      BKE_collection_object_add_notest(bmain, collection, ob);
      id_us_min(&ob->id);
    }
  }

  BLI_freelistN(&sc->objects);
  MEM_freeN(sc);
}

static void do_version_group_collection_to_collection(Main *bmain, Collection *group)
{
  /* Convert old 2.8 group collections to new unified collections. */
  if (group->collection) {
    do_version_scene_collection_convert(bmain, &group->id, group->collection, group, NULL);
  }

  group->collection = NULL;
  group->view_layer = NULL;
  id_fake_user_set(&group->id);
}

static void do_version_scene_collection_to_collection(Main *bmain, Scene *scene)
{
  /* Convert old 2.8 scene collections to new unified collections. */

  /* Temporarily clear view layers so we don't do any layer collection syncing
   * and destroy old flags that we want to restore. */
  ListBase view_layers = scene->view_layers;
  BLI_listbase_clear(&scene->view_layers);

  if (!scene->master_collection) {
    scene->master_collection = BKE_collection_master_add();
  }

  /* Convert scene collections. */
  GHash *collection_map = BLI_ghash_new(BLI_ghashutil_ptrhash, BLI_ghashutil_ptrcmp, __func__);
  if (scene->collection) {
    do_version_scene_collection_convert(
        bmain, &scene->id, scene->collection, scene->master_collection, collection_map);
    scene->collection = NULL;
  }

  scene->view_layers = view_layers;

  /* Convert layer collections. */
  ViewLayer *view_layer;
  for (view_layer = scene->view_layers.first; view_layer; view_layer = view_layer->next) {
    GSet *enabled_set = BLI_gset_new(BLI_ghashutil_ptrhash, BLI_ghashutil_ptrcmp, __func__);
    GSet *selectable_set = BLI_gset_new(BLI_ghashutil_ptrhash, BLI_ghashutil_ptrcmp, __func__);

    do_version_layer_collection_pre(
        view_layer, &view_layer->layer_collections, enabled_set, selectable_set);

    BKE_layer_collection_doversion_2_80(scene, view_layer);

    BKE_layer_collection_sync(scene, view_layer);

    do_version_layer_collection_post(
        view_layer, &view_layer->layer_collections, enabled_set, selectable_set, collection_map);

    BLI_gset_free(enabled_set, NULL);
    BLI_gset_free(selectable_set, NULL);

    BKE_layer_collection_sync(scene, view_layer);
  }

  BLI_ghash_free(collection_map, NULL, NULL);
}
#endif

static void do_version_layers_to_collections(Main *bmain, Scene *scene)
{
  /* Since we don't have access to FileData we check the (always valid) first
   * render layer instead. */
  if (!scene->master_collection) {
    scene->master_collection = BKE_collection_master_add();
  }

  if (scene->view_layers.first) {
    return;
  }

  /* Create collections from layers. */
  Collection *collection_master = scene->master_collection;
  Collection *collections[20] = {NULL};

  for (int layer = 0; layer < 20; layer++) {
    LISTBASE_FOREACH (Base *, base, &scene->base) {
      if (base->lay & (1 << layer)) {
        /* Create collections when needed only. */
        if (collections[layer] == NULL) {
          char name[MAX_NAME];

          BLI_snprintf(
              name, sizeof(collection_master->id.name), DATA_("Collection %d"), layer + 1);

          Collection *collection = BKE_collection_add(bmain, collection_master, name);
          collection->id.lib = scene->id.lib;
          if (ID_IS_LINKED(collection)) {
            collection->id.tag |= LIB_TAG_INDIRECT;
          }
          collections[layer] = collection;

          if (!(scene->lay & (1 << layer))) {
            collection->flag |= COLLECTION_HIDE_VIEWPORT | COLLECTION_HIDE_RENDER;
          }
        }

        /* Note usually this would do slow collection syncing for view layers,
         * but since no view layers exists yet at this point it's fast. */
        BKE_collection_object_add_notest(bmain, collections[layer], base->object);
      }

      if (base->flag & SELECT) {
        base->object->flag |= SELECT;
      }
      else {
        base->object->flag &= ~SELECT;
      }
    }
  }

  /* Handle legacy render layers. */
  bool have_override = false;
  const bool need_default_renderlayer = scene->r.layers.first == NULL;

  LISTBASE_FOREACH (SceneRenderLayer *, srl, &scene->r.layers) {
    ViewLayer *view_layer = BKE_view_layer_add(scene, srl->name, NULL, VIEWLAYER_ADD_NEW);

    if (srl->layflag & SCE_LAY_DISABLE) {
      view_layer->flag &= ~VIEW_LAYER_RENDER;
    }

    if ((srl->layflag & SCE_LAY_FRS) == 0) {
      view_layer->flag &= ~VIEW_LAYER_FREESTYLE;
    }

    view_layer->layflag = srl->layflag;
    view_layer->passflag = srl->passflag;
    view_layer->pass_alpha_threshold = srl->pass_alpha_threshold;
    view_layer->samples = srl->samples;
    view_layer->mat_override = srl->mat_override;

    BKE_freestyle_config_free(&view_layer->freestyle_config, true);
    view_layer->freestyle_config = srl->freestyleConfig;
    view_layer->id_properties = srl->prop;

    /* Set exclusion and overrides. */
    for (int layer = 0; layer < 20; layer++) {
      Collection *collection = collections[layer];
      if (collection) {
        LayerCollection *lc = BKE_layer_collection_first_from_scene_collection(view_layer,
                                                                               collection);

        if (srl->lay_exclude & (1 << layer)) {
          /* Disable excluded layer. */
          have_override = true;
          lc->flag |= LAYER_COLLECTION_EXCLUDE;
          LISTBASE_FOREACH (LayerCollection *, nlc, &lc->layer_collections) {
            nlc->flag |= LAYER_COLLECTION_EXCLUDE;
          }
        }
        else {
          if (srl->lay_zmask & (1 << layer)) {
            have_override = true;
            lc->flag |= LAYER_COLLECTION_HOLDOUT;
          }

          if ((srl->lay & (1 << layer)) == 0) {
            have_override = true;
            lc->flag |= LAYER_COLLECTION_INDIRECT_ONLY;
          }
        }
      }
    }

    /* for convenience set the same active object in all the layers */
    if (scene->basact) {
      view_layer->basact = BKE_view_layer_base_find(view_layer, scene->basact->object);
    }

    LISTBASE_FOREACH (Base *, base, &view_layer->object_bases) {
      if ((base->flag & BASE_SELECTABLE) && (base->object->flag & SELECT)) {
        base->flag |= BASE_SELECTED;
      }
    }
  }

  BLI_freelistN(&scene->r.layers);

  /* If render layers included overrides, or there are no render layers,
   * we also create a vanilla viewport layer. */
  if (have_override || need_default_renderlayer) {
    ViewLayer *view_layer = BKE_view_layer_add(scene, "Viewport", NULL, VIEWLAYER_ADD_NEW);

    /* If we ported all the original render layers,
     * we don't need to make the viewport layer renderable. */
    if (!BLI_listbase_is_single(&scene->view_layers)) {
      view_layer->flag &= ~VIEW_LAYER_RENDER;
    }

    /* convert active base */
    if (scene->basact) {
      view_layer->basact = BKE_view_layer_base_find(view_layer, scene->basact->object);
    }

    /* convert selected bases */
    LISTBASE_FOREACH (Base *, base, &view_layer->object_bases) {
      if ((base->flag & BASE_SELECTABLE) && (base->object->flag & SELECT)) {
        base->flag |= BASE_SELECTED;
      }

      /* keep lay around for forward compatibility (open those files in 2.79) */
      base->lay = base->object->lay;
    }
  }

  /* remove bases once and for all */
  LISTBASE_FOREACH (Base *, base, &scene->base) {
    id_us_min(&base->object->id);
  }

  BLI_freelistN(&scene->base);
  scene->basact = NULL;
}

static void do_version_collection_propagate_lib_to_children(Collection *collection)
{
  if (ID_IS_LINKED(collection)) {
    for (CollectionChild *collection_child = collection->children.first; collection_child != NULL;
         collection_child = collection_child->next) {
      if (!ID_IS_LINKED(collection_child->collection)) {
        collection_child->collection->id.lib = collection->id.lib;
      }
      do_version_collection_propagate_lib_to_children(collection_child->collection);
    }
  }
}

/** convert old annotations colors */
static void do_versions_fix_annotations(bGPdata *gpd)
{
  LISTBASE_FOREACH (const bGPDpalette *, palette, &gpd->palettes) {
    LISTBASE_FOREACH (bGPDpalettecolor *, palcolor, &palette->colors) {
      /* fix layers */
      LISTBASE_FOREACH (bGPDlayer *, gpl, &gpd->layers) {
        /* unlock/unhide layer */
        gpl->flag &= ~GP_LAYER_LOCKED;
        gpl->flag &= ~GP_LAYER_HIDE;
        /* set opacity to 1 */
        gpl->opacity = 1.0f;
        /* disable tint */
        gpl->tintcolor[3] = 0.0f;

        LISTBASE_FOREACH (bGPDframe *, gpf, &gpl->frames) {
          LISTBASE_FOREACH (bGPDstroke *, gps, &gpf->strokes) {
            if ((gps->colorname[0] != '\0') && (STREQ(gps->colorname, palcolor->info))) {
              /* copy color settings */
              copy_v4_v4(gpl->color, palcolor->color);
            }
          }
        }
      }
    }
  }
}

static void do_versions_remove_region(ListBase *regionbase, ARegion *region)
{
  BLI_freelinkN(regionbase, region);
}

static void do_versions_remove_regions_by_type(ListBase *regionbase, int regiontype)
{
  ARegion *region, *region_next;
  for (region = regionbase->first; region; region = region_next) {
    region_next = region->next;
    if (region->regiontype == regiontype) {
      do_versions_remove_region(regionbase, region);
    }
  }
}

static ARegion *do_versions_find_region_or_null(ListBase *regionbase, int regiontype)
{
  LISTBASE_FOREACH (ARegion *, region, regionbase) {
    if (region->regiontype == regiontype) {
      return region;
    }
  }
  return NULL;
}

static ARegion *do_versions_find_region(ListBase *regionbase, int regiontype)
{
  ARegion *region = do_versions_find_region_or_null(regionbase, regiontype);
  if (region == NULL) {
    BLI_assert_msg(0, "Did not find expected region in versioning");
  }
  return region;
}

static ARegion *do_versions_add_region(int regiontype, const char *name)
{
  ARegion *region = MEM_callocN(sizeof(ARegion), name);
  region->regiontype = regiontype;
  return region;
}

static void do_versions_area_ensure_tool_region(Main *bmain,
                                                const short space_type,
                                                const short region_flag)
{
  for (bScreen *screen = bmain->screens.first; screen; screen = screen->id.next) {
    LISTBASE_FOREACH (ScrArea *, area, &screen->areabase) {
      LISTBASE_FOREACH (SpaceLink *, sl, &area->spacedata) {
        if (sl->spacetype == space_type) {
          ListBase *regionbase = (sl == area->spacedata.first) ? &area->regionbase :
                                                                 &sl->regionbase;
          ARegion *region = BKE_area_find_region_type(area, RGN_TYPE_TOOLS);
          if (!region) {
            ARegion *header = BKE_area_find_region_type(area, RGN_TYPE_HEADER);
            region = do_versions_add_region(RGN_TYPE_TOOLS, "tools region");
            BLI_insertlinkafter(regionbase, header, region);
            region->alignment = RGN_ALIGN_LEFT;
            region->flag = region_flag;
          }
        }
      }
    }
  }
}

static void do_version_bones_split_bbone_scale(ListBase *lb)
{
  LISTBASE_FOREACH (Bone *, bone, lb) {
    bone->scale_in_z = bone->scale_in_x;
    bone->scale_out_z = bone->scale_out_x;

    do_version_bones_split_bbone_scale(&bone->childbase);
  }
}

static void do_version_bones_inherit_scale(ListBase *lb)
{
  LISTBASE_FOREACH (Bone *, bone, lb) {
    if (bone->flag & BONE_NO_SCALE) {
      bone->inherit_scale_mode = BONE_INHERIT_SCALE_NONE_LEGACY;
      bone->flag &= ~BONE_NO_SCALE;
    }

    do_version_bones_inherit_scale(&bone->childbase);
  }
}

static bool replace_bbone_scale_rnapath(char **p_old_path)
{
  char *old_path = *p_old_path;

  if (old_path == NULL) {
    return false;
  }

  if (BLI_str_endswith(old_path, "bbone_scalein") ||
      BLI_str_endswith(old_path, "bbone_scaleout")) {
    *p_old_path = BLI_strdupcat(old_path, "x");

    MEM_freeN(old_path);
    return true;
  }

  return false;
}

static void do_version_bbone_scale_fcurve_fix(ListBase *curves, FCurve *fcu)
{
  /* Update driver variable paths. */
  if (fcu->driver) {
    LISTBASE_FOREACH (DriverVar *, dvar, &fcu->driver->variables) {
      DRIVER_TARGETS_LOOPER_BEGIN (dvar) {
        replace_bbone_scale_rnapath(&dtar->rna_path);
      }
      DRIVER_TARGETS_LOOPER_END;
    }
  }

  /* Update F-Curve's path. */
  if (replace_bbone_scale_rnapath(&fcu->rna_path)) {
    /* If matched, duplicate the curve and tweak name. */
    FCurve *second = BKE_fcurve_copy(fcu);

    second->rna_path[strlen(second->rna_path) - 1] = 'y';

    BLI_insertlinkafter(curves, fcu, second);

    /* Add to the curve group. */
    second->grp = fcu->grp;

    if (fcu->grp != NULL && fcu->grp->channels.last == fcu) {
      fcu->grp->channels.last = second;
    }
  }
}

static void do_version_bbone_scale_animdata_cb(ID *UNUSED(id),
                                               AnimData *adt,
                                               void *UNUSED(wrapper_data))
{
  LISTBASE_FOREACH_MUTABLE (FCurve *, fcu, &adt->drivers) {
    do_version_bbone_scale_fcurve_fix(&adt->drivers, fcu);
  }
}

static void do_version_constraints_maintain_volume_mode_uniform(ListBase *lb)
{
  LISTBASE_FOREACH (bConstraint *, con, lb) {
    if (con->type == CONSTRAINT_TYPE_SAMEVOL) {
      bSameVolumeConstraint *data = (bSameVolumeConstraint *)con->data;
      data->mode = SAMEVOL_UNIFORM;
    }
  }
}

static void do_version_constraints_copy_scale_power(ListBase *lb)
{
  LISTBASE_FOREACH (bConstraint *, con, lb) {
    if (con->type == CONSTRAINT_TYPE_SIZELIKE) {
      bSizeLikeConstraint *data = (bSizeLikeConstraint *)con->data;
      data->power = 1.0f;
    }
  }
}

static void do_version_constraints_copy_rotation_mix_mode(ListBase *lb)
{
  LISTBASE_FOREACH (bConstraint *, con, lb) {
    if (con->type == CONSTRAINT_TYPE_ROTLIKE) {
      bRotateLikeConstraint *data = (bRotateLikeConstraint *)con->data;
      data->mix_mode = (data->flag & ROTLIKE_OFFSET) ? ROTLIKE_MIX_OFFSET : ROTLIKE_MIX_REPLACE;
      data->flag &= ~ROTLIKE_OFFSET;
    }
  }
}

static void do_versions_seq_alloc_transform_and_crop(ListBase *seqbase)
{
  for (Sequence *seq = seqbase->first; seq != NULL; seq = seq->next) {
    if (ELEM(seq->type, SEQ_TYPE_SOUND_RAM, SEQ_TYPE_SOUND_HD) == 0) {
      if (seq->strip->transform == NULL) {
        seq->strip->transform = MEM_callocN(sizeof(struct StripTransform), "StripTransform");
      }

      if (seq->strip->crop == NULL) {
        seq->strip->crop = MEM_callocN(sizeof(struct StripCrop), "StripCrop");
      }

      if (seq->seqbase.first != NULL) {
        do_versions_seq_alloc_transform_and_crop(&seq->seqbase);
      }
    }
  }
}

/* Return true if there is something to convert. */
static void do_versions_material_convert_legacy_blend_mode(bNodeTree *ntree, char blend_method)
{
  bool need_update = false;

  /* Iterate backwards from end so we don't encounter newly added links. */
  bNodeLink *prevlink;
  for (bNodeLink *link = ntree->links.last; link; link = prevlink) {
    prevlink = link->prev;

    /* Detect link to replace. */
    bNode *fromnode = link->fromnode;
    bNodeSocket *fromsock = link->fromsock;
    bNode *tonode = link->tonode;
    bNodeSocket *tosock = link->tosock;

    if (!(tonode->type == SH_NODE_OUTPUT_MATERIAL && STREQ(tosock->identifier, "Surface"))) {
      continue;
    }

    /* Only do outputs that are enabled for EEVEE */
    if (!ELEM(tonode->custom1, SHD_OUTPUT_ALL, SHD_OUTPUT_EEVEE)) {
      continue;
    }

    if (blend_method == 1 /* MA_BM_ADD */) {
      nodeRemLink(ntree, link);

      bNode *add_node = nodeAddStaticNode(NULL, ntree, SH_NODE_ADD_SHADER);
      add_node->locx = 0.5f * (fromnode->locx + tonode->locx);
      add_node->locy = 0.5f * (fromnode->locy + tonode->locy);

      bNodeSocket *shader1_socket = add_node->inputs.first;
      bNodeSocket *shader2_socket = add_node->inputs.last;
      bNodeSocket *add_socket = nodeFindSocket(add_node, SOCK_OUT, "Shader");

      bNode *transp_node = nodeAddStaticNode(NULL, ntree, SH_NODE_BSDF_TRANSPARENT);
      transp_node->locx = add_node->locx;
      transp_node->locy = add_node->locy - 110.0f;

      bNodeSocket *transp_socket = nodeFindSocket(transp_node, SOCK_OUT, "BSDF");

      /* Link to input and material output node. */
      nodeAddLink(ntree, fromnode, fromsock, add_node, shader1_socket);
      nodeAddLink(ntree, transp_node, transp_socket, add_node, shader2_socket);
      nodeAddLink(ntree, add_node, add_socket, tonode, tosock);

      need_update = true;
    }
    else if (blend_method == 2 /* MA_BM_MULTIPLY */) {
      nodeRemLink(ntree, link);

      bNode *transp_node = nodeAddStaticNode(NULL, ntree, SH_NODE_BSDF_TRANSPARENT);

      bNodeSocket *color_socket = nodeFindSocket(transp_node, SOCK_IN, "Color");
      bNodeSocket *transp_socket = nodeFindSocket(transp_node, SOCK_OUT, "BSDF");

      /* If incoming link is from a closure socket, we need to convert it. */
      if (fromsock->type == SOCK_SHADER) {
        transp_node->locx = 0.33f * fromnode->locx + 0.66f * tonode->locx;
        transp_node->locy = 0.33f * fromnode->locy + 0.66f * tonode->locy;

        bNode *shtorgb_node = nodeAddStaticNode(NULL, ntree, SH_NODE_SHADERTORGB);
        shtorgb_node->locx = 0.66f * fromnode->locx + 0.33f * tonode->locx;
        shtorgb_node->locy = 0.66f * fromnode->locy + 0.33f * tonode->locy;

        bNodeSocket *shader_socket = nodeFindSocket(shtorgb_node, SOCK_IN, "Shader");
        bNodeSocket *rgba_socket = nodeFindSocket(shtorgb_node, SOCK_OUT, "Color");

        nodeAddLink(ntree, fromnode, fromsock, shtorgb_node, shader_socket);
        nodeAddLink(ntree, shtorgb_node, rgba_socket, transp_node, color_socket);
      }
      else {
        transp_node->locx = 0.5f * (fromnode->locx + tonode->locx);
        transp_node->locy = 0.5f * (fromnode->locy + tonode->locy);

        nodeAddLink(ntree, fromnode, fromsock, transp_node, color_socket);
      }

      /* Link to input and material output node. */
      nodeAddLink(ntree, transp_node, transp_socket, tonode, tosock);

      need_update = true;
    }
  }

  if (need_update) {
    version_socket_update_is_used(ntree);
  }
}

static void do_versions_local_collection_bits_set(LayerCollection *layer_collection)
{
  layer_collection->local_collections_bits = ~(0);
  LISTBASE_FOREACH (LayerCollection *, child, &layer_collection->layer_collections) {
    do_versions_local_collection_bits_set(child);
  }
}

static void do_version_curvemapping_flag_extend_extrapolate(CurveMapping *cumap)
{
  if (cumap == NULL) {
    return;
  }

#define CUMA_EXTEND_EXTRAPOLATE_OLD 1
  for (int curve_map_index = 0; curve_map_index < 4; curve_map_index++) {
    CurveMap *cuma = &cumap->cm[curve_map_index];
    if (cuma->flag & CUMA_EXTEND_EXTRAPOLATE_OLD) {
      cumap->flag |= CUMA_EXTEND_EXTRAPOLATE;
      return;
    }
  }
#undef CUMA_EXTEND_EXTRAPOLATE_OLD
}

/* Util version to walk over all CurveMappings in the given `bmain` */
static void do_version_curvemapping_walker(Main *bmain, void (*callback)(CurveMapping *cumap))
{
  LISTBASE_FOREACH (Scene *, scene, &bmain->scenes) {
    callback(&scene->r.mblur_shutter_curve);

    if (scene->view_settings.curve_mapping) {
      callback(scene->view_settings.curve_mapping);
    }

    if (scene->ed != NULL) {
      LISTBASE_FOREACH (Sequence *, seq, &scene->ed->seqbase) {
        LISTBASE_FOREACH (SequenceModifierData *, smd, &seq->modifiers) {
          const SequenceModifierTypeInfo *smti = SEQ_modifier_type_info_get(smd->type);

          if (smti) {
            if (smd->type == seqModifierType_Curves) {
              CurvesModifierData *cmd = (CurvesModifierData *)smd;
              callback(&cmd->curve_mapping);
            }
            else if (smd->type == seqModifierType_HueCorrect) {
              HueCorrectModifierData *hcmd = (HueCorrectModifierData *)smd;
              callback(&hcmd->curve_mapping);
            }
          }
        }
      }
    }

    /* toolsettings */
    ToolSettings *ts = scene->toolsettings;
    if (ts->vpaint) {
      callback(ts->vpaint->paint.cavity_curve);
    }
    if (ts->wpaint) {
      callback(ts->wpaint->paint.cavity_curve);
    }
    if (ts->sculpt) {
      callback(ts->sculpt->paint.cavity_curve);
    }
    if (ts->uvsculpt) {
      callback(ts->uvsculpt->paint.cavity_curve);
    }
    if (ts->gp_paint) {
      callback(ts->gp_paint->paint.cavity_curve);
    }
    if (ts->gp_interpolate.custom_ipo) {
      callback(ts->gp_interpolate.custom_ipo);
    }
    if (ts->gp_sculpt.cur_falloff) {
      callback(ts->gp_sculpt.cur_falloff);
    }
    if (ts->gp_sculpt.cur_primitive) {
      callback(ts->gp_sculpt.cur_primitive);
    }
    callback(ts->imapaint.paint.cavity_curve);
  }

  FOREACH_NODETREE_BEGIN (bmain, node_tree, id) {
    LISTBASE_FOREACH (bNode *, node, &node_tree->nodes) {
      if (ELEM(node->type,
               SH_NODE_CURVE_VEC,
               SH_NODE_CURVE_RGB,
               CMP_NODE_CURVE_VEC,
               CMP_NODE_CURVE_RGB,
               CMP_NODE_TIME,
               CMP_NODE_HUECORRECT,
               TEX_NODE_CURVE_RGB,
               TEX_NODE_CURVE_TIME)) {
        callback((CurveMapping *)node->storage);
      }
    }
  }
  FOREACH_NODETREE_END;

  LISTBASE_FOREACH (Light *, light, &bmain->lights) {
    if (light->curfalloff) {
      callback(light->curfalloff);
    }
  }

  LISTBASE_FOREACH (Brush *, brush, &bmain->brushes) {
    if (brush->curve) {
      callback(brush->curve);
    }
    if (brush->gpencil_settings) {
      if (brush->gpencil_settings->curve_sensitivity) {
        callback(brush->gpencil_settings->curve_sensitivity);
      }
      if (brush->gpencil_settings->curve_strength) {
        callback(brush->gpencil_settings->curve_strength);
      }
      if (brush->gpencil_settings->curve_jitter) {
        callback(brush->gpencil_settings->curve_jitter);
      }
    }
  }

  LISTBASE_FOREACH (ParticleSettings *, part, &bmain->particles) {
    if (part->clumpcurve) {
      callback(part->clumpcurve);
    }
    if (part->roughcurve) {
      callback(part->roughcurve);
    }
    if (part->twistcurve) {
      callback(part->twistcurve);
    }
  }

  /* Object */
  LISTBASE_FOREACH (Object *, ob, &bmain->objects) {
    /* Object modifiers */
    LISTBASE_FOREACH (ModifierData *, md, &ob->modifiers) {
      if (md->type == eModifierType_Hook) {
        HookModifierData *hmd = (HookModifierData *)md;

        if (hmd->curfalloff) {
          callback(hmd->curfalloff);
        }
      }
      else if (md->type == eModifierType_Warp) {
        WarpModifierData *tmd = (WarpModifierData *)md;
        if (tmd->curfalloff) {
          callback(tmd->curfalloff);
        }
      }
      else if (md->type == eModifierType_WeightVGEdit) {
        WeightVGEditModifierData *wmd = (WeightVGEditModifierData *)md;

        if (wmd->cmap_curve) {
          callback(wmd->cmap_curve);
        }
      }
    }
    /* Grease pencil modifiers */
    LISTBASE_FOREACH (ModifierData *, md, &ob->greasepencil_modifiers) {
      if (md->type == eGpencilModifierType_Thick) {
        ThickGpencilModifierData *gpmd = (ThickGpencilModifierData *)md;

        if (gpmd->curve_thickness) {
          callback(gpmd->curve_thickness);
        }
      }
      else if (md->type == eGpencilModifierType_Hook) {
        HookGpencilModifierData *gpmd = (HookGpencilModifierData *)md;

        if (gpmd->curfalloff) {
          callback(gpmd->curfalloff);
        }
      }
      else if (md->type == eGpencilModifierType_Noise) {
        NoiseGpencilModifierData *gpmd = (NoiseGpencilModifierData *)md;

        if (gpmd->curve_intensity) {
          callback(gpmd->curve_intensity);
        }
      }
      else if (md->type == eGpencilModifierType_Tint) {
        TintGpencilModifierData *gpmd = (TintGpencilModifierData *)md;

        if (gpmd->curve_intensity) {
          callback(gpmd->curve_intensity);
        }
      }
      else if (md->type == eGpencilModifierType_Smooth) {
        SmoothGpencilModifierData *gpmd = (SmoothGpencilModifierData *)md;

        if (gpmd->curve_intensity) {
          callback(gpmd->curve_intensity);
        }
      }
      else if (md->type == eGpencilModifierType_Color) {
        ColorGpencilModifierData *gpmd = (ColorGpencilModifierData *)md;

        if (gpmd->curve_intensity) {
          callback(gpmd->curve_intensity);
        }
      }
      else if (md->type == eGpencilModifierType_Opacity) {
        OpacityGpencilModifierData *gpmd = (OpacityGpencilModifierData *)md;

        if (gpmd->curve_intensity) {
          callback(gpmd->curve_intensity);
        }
      }
    }
  }

  /* Free Style */
  LISTBASE_FOREACH (struct FreestyleLineStyle *, linestyle, &bmain->linestyles) {
    LISTBASE_FOREACH (LineStyleModifier *, m, &linestyle->alpha_modifiers) {
      switch (m->type) {
        case LS_MODIFIER_ALONG_STROKE:
          callback(((LineStyleAlphaModifier_AlongStroke *)m)->curve);
          break;
        case LS_MODIFIER_DISTANCE_FROM_CAMERA:
          callback(((LineStyleAlphaModifier_DistanceFromCamera *)m)->curve);
          break;
        case LS_MODIFIER_DISTANCE_FROM_OBJECT:
          callback(((LineStyleAlphaModifier_DistanceFromObject *)m)->curve);
          break;
        case LS_MODIFIER_MATERIAL:
          callback(((LineStyleAlphaModifier_Material *)m)->curve);
          break;
        case LS_MODIFIER_TANGENT:
          callback(((LineStyleAlphaModifier_Tangent *)m)->curve);
          break;
        case LS_MODIFIER_NOISE:
          callback(((LineStyleAlphaModifier_Noise *)m)->curve);
          break;
        case LS_MODIFIER_CREASE_ANGLE:
          callback(((LineStyleAlphaModifier_CreaseAngle *)m)->curve);
          break;
        case LS_MODIFIER_CURVATURE_3D:
          callback(((LineStyleAlphaModifier_Curvature_3D *)m)->curve);
          break;
      }
    }

    LISTBASE_FOREACH (LineStyleModifier *, m, &linestyle->thickness_modifiers) {
      switch (m->type) {
        case LS_MODIFIER_ALONG_STROKE:
          callback(((LineStyleThicknessModifier_AlongStroke *)m)->curve);
          break;
        case LS_MODIFIER_DISTANCE_FROM_CAMERA:
          callback(((LineStyleThicknessModifier_DistanceFromCamera *)m)->curve);
          break;
        case LS_MODIFIER_DISTANCE_FROM_OBJECT:
          callback(((LineStyleThicknessModifier_DistanceFromObject *)m)->curve);
          break;
        case LS_MODIFIER_MATERIAL:
          callback(((LineStyleThicknessModifier_Material *)m)->curve);
          break;
        case LS_MODIFIER_TANGENT:
          callback(((LineStyleThicknessModifier_Tangent *)m)->curve);
          break;
        case LS_MODIFIER_CREASE_ANGLE:
          callback(((LineStyleThicknessModifier_CreaseAngle *)m)->curve);
          break;
        case LS_MODIFIER_CURVATURE_3D:
          callback(((LineStyleThicknessModifier_Curvature_3D *)m)->curve);
          break;
      }
    }
  }
}

static void do_version_fcurve_hide_viewport_fix(struct ID *UNUSED(id),
                                                struct FCurve *fcu,
                                                void *UNUSED(user_data))
{
  if (fcu->rna_path == NULL || !STREQ(fcu->rna_path, "hide")) {
    return;
  }

  MEM_freeN(fcu->rna_path);
  fcu->rna_path = BLI_strdupn("hide_viewport", 13);
}

void do_versions_after_linking_280(Main *bmain, ReportList *UNUSED(reports))
{
  bool use_collection_compat_28 = true;

  if (!MAIN_VERSION_ATLEAST(bmain, 280, 0)) {
    use_collection_compat_28 = false;

    /* Convert group layer visibility flags to hidden nested collection. */
    for (Collection *collection = bmain->collections.first; collection;
         collection = collection->id.next) {
      /* Add fake user for all existing groups. */
      id_fake_user_set(&collection->id);

      if (collection->flag & (COLLECTION_HIDE_VIEWPORT | COLLECTION_HIDE_RENDER)) {
        continue;
      }

      Collection *hidden_collection_array[20] = {NULL};
      for (CollectionObject *cob = collection->gobject.first, *cob_next = NULL; cob;
           cob = cob_next) {
        cob_next = cob->next;
        Object *ob = cob->ob;

        if (!(ob->lay & collection->layer)) {
          /* Find or create hidden collection matching object's first layer. */
          Collection **collection_hidden = NULL;
          int coll_idx = 0;
          for (; coll_idx < 20; coll_idx++) {
            if (ob->lay & (1 << coll_idx)) {
              collection_hidden = &hidden_collection_array[coll_idx];
              break;
            }
          }
          if (collection_hidden == NULL) {
            /* This should never happen (objects are always supposed to be instantiated in a
             * scene), but it does sometimes, see e.g. T81168.
             * Just put them in first hidden collection in those cases. */
            collection_hidden = &hidden_collection_array[0];
          }

          if (*collection_hidden == NULL) {
            char name[MAX_ID_NAME];
            BLI_snprintf(name, sizeof(name), DATA_("Hidden %d"), coll_idx + 1);
            *collection_hidden = BKE_collection_add(bmain, collection, name);
            (*collection_hidden)->flag |= COLLECTION_HIDE_VIEWPORT | COLLECTION_HIDE_RENDER;
          }

          BKE_collection_object_add_notest(bmain, *collection_hidden, ob);
          BKE_collection_object_remove(bmain, collection, ob, true);
        }
      }
    }

    /* We need to assign lib pointer to generated hidden collections *after* all have been
     * created, otherwise we'll end up with several data-blocks sharing same name/library,
     * which is FORBIDDEN! NOTE: we need this to be recursive, since a child collection may be
     * sorted before its parent in bmain. */
    for (Collection *collection = bmain->collections.first; collection != NULL;
         collection = collection->id.next) {
      do_version_collection_propagate_lib_to_children(collection);
    }

    /* Convert layers to collections. */
    for (Scene *scene = bmain->scenes.first; scene; scene = scene->id.next) {
      do_version_layers_to_collections(bmain, scene);
    }
  }

  if (!MAIN_VERSION_ATLEAST(bmain, 280, 0)) {
    for (bScreen *screen = bmain->screens.first; screen; screen = screen->id.next) {
      /* same render-layer as do_version_workspaces_after_lib_link will activate,
       * so same layer as BKE_view_layer_default_view would return */
      ViewLayer *layer = screen->scene->view_layers.first;

      LISTBASE_FOREACH (ScrArea *, area, &screen->areabase) {
        LISTBASE_FOREACH (SpaceLink *, space, &area->spacedata) {
          if (space->spacetype == SPACE_OUTLINER) {
            SpaceOutliner *space_outliner = (SpaceOutliner *)space;

            space_outliner->outlinevis = SO_VIEW_LAYER;

            if (BLI_listbase_count_at_most(&layer->layer_collections, 2) == 1) {
              if (space_outliner->treestore == NULL) {
                space_outliner->treestore = BLI_mempool_create(
                    sizeof(TreeStoreElem), 1, 512, BLI_MEMPOOL_ALLOW_ITER);
              }

              /* Create a tree store element for the collection. This is normally
               * done in check_persistent (outliner_tree.c), but we need to access
               * it here :/ (expand element if it's the only one) */
              TreeStoreElem *tselem = BLI_mempool_calloc(space_outliner->treestore);
              tselem->type = TSE_LAYER_COLLECTION;
              tselem->id = layer->layer_collections.first;
              tselem->nr = tselem->used = 0;
              tselem->flag &= ~TSE_CLOSED;
            }
          }
        }
      }
    }
  }

  if (!MAIN_VERSION_ATLEAST(bmain, 280, 0)) {
    for (bScreen *screen = bmain->screens.first; screen; screen = screen->id.next) {
      LISTBASE_FOREACH (ScrArea *, area, &screen->areabase) {
        LISTBASE_FOREACH (SpaceLink *, space, &area->spacedata) {
          if (space->spacetype == SPACE_IMAGE) {
            SpaceImage *sima = (SpaceImage *)space;
            if ((sima) && (sima->gpd)) {
              sima->gpd->flag |= GP_DATA_ANNOTATIONS;
              do_versions_fix_annotations(sima->gpd);
            }
          }
          if (space->spacetype == SPACE_CLIP) {
            SpaceClip *spclip = (SpaceClip *)space;
            MovieClip *clip = spclip->clip;
            if ((clip) && (clip->gpd)) {
              clip->gpd->flag |= GP_DATA_ANNOTATIONS;
              do_versions_fix_annotations(clip->gpd);
            }
          }
        }
      }
    }
  }

  /* New workspace design */
  if (!MAIN_VERSION_ATLEAST(bmain, 280, 1)) {
    do_version_workspaces_after_lib_link(bmain);
  }

  if (!MAIN_VERSION_ATLEAST(bmain, 280, 2)) {
    /* Cleanup any remaining SceneRenderLayer data for files that were created
     * with Blender 2.8 before the SceneRenderLayer > RenderLayer refactor. */
    for (Scene *scene = bmain->scenes.first; scene; scene = scene->id.next) {
      LISTBASE_FOREACH (SceneRenderLayer *, srl, &scene->r.layers) {
        if (srl->prop) {
          IDP_FreeProperty(srl->prop);
        }
        BKE_freestyle_config_free(&srl->freestyleConfig, true);
      }
      BLI_freelistN(&scene->r.layers);
    }
  }

  if (!MAIN_VERSION_ATLEAST(bmain, 280, 3)) {
    /* Due to several changes to particle RNA and draw code particles from older files may
     * no longer be visible.
     * Here we correct this by setting a default draw size for those files. */
    for (Object *object = bmain->objects.first; object; object = object->id.next) {
      LISTBASE_FOREACH (ParticleSystem *, psys, &object->particlesystem) {
        if (psys->part->draw_size == 0.0f) {
          psys->part->draw_size = 0.1f;
        }
      }
    }
  }

  if (!MAIN_VERSION_ATLEAST(bmain, 280, 4)) {
    for (Object *object = bmain->objects.first; object; object = object->id.next) {
      if (object->particlesystem.first) {
        object->duplicator_visibility_flag = OB_DUPLI_FLAG_VIEWPORT;
        LISTBASE_FOREACH (ParticleSystem *, psys, &object->particlesystem) {
          if (psys->part->draw & PART_DRAW_EMITTER) {
            object->duplicator_visibility_flag |= OB_DUPLI_FLAG_RENDER;
            break;
          }
        }
      }
      else if (object->transflag & OB_DUPLI) {
        object->duplicator_visibility_flag = OB_DUPLI_FLAG_VIEWPORT;
      }
      else {
        object->duplicator_visibility_flag = OB_DUPLI_FLAG_VIEWPORT | OB_DUPLI_FLAG_RENDER;
      }
    }

    /* Cleanup deprecated flag from particle-settings data-blocks. */
    for (ParticleSettings *part = bmain->particles.first; part; part = part->id.next) {
      part->draw &= ~PART_DRAW_EMITTER;
    }
  }

  /* SpaceTime & SpaceLogic removal/replacing */
  if (!MAIN_VERSION_ATLEAST(bmain, 280, 9)) {
    const wmWindowManager *wm = bmain->wm.first;
    const Scene *scene = bmain->scenes.first;

    if (wm != NULL) {
      /* Action editors need a scene for creation. First, update active
       * screens using the active scene of the window they're displayed in.
       * Next, update remaining screens using first scene in main listbase. */

      LISTBASE_FOREACH (wmWindow *, win, &wm->windows) {
        const bScreen *screen = BKE_workspace_active_screen_get(win->workspace_hook);
        LISTBASE_FOREACH (ScrArea *, area, &screen->areabase) {
          if (ELEM(area->butspacetype, SPACE_TIME, SPACE_LOGIC)) {
            do_version_area_change_space_to_space_action(area, win->scene);

            /* Don't forget to unset! */
            area->butspacetype = SPACE_EMPTY;
          }
        }
      }
    }
    if (scene != NULL) {
      for (bScreen *screen = bmain->screens.first; screen; screen = screen->id.next) {
        LISTBASE_FOREACH (ScrArea *, area, &screen->areabase) {
          if (ELEM(area->butspacetype, SPACE_TIME, SPACE_LOGIC)) {
            /* Areas that were already handled won't be handled again */
            do_version_area_change_space_to_space_action(area, scene);

            /* Don't forget to unset! */
            area->butspacetype = SPACE_EMPTY;
          }
        }
      }
    }
  }

#ifdef USE_COLLECTION_COMPAT_28
  if (use_collection_compat_28 && !MAIN_VERSION_ATLEAST(bmain, 280, 14)) {
    for (Collection *group = bmain->collections.first; group; group = group->id.next) {
      do_version_group_collection_to_collection(bmain, group);
    }

    for (Scene *scene = bmain->scenes.first; scene; scene = scene->id.next) {
      do_version_scene_collection_to_collection(bmain, scene);
    }
  }
#endif

  /* Update Curve object Shape Key data layout to include the Radius property */
  if (!MAIN_VERSION_ATLEAST(bmain, 280, 23)) {
    for (Curve *cu = bmain->curves.first; cu; cu = cu->id.next) {
      if (!cu->key || cu->key->elemsize != sizeof(float[4])) {
        continue;
      }

      cu->key->elemstr[0] = 3; /*KEYELEM_ELEM_SIZE_CURVE*/
      cu->key->elemsize = sizeof(float[3]);

      int new_count = BKE_keyblock_curve_element_count(&cu->nurb);

      LISTBASE_FOREACH (KeyBlock *, block, &cu->key->block) {
        int old_count = block->totelem;
        void *old_data = block->data;

        if (!old_data || old_count <= 0) {
          continue;
        }

        block->totelem = new_count;
        block->data = MEM_callocN(sizeof(float[3]) * new_count, __func__);

        float *oldptr = old_data;
        float(*newptr)[3] = block->data;

        LISTBASE_FOREACH (Nurb *, nu, &cu->nurb) {
          if (nu->bezt) {
            BezTriple *bezt = nu->bezt;

            for (int a = 0; a < nu->pntsu; a++, bezt++) {
              if ((old_count -= 3) < 0) {
                memcpy(newptr, bezt->vec, sizeof(float[3][3]));
                newptr[3][0] = bezt->tilt;
              }
              else {
                memcpy(newptr, oldptr, sizeof(float[3][4]));
              }

              newptr[3][1] = bezt->radius;

              oldptr += 3 * 4;
              newptr += 4; /*KEYELEM_ELEM_LEN_BEZTRIPLE*/
            }
          }
          else if (nu->bp) {
            BPoint *bp = nu->bp;

            for (int a = 0; a < nu->pntsu * nu->pntsv; a++, bp++) {
              if (--old_count < 0) {
                copy_v3_v3(newptr[0], bp->vec);
                newptr[1][0] = bp->tilt;
              }
              else {
                memcpy(newptr, oldptr, sizeof(float[4]));
              }

              newptr[1][1] = bp->radius;

              oldptr += 4;
              newptr += 2; /*KEYELEM_ELEM_LEN_BPOINT*/
            }
          }
        }

        MEM_freeN(old_data);
      }
    }
  }

  /* Move B-Bone custom handle settings from bPoseChannel to Bone. */
  if (!MAIN_VERSION_ATLEAST(bmain, 280, 25)) {
    for (Object *ob = bmain->objects.first; ob; ob = ob->id.next) {
      bArmature *arm = ob->data;

      /* If it is an armature from the same file. */
      if (ob->pose && arm && arm->id.lib == ob->id.lib) {
        bool rebuild = false;

        LISTBASE_FOREACH (bPoseChannel *, pchan, &ob->pose->chanbase) {
          /* If the 2.7 flag is enabled, processing is needed. */
          if (pchan->bone && (pchan->bboneflag & PCHAN_BBONE_CUSTOM_HANDLES)) {
            /* If the settings in the Bone are not set, copy. */
            if (pchan->bone->bbone_prev_type == BBONE_HANDLE_AUTO &&
                pchan->bone->bbone_next_type == BBONE_HANDLE_AUTO &&
                pchan->bone->bbone_prev == NULL && pchan->bone->bbone_next == NULL) {
              pchan->bone->bbone_prev_type = (pchan->bboneflag & PCHAN_BBONE_CUSTOM_START_REL) ?
                                                 BBONE_HANDLE_RELATIVE :
                                                 BBONE_HANDLE_ABSOLUTE;
              pchan->bone->bbone_next_type = (pchan->bboneflag & PCHAN_BBONE_CUSTOM_END_REL) ?
                                                 BBONE_HANDLE_RELATIVE :
                                                 BBONE_HANDLE_ABSOLUTE;

              if (pchan->bbone_prev) {
                pchan->bone->bbone_prev = pchan->bbone_prev->bone;
              }
              if (pchan->bbone_next) {
                pchan->bone->bbone_next = pchan->bbone_next->bone;
              }
            }

            rebuild = true;
            pchan->bboneflag = 0;
          }
        }

        /* Tag pose rebuild for all objects that use this armature. */
        if (rebuild) {
          for (Object *ob2 = bmain->objects.first; ob2; ob2 = ob2->id.next) {
            if (ob2->pose && ob2->data == arm) {
              ob2->pose->flag |= POSE_RECALC;
            }
          }
        }
      }
    }
  }

  if (!MAIN_VERSION_ATLEAST(bmain, 280, 30)) {
    for (Brush *brush = bmain->brushes.first; brush; brush = brush->id.next) {
      if (brush->gpencil_settings != NULL) {
        brush->gpencil_tool = brush->gpencil_settings->brush_type;
      }
    }
    BKE_paint_toolslots_init_from_main(bmain);
  }

  if (!MAIN_VERSION_ATLEAST(bmain, 280, 38)) {
    /* Ensure we get valid rigidbody object/constraint data in relevant collections' objects.
     */
    for (Scene *scene = bmain->scenes.first; scene; scene = scene->id.next) {
      RigidBodyWorld *rbw = scene->rigidbody_world;

      if (rbw == NULL) {
        continue;
      }

      BKE_rigidbody_objects_collection_validate(scene, rbw);
      BKE_rigidbody_constraints_collection_validate(scene, rbw);
    }
  }

  if (!MAIN_VERSION_ATLEAST(bmain, 280, 69)) {
    /* Unify DOF settings (EEVEE part only) */
    const int SCE_EEVEE_DOF_ENABLED = (1 << 7);
    LISTBASE_FOREACH (Scene *, scene, &bmain->scenes) {
      if (STREQ(scene->r.engine, RE_engine_id_BLENDER_EEVEE)) {
        if (scene->eevee.flag & SCE_EEVEE_DOF_ENABLED) {
          Object *cam_ob = scene->camera;
          if (cam_ob && cam_ob->type == OB_CAMERA) {
            Camera *cam = cam_ob->data;
            cam->dof.flag |= CAM_DOF_ENABLED;
          }
        }
      }
    }

    LISTBASE_FOREACH (Camera *, camera, &bmain->cameras) {
      camera->dof.focus_object = camera->dof_ob;
      camera->dof.focus_distance = camera->dof_distance;
      camera->dof.aperture_fstop = camera->gpu_dof.fstop;
      camera->dof.aperture_rotation = camera->gpu_dof.rotation;
      camera->dof.aperture_ratio = camera->gpu_dof.ratio;
      camera->dof.aperture_blades = camera->gpu_dof.num_blades;
      camera->dof_ob = NULL;
    }
  }

  if (!MAIN_VERSION_ATLEAST(bmain, 281, 2)) {
    /* Replace Multiply and Additive blend mode by Alpha Blend
     * now that we use dualsource blending. */
    /* We take care of doing only nodetrees that are always part of materials
     * with old blending modes. */
    for (Material *ma = bmain->materials.first; ma; ma = ma->id.next) {
      bNodeTree *ntree = ma->nodetree;
      if (ma->blend_method == 1 /* MA_BM_ADD */) {
        if (ma->use_nodes) {
          do_versions_material_convert_legacy_blend_mode(ntree, 1 /* MA_BM_ADD */);
        }
        ma->blend_method = MA_BM_BLEND;
      }
      else if (ma->blend_method == 2 /* MA_BM_MULTIPLY */) {
        if (ma->use_nodes) {
          do_versions_material_convert_legacy_blend_mode(ntree, 2 /* MA_BM_MULTIPLY */);
        }
        ma->blend_method = MA_BM_BLEND;
      }
    }

    /* Update all ruler layers to set new flag. */
    LISTBASE_FOREACH (Scene *, scene, &bmain->scenes) {
      bGPdata *gpd = scene->gpd;
      if (gpd == NULL) {
        continue;
      }
      LISTBASE_FOREACH (bGPDlayer *, gpl, &gpd->layers) {
        if (STREQ(gpl->info, "RulerData3D")) {
          gpl->flag |= GP_LAYER_IS_RULER;
          break;
        }
      }
    }

    /* This versioning could probably be done only on earlier versions, not sure however
     * which exact version fully deprecated tessfaces, so think we can keep that one here, no
     * harm to be expected anyway for being over-conservative. */
    for (Mesh *me = bmain->meshes.first; me != NULL; me = me->id.next) {
      /* Check if we need to convert mfaces to mpolys. */
      if (me->totface && !me->totpoly) {
        /* temporarily switch main so that reading from
         * external CustomData works */
        Main *gmain = G_MAIN;
        G_MAIN = bmain;

        BKE_mesh_do_versions_convert_mfaces_to_mpolys(me);

        G_MAIN = gmain;
      }

      /* Deprecated, only kept for conversion. */
      BKE_mesh_tessface_clear(me);

      /* Moved from do_versions because we need updated polygons for calculating normals. */
      if (!MAIN_VERSION_ATLEAST(bmain, 256, 6)) {
        BKE_mesh_calc_normals(me);
      }
    }
  }

  if (!MAIN_VERSION_ATLEAST(bmain, 282, 2)) {
    /* Init all Vertex/Sculpt and Weight Paint brushes. */
    Brush *brush;
    Material *ma;
    /* Pen Soft brush. */
    brush = (Brush *)do_versions_rename_id(bmain, ID_BR, "Draw Soft", "Pencil Soft");
    if (brush) {
      brush->gpencil_settings->icon_id = GP_BRUSH_ICON_PEN;
    }
    do_versions_rename_id(bmain, ID_BR, "Draw Pencil", "Pencil");
    do_versions_rename_id(bmain, ID_BR, "Draw Pen", "Pen");
    do_versions_rename_id(bmain, ID_BR, "Draw Ink", "Ink Pen");
    do_versions_rename_id(bmain, ID_BR, "Draw Noise", "Ink Pen Rough");
    do_versions_rename_id(bmain, ID_BR, "Draw Marker", "Marker Bold");
    do_versions_rename_id(bmain, ID_BR, "Draw Block", "Marker Chisel");

    ma = BLI_findstring(&bmain->materials, "Black", offsetof(ID, name) + 2);
    if (ma && ma->gp_style) {
      do_versions_rename_id(bmain, ID_MA, "Black", "Solid Stroke");
    }
    ma = BLI_findstring(&bmain->materials, "Red", offsetof(ID, name) + 2);
    if (ma && ma->gp_style) {
      do_versions_rename_id(bmain, ID_MA, "Red", "Squares Stroke");
    }
    ma = BLI_findstring(&bmain->materials, "Grey", offsetof(ID, name) + 2);
    if (ma && ma->gp_style) {
      do_versions_rename_id(bmain, ID_MA, "Grey", "Solid Fill");
    }
    ma = BLI_findstring(&bmain->materials, "Black Dots", offsetof(ID, name) + 2);
    if (ma && ma->gp_style) {
      do_versions_rename_id(bmain, ID_MA, "Black Dots", "Dots Stroke");
    }

    brush = BLI_findstring(&bmain->brushes, "Pencil", offsetof(ID, name) + 2);

    for (Scene *scene = bmain->scenes.first; scene; scene = scene->id.next) {
      ToolSettings *ts = scene->toolsettings;

      /* Ensure new Paint modes. */
      BKE_paint_ensure_from_paintmode(scene, PAINT_MODE_GPENCIL);
      BKE_paint_ensure_from_paintmode(scene, PAINT_MODE_VERTEX_GPENCIL);
      BKE_paint_ensure_from_paintmode(scene, PAINT_MODE_SCULPT_GPENCIL);
      BKE_paint_ensure_from_paintmode(scene, PAINT_MODE_WEIGHT_GPENCIL);

      /* Set default Draw brush. */
      if (brush != NULL) {
        Paint *paint = &ts->gp_paint->paint;
        BKE_paint_brush_set(paint, brush);
        /* Enable cursor by default. */
        paint->flags |= PAINT_SHOW_BRUSH;
      }
    }
  }

  if (!MAIN_VERSION_ATLEAST(bmain, 283, 8)) {

    /* During development of Blender 2.80 the "Object.hide" property was
     * removed, and reintroduced in 5e968a996a53 as "Object.hide_viewport". */
    LISTBASE_FOREACH (Object *, ob, &bmain->objects) {
      BKE_fcurves_id_cb(&ob->id, do_version_fcurve_hide_viewport_fix, NULL);
    }

    /* Reset all grease pencil brushes. */
    LISTBASE_FOREACH (Scene *, scene, &bmain->scenes) {
      /* Ensure new Paint modes. */
      BKE_paint_ensure_from_paintmode(scene, PAINT_MODE_VERTEX_GPENCIL);
      BKE_paint_ensure_from_paintmode(scene, PAINT_MODE_SCULPT_GPENCIL);
      BKE_paint_ensure_from_paintmode(scene, PAINT_MODE_WEIGHT_GPENCIL);
    }
  }

<<<<<<< HEAD
  if (!MAIN_VERSION_ATLEAST(bmain, 282, 7)) {
    /* During development of Blender 2.80 the "Object.hide" property was
     * removed, and reintroduced in 5e968a996a53 as "Object.hide_viewport". */
    LISTBASE_FOREACH (Object *, ob, &bmain->objects) {
      BKE_fcurves_id_cb(&ob->id, do_version_fcurve_hide_viewport_fix, NULL);
    }
  }

  /**
   * Versioning code until next subversion bump goes here.
   *
   * \note Be sure to check when bumping the version:
   * - #blo_do_versions_280 in this file.
   * - "versioning_userdef.c", #blo_do_versions_userdef
   * - "versioning_userdef.c", #do_versions_theme
   *
   * \note Keep this message at the bottom of the function.
   */
  {
    /* Keep this block, even when empty. */
=======
  /* Old forgotten versioning code. */
  if (!MAIN_VERSION_ATLEAST(bmain, 300, 39)) {
>>>>>>> cc66d102
    /* Paint Brush. This ensure that the brush paints by default. Used during the development and
     * patch review of the initial Sculpt Vertex Colors implementation (D5975) */
    LISTBASE_FOREACH (Brush *, brush, &bmain->brushes) {
      if (brush->ob_mode & OB_MODE_SCULPT && brush->sculpt_tool == SCULPT_TOOL_PAINT) {
        brush->tip_roundness = 1.0f;
        brush->flow = 1.0f;
        brush->density = 1.0f;
        brush->tip_scale_x = 1.0f;
      }
    }

    /* Pose Brush with support for loose parts. */
    LISTBASE_FOREACH (Brush *, brush, &bmain->brushes) {
      if (brush->sculpt_tool == SCULPT_TOOL_POSE && brush->disconnected_distance_max == 0.0f) {
        brush->flag2 |= BRUSH_USE_CONNECTED_ONLY;
        brush->disconnected_distance_max = 0.1f;
      }
    }
  }

  /**
   * Versioning code until next subversion bump goes here.
   *
   * \note Be sure to check when bumping the version:
   * - #blo_do_versions_280 in this file.
   * - "versioning_userdef.c", #blo_do_versions_userdef
   * - "versioning_userdef.c", #do_versions_theme
   *
   * \note Keep this message at the bottom of the function.
   */
  {
    /* Keep this block, even when empty. */
  }
}

/* NOTE: This version patch is intended for versions < 2.52.2,
 * but was initially introduced in 2.27 already.
 * But in 2.79 another case generating non-unique names was discovered
 * (see T55668, involving Meta strips). */
static void do_versions_seq_unique_name_all_strips(Scene *sce, ListBase *seqbasep)
{
  for (Sequence *seq = seqbasep->first; seq != NULL; seq = seq->next) {
    SEQ_sequence_base_unique_name_recursive(sce, &sce->ed->seqbase, seq);
    if (seq->seqbase.first != NULL) {
      do_versions_seq_unique_name_all_strips(sce, &seq->seqbase);
    }
  }
}

static void do_versions_seq_set_cache_defaults(Editing *ed)
{
  ed->cache_flag = SEQ_CACHE_STORE_FINAL_OUT;
  ed->cache_flag |= SEQ_CACHE_VIEW_FINAL_OUT;
  ed->cache_flag |= SEQ_CACHE_VIEW_ENABLE;
  ed->recycle_max_cost = 10.0f;
}

static bool seq_update_flags_cb(Sequence *seq, void *UNUSED(user_data))
{
  seq->flag &= ~((1 << 6) | (1 << 18) | (1 << 19) | (1 << 21));
  if (seq->type == SEQ_TYPE_SPEED) {
    SpeedControlVars *s = (SpeedControlVars *)seq->effectdata;
    s->flags &= ~(SEQ_SPEED_UNUSED_1);
  }
  return true;
}

/* NOLINTNEXTLINE: readability-function-size */
void blo_do_versions_280(FileData *fd, Library *UNUSED(lib), Main *bmain)
{
  bool use_collection_compat_28 = true;

  if (!MAIN_VERSION_ATLEAST(bmain, 280, 0)) {
    use_collection_compat_28 = false;

    for (Scene *scene = bmain->scenes.first; scene; scene = scene->id.next) {
      scene->r.gauss = 1.5f;
    }
  }

  if (!MAIN_VERSION_ATLEAST(bmain, 280, 1)) {
    if (!DNA_struct_elem_find(fd->filesdna, "Lamp", "float", "bleedexp")) {
      for (Light *la = bmain->lights.first; la; la = la->id.next) {
        la->bleedexp = 2.5f;
      }
    }

    if (!DNA_struct_elem_find(fd->filesdna, "GPUDOFSettings", "float", "ratio")) {
      for (Camera *ca = bmain->cameras.first; ca; ca = ca->id.next) {
        ca->gpu_dof.ratio = 1.0f;
      }
    }

    /* MTexPoly now removed. */
    if (DNA_struct_find(fd->filesdna, "MTexPoly")) {
      for (Mesh *me = bmain->meshes.first; me; me = me->id.next) {
        /* If we have UV's, so this file will have MTexPoly layers too! */
        if (me->mloopuv != NULL) {
          CustomData_update_typemap(&me->pdata);
          CustomData_free_layers(&me->pdata, CD_MTEXPOLY, me->totpoly);
          BKE_mesh_update_customdata_pointers(me, false);
        }
      }
    }
  }

  if (!MAIN_VERSION_ATLEAST(bmain, 280, 2)) {
    if (!DNA_struct_elem_find(fd->filesdna, "Lamp", "float", "cascade_max_dist")) {
      for (Light *la = bmain->lights.first; la; la = la->id.next) {
        la->cascade_max_dist = 1000.0f;
        la->cascade_count = 4;
        la->cascade_exponent = 0.8f;
        la->cascade_fade = 0.1f;
      }
    }

    if (!DNA_struct_elem_find(fd->filesdna, "Lamp", "float", "contact_dist")) {
      for (Light *la = bmain->lights.first; la; la = la->id.next) {
        la->contact_dist = 0.2f;
        la->contact_bias = 0.03f;
        la->contact_spread = 0.2f;
        la->contact_thickness = 0.2f;
      }
    }

    if (!DNA_struct_elem_find(fd->filesdna, "LightProbe", "float", "vis_bias")) {
      for (LightProbe *probe = bmain->lightprobes.first; probe; probe = probe->id.next) {
        probe->vis_bias = 1.0f;
        probe->vis_blur = 0.2f;
      }
    }

    typedef enum eNTreeDoVersionErrors {
      NTREE_DOVERSION_NO_ERROR = 0,
      NTREE_DOVERSION_NEED_OUTPUT = (1 << 0),
      NTREE_DOVERSION_TRANSPARENCY_EMISSION = (1 << 1),
    } eNTreeDoVersionErrors;

    /* Eevee shader nodes renamed because of the output node system.
     * Note that a new output node is not being added here, because it would be overkill
     * to handle this case in lib_verify_nodetree.
     *
     * Also, metallic node is now unified into the principled node. */
    eNTreeDoVersionErrors error = NTREE_DOVERSION_NO_ERROR;

    FOREACH_NODETREE_BEGIN (bmain, ntree, id) {
      if (ntree->type == NTREE_SHADER) {
        LISTBASE_FOREACH (bNode *, node, &ntree->nodes) {
          if (node->type == 194 /* SH_NODE_EEVEE_METALLIC */ &&
              STREQ(node->idname, "ShaderNodeOutputMetallic")) {
            BLI_strncpy(node->idname, "ShaderNodeEeveeMetallic", sizeof(node->idname));
            error |= NTREE_DOVERSION_NEED_OUTPUT;
          }

          else if (node->type == SH_NODE_EEVEE_SPECULAR &&
                   STREQ(node->idname, "ShaderNodeOutputSpecular")) {
            BLI_strncpy(node->idname, "ShaderNodeEeveeSpecular", sizeof(node->idname));
            error |= NTREE_DOVERSION_NEED_OUTPUT;
          }

          else if (node->type == 196 /* SH_NODE_OUTPUT_EEVEE_MATERIAL */ &&
                   STREQ(node->idname, "ShaderNodeOutputEeveeMaterial")) {
            node->type = SH_NODE_OUTPUT_MATERIAL;
            BLI_strncpy(node->idname, "ShaderNodeOutputMaterial", sizeof(node->idname));
          }

          else if (node->type == 194 /* SH_NODE_EEVEE_METALLIC */ &&
                   STREQ(node->idname, "ShaderNodeEeveeMetallic")) {
            node->type = SH_NODE_BSDF_PRINCIPLED;
            BLI_strncpy(node->idname, "ShaderNodeBsdfPrincipled", sizeof(node->idname));
            node->custom1 = SHD_GLOSSY_MULTI_GGX;
            error |= NTREE_DOVERSION_TRANSPARENCY_EMISSION;
          }
        }
      }
    }
    FOREACH_NODETREE_END;

    if (error & NTREE_DOVERSION_NEED_OUTPUT) {
      BKE_report(fd->reports != NULL ? fd->reports->reports : NULL,
                 RPT_ERROR,
                 "Eevee material conversion problem. Error in console");
      printf(
          "You need to connect Principled and Eevee Specular shader nodes to new material "
          "output "
          "nodes.\n");
    }

    if (error & NTREE_DOVERSION_TRANSPARENCY_EMISSION) {
      BKE_report(fd->reports != NULL ? fd->reports->reports : NULL,
                 RPT_ERROR,
                 "Eevee material conversion problem. Error in console");
      printf(
          "You need to combine transparency and emission shaders to the converted Principled "
          "shader nodes.\n");
    }

#ifdef USE_COLLECTION_COMPAT_28
    if (use_collection_compat_28 &&
        (DNA_struct_elem_find(fd->filesdna, "ViewLayer", "FreestyleConfig", "freestyle_config") ==
         false) &&
        DNA_struct_elem_find(fd->filesdna, "Scene", "ListBase", "view_layers")) {
      for (Scene *scene = bmain->scenes.first; scene; scene = scene->id.next) {
        ViewLayer *view_layer;
        for (view_layer = scene->view_layers.first; view_layer; view_layer = view_layer->next) {
          view_layer->flag |= VIEW_LAYER_FREESTYLE;
          view_layer->layflag = 0x7FFF; /* solid Z-transparency halo edge strand. */
          view_layer->passflag = SCE_PASS_COMBINED | SCE_PASS_Z;
          view_layer->pass_alpha_threshold = 0.5f;
          BKE_freestyle_config_init(&view_layer->freestyle_config);
        }
      }
    }
#endif

    {
      /* Init grease pencil edit line color */
      if (!DNA_struct_elem_find(fd->filesdna, "bGPdata", "float", "line_color[4]")) {
        for (bGPdata *gpd = bmain->gpencils.first; gpd; gpd = gpd->id.next) {
          ARRAY_SET_ITEMS(gpd->line_color, 0.6f, 0.6f, 0.6f, 0.5f);
        }
      }

      /* Init grease pencil pixel size factor */
      if (!DNA_struct_elem_find(fd->filesdna, "bGPdata", "float", "pixfactor")) {
        for (bGPdata *gpd = bmain->gpencils.first; gpd; gpd = gpd->id.next) {
          gpd->pixfactor = GP_DEFAULT_PIX_FACTOR;
        }
      }

      /* Grease pencil multiframe falloff curve */
      if (!DNA_struct_elem_find(
              fd->filesdna, "GP_Sculpt_Settings", "CurveMapping", "cur_falloff")) {
        for (Scene *scene = bmain->scenes.first; scene; scene = scene->id.next) {
          /* sculpt brushes */
          GP_Sculpt_Settings *gset = &scene->toolsettings->gp_sculpt;
          if ((gset) && (gset->cur_falloff == NULL)) {
            gset->cur_falloff = BKE_curvemapping_add(1, 0.0f, 0.0f, 1.0f, 1.0f);
            BKE_curvemapping_init(gset->cur_falloff);
            BKE_curvemap_reset(gset->cur_falloff->cm,
                               &gset->cur_falloff->clipr,
                               CURVE_PRESET_GAUSS,
                               CURVEMAP_SLOPE_POSITIVE);
          }
        }
      }
    }

    /* 2.79 style Maintain Volume mode. */
    LISTBASE_FOREACH (Object *, ob, &bmain->objects) {
      do_version_constraints_maintain_volume_mode_uniform(&ob->constraints);
      if (ob->pose) {
        LISTBASE_FOREACH (bPoseChannel *, pchan, &ob->pose->chanbase) {
          do_version_constraints_maintain_volume_mode_uniform(&pchan->constraints);
        }
      }
    }
  }

#ifdef USE_COLLECTION_COMPAT_28
  if (use_collection_compat_28 && !MAIN_VERSION_ATLEAST(bmain, 280, 3)) {
    for (Scene *scene = bmain->scenes.first; scene; scene = scene->id.next) {
      ViewLayer *view_layer;
      for (view_layer = scene->view_layers.first; view_layer; view_layer = view_layer->next) {
        do_version_view_layer_visibility(view_layer);
      }
    }

    for (Collection *group = bmain->collections.first; group; group = group->id.next) {
      if (group->view_layer != NULL) {
        do_version_view_layer_visibility(group->view_layer);
      }
    }
  }
#endif

  if (!MAIN_VERSION_ATLEAST(bmain, 280, 3)) {
    /* init grease pencil grids and paper */
    if (!DNA_struct_elem_find(fd->filesdna, "View3DOverlay", "float", "gpencil_paper_color[3]")) {
      for (bScreen *screen = bmain->screens.first; screen; screen = screen->id.next) {
        LISTBASE_FOREACH (ScrArea *, area, &screen->areabase) {
          LISTBASE_FOREACH (SpaceLink *, sl, &area->spacedata) {
            if (sl->spacetype == SPACE_VIEW3D) {
              View3D *v3d = (View3D *)sl;
              v3d->overlay.gpencil_paper_opacity = 0.5f;
              v3d->overlay.gpencil_grid_opacity = 0.9f;
            }
          }
        }
      }
    }
  }

  if (!MAIN_VERSION_ATLEAST(bmain, 280, 6)) {
    if (DNA_struct_elem_find(fd->filesdna, "SpaceOutliner", "int", "filter") == false) {
      bScreen *screen;
      ScrArea *area;
      SpaceLink *sl;

      /* Update files using invalid (outdated) outlinevis Outliner values. */
      for (screen = bmain->screens.first; screen; screen = screen->id.next) {
        for (area = screen->areabase.first; area; area = area->next) {
          for (sl = area->spacedata.first; sl; sl = sl->next) {
            if (sl->spacetype == SPACE_OUTLINER) {
              SpaceOutliner *space_outliner = (SpaceOutliner *)sl;

              if (!ELEM(space_outliner->outlinevis,
                        SO_SCENES,
                        SO_LIBRARIES,
                        SO_SEQUENCE,
                        SO_DATA_API,
                        SO_ID_ORPHANS)) {
                space_outliner->outlinevis = SO_VIEW_LAYER;
              }
            }
          }
        }
      }
    }

    if (!DNA_struct_elem_find(fd->filesdna, "LightProbe", "float", "intensity")) {
      for (LightProbe *probe = bmain->lightprobes.first; probe; probe = probe->id.next) {
        probe->intensity = 1.0f;
      }
    }

    for (Object *ob = bmain->objects.first; ob; ob = ob->id.next) {
      bConstraint *con, *con_next;
      con = ob->constraints.first;
      while (con) {
        con_next = con->next;
        if (con->type == 17) { /* CONSTRAINT_TYPE_RIGIDBODYJOINT */
          BLI_remlink(&ob->constraints, con);
          BKE_constraint_free_data(con);
          MEM_freeN(con);
        }
        con = con_next;
      }
    }

    for (bScreen *screen = bmain->screens.first; screen; screen = screen->id.next) {
      LISTBASE_FOREACH (ScrArea *, area, &screen->areabase) {
        LISTBASE_FOREACH (SpaceLink *, sl, &area->spacedata) {
          if (sl->spacetype == SPACE_VIEW3D) {
            View3D *v3d = (View3D *)sl;
            v3d->shading.light = V3D_LIGHTING_STUDIO;
            v3d->shading.flag |= V3D_SHADING_OBJECT_OUTLINE;

            /* Assume (demo) files written with 2.8 want to show
             * Eevee renders in the viewport. */
            if (MAIN_VERSION_ATLEAST(bmain, 280, 0)) {
              v3d->drawtype = OB_MATERIAL;
            }
          }
        }
      }
    }
  }

  if (!MAIN_VERSION_ATLEAST(bmain, 280, 7)) {
    /* Render engine storage moved elsewhere and back during 2.8
     * development, we assume any files saved in 2.8 had Eevee set
     * as scene render engine. */
    if (MAIN_VERSION_ATLEAST(bmain, 280, 0)) {
      for (Scene *scene = bmain->scenes.first; scene; scene = scene->id.next) {
        BLI_strncpy(scene->r.engine, RE_engine_id_BLENDER_EEVEE, sizeof(scene->r.engine));
      }
    }
  }

  if (!MAIN_VERSION_ATLEAST(bmain, 280, 8)) {
    /* Blender Internal removal */
    for (Scene *scene = bmain->scenes.first; scene; scene = scene->id.next) {
      if (STR_ELEM(scene->r.engine, "BLENDER_RENDER", "BLENDER_GAME")) {
        BLI_strncpy(scene->r.engine, RE_engine_id_BLENDER_EEVEE, sizeof(scene->r.engine));
      }

      scene->r.bake_mode = 0;
    }

    for (Tex *tex = bmain->textures.first; tex; tex = tex->id.next) {
      /* Removed environment map, point-density, voxel-data, ocean textures. */
      if (ELEM(tex->type, 10, 14, 15, 16)) {
        tex->type = 0;
      }
    }
  }

  if (!MAIN_VERSION_ATLEAST(bmain, 280, 11)) {

    /* Remove info editor, but only if at the top of the window. */
    for (bScreen *screen = bmain->screens.first; screen; screen = screen->id.next) {
      /* Calculate window width/height from screen vertices */
      int win_width = 0, win_height = 0;
      LISTBASE_FOREACH (ScrVert *, vert, &screen->vertbase) {
        win_width = MAX2(win_width, vert->vec.x);
        win_height = MAX2(win_height, vert->vec.y);
      }

      for (ScrArea *area = screen->areabase.first, *area_next; area; area = area_next) {
        area_next = area->next;

        if (area->spacetype == SPACE_INFO) {
          if ((area->v2->vec.y == win_height) && (area->v1->vec.x == 0) &&
              (area->v4->vec.x == win_width)) {
            BKE_screen_area_free(area);

            BLI_remlink(&screen->areabase, area);

            BKE_screen_remove_double_scredges(screen);
            BKE_screen_remove_unused_scredges(screen);
            BKE_screen_remove_unused_scrverts(screen);

            MEM_freeN(area);
          }
        }
        /* AREA_TEMP_INFO is deprecated from now on, it should only be set for info areas
         * which are deleted above, so don't need to unset it. Its slot/bit can be reused */
      }
    }
  }

  if (!MAIN_VERSION_ATLEAST(bmain, 280, 11)) {
    for (Light *la = bmain->lights.first; la; la = la->id.next) {
      if (la->mode & (1 << 13)) { /* LA_SHAD_RAY */
        la->mode |= LA_SHADOW;
        la->mode &= ~(1 << 13);
      }
    }
  }

  if (!MAIN_VERSION_ATLEAST(bmain, 280, 12)) {
    /* Remove tool property regions. */
    for (bScreen *screen = bmain->screens.first; screen; screen = screen->id.next) {
      LISTBASE_FOREACH (ScrArea *, area, &screen->areabase) {
        LISTBASE_FOREACH (SpaceLink *, sl, &area->spacedata) {
          if (ELEM(sl->spacetype, SPACE_VIEW3D, SPACE_CLIP)) {
            ListBase *regionbase = (sl == area->spacedata.first) ? &area->regionbase :
                                                                   &sl->regionbase;

            for (ARegion *region = regionbase->first, *region_next; region; region = region_next) {
              region_next = region->next;

              if (region->regiontype == RGN_TYPE_TOOL_PROPS) {
                BKE_area_region_free(NULL, region);
                BLI_freelinkN(regionbase, region);
              }
            }
          }
        }
      }
    }
  }

  if (!MAIN_VERSION_ATLEAST(bmain, 280, 13)) {
    /* Initialize specular factor. */
    if (!DNA_struct_elem_find(fd->filesdna, "Lamp", "float", "spec_fac")) {
      for (Light *la = bmain->lights.first; la; la = la->id.next) {
        la->spec_fac = 1.0f;
      }
    }

    /* Initialize new view3D options. */
    for (bScreen *screen = bmain->screens.first; screen; screen = screen->id.next) {
      LISTBASE_FOREACH (ScrArea *, area, &screen->areabase) {
        LISTBASE_FOREACH (SpaceLink *, sl, &area->spacedata) {
          if (sl->spacetype == SPACE_VIEW3D) {
            View3D *v3d = (View3D *)sl;
            v3d->shading.light = V3D_LIGHTING_STUDIO;
            v3d->shading.color_type = V3D_SHADING_MATERIAL_COLOR;
            copy_v3_fl(v3d->shading.single_color, 0.8f);
            v3d->shading.shadow_intensity = 0.5;

            v3d->overlay.backwire_opacity = 0.5f;
            v3d->overlay.normals_length = 0.1f;
            v3d->overlay.flag = 0;
          }
        }
      }
    }
  }

  if (!MAIN_VERSION_ATLEAST(bmain, 280, 14)) {
    if (!DNA_struct_elem_find(fd->filesdna, "Scene", "SceneDisplay", "display")) {
      /* Initialize new scene.SceneDisplay */
      for (Scene *scene = bmain->scenes.first; scene; scene = scene->id.next) {
        copy_v3_v3(scene->display.light_direction, (float[3]){-M_SQRT1_3, -M_SQRT1_3, M_SQRT1_3});
      }
    }
    if (!DNA_struct_elem_find(fd->filesdna, "SceneDisplay", "float", "shadow_shift")) {
      for (Scene *scene = bmain->scenes.first; scene; scene = scene->id.next) {
        scene->display.shadow_shift = 0.1;
      }
    }

    if (!DNA_struct_elem_find(fd->filesdna, "ToolSettings", "char", "transform_pivot_point")) {
      for (Scene *scene = bmain->scenes.first; scene; scene = scene->id.next) {
        scene->toolsettings->transform_pivot_point = V3D_AROUND_CENTER_MEDIAN;
      }
    }

    if (!DNA_struct_find(fd->filesdna, "SceneEEVEE")) {
      for (Scene *scene = bmain->scenes.first; scene; scene = scene->id.next) {
        /* First set the default for all the properties. */

        scene->eevee.gi_diffuse_bounces = 3;
        scene->eevee.gi_cubemap_resolution = 512;
        scene->eevee.gi_visibility_resolution = 32;

        scene->eevee.taa_samples = 16;
        scene->eevee.taa_render_samples = 64;

        scene->eevee.sss_samples = 7;
        scene->eevee.sss_jitter_threshold = 0.3f;

        scene->eevee.ssr_quality = 0.25f;
        scene->eevee.ssr_max_roughness = 0.5f;
        scene->eevee.ssr_thickness = 0.2f;
        scene->eevee.ssr_border_fade = 0.075f;
        scene->eevee.ssr_firefly_fac = 10.0f;

        scene->eevee.volumetric_start = 0.1f;
        scene->eevee.volumetric_end = 100.0f;
        scene->eevee.volumetric_tile_size = 8;
        scene->eevee.volumetric_samples = 64;
        scene->eevee.volumetric_sample_distribution = 0.8f;
        scene->eevee.volumetric_light_clamp = 0.0f;
        scene->eevee.volumetric_shadow_samples = 16;

        scene->eevee.gtao_distance = 0.2f;
        scene->eevee.gtao_factor = 1.0f;
        scene->eevee.gtao_quality = 0.25f;

        scene->eevee.bokeh_max_size = 100.0f;
        scene->eevee.bokeh_threshold = 1.0f;

        copy_v3_fl(scene->eevee.bloom_color, 1.0f);
        scene->eevee.bloom_threshold = 0.8f;
        scene->eevee.bloom_knee = 0.5f;
        scene->eevee.bloom_intensity = 0.05f;
        scene->eevee.bloom_radius = 6.5f;
        scene->eevee.bloom_clamp = 0.0f;

        scene->eevee.motion_blur_samples = 8;
        scene->eevee.motion_blur_shutter = 0.5f;

        scene->eevee.shadow_method = SHADOW_ESM;
        scene->eevee.shadow_cube_size = 512;
        scene->eevee.shadow_cascade_size = 1024;

        scene->eevee.flag = SCE_EEVEE_VOLUMETRIC_LIGHTS | SCE_EEVEE_GTAO_BENT_NORMALS |
                            SCE_EEVEE_GTAO_BOUNCE | SCE_EEVEE_TAA_REPROJECTION |
                            SCE_EEVEE_SSR_HALF_RESOLUTION;

        /* If the file is pre-2.80 move on. */
        if (scene->layer_properties == NULL) {
          continue;
        }

        /* Now we handle eventual properties that may be set in the file. */
#define EEVEE_GET_BOOL(_props, _name, _flag) \
  { \
    IDProperty *_idprop = IDP_GetPropertyFromGroup(_props, #_name); \
    if (_idprop != NULL) { \
      const int _value = IDP_Int(_idprop); \
      if (_value) { \
        scene->eevee.flag |= _flag; \
      } \
      else { \
        scene->eevee.flag &= ~_flag; \
      } \
    } \
  } \
  ((void)0)

#define EEVEE_GET_INT(_props, _name) \
  { \
    IDProperty *_idprop = IDP_GetPropertyFromGroup(_props, #_name); \
    if (_idprop != NULL) { \
      scene->eevee._name = IDP_Int(_idprop); \
    } \
  } \
  ((void)0)

#define EEVEE_GET_FLOAT(_props, _name) \
  { \
    IDProperty *_idprop = IDP_GetPropertyFromGroup(_props, #_name); \
    if (_idprop != NULL) { \
      scene->eevee._name = IDP_Float(_idprop); \
    } \
  } \
  ((void)0)

#define EEVEE_GET_FLOAT_ARRAY(_props, _name, _length) \
  { \
    IDProperty *_idprop = IDP_GetPropertyFromGroup(_props, #_name); \
    if (_idprop != NULL) { \
      const float *_values = IDP_Array(_idprop); \
      for (int _i = 0; _i < _length; _i++) { \
        scene->eevee._name[_i] = _values[_i]; \
      } \
    } \
  } \
  ((void)0)
        const int SCE_EEVEE_DOF_ENABLED = (1 << 7);
        IDProperty *props = IDP_GetPropertyFromGroup(scene->layer_properties,
                                                     RE_engine_id_BLENDER_EEVEE);
        // EEVEE_GET_BOOL(props, volumetric_enable, SCE_EEVEE_VOLUMETRIC_ENABLED);
        EEVEE_GET_BOOL(props, volumetric_lights, SCE_EEVEE_VOLUMETRIC_LIGHTS);
        EEVEE_GET_BOOL(props, volumetric_shadows, SCE_EEVEE_VOLUMETRIC_SHADOWS);
        EEVEE_GET_BOOL(props, gtao_enable, SCE_EEVEE_GTAO_ENABLED);
        EEVEE_GET_BOOL(props, gtao_use_bent_normals, SCE_EEVEE_GTAO_BENT_NORMALS);
        EEVEE_GET_BOOL(props, gtao_bounce, SCE_EEVEE_GTAO_BOUNCE);
        EEVEE_GET_BOOL(props, dof_enable, SCE_EEVEE_DOF_ENABLED);
        EEVEE_GET_BOOL(props, bloom_enable, SCE_EEVEE_BLOOM_ENABLED);
        EEVEE_GET_BOOL(props, motion_blur_enable, SCE_EEVEE_MOTION_BLUR_ENABLED);
        EEVEE_GET_BOOL(props, shadow_high_bitdepth, SCE_EEVEE_SHADOW_HIGH_BITDEPTH);
        EEVEE_GET_BOOL(props, taa_reprojection, SCE_EEVEE_TAA_REPROJECTION);
        // EEVEE_GET_BOOL(props, sss_enable, SCE_EEVEE_SSS_ENABLED);
        // EEVEE_GET_BOOL(props, sss_separate_albedo, SCE_EEVEE_SSS_SEPARATE_ALBEDO);
        EEVEE_GET_BOOL(props, ssr_enable, SCE_EEVEE_SSR_ENABLED);
        EEVEE_GET_BOOL(props, ssr_refraction, SCE_EEVEE_SSR_REFRACTION);
        EEVEE_GET_BOOL(props, ssr_halfres, SCE_EEVEE_SSR_HALF_RESOLUTION);

        EEVEE_GET_INT(props, gi_diffuse_bounces);
        EEVEE_GET_INT(props, gi_diffuse_bounces);
        EEVEE_GET_INT(props, gi_cubemap_resolution);
        EEVEE_GET_INT(props, gi_visibility_resolution);

        EEVEE_GET_INT(props, taa_samples);
        EEVEE_GET_INT(props, taa_render_samples);

        EEVEE_GET_INT(props, sss_samples);
        EEVEE_GET_FLOAT(props, sss_jitter_threshold);

        EEVEE_GET_FLOAT(props, ssr_quality);
        EEVEE_GET_FLOAT(props, ssr_max_roughness);
        EEVEE_GET_FLOAT(props, ssr_thickness);
        EEVEE_GET_FLOAT(props, ssr_border_fade);
        EEVEE_GET_FLOAT(props, ssr_firefly_fac);

        EEVEE_GET_FLOAT(props, volumetric_start);
        EEVEE_GET_FLOAT(props, volumetric_end);
        EEVEE_GET_INT(props, volumetric_tile_size);
        EEVEE_GET_INT(props, volumetric_samples);
        EEVEE_GET_FLOAT(props, volumetric_sample_distribution);
        EEVEE_GET_FLOAT(props, volumetric_light_clamp);
        EEVEE_GET_INT(props, volumetric_shadow_samples);

        EEVEE_GET_FLOAT(props, gtao_distance);
        EEVEE_GET_FLOAT(props, gtao_factor);
        EEVEE_GET_FLOAT(props, gtao_quality);

        EEVEE_GET_FLOAT(props, bokeh_max_size);
        EEVEE_GET_FLOAT(props, bokeh_threshold);

        EEVEE_GET_FLOAT_ARRAY(props, bloom_color, 3);
        EEVEE_GET_FLOAT(props, bloom_threshold);
        EEVEE_GET_FLOAT(props, bloom_knee);
        EEVEE_GET_FLOAT(props, bloom_intensity);
        EEVEE_GET_FLOAT(props, bloom_radius);
        EEVEE_GET_FLOAT(props, bloom_clamp);

        EEVEE_GET_INT(props, motion_blur_samples);
        EEVEE_GET_FLOAT(props, motion_blur_shutter);

        EEVEE_GET_INT(props, shadow_method);
        EEVEE_GET_INT(props, shadow_cube_size);
        EEVEE_GET_INT(props, shadow_cascade_size);

        /* Cleanup. */
        IDP_FreeProperty(scene->layer_properties);
        scene->layer_properties = NULL;

#undef EEVEE_GET_FLOAT_ARRAY
#undef EEVEE_GET_FLOAT
#undef EEVEE_GET_INT
#undef EEVEE_GET_BOOL
      }
    }

    if (!MAIN_VERSION_ATLEAST(bmain, 280, 15)) {
      for (Scene *scene = bmain->scenes.first; scene; scene = scene->id.next) {
        scene->display.matcap_ssao_distance = 0.2f;
        scene->display.matcap_ssao_attenuation = 1.0f;
        scene->display.matcap_ssao_samples = 16;
      }

      for (bScreen *screen = bmain->screens.first; screen; screen = screen->id.next) {
        LISTBASE_FOREACH (ScrArea *, area, &screen->areabase) {
          LISTBASE_FOREACH (SpaceLink *, sl, &area->spacedata) {
            if (sl->spacetype == SPACE_OUTLINER) {
              SpaceOutliner *space_outliner = (SpaceOutliner *)sl;
              space_outliner->filter_id_type = ID_GR;
              space_outliner->outlinevis = SO_VIEW_LAYER;
            }
          }
        }
      }

      for (Scene *scene = bmain->scenes.first; scene; scene = scene->id.next) {
        switch (scene->toolsettings->snap_mode) {
          case 0:
            scene->toolsettings->snap_mode = (1 << 4); /* SCE_SNAP_MODE_INCREMENT */
            break;
          case 1:
            scene->toolsettings->snap_mode = (1 << 0); /* SCE_SNAP_MODE_VERTEX */
            break;
          case 2:
            scene->toolsettings->snap_mode = (1 << 1); /* SCE_SNAP_MODE_EDGE */
            break;
          case 3:
            scene->toolsettings->snap_mode = (1 << 2); /* SCE_SNAP_MODE_FACE */
            break;
          case 4:
            scene->toolsettings->snap_mode = (1 << 3); /* SCE_SNAP_MODE_VOLUME */
            break;
        }
        switch (scene->toolsettings->snap_node_mode) {
          case 5:
            scene->toolsettings->snap_node_mode = (1 << 5); /* SCE_SNAP_MODE_NODE_X */
            break;
          case 6:
            scene->toolsettings->snap_node_mode = (1 << 6); /* SCE_SNAP_MODE_NODE_Y */
            break;
          case 7:
            scene->toolsettings->snap_node_mode =
                (1 << 5) | (1 << 6); /* SCE_SNAP_MODE_NODE_X | SCE_SNAP_MODE_NODE_Y */
            break;
          case 8:
            scene->toolsettings->snap_node_mode = (1 << 7); /* SCE_SNAP_MODE_GRID */
            break;
        }
        switch (scene->toolsettings->snap_uv_mode) {
          case 0:
            scene->toolsettings->snap_uv_mode = (1 << 4); /* SCE_SNAP_MODE_INCREMENT */
            break;
          case 1:
            scene->toolsettings->snap_uv_mode = (1 << 0); /* SCE_SNAP_MODE_VERTEX */
            break;
        }
      }

      ParticleSettings *part;
      for (part = bmain->particles.first; part; part = part->id.next) {
        part->shape_flag = PART_SHAPE_CLOSE_TIP;
        part->shape = 0.0f;
        part->rad_root = 1.0f;
        part->rad_tip = 0.0f;
        part->rad_scale = 0.01f;
      }
    }
  }

  if (!MAIN_VERSION_ATLEAST(bmain, 280, 18)) {
    if (!DNA_struct_elem_find(fd->filesdna, "Material", "float", "roughness")) {
      for (Material *mat = bmain->materials.first; mat; mat = mat->id.next) {
        if (mat->use_nodes) {
          if (MAIN_VERSION_ATLEAST(bmain, 280, 0)) {
            mat->roughness = mat->gloss_mir;
          }
          else {
            mat->roughness = 0.25f;
          }
        }
        else {
          mat->roughness = 1.0f - mat->gloss_mir;
        }
        mat->metallic = mat->ray_mirror;
      }

      for (bScreen *screen = bmain->screens.first; screen; screen = screen->id.next) {
        LISTBASE_FOREACH (ScrArea *, area, &screen->areabase) {
          LISTBASE_FOREACH (SpaceLink *, sl, &area->spacedata) {
            if (sl->spacetype == SPACE_VIEW3D) {
              View3D *v3d = (View3D *)sl;
              v3d->shading.flag |= V3D_SHADING_SPECULAR_HIGHLIGHT;
            }
          }
        }
      }
    }

    if (!DNA_struct_elem_find(fd->filesdna, "View3DShading", "float", "xray_alpha")) {
      for (bScreen *screen = bmain->screens.first; screen; screen = screen->id.next) {
        LISTBASE_FOREACH (ScrArea *, area, &screen->areabase) {
          LISTBASE_FOREACH (SpaceLink *, sl, &area->spacedata) {
            if (sl->spacetype == SPACE_VIEW3D) {
              View3D *v3d = (View3D *)sl;
              v3d->shading.xray_alpha = 0.5f;
            }
          }
        }
      }
    }
    if (!DNA_struct_elem_find(fd->filesdna, "View3DShading", "char", "matcap[256]")) {
      StudioLight *default_matcap = BKE_studiolight_find_default(STUDIOLIGHT_TYPE_MATCAP);
      /* when loading the internal file is loaded before the matcaps */
      if (default_matcap) {
        for (bScreen *screen = bmain->screens.first; screen; screen = screen->id.next) {
          LISTBASE_FOREACH (ScrArea *, area, &screen->areabase) {
            LISTBASE_FOREACH (SpaceLink *, sl, &area->spacedata) {
              if (sl->spacetype == SPACE_VIEW3D) {
                View3D *v3d = (View3D *)sl;
                BLI_strncpy(v3d->shading.matcap, default_matcap->name, FILE_MAXFILE);
              }
            }
          }
        }
      }
    }
    if (!DNA_struct_elem_find(fd->filesdna, "View3DOverlay", "float", "wireframe_threshold")) {
      for (bScreen *screen = bmain->screens.first; screen; screen = screen->id.next) {
        LISTBASE_FOREACH (ScrArea *, area, &screen->areabase) {
          LISTBASE_FOREACH (SpaceLink *, sl, &area->spacedata) {
            if (sl->spacetype == SPACE_VIEW3D) {
              View3D *v3d = (View3D *)sl;
              v3d->overlay.wireframe_threshold = 0.5f;
            }
          }
        }
      }
    }
    if (!DNA_struct_elem_find(fd->filesdna, "View3DShading", "float", "cavity_valley_factor")) {
      for (bScreen *screen = bmain->screens.first; screen; screen = screen->id.next) {
        LISTBASE_FOREACH (ScrArea *, area, &screen->areabase) {
          LISTBASE_FOREACH (SpaceLink *, sl, &area->spacedata) {
            if (sl->spacetype == SPACE_VIEW3D) {
              View3D *v3d = (View3D *)sl;
              v3d->shading.cavity_valley_factor = 1.0f;
              v3d->shading.cavity_ridge_factor = 1.0f;
            }
          }
        }
      }
    }
    if (!DNA_struct_elem_find(fd->filesdna, "View3DOverlay", "float", "xray_alpha_bone")) {
      for (bScreen *screen = bmain->screens.first; screen; screen = screen->id.next) {
        LISTBASE_FOREACH (ScrArea *, area, &screen->areabase) {
          LISTBASE_FOREACH (SpaceLink *, sl, &area->spacedata) {
            if (sl->spacetype == SPACE_VIEW3D) {
              View3D *v3d = (View3D *)sl;
              v3d->overlay.xray_alpha_bone = 0.5f;
            }
          }
        }
      }
    }
  }

  if (!MAIN_VERSION_ATLEAST(bmain, 280, 19)) {
    if (!DNA_struct_elem_find(fd->filesdna, "Image", "ListBase", "renderslot")) {
      for (Image *ima = bmain->images.first; ima; ima = ima->id.next) {
        if (ima->type == IMA_TYPE_R_RESULT) {
          for (int i = 0; i < 8; i++) {
            RenderSlot *slot = MEM_callocN(sizeof(RenderSlot), "Image Render Slot Init");
            BLI_snprintf(slot->name, sizeof(slot->name), "Slot %d", i + 1);
            BLI_addtail(&ima->renderslots, slot);
          }
        }
      }
    }
    if (!DNA_struct_elem_find(fd->filesdna, "SpaceAction", "char", "mode_prev")) {
      for (bScreen *screen = bmain->screens.first; screen; screen = screen->id.next) {
        LISTBASE_FOREACH (ScrArea *, area, &screen->areabase) {
          LISTBASE_FOREACH (SpaceLink *, sl, &area->spacedata) {
            if (sl->spacetype == SPACE_ACTION) {
              SpaceAction *saction = (SpaceAction *)sl;
              /* "Dopesheet" should be default here,
               * unless it looks like the Action Editor was active instead. */
              if ((saction->mode_prev == 0) && (saction->action == NULL)) {
                saction->mode_prev = SACTCONT_DOPESHEET;
              }
            }
          }
        }
      }
    }

    for (bScreen *screen = bmain->screens.first; screen; screen = screen->id.next) {
      LISTBASE_FOREACH (ScrArea *, area, &screen->areabase) {
        LISTBASE_FOREACH (SpaceLink *, sl, &area->spacedata) {
          if (sl->spacetype == SPACE_VIEW3D) {
            View3D *v3d = (View3D *)sl;
            if (v3d->drawtype == OB_TEXTURE) {
              v3d->drawtype = OB_SOLID;
              v3d->shading.light = V3D_LIGHTING_STUDIO;
              v3d->shading.color_type = V3D_SHADING_TEXTURE_COLOR;
            }
          }
        }
      }
    }
  }

  if (!MAIN_VERSION_ATLEAST(bmain, 280, 21)) {
    for (Scene *sce = bmain->scenes.first; sce != NULL; sce = sce->id.next) {
      if (sce->ed != NULL && sce->ed->seqbase.first != NULL) {
        do_versions_seq_unique_name_all_strips(sce, &sce->ed->seqbase);
      }
    }

    if (!DNA_struct_elem_find(
            fd->filesdna, "View3DOverlay", "float", "texture_paint_mode_opacity")) {
      for (bScreen *screen = bmain->screens.first; screen; screen = screen->id.next) {
        LISTBASE_FOREACH (ScrArea *, area, &screen->areabase) {
          LISTBASE_FOREACH (SpaceLink *, sl, &area->spacedata) {
            if (sl->spacetype == SPACE_VIEW3D) {
              enum {
                V3D_SHOW_MODE_SHADE_OVERRIDE = (1 << 15),
              };
              View3D *v3d = (View3D *)sl;
              float alpha = (v3d->flag2 & V3D_SHOW_MODE_SHADE_OVERRIDE) ? 0.0f : 1.0f;
              v3d->overlay.texture_paint_mode_opacity = alpha;
              v3d->overlay.vertex_paint_mode_opacity = alpha;
              v3d->overlay.weight_paint_mode_opacity = alpha;
            }
          }
        }
      }
    }

    if (!DNA_struct_elem_find(fd->filesdna, "View3DShading", "char", "background_type")) {
      for (bScreen *screen = bmain->screens.first; screen; screen = screen->id.next) {
        LISTBASE_FOREACH (ScrArea *, area, &screen->areabase) {
          LISTBASE_FOREACH (SpaceLink *, sl, &area->spacedata) {
            if (sl->spacetype == SPACE_VIEW3D) {
              View3D *v3d = (View3D *)sl;
              copy_v3_fl(v3d->shading.background_color, 0.05f);
            }
          }
        }
      }
    }

    if (!DNA_struct_elem_find(fd->filesdna, "SceneEEVEE", "float", "gi_cubemap_draw_size")) {
      for (Scene *scene = bmain->scenes.first; scene; scene = scene->id.next) {
        scene->eevee.gi_irradiance_draw_size = 0.1f;
        scene->eevee.gi_cubemap_draw_size = 0.3f;
      }
    }

    if (!DNA_struct_elem_find(
            fd->filesdna, "RigidBodyWorld", "RigidBodyWorld_Shared", "*shared")) {
      for (Scene *scene = bmain->scenes.first; scene; scene = scene->id.next) {
        RigidBodyWorld *rbw = scene->rigidbody_world;

        if (rbw == NULL) {
          continue;
        }

        if (rbw->shared == NULL) {
          rbw->shared = MEM_callocN(sizeof(*rbw->shared), "RigidBodyWorld_Shared");
        }

        /* Move shared pointers from deprecated location to current location */
        rbw->shared->pointcache = rbw->pointcache;
        rbw->shared->ptcaches = rbw->ptcaches;

        rbw->pointcache = NULL;
        BLI_listbase_clear(&rbw->ptcaches);

        if (rbw->shared->pointcache == NULL) {
          rbw->shared->pointcache = BKE_ptcache_add(&(rbw->shared->ptcaches));
        }
      }
    }

    if (!DNA_struct_elem_find(fd->filesdna, "SoftBody", "SoftBody_Shared", "*shared")) {
      for (Object *ob = bmain->objects.first; ob; ob = ob->id.next) {
        SoftBody *sb = ob->soft;
        if (sb == NULL) {
          continue;
        }
        if (sb->shared == NULL) {
          sb->shared = MEM_callocN(sizeof(*sb->shared), "SoftBody_Shared");
        }

        /* Move shared pointers from deprecated location to current location */
        sb->shared->pointcache = sb->pointcache;
        sb->shared->ptcaches = sb->ptcaches;

        sb->pointcache = NULL;
        BLI_listbase_clear(&sb->ptcaches);
      }
    }

    if (!DNA_struct_elem_find(fd->filesdna, "View3DShading", "short", "type")) {
      for (bScreen *screen = bmain->screens.first; screen; screen = screen->id.next) {
        LISTBASE_FOREACH (ScrArea *, area, &screen->areabase) {
          LISTBASE_FOREACH (SpaceLink *, sl, &area->spacedata) {
            if (sl->spacetype == SPACE_VIEW3D) {
              View3D *v3d = (View3D *)sl;
              if (v3d->drawtype == OB_RENDER) {
                v3d->drawtype = OB_SOLID;
              }
              v3d->shading.type = v3d->drawtype;
              v3d->shading.prev_type = OB_SOLID;
            }
          }
        }
      }
    }

    if (!DNA_struct_elem_find(fd->filesdna, "SceneDisplay", "View3DShading", "shading")) {
      for (Scene *scene = bmain->scenes.first; scene; scene = scene->id.next) {
        BKE_screen_view3d_shading_init(&scene->display.shading);
      }
    }
    /* initialize grease pencil view data */
    if (!DNA_struct_elem_find(fd->filesdna, "SpaceView3D", "float", "vertex_opacity")) {
      for (bScreen *screen = bmain->screens.first; screen; screen = screen->id.next) {
        LISTBASE_FOREACH (ScrArea *, area, &screen->areabase) {
          LISTBASE_FOREACH (SpaceLink *, sl, &area->spacedata) {
            if (sl->spacetype == SPACE_VIEW3D) {
              View3D *v3d = (View3D *)sl;
              v3d->vertex_opacity = 1.0f;
              v3d->gp_flag |= V3D_GP_SHOW_EDIT_LINES;
            }
          }
        }
      }
    }
  }

  if (!MAIN_VERSION_ATLEAST(bmain, 280, 22)) {
    if (!DNA_struct_elem_find(fd->filesdna, "ToolSettings", "char", "annotate_v3d_align")) {
      for (Scene *scene = bmain->scenes.first; scene; scene = scene->id.next) {
        scene->toolsettings->annotate_v3d_align = GP_PROJECT_VIEWSPACE | GP_PROJECT_CURSOR;
        scene->toolsettings->annotate_thickness = 3;
      }
    }
    if (!DNA_struct_elem_find(fd->filesdna, "bGPDlayer", "short", "line_change")) {
      for (bGPdata *gpd = bmain->gpencils.first; gpd; gpd = gpd->id.next) {
        LISTBASE_FOREACH (bGPDlayer *, gpl, &gpd->layers) {
          gpl->line_change = gpl->thickness;
          if ((gpl->thickness < 1) || (gpl->thickness > 10)) {
            gpl->thickness = 3;
          }
        }
      }
    }
    if (!DNA_struct_elem_find(fd->filesdna, "View3DOverlay", "float", "gpencil_paper_opacity")) {
      for (bScreen *screen = bmain->screens.first; screen; screen = screen->id.next) {
        LISTBASE_FOREACH (ScrArea *, area, &screen->areabase) {
          LISTBASE_FOREACH (SpaceLink *, sl, &area->spacedata) {
            if (sl->spacetype == SPACE_VIEW3D) {
              View3D *v3d = (View3D *)sl;
              v3d->overlay.gpencil_paper_opacity = 0.5f;
            }
          }
        }
      }
    }
    if (!DNA_struct_elem_find(fd->filesdna, "View3DOverlay", "float", "gpencil_grid_opacity")) {
      for (bScreen *screen = bmain->screens.first; screen; screen = screen->id.next) {
        LISTBASE_FOREACH (ScrArea *, area, &screen->areabase) {
          LISTBASE_FOREACH (SpaceLink *, sl, &area->spacedata) {
            if (sl->spacetype == SPACE_VIEW3D) {
              View3D *v3d = (View3D *)sl;
              v3d->overlay.gpencil_grid_opacity = 0.5f;
            }
          }
        }
      }
    }

    /* default loc axis */
    if (!DNA_struct_elem_find(fd->filesdna, "GP_Sculpt_Settings", "int", "lock_axis")) {
      for (Scene *scene = bmain->scenes.first; scene; scene = scene->id.next) {
        /* lock axis */
        GP_Sculpt_Settings *gset = &scene->toolsettings->gp_sculpt;
        if (gset) {
          gset->lock_axis = GP_LOCKAXIS_Y;
        }
      }
    }

    /* Versioning code for Subsurf modifier. */
    if (!DNA_struct_elem_find(fd->filesdna, "SubsurfModifier", "short", "uv_smooth")) {
      for (Object *object = bmain->objects.first; object != NULL; object = object->id.next) {
        LISTBASE_FOREACH (ModifierData *, md, &object->modifiers) {
          if (md->type == eModifierType_Subsurf) {
            SubsurfModifierData *smd = (SubsurfModifierData *)md;
            if (smd->flags & eSubsurfModifierFlag_SubsurfUv_DEPRECATED) {
              smd->uv_smooth = SUBSURF_UV_SMOOTH_PRESERVE_CORNERS;
            }
            else {
              smd->uv_smooth = SUBSURF_UV_SMOOTH_NONE;
            }
          }
        }
      }
    }

    if (!DNA_struct_elem_find(fd->filesdna, "SubsurfModifier", "short", "quality")) {
      for (Object *object = bmain->objects.first; object != NULL; object = object->id.next) {
        LISTBASE_FOREACH (ModifierData *, md, &object->modifiers) {
          if (md->type == eModifierType_Subsurf) {
            SubsurfModifierData *smd = (SubsurfModifierData *)md;
            smd->quality = min_ii(smd->renderLevels, 3);
          }
        }
      }
    }
    /* Versioning code for Multires modifier. */
    if (!DNA_struct_elem_find(fd->filesdna, "MultiresModifier", "short", "quality")) {
      for (Object *object = bmain->objects.first; object != NULL; object = object->id.next) {
        LISTBASE_FOREACH (ModifierData *, md, &object->modifiers) {
          if (md->type == eModifierType_Multires) {
            MultiresModifierData *mmd = (MultiresModifierData *)md;
            mmd->quality = 3;
            if (mmd->flags & eMultiresModifierFlag_PlainUv_DEPRECATED) {
              mmd->uv_smooth = SUBSURF_UV_SMOOTH_NONE;
            }
            else {
              mmd->uv_smooth = SUBSURF_UV_SMOOTH_PRESERVE_CORNERS;
            }
          }
        }
      }
    }

    if (!DNA_struct_elem_find(fd->filesdna, "ClothSimSettings", "short", "bending_model")) {
      for (Object *ob = bmain->objects.first; ob; ob = ob->id.next) {
        LISTBASE_FOREACH (ModifierData *, md, &ob->modifiers) {
          ClothModifierData *clmd = NULL;
          if (md->type == eModifierType_Cloth) {
            clmd = (ClothModifierData *)md;
          }
          else if (md->type == eModifierType_ParticleSystem) {
            ParticleSystemModifierData *psmd = (ParticleSystemModifierData *)md;
            ParticleSystem *psys = psmd->psys;
            clmd = psys->clmd;
          }
          if (clmd != NULL) {
            clmd->sim_parms->bending_model = CLOTH_BENDING_LINEAR;
            clmd->sim_parms->tension = clmd->sim_parms->structural;
            clmd->sim_parms->compression = clmd->sim_parms->structural;
            clmd->sim_parms->shear = clmd->sim_parms->structural;
            clmd->sim_parms->max_tension = clmd->sim_parms->max_struct;
            clmd->sim_parms->max_compression = clmd->sim_parms->max_struct;
            clmd->sim_parms->max_shear = clmd->sim_parms->max_struct;
            clmd->sim_parms->vgroup_shear = clmd->sim_parms->vgroup_struct;
            clmd->sim_parms->tension_damp = clmd->sim_parms->Cdis;
            clmd->sim_parms->compression_damp = clmd->sim_parms->Cdis;
            clmd->sim_parms->shear_damp = clmd->sim_parms->Cdis;
          }
        }
      }
    }

    if (!DNA_struct_elem_find(fd->filesdna, "BrushGpencilSettings", "float", "era_strength_f")) {
      for (Brush *brush = bmain->brushes.first; brush; brush = brush->id.next) {
        if (brush->gpencil_settings != NULL) {
          BrushGpencilSettings *gp = brush->gpencil_settings;
          if (gp->brush_type == GPAINT_TOOL_ERASE) {
            gp->era_strength_f = 100.0f;
            gp->era_thickness_f = 10.0f;
          }
        }
      }
    }

    for (Object *ob = bmain->objects.first; ob; ob = ob->id.next) {
      LISTBASE_FOREACH (ModifierData *, md, &ob->modifiers) {
        if (md->type == eModifierType_Cloth) {
          ClothModifierData *clmd = (ClothModifierData *)md;

          if (!(clmd->sim_parms->flags & CLOTH_SIMSETTINGS_FLAG_GOAL)) {
            clmd->sim_parms->vgroup_mass = 0;
          }

          if (!(clmd->sim_parms->flags & CLOTH_SIMSETTINGS_FLAG_SCALING)) {
            clmd->sim_parms->vgroup_struct = 0;
            clmd->sim_parms->vgroup_shear = 0;
            clmd->sim_parms->vgroup_bend = 0;
          }

          if (!(clmd->sim_parms->flags & CLOTH_SIMSETTINGS_FLAG_SEW)) {
            clmd->sim_parms->shrink_min = 0.0f;
            clmd->sim_parms->vgroup_shrink = 0;
          }

          if (!(clmd->coll_parms->flags & CLOTH_COLLSETTINGS_FLAG_ENABLED)) {
            clmd->coll_parms->flags &= ~CLOTH_COLLSETTINGS_FLAG_SELF;
          }
        }
      }
    }
  }

  if (!MAIN_VERSION_ATLEAST(bmain, 280, 24)) {
    for (bScreen *screen = bmain->screens.first; screen; screen = screen->id.next) {
      LISTBASE_FOREACH (ScrArea *, area, &screen->areabase) {
        LISTBASE_FOREACH (SpaceLink *, sl, &area->spacedata) {
          if (sl->spacetype == SPACE_VIEW3D) {
            View3D *v3d = (View3D *)sl;
            v3d->overlay.edit_flag |= V3D_OVERLAY_EDIT_FACES | V3D_OVERLAY_EDIT_SEAMS |
                                      V3D_OVERLAY_EDIT_SHARP | V3D_OVERLAY_EDIT_FREESTYLE_EDGE |
                                      V3D_OVERLAY_EDIT_FREESTYLE_FACE | V3D_OVERLAY_EDIT_EDGES |
                                      V3D_OVERLAY_EDIT_CREASES | V3D_OVERLAY_EDIT_BWEIGHTS;
          }
        }
      }
    }

    if (!DNA_struct_elem_find(fd->filesdna, "ShrinkwrapModifierData", "char", "shrinkMode")) {
      for (Object *ob = bmain->objects.first; ob; ob = ob->id.next) {
        LISTBASE_FOREACH (ModifierData *, md, &ob->modifiers) {
          if (md->type == eModifierType_Shrinkwrap) {
            ShrinkwrapModifierData *smd = (ShrinkwrapModifierData *)md;
            if (smd->shrinkOpts & MOD_SHRINKWRAP_KEEP_ABOVE_SURFACE) {
              smd->shrinkMode = MOD_SHRINKWRAP_ABOVE_SURFACE;
              smd->shrinkOpts &= ~MOD_SHRINKWRAP_KEEP_ABOVE_SURFACE;
            }
          }
        }
      }
    }

    if (!DNA_struct_elem_find(fd->filesdna, "PartDeflect", "float", "pdef_cfrict")) {
      for (Object *ob = bmain->objects.first; ob; ob = ob->id.next) {
        if (ob->pd) {
          ob->pd->pdef_cfrict = 5.0f;
        }

        LISTBASE_FOREACH (ModifierData *, md, &ob->modifiers) {
          if (md->type == eModifierType_Cloth) {
            ClothModifierData *clmd = (ClothModifierData *)md;

            clmd->coll_parms->selfepsilon = 0.015f;
          }
        }
      }
    }

    if (!DNA_struct_elem_find(fd->filesdna, "View3DShading", "float", "xray_alpha_wire")) {
      for (bScreen *screen = bmain->screens.first; screen; screen = screen->id.next) {
        LISTBASE_FOREACH (ScrArea *, area, &screen->areabase) {
          LISTBASE_FOREACH (SpaceLink *, sl, &area->spacedata) {
            if (sl->spacetype == SPACE_VIEW3D) {
              View3D *v3d = (View3D *)sl;
              v3d->shading.flag |= V3D_SHADING_XRAY_WIREFRAME;
            }
          }
        }
      }
    }
  }

  if (!MAIN_VERSION_ATLEAST(bmain, 280, 25)) {
    for (Scene *scene = bmain->scenes.first; scene; scene = scene->id.next) {
      UnitSettings *unit = &scene->unit;
      if (unit->system != USER_UNIT_NONE) {
        unit->length_unit = BKE_unit_base_of_type_get(scene->unit.system, B_UNIT_LENGTH);
        unit->mass_unit = BKE_unit_base_of_type_get(scene->unit.system, B_UNIT_MASS);
      }
      unit->time_unit = BKE_unit_base_of_type_get(USER_UNIT_NONE, B_UNIT_TIME);
    }

    /* gpencil grid settings */
    for (bGPdata *gpd = bmain->gpencils.first; gpd; gpd = gpd->id.next) {
      ARRAY_SET_ITEMS(gpd->grid.color, 0.5f, 0.5f, 0.5f); /* Color */
      ARRAY_SET_ITEMS(gpd->grid.scale, 1.0f, 1.0f);       /* Scale */
      gpd->grid.lines = GP_DEFAULT_GRID_LINES;            /* Number of lines */
    }
  }

  if (!MAIN_VERSION_ATLEAST(bmain, 280, 28)) {
    for (Mesh *mesh = bmain->meshes.first; mesh; mesh = mesh->id.next) {
      BKE_mesh_calc_edges_loose(mesh);
    }
  }

  if (!MAIN_VERSION_ATLEAST(bmain, 280, 29)) {
    for (bScreen *screen = bmain->screens.first; screen; screen = screen->id.next) {
      LISTBASE_FOREACH (ScrArea *, area, &screen->areabase) {
        LISTBASE_FOREACH (SpaceLink *, sl, &area->spacedata) {
          if (sl->spacetype == SPACE_VIEW3D) {
            enum { V3D_OCCLUDE_WIRE = (1 << 14) };
            View3D *v3d = (View3D *)sl;
            if (v3d->flag2 & V3D_OCCLUDE_WIRE) {
              v3d->overlay.edit_flag |= V3D_OVERLAY_EDIT_OCCLUDE_WIRE;
              v3d->flag2 &= ~V3D_OCCLUDE_WIRE;
            }
          }
        }
      }
    }

    /* Files stored pre 2.5 (possibly re-saved with newer versions) may have non-visible
     * spaces without a header (visible/active ones are properly versioned).
     * Multiple version patches below assume there's always a header though. So inserting this
     * patch in-between older ones to add a header when needed.
     *
     * From here on it should be fine to assume there always is a header.
     */
    if (!MAIN_VERSION_ATLEAST(bmain, 283, 1)) {
      for (bScreen *screen = bmain->screens.first; screen; screen = screen->id.next) {
        LISTBASE_FOREACH (ScrArea *, area, &screen->areabase) {
          LISTBASE_FOREACH (SpaceLink *, sl, &area->spacedata) {
            ListBase *regionbase = (sl == area->spacedata.first) ? &area->regionbase :
                                                                   &sl->regionbase;
            ARegion *region_header = do_versions_find_region_or_null(regionbase, RGN_TYPE_HEADER);

            if (!region_header) {
              /* Headers should always be first in the region list, except if there's also a
               * tool-header. These were only introduced in later versions though, so should be
               * fine to always insert headers first. */
              BLI_assert(!do_versions_find_region_or_null(regionbase, RGN_TYPE_TOOL_HEADER));

              ARegion *region = do_versions_add_region(RGN_TYPE_HEADER,
                                                       "header 2.83.1 versioning");
              region->alignment = (U.uiflag & USER_HEADER_BOTTOM) ? RGN_ALIGN_BOTTOM :
                                                                    RGN_ALIGN_TOP;
              BLI_addhead(regionbase, region);
            }
          }
        }
      }
    }

    for (bScreen *screen = bmain->screens.first; screen; screen = screen->id.next) {
      LISTBASE_FOREACH (ScrArea *, area, &screen->areabase) {
        LISTBASE_FOREACH (SpaceLink *, sl, &area->spacedata) {
          if (sl->spacetype == SPACE_PROPERTIES) {
            ListBase *regionbase = (sl == area->spacedata.first) ? &area->regionbase :
                                                                   &sl->regionbase;
            ARegion *region = MEM_callocN(sizeof(ARegion), "navigation bar for properties");
            ARegion *region_header = NULL;

            for (region_header = regionbase->first; region_header;
                 region_header = region_header->next) {
              if (region_header->regiontype == RGN_TYPE_HEADER) {
                break;
              }
            }
            BLI_assert(region_header);

            BLI_insertlinkafter(regionbase, region_header, region);

            region->regiontype = RGN_TYPE_NAV_BAR;
            region->alignment = RGN_ALIGN_LEFT;
          }
        }
      }
    }

    /* grease pencil fade layer opacity */
    if (!DNA_struct_elem_find(fd->filesdna, "View3DOverlay", "float", "gpencil_fade_layer")) {
      for (bScreen *screen = bmain->screens.first; screen; screen = screen->id.next) {
        LISTBASE_FOREACH (ScrArea *, area, &screen->areabase) {
          LISTBASE_FOREACH (SpaceLink *, sl, &area->spacedata) {
            if (sl->spacetype == SPACE_VIEW3D) {
              View3D *v3d = (View3D *)sl;
              v3d->overlay.gpencil_fade_layer = 0.5f;
            }
          }
        }
      }
    }
  }

  if (!MAIN_VERSION_ATLEAST(bmain, 280, 30)) {
    /* grease pencil main material show switches */
    for (Material *mat = bmain->materials.first; mat; mat = mat->id.next) {
      if (mat->gp_style) {
        mat->gp_style->flag |= GP_MATERIAL_STROKE_SHOW;
        mat->gp_style->flag |= GP_MATERIAL_FILL_SHOW;
      }
    }
  }

  if (!MAIN_VERSION_ATLEAST(bmain, 280, 33)) {

    if (!DNA_struct_elem_find(fd->filesdna, "SceneEEVEE", "float", "overscan")) {
      for (Scene *scene = bmain->scenes.first; scene; scene = scene->id.next) {
        scene->eevee.overscan = 3.0f;
      }
    }

    for (Light *la = bmain->lights.first; la; la = la->id.next) {
      /* Removed Hemi lights. */
      if (!ELEM(la->type, LA_LOCAL, LA_SUN, LA_SPOT, LA_AREA)) {
        la->type = LA_SUN;
      }
    }

    if (!DNA_struct_elem_find(fd->filesdna, "SceneEEVEE", "float", "light_threshold")) {
      for (Scene *scene = bmain->scenes.first; scene; scene = scene->id.next) {
        scene->eevee.light_threshold = 0.01f;
      }
    }

    if (!DNA_struct_elem_find(fd->filesdna, "SceneEEVEE", "float", "gi_irradiance_smoothing")) {
      for (Scene *scene = bmain->scenes.first; scene; scene = scene->id.next) {
        scene->eevee.gi_irradiance_smoothing = 0.1f;
      }
    }

    if (!DNA_struct_elem_find(fd->filesdna, "SceneEEVEE", "float", "gi_filter_quality")) {
      for (Scene *scene = bmain->scenes.first; scene; scene = scene->id.next) {
        scene->eevee.gi_filter_quality = 1.0f;
      }
    }

    if (!DNA_struct_elem_find(fd->filesdna, "Lamp", "float", "att_dist")) {
      for (Light *la = bmain->lights.first; la; la = la->id.next) {
        la->att_dist = la->clipend;
      }
    }

    if (!DNA_struct_elem_find(fd->filesdna, "Brush", "char", "weightpaint_tool")) {
      /* Magic defines from old files (2.7x) */

#define PAINT_BLEND_MIX 0
#define PAINT_BLEND_ADD 1
#define PAINT_BLEND_SUB 2
#define PAINT_BLEND_MUL 3
#define PAINT_BLEND_BLUR 4
#define PAINT_BLEND_LIGHTEN 5
#define PAINT_BLEND_DARKEN 6
#define PAINT_BLEND_AVERAGE 7
#define PAINT_BLEND_SMEAR 8
#define PAINT_BLEND_COLORDODGE 9
#define PAINT_BLEND_DIFFERENCE 10
#define PAINT_BLEND_SCREEN 11
#define PAINT_BLEND_HARDLIGHT 12
#define PAINT_BLEND_OVERLAY 13
#define PAINT_BLEND_SOFTLIGHT 14
#define PAINT_BLEND_EXCLUSION 15
#define PAINT_BLEND_LUMINOSITY 16
#define PAINT_BLEND_SATURATION 17
#define PAINT_BLEND_HUE 18
#define PAINT_BLEND_ALPHA_SUB 19
#define PAINT_BLEND_ALPHA_ADD 20

      for (Brush *brush = bmain->brushes.first; brush; brush = brush->id.next) {
        if (brush->ob_mode & (OB_MODE_VERTEX_PAINT | OB_MODE_WEIGHT_PAINT)) {
          const char tool_init = brush->vertexpaint_tool;
          bool is_blend = false;

          {
            char tool;
            switch (tool_init) {
              case PAINT_BLEND_MIX:
                tool = VPAINT_TOOL_DRAW;
                break;
              case PAINT_BLEND_BLUR:
                tool = VPAINT_TOOL_BLUR;
                break;
              case PAINT_BLEND_AVERAGE:
                tool = VPAINT_TOOL_AVERAGE;
                break;
              case PAINT_BLEND_SMEAR:
                tool = VPAINT_TOOL_SMEAR;
                break;
              default:
                tool = VPAINT_TOOL_DRAW;
                is_blend = true;
                break;
            }
            brush->vertexpaint_tool = tool;
          }

          if (is_blend == false) {
            brush->blend = IMB_BLEND_MIX;
          }
          else {
            short blend = IMB_BLEND_MIX;
            switch (tool_init) {
              case PAINT_BLEND_ADD:
                blend = IMB_BLEND_ADD;
                break;
              case PAINT_BLEND_SUB:
                blend = IMB_BLEND_SUB;
                break;
              case PAINT_BLEND_MUL:
                blend = IMB_BLEND_MUL;
                break;
              case PAINT_BLEND_LIGHTEN:
                blend = IMB_BLEND_LIGHTEN;
                break;
              case PAINT_BLEND_DARKEN:
                blend = IMB_BLEND_DARKEN;
                break;
              case PAINT_BLEND_COLORDODGE:
                blend = IMB_BLEND_COLORDODGE;
                break;
              case PAINT_BLEND_DIFFERENCE:
                blend = IMB_BLEND_DIFFERENCE;
                break;
              case PAINT_BLEND_SCREEN:
                blend = IMB_BLEND_SCREEN;
                break;
              case PAINT_BLEND_HARDLIGHT:
                blend = IMB_BLEND_HARDLIGHT;
                break;
              case PAINT_BLEND_OVERLAY:
                blend = IMB_BLEND_OVERLAY;
                break;
              case PAINT_BLEND_SOFTLIGHT:
                blend = IMB_BLEND_SOFTLIGHT;
                break;
              case PAINT_BLEND_EXCLUSION:
                blend = IMB_BLEND_EXCLUSION;
                break;
              case PAINT_BLEND_LUMINOSITY:
                blend = IMB_BLEND_LUMINOSITY;
                break;
              case PAINT_BLEND_SATURATION:
                blend = IMB_BLEND_SATURATION;
                break;
              case PAINT_BLEND_HUE:
                blend = IMB_BLEND_HUE;
                break;
              case PAINT_BLEND_ALPHA_SUB:
                blend = IMB_BLEND_ERASE_ALPHA;
                break;
              case PAINT_BLEND_ALPHA_ADD:
                blend = IMB_BLEND_ADD_ALPHA;
                break;
            }
            brush->blend = blend;
          }
        }
        /* For now these match, in the future new items may not. */
        brush->weightpaint_tool = brush->vertexpaint_tool;
      }

#undef PAINT_BLEND_MIX
#undef PAINT_BLEND_ADD
#undef PAINT_BLEND_SUB
#undef PAINT_BLEND_MUL
#undef PAINT_BLEND_BLUR
#undef PAINT_BLEND_LIGHTEN
#undef PAINT_BLEND_DARKEN
#undef PAINT_BLEND_AVERAGE
#undef PAINT_BLEND_SMEAR
#undef PAINT_BLEND_COLORDODGE
#undef PAINT_BLEND_DIFFERENCE
#undef PAINT_BLEND_SCREEN
#undef PAINT_BLEND_HARDLIGHT
#undef PAINT_BLEND_OVERLAY
#undef PAINT_BLEND_SOFTLIGHT
#undef PAINT_BLEND_EXCLUSION
#undef PAINT_BLEND_LUMINOSITY
#undef PAINT_BLEND_SATURATION
#undef PAINT_BLEND_HUE
#undef PAINT_BLEND_ALPHA_SUB
#undef PAINT_BLEND_ALPHA_ADD
    }
  }

  if (!MAIN_VERSION_ATLEAST(bmain, 280, 34)) {
    for (bScreen *screen = bmain->screens.first; screen; screen = screen->id.next) {
      LISTBASE_FOREACH (ScrArea *, area, &screen->areabase) {
        LISTBASE_FOREACH (SpaceLink *, slink, &area->spacedata) {
          if (slink->spacetype == SPACE_USERPREF) {
            ARegion *navigation_region = BKE_spacedata_find_region_type(
                slink, area, RGN_TYPE_NAV_BAR);

            if (!navigation_region) {
              ARegion *main_region = BKE_spacedata_find_region_type(slink, area, RGN_TYPE_WINDOW);
              ListBase *regionbase = (slink == area->spacedata.first) ? &area->regionbase :
                                                                        &slink->regionbase;

              navigation_region = MEM_callocN(sizeof(ARegion),
                                              "userpref navigation-region do_versions");

              /* Order matters, addhead not addtail! */
              BLI_insertlinkbefore(regionbase, main_region, navigation_region);

              navigation_region->regiontype = RGN_TYPE_NAV_BAR;
              navigation_region->alignment = RGN_ALIGN_LEFT;
            }
          }
        }
      }
    }
  }

  if (!MAIN_VERSION_ATLEAST(bmain, 280, 36)) {
    if (!DNA_struct_elem_find(fd->filesdna, "View3DShading", "float", "curvature_ridge_factor")) {
      for (bScreen *screen = bmain->screens.first; screen; screen = screen->id.next) {
        LISTBASE_FOREACH (ScrArea *, area, &screen->areabase) {
          LISTBASE_FOREACH (SpaceLink *, sl, &area->spacedata) {
            if (sl->spacetype == SPACE_VIEW3D) {
              View3D *v3d = (View3D *)sl;
              v3d->shading.curvature_ridge_factor = 1.0f;
              v3d->shading.curvature_valley_factor = 1.0f;
            }
          }
        }
      }
    }

    /* Rename OpenGL to Workbench. */
    for (Scene *scene = bmain->scenes.first; scene; scene = scene->id.next) {
      if (STREQ(scene->r.engine, "BLENDER_OPENGL")) {
        STRNCPY(scene->r.engine, RE_engine_id_BLENDER_WORKBENCH);
      }
    }

    /* init Annotations onion skin */
    if (!DNA_struct_elem_find(fd->filesdna, "bGPDlayer", "int", "gstep")) {
      for (bGPdata *gpd = bmain->gpencils.first; gpd; gpd = gpd->id.next) {
        LISTBASE_FOREACH (bGPDlayer *, gpl, &gpd->layers) {
          ARRAY_SET_ITEMS(gpl->gcolor_prev, 0.302f, 0.851f, 0.302f);
          ARRAY_SET_ITEMS(gpl->gcolor_next, 0.250f, 0.1f, 1.0f);
        }
      }
    }

    /* Move studio_light selection to lookdev_light. */
    if (!DNA_struct_elem_find(fd->filesdna, "View3DShading", "char", "lookdev_light[256]")) {
      for (bScreen *screen = bmain->screens.first; screen; screen = screen->id.next) {
        LISTBASE_FOREACH (ScrArea *, area, &screen->areabase) {
          LISTBASE_FOREACH (SpaceLink *, sl, &area->spacedata) {
            if (sl->spacetype == SPACE_VIEW3D) {
              View3D *v3d = (View3D *)sl;
              memcpy(v3d->shading.lookdev_light, v3d->shading.studio_light, sizeof(char[256]));
            }
          }
        }
      }
    }

    /* Change Solid mode shadow orientation. */
    if (!DNA_struct_elem_find(fd->filesdna, "SceneDisplay", "float", "shadow_focus")) {
      for (Scene *scene = bmain->scenes.first; scene; scene = scene->id.next) {
        float *dir = scene->display.light_direction;
        SWAP(float, dir[2], dir[1]);
        dir[2] = -dir[2];
        dir[0] = -dir[0];
      }
    }
  }

  if (!MAIN_VERSION_ATLEAST(bmain, 280, 37)) {
    for (Camera *ca = bmain->cameras.first; ca; ca = ca->id.next) {
      ca->drawsize *= 2.0f;
    }

    /* Grease pencil primitive curve */
    if (!DNA_struct_elem_find(
            fd->filesdna, "GP_Sculpt_Settings", "CurveMapping", "cur_primitive")) {
      for (Scene *scene = bmain->scenes.first; scene; scene = scene->id.next) {
        GP_Sculpt_Settings *gset = &scene->toolsettings->gp_sculpt;
        if ((gset) && (gset->cur_primitive == NULL)) {
          gset->cur_primitive = BKE_curvemapping_add(1, 0.0f, 0.0f, 1.0f, 1.0f);
          BKE_curvemapping_init(gset->cur_primitive);
          BKE_curvemap_reset(gset->cur_primitive->cm,
                             &gset->cur_primitive->clipr,
                             CURVE_PRESET_BELL,
                             CURVEMAP_SLOPE_POSITIVE);
        }
      }
    }
  }

  if (!MAIN_VERSION_ATLEAST(bmain, 280, 38)) {
    if (DNA_struct_elem_find(fd->filesdna, "Object", "char", "empty_image_visibility_flag")) {
      for (Object *ob = bmain->objects.first; ob; ob = ob->id.next) {
        ob->empty_image_visibility_flag ^= (OB_EMPTY_IMAGE_HIDE_PERSPECTIVE |
                                            OB_EMPTY_IMAGE_HIDE_ORTHOGRAPHIC |
                                            OB_EMPTY_IMAGE_HIDE_BACK);
      }
    }

    for (bScreen *screen = bmain->screens.first; screen; screen = screen->id.next) {
      LISTBASE_FOREACH (ScrArea *, area, &screen->areabase) {
        LISTBASE_FOREACH (SpaceLink *, sl, &area->spacedata) {
          switch (sl->spacetype) {
            case SPACE_IMAGE: {
              SpaceImage *sima = (SpaceImage *)sl;
              sima->flag &= ~(SI_FLAG_UNUSED_0 | SI_FLAG_UNUSED_1 | SI_FLAG_UNUSED_3 |
                              SI_FLAG_UNUSED_6 | SI_FLAG_UNUSED_7 | SI_FLAG_UNUSED_8 |
                              SI_FLAG_UNUSED_17 | SI_CUSTOM_GRID | SI_FLAG_UNUSED_23 |
                              SI_FLAG_UNUSED_24);
              break;
            }
            case SPACE_VIEW3D: {
              View3D *v3d = (View3D *)sl;
              v3d->flag &= ~(V3D_LOCAL_COLLECTIONS | V3D_FLAG_UNUSED_1 | V3D_FLAG_UNUSED_10 |
                             V3D_FLAG_UNUSED_12);
              v3d->flag2 &= ~(V3D_FLAG2_UNUSED_3 | V3D_FLAG2_UNUSED_6 | V3D_FLAG2_UNUSED_12 |
                              V3D_FLAG2_UNUSED_13 | V3D_FLAG2_UNUSED_14 | V3D_FLAG2_UNUSED_15);
              break;
            }
            case SPACE_OUTLINER: {
              SpaceOutliner *space_outliner = (SpaceOutliner *)sl;
              space_outliner->filter &= ~(SO_FILTER_CLEARED_1 | SO_FILTER_UNUSED_5 |
                                          SO_FILTER_OB_STATE_SELECTABLE);
              space_outliner->storeflag &= ~(SO_TREESTORE_UNUSED_1);
              break;
            }
            case SPACE_FILE: {
              SpaceFile *sfile = (SpaceFile *)sl;
              if (sfile->params) {
                sfile->params->flag &= ~(FILE_PARAMS_FLAG_UNUSED_1 | FILE_PARAMS_FLAG_UNUSED_2 |
                                         FILE_PARAMS_FLAG_UNUSED_3);
              }
              break;
            }
            case SPACE_NODE: {
              SpaceNode *snode = (SpaceNode *)sl;
              snode->flag &= ~(SNODE_FLAG_UNUSED_6 | SNODE_FLAG_UNUSED_10 | SNODE_FLAG_UNUSED_11);
              break;
            }
            case SPACE_PROPERTIES: {
              SpaceProperties *sbuts = (SpaceProperties *)sl;
              sbuts->flag &= ~(SB_FLAG_UNUSED_2 | SB_FLAG_UNUSED_3);
              break;
            }
            case SPACE_NLA: {
              SpaceNla *snla = (SpaceNla *)sl;
              snla->flag &= ~(SNLA_FLAG_UNUSED_0 | SNLA_FLAG_UNUSED_1 | SNLA_FLAG_UNUSED_3);
              break;
            }
          }
        }
      }
    }

    for (Scene *scene = bmain->scenes.first; scene; scene = scene->id.next) {
      scene->r.mode &= ~(R_MODE_UNUSED_1 | R_MODE_UNUSED_2 | R_MODE_UNUSED_3 | R_MODE_UNUSED_4 |
                         R_MODE_UNUSED_5 | R_MODE_UNUSED_6 | R_MODE_UNUSED_7 | R_MODE_UNUSED_8 |
                         R_MODE_UNUSED_10 | R_MODE_UNUSED_13 | R_MODE_UNUSED_16 |
                         R_MODE_UNUSED_17 | R_MODE_UNUSED_18 | R_MODE_UNUSED_19 |
                         R_MODE_UNUSED_20 | R_MODE_UNUSED_21 | R_MODE_UNUSED_27);

      scene->r.scemode &= ~(R_SCEMODE_UNUSED_8 | R_SCEMODE_UNUSED_11 | R_SCEMODE_UNUSED_13 |
                            R_SCEMODE_UNUSED_16 | R_SCEMODE_UNUSED_17 | R_SCEMODE_UNUSED_19);

      if (scene->toolsettings->sculpt) {
        scene->toolsettings->sculpt->flags &= ~(SCULPT_FLAG_UNUSED_0 | SCULPT_FLAG_UNUSED_1 |
                                                SCULPT_FLAG_UNUSED_2);
      }

      if (scene->ed) {
        SEQ_for_each_callback(&scene->ed->seqbase, seq_update_flags_cb, NULL);
      }
    }

    for (World *world = bmain->worlds.first; world; world = world->id.next) {
      world->flag &= ~(WO_MODE_UNUSED_1 | WO_MODE_UNUSED_2 | WO_MODE_UNUSED_3 | WO_MODE_UNUSED_4 |
                       WO_MODE_UNUSED_5 | WO_MODE_UNUSED_7);
    }

    for (Image *image = bmain->images.first; image; image = image->id.next) {
      image->flag &= ~(IMA_HIGH_BITDEPTH | IMA_FLAG_UNUSED_1 | IMA_FLAG_UNUSED_4 |
                       IMA_FLAG_UNUSED_6 | IMA_FLAG_UNUSED_8 | IMA_FLAG_UNUSED_15 |
                       IMA_FLAG_UNUSED_16);
    }

    for (Object *ob = bmain->objects.first; ob; ob = ob->id.next) {
      ob->flag &= ~(OB_FLAG_UNUSED_11 | OB_FLAG_UNUSED_12);
      ob->transflag &= ~(OB_TRANSFORM_ADJUST_ROOT_PARENT_FOR_VIEW_LOCK | OB_TRANSFLAG_UNUSED_1);
      ob->shapeflag &= ~OB_SHAPE_FLAG_UNUSED_1;
    }

    for (Mesh *me = bmain->meshes.first; me; me = me->id.next) {
      me->flag &= ~(ME_FLAG_UNUSED_0 | ME_FLAG_UNUSED_1 | ME_FLAG_UNUSED_3 | ME_FLAG_UNUSED_4 |
                    ME_FLAG_UNUSED_6 | ME_FLAG_UNUSED_7 | ME_REMESH_REPROJECT_VERTEX_COLORS);
    }

    for (Material *mat = bmain->materials.first; mat; mat = mat->id.next) {
      mat->blend_flag &= ~(1 << 2); /* UNUSED */
    }
  }

  if (!MAIN_VERSION_ATLEAST(bmain, 280, 40)) {
    if (!DNA_struct_elem_find(fd->filesdna, "ToolSettings", "char", "snap_transform_mode_flag")) {
      for (Scene *scene = bmain->scenes.first; scene; scene = scene->id.next) {
        scene->toolsettings->snap_transform_mode_flag = SCE_SNAP_TRANSFORM_MODE_TRANSLATE;
      }
    }

    for (bScreen *screen = bmain->screens.first; screen; screen = screen->id.next) {
      LISTBASE_FOREACH (ScrArea *, area, &screen->areabase) {
        LISTBASE_FOREACH (SpaceLink *, sl, &area->spacedata) {
          switch (sl->spacetype) {
            case SPACE_VIEW3D: {
              enum { V3D_BACKFACE_CULLING = (1 << 10) };
              View3D *v3d = (View3D *)sl;
              if (v3d->flag2 & V3D_BACKFACE_CULLING) {
                v3d->flag2 &= ~V3D_BACKFACE_CULLING;
                v3d->shading.flag |= V3D_SHADING_BACKFACE_CULLING;
              }
              break;
            }
          }
        }
      }
    }

    if (!DNA_struct_find(fd->filesdna, "TransformOrientationSlot")) {
      for (Scene *scene = bmain->scenes.first; scene; scene = scene->id.next) {
        for (int i = 0; i < ARRAY_SIZE(scene->orientation_slots); i++) {
          scene->orientation_slots[i].index_custom = -1;
        }
      }
    }

    /* Grease pencil cutter/select segment intersection threshold. */
    if (!DNA_struct_elem_find(fd->filesdna, "GP_Sculpt_Settings", "float", "isect_threshold")) {
      for (Scene *scene = bmain->scenes.first; scene; scene = scene->id.next) {
        GP_Sculpt_Settings *gset = &scene->toolsettings->gp_sculpt;
        if (gset) {
          gset->isect_threshold = 0.1f;
        }
      }
    }

    /* Fix anamorphic bokeh eevee rna limits. */
    for (Camera *ca = bmain->cameras.first; ca; ca = ca->id.next) {
      if (ca->gpu_dof.ratio < 0.01f) {
        ca->gpu_dof.ratio = 0.01f;
      }
    }

    for (bScreen *screen = bmain->screens.first; screen; screen = screen->id.next) {
      LISTBASE_FOREACH (ScrArea *, area, &screen->areabase) {
        LISTBASE_FOREACH (SpaceLink *, sl, &area->spacedata) {
          if (sl->spacetype == SPACE_USERPREF) {
            ARegion *execute_region = BKE_spacedata_find_region_type(sl, area, RGN_TYPE_EXECUTE);

            if (!execute_region) {
              ListBase *regionbase = (sl == area->spacedata.first) ? &area->regionbase :
                                                                     &sl->regionbase;
              ARegion *region_navbar = BKE_spacedata_find_region_type(sl, area, RGN_TYPE_NAV_BAR);

              execute_region = MEM_callocN(sizeof(ARegion), "execute region for properties");

              BLI_assert(region_navbar);

              BLI_insertlinkafter(regionbase, region_navbar, execute_region);

              execute_region->regiontype = RGN_TYPE_EXECUTE;
              execute_region->alignment = RGN_ALIGN_BOTTOM | RGN_SPLIT_PREV;
              execute_region->flag |= RGN_FLAG_DYNAMIC_SIZE;
            }
          }
        }
      }
    }
  }

  if (!MAIN_VERSION_ATLEAST(bmain, 280, 43)) {
    ListBase *lb = which_libbase(bmain, ID_BR);
    BKE_main_id_repair_duplicate_names_listbase(lb);
  }

  if (!MAIN_VERSION_ATLEAST(bmain, 280, 44)) {
    if (!DNA_struct_elem_find(fd->filesdna, "Material", "float", "a")) {
      for (Material *mat = bmain->materials.first; mat; mat = mat->id.next) {
        mat->a = 1.0f;
      }
    }

    for (Scene *scene = bmain->scenes.first; scene; scene = scene->id.next) {
      enum {
        R_ALPHAKEY = 2,
      };
      scene->r.seq_flag &= ~(R_SEQ_UNUSED_0 | R_SEQ_UNUSED_1 | R_SEQ_UNUSED_2);
      scene->r.color_mgt_flag &= ~R_COLOR_MANAGEMENT_UNUSED_1;
      if (scene->r.alphamode == R_ALPHAKEY) {
        scene->r.alphamode = R_ADDSKY;
      }
      ToolSettings *ts = scene->toolsettings;
      ts->particle.flag &= ~PE_UNUSED_6;
      if (ts->sculpt != NULL) {
        ts->sculpt->flags &= ~SCULPT_FLAG_UNUSED_6;
      }
    }
  }

  if (!MAIN_VERSION_ATLEAST(bmain, 280, 46)) {
    /* Add wireframe color. */
    if (!DNA_struct_elem_find(fd->filesdna, "View3DShading", "char", "wire_color_type")) {
      for (bScreen *screen = bmain->screens.first; screen; screen = screen->id.next) {
        LISTBASE_FOREACH (ScrArea *, area, &screen->areabase) {
          LISTBASE_FOREACH (SpaceLink *, sl, &area->spacedata) {
            if (sl->spacetype == SPACE_VIEW3D) {
              View3D *v3d = (View3D *)sl;
              v3d->shading.wire_color_type = V3D_SHADING_SINGLE_COLOR;
            }
          }
        }
      }
    }

    if (!DNA_struct_elem_find(fd->filesdna, "View3DCursor", "short", "rotation_mode")) {
      for (Scene *scene = bmain->scenes.first; scene; scene = scene->id.next) {
        if (is_zero_v3(scene->cursor.rotation_axis)) {
          scene->cursor.rotation_mode = ROT_MODE_XYZ;
          scene->cursor.rotation_quaternion[0] = 1.0f;
          scene->cursor.rotation_axis[1] = 1.0f;
        }
      }
    }
  }

  if (!MAIN_VERSION_ATLEAST(bmain, 280, 47)) {
    LISTBASE_FOREACH (Scene *, scene, &bmain->scenes) {
      ParticleEditSettings *pset = &scene->toolsettings->particle;
      if (pset->brushtype < 0) {
        pset->brushtype = PE_BRUSH_COMB;
      }
    }

    LISTBASE_FOREACH (Object *, ob, &bmain->objects) {
      {
        enum { PARCURVE = 1, PARKEY = 2, PAR_DEPRECATED = 16 };
        if (ELEM(ob->partype, PARCURVE, PARKEY, PAR_DEPRECATED)) {
          ob->partype = PAROBJECT;
        }
      }

      {
        enum { OB_WAVE = 21, OB_LIFE = 23, OB_SECTOR = 24 };
        if (ELEM(ob->type, OB_WAVE, OB_LIFE, OB_SECTOR)) {
          ob->type = OB_EMPTY;
        }
      }

      ob->transflag &= ~(OB_TRANSFORM_ADJUST_ROOT_PARENT_FOR_VIEW_LOCK | OB_TRANSFLAG_UNUSED_1 |
                         OB_TRANSFLAG_UNUSED_3 | OB_TRANSFLAG_UNUSED_6 | OB_TRANSFLAG_UNUSED_12);

      ob->nlaflag &= ~(OB_ADS_UNUSED_1 | OB_ADS_UNUSED_2);
    }

    LISTBASE_FOREACH (bArmature *, arm, &bmain->armatures) {
      arm->flag &= ~(ARM_FLAG_UNUSED_1 | ARM_FLAG_UNUSED_5 | ARM_FLAG_UNUSED_6 |
                     ARM_FLAG_UNUSED_7 | ARM_FLAG_UNUSED_12);
    }

    LISTBASE_FOREACH (Text *, text, &bmain->texts) {
      text->flags &= ~(TXT_FLAG_UNUSED_8 | TXT_FLAG_UNUSED_9);
    }
  }

  if (!MAIN_VERSION_ATLEAST(bmain, 280, 48)) {
    for (Scene *scene = bmain->scenes.first; scene; scene = scene->id.next) {
      /* Those are not currently used, but are accessible through RNA API and were not
       * properly initialized previously. This is mere copy of #scene_init_data code. */
      if (scene->r.im_format.view_settings.look[0] == '\0') {
        BKE_color_managed_display_settings_init(&scene->r.im_format.display_settings);
        BKE_color_managed_view_settings_init_render(
            &scene->r.im_format.view_settings, &scene->r.im_format.display_settings, "Filmic");
      }

      if (scene->r.bake.im_format.view_settings.look[0] == '\0') {
        BKE_color_managed_display_settings_init(&scene->r.bake.im_format.display_settings);
        BKE_color_managed_view_settings_init_render(&scene->r.bake.im_format.view_settings,
                                                    &scene->r.bake.im_format.display_settings,
                                                    "Filmic");
      }
    }
  }

  if (!MAIN_VERSION_ATLEAST(bmain, 280, 49)) {
    /* All tool names changed, reset to defaults. */
    for (WorkSpace *workspace = bmain->workspaces.first; workspace;
         workspace = workspace->id.next) {
      while (!BLI_listbase_is_empty(&workspace->tools)) {
        BKE_workspace_tool_remove(workspace, workspace->tools.first);
      }
    }
  }

  if (!MAIN_VERSION_ATLEAST(bmain, 280, 52)) {
    LISTBASE_FOREACH (ParticleSettings *, part, &bmain->particles) {
      /* Replace deprecated PART_DRAW_BB by PART_DRAW_NOT */
      if (part->ren_as == PART_DRAW_BB) {
        part->ren_as = PART_DRAW_NOT;
      }
      if (part->draw_as == PART_DRAW_BB) {
        part->draw_as = PART_DRAW_NOT;
      }
    }

    if (!DNA_struct_elem_find(fd->filesdna, "TriangulateModifierData", "int", "min_vertices")) {
      for (Object *ob = bmain->objects.first; ob; ob = ob->id.next) {
        LISTBASE_FOREACH (ModifierData *, md, &ob->modifiers) {
          if (md->type == eModifierType_Triangulate) {
            TriangulateModifierData *smd = (TriangulateModifierData *)md;
            smd->min_vertices = 4;
          }
        }
      }
    }

    FOREACH_NODETREE_BEGIN (bmain, ntree, id) {
      if (ntree->type == NTREE_SHADER) {
        LISTBASE_FOREACH (bNode *, node, &ntree->nodes) {
          /* Fix missing version patching from earlier changes. */
          if (STREQ(node->idname, "ShaderNodeOutputLamp")) {
            STRNCPY(node->idname, "ShaderNodeOutputLight");
          }
          if (node->type == SH_NODE_BSDF_PRINCIPLED && node->custom2 == 0) {
            node->custom2 = SHD_SUBSURFACE_BURLEY;
          }
        }
      }
    }
    FOREACH_NODETREE_END;
  }

  if (!MAIN_VERSION_ATLEAST(bmain, 280, 53)) {
    for (Material *mat = bmain->materials.first; mat; mat = mat->id.next) {
      /* Eevee: Keep material appearance consistent with previous behavior. */
      if (!mat->use_nodes || !mat->nodetree || mat->blend_method == MA_BM_SOLID) {
        mat->blend_shadow = MA_BS_SOLID;
      }
    }

    /* grease pencil default animation channel color */
    {
      for (bGPdata *gpd = bmain->gpencils.first; gpd; gpd = gpd->id.next) {
        if (gpd->flag & GP_DATA_ANNOTATIONS) {
          continue;
        }
        LISTBASE_FOREACH (bGPDlayer *, gpl, &gpd->layers) {
          /* default channel color */
          ARRAY_SET_ITEMS(gpl->color, 0.2f, 0.2f, 0.2f);
        }
      }
    }
  }

  if (!MAIN_VERSION_ATLEAST(bmain, 280, 54)) {
    for (Object *ob = bmain->objects.first; ob; ob = ob->id.next) {
      bool is_first_subdiv = true;
      LISTBASE_FOREACH (ModifierData *, md, &ob->modifiers) {
        if (md->type == eModifierType_Subsurf) {
          SubsurfModifierData *smd = (SubsurfModifierData *)md;
          if (is_first_subdiv) {
            smd->flags |= eSubsurfModifierFlag_UseCrease;
          }
          else {
            smd->flags &= ~eSubsurfModifierFlag_UseCrease;
          }
          is_first_subdiv = false;
        }
        else if (md->type == eModifierType_Multires) {
          MultiresModifierData *mmd = (MultiresModifierData *)md;
          if (is_first_subdiv) {
            mmd->flags |= eMultiresModifierFlag_UseCrease;
          }
          else {
            mmd->flags &= ~eMultiresModifierFlag_UseCrease;
          }
          is_first_subdiv = false;
        }
      }
    }
  }

  if (!MAIN_VERSION_ATLEAST(bmain, 280, 55)) {
    for (bScreen *screen = bmain->screens.first; screen; screen = screen->id.next) {
      LISTBASE_FOREACH (ScrArea *, area, &screen->areabase) {
        LISTBASE_FOREACH (SpaceLink *, sl, &area->spacedata) {
          if (sl->spacetype == SPACE_TEXT) {
            ListBase *regionbase = (sl == area->spacedata.first) ? &area->regionbase :
                                                                   &sl->regionbase;

            /* Remove multiple footers that were added by mistake. */
            do_versions_remove_regions_by_type(regionbase, RGN_TYPE_FOOTER);

            /* Add footer. */
            ARegion *region = do_versions_add_region(RGN_TYPE_FOOTER, "footer for text");
            region->alignment = (U.uiflag & USER_HEADER_BOTTOM) ? RGN_ALIGN_TOP : RGN_ALIGN_BOTTOM;

            ARegion *region_header = do_versions_find_region(regionbase, RGN_TYPE_HEADER);
            BLI_insertlinkafter(regionbase, region_header, region);
          }
        }
      }
    }
  }

  if (!MAIN_VERSION_ATLEAST(bmain, 280, 56)) {
    for (bScreen *screen = bmain->screens.first; screen; screen = screen->id.next) {
      LISTBASE_FOREACH (ScrArea *, area, &screen->areabase) {
        LISTBASE_FOREACH (SpaceLink *, sl, &area->spacedata) {
          if (sl->spacetype == SPACE_VIEW3D) {
            View3D *v3d = (View3D *)sl;
            v3d->gizmo_show_armature = V3D_GIZMO_SHOW_ARMATURE_BBONE |
                                       V3D_GIZMO_SHOW_ARMATURE_ROLL;
            v3d->gizmo_show_empty = V3D_GIZMO_SHOW_EMPTY_IMAGE | V3D_GIZMO_SHOW_EMPTY_FORCE_FIELD;
            v3d->gizmo_show_light = V3D_GIZMO_SHOW_LIGHT_SIZE | V3D_GIZMO_SHOW_LIGHT_LOOK_AT;
            v3d->gizmo_show_camera = V3D_GIZMO_SHOW_CAMERA_LENS | V3D_GIZMO_SHOW_CAMERA_DOF_DIST;
          }
        }
      }
    }
  }

  if (!MAIN_VERSION_ATLEAST(bmain, 280, 57)) {
    /* Enable Show Interpolation in dopesheet by default. */
    for (bScreen *screen = bmain->screens.first; screen; screen = screen->id.next) {
      LISTBASE_FOREACH (ScrArea *, area, &screen->areabase) {
        LISTBASE_FOREACH (SpaceLink *, sl, &area->spacedata) {
          if (sl->spacetype == SPACE_ACTION) {
            SpaceAction *saction = (SpaceAction *)sl;
            if ((saction->flag & SACTION_SHOW_EXTREMES) == 0) {
              saction->flag |= SACTION_SHOW_INTERPOLATION;
            }
          }
        }
      }
    }

    /* init grease pencil brush gradients */
    if (!DNA_struct_elem_find(fd->filesdna, "BrushGpencilSettings", "float", "hardeness")) {
      for (Brush *brush = bmain->brushes.first; brush; brush = brush->id.next) {
        if (brush->gpencil_settings != NULL) {
          BrushGpencilSettings *gp = brush->gpencil_settings;
          gp->hardeness = 1.0f;
          copy_v2_fl(gp->aspect_ratio, 1.0f);
        }
      }
    }

    /* init grease pencil stroke gradients */
    if (!DNA_struct_elem_find(fd->filesdna, "bGPDstroke", "float", "hardeness")) {
      for (bGPdata *gpd = bmain->gpencils.first; gpd; gpd = gpd->id.next) {
        LISTBASE_FOREACH (bGPDlayer *, gpl, &gpd->layers) {
          LISTBASE_FOREACH (bGPDframe *, gpf, &gpl->frames) {
            LISTBASE_FOREACH (bGPDstroke *, gps, &gpf->strokes) {
              gps->hardeness = 1.0f;
              copy_v2_fl(gps->aspect_ratio, 1.0f);
            }
          }
        }
      }
    }

    /* enable the axis aligned ortho grid by default */
    for (bScreen *screen = bmain->screens.first; screen; screen = screen->id.next) {
      LISTBASE_FOREACH (ScrArea *, area, &screen->areabase) {
        LISTBASE_FOREACH (SpaceLink *, sl, &area->spacedata) {
          if (sl->spacetype == SPACE_VIEW3D) {
            View3D *v3d = (View3D *)sl;
            v3d->gridflag |= V3D_SHOW_ORTHO_GRID;
          }
        }
      }
    }
  }

  /* Keep un-versioned until we're finished adding space types. */
  {
    for (bScreen *screen = bmain->screens.first; screen; screen = screen->id.next) {
      LISTBASE_FOREACH (ScrArea *, area, &screen->areabase) {
        LISTBASE_FOREACH (SpaceLink *, sl, &area->spacedata) {
          ListBase *regionbase = (sl == area->spacedata.first) ? &area->regionbase :
                                                                 &sl->regionbase;
          /* All spaces that use tools must be eventually added. */
          ARegion *region = NULL;
          if (ELEM(sl->spacetype, SPACE_VIEW3D, SPACE_IMAGE, SPACE_SEQ) &&
              ((region = do_versions_find_region_or_null(regionbase, RGN_TYPE_TOOL_HEADER)) ==
               NULL)) {
            /* Add tool header. */
            region = do_versions_add_region(RGN_TYPE_TOOL_HEADER, "tool header");
            region->alignment = (U.uiflag & USER_HEADER_BOTTOM) ? RGN_ALIGN_BOTTOM : RGN_ALIGN_TOP;

            ARegion *region_header = do_versions_find_region(regionbase, RGN_TYPE_HEADER);
            BLI_insertlinkbefore(regionbase, region_header, region);
            /* Hide by default, enable for painting workspaces (startup only). */
            region->flag |= RGN_FLAG_HIDDEN | RGN_FLAG_HIDDEN_BY_USER;
          }
          if (region != NULL) {
            SET_FLAG_FROM_TEST(
                region->flag, region->flag & RGN_FLAG_HIDDEN_BY_USER, RGN_FLAG_HIDDEN);
          }
        }
      }
    }
  }

  if (!MAIN_VERSION_ATLEAST(bmain, 280, 60)) {
    if (!DNA_struct_elem_find(fd->filesdna, "bSplineIKConstraint", "short", "yScaleMode")) {
      for (Object *ob = bmain->objects.first; ob; ob = ob->id.next) {
        if (ob->pose) {
          LISTBASE_FOREACH (bPoseChannel *, pchan, &ob->pose->chanbase) {
            LISTBASE_FOREACH (bConstraint *, con, &pchan->constraints) {
              if (con->type == CONSTRAINT_TYPE_SPLINEIK) {
                bSplineIKConstraint *data = (bSplineIKConstraint *)con->data;
                if ((data->flag & CONSTRAINT_SPLINEIK_SCALE_LIMITED) == 0) {
                  data->yScaleMode = CONSTRAINT_SPLINEIK_YS_FIT_CURVE;
                }
              }
            }
          }
        }
      }
    }

    if (!DNA_struct_elem_find(
            fd->filesdna, "View3DOverlay", "float", "sculpt_mode_mask_opacity")) {
      for (bScreen *screen = bmain->screens.first; screen; screen = screen->id.next) {
        LISTBASE_FOREACH (ScrArea *, area, &screen->areabase) {
          LISTBASE_FOREACH (SpaceLink *, sl, &area->spacedata) {
            if (sl->spacetype == SPACE_VIEW3D) {
              View3D *v3d = (View3D *)sl;
              v3d->overlay.sculpt_mode_mask_opacity = 0.75f;
            }
          }
        }
      }
    }
    if (!DNA_struct_elem_find(fd->filesdna, "SceneDisplay", "char", "render_aa")) {
      LISTBASE_FOREACH (Scene *, scene, &bmain->scenes) {
        scene->display.render_aa = SCE_DISPLAY_AA_SAMPLES_8;
        scene->display.viewport_aa = SCE_DISPLAY_AA_FXAA;
      }
    }

    /* Split bbone_scalein/bbone_scaleout into x and y fields. */
    if (!DNA_struct_elem_find(fd->filesdna, "bPoseChannel", "float", "scale_out_y")) {
      /* Update armature data and pose channels. */
      LISTBASE_FOREACH (bArmature *, arm, &bmain->armatures) {
        do_version_bones_split_bbone_scale(&arm->bonebase);
      }

      LISTBASE_FOREACH (Object *, ob, &bmain->objects) {
        if (ob->pose) {
          LISTBASE_FOREACH (bPoseChannel *, pchan, &ob->pose->chanbase) {
            pchan->scale_in_z = pchan->scale_in_x;
            pchan->scale_out_z = pchan->scale_out_x;
          }
        }
      }

      /* Update action curves and drivers. */
      LISTBASE_FOREACH (bAction *, act, &bmain->actions) {
        LISTBASE_FOREACH_MUTABLE (FCurve *, fcu, &act->curves) {
          do_version_bbone_scale_fcurve_fix(&act->curves, fcu);
        }
      }

      BKE_animdata_main_cb(bmain, do_version_bbone_scale_animdata_cb, NULL);
    }

    for (Scene *sce = bmain->scenes.first; sce != NULL; sce = sce->id.next) {
      if (sce->ed != NULL) {
        do_versions_seq_set_cache_defaults(sce->ed);
      }
    }
  }

  if (!MAIN_VERSION_ATLEAST(bmain, 280, 61)) {
    /* Added a power option to Copy Scale. */
    if (!DNA_struct_elem_find(fd->filesdna, "bSizeLikeConstraint", "float", "power")) {
      LISTBASE_FOREACH (Object *, ob, &bmain->objects) {
        do_version_constraints_copy_scale_power(&ob->constraints);
        if (ob->pose) {
          LISTBASE_FOREACH (bPoseChannel *, pchan, &ob->pose->chanbase) {
            do_version_constraints_copy_scale_power(&pchan->constraints);
          }
        }
      }
    }

    for (bScreen *screen = bmain->screens.first; screen; screen = screen->id.next) {
      LISTBASE_FOREACH (ScrArea *, area, &screen->areabase) {
        LISTBASE_FOREACH (SpaceLink *, sl, &area->spacedata) {
          if (ELEM(sl->spacetype, SPACE_CLIP, SPACE_GRAPH, SPACE_SEQ)) {
            ListBase *regionbase = (sl == area->spacedata.first) ? &area->regionbase :
                                                                   &sl->regionbase;

            ARegion *region = NULL;
            if (sl->spacetype == SPACE_CLIP) {
              if (((SpaceClip *)sl)->view == SC_VIEW_GRAPH) {
                region = do_versions_find_region_or_null(regionbase, RGN_TYPE_PREVIEW);
              }
            }
            else {
              region = do_versions_find_region_or_null(regionbase, RGN_TYPE_WINDOW);
            }

            if (region != NULL) {
              region->v2d.scroll &= ~V2D_SCROLL_LEFT;
              region->v2d.scroll |= V2D_SCROLL_RIGHT;
            }
          }
        }
      }
    }

    for (bScreen *screen = bmain->screens.first; screen; screen = screen->id.next) {
      LISTBASE_FOREACH (ScrArea *, area, &screen->areabase) {
        LISTBASE_FOREACH (SpaceLink *, sl, &area->spacedata) {
          if (sl->spacetype != SPACE_OUTLINER) {
            continue;
          }
          SpaceOutliner *space_outliner = (SpaceOutliner *)sl;
          space_outliner->filter &= ~SO_FLAG_UNUSED_1;
          space_outliner->show_restrict_flags = SO_RESTRICT_ENABLE | SO_RESTRICT_HIDE;
        }
      }
    }
  }

  if (!MAIN_VERSION_ATLEAST(bmain, 280, 69)) {
    LISTBASE_FOREACH (bArmature *, arm, &bmain->armatures) {
      arm->flag &= ~(ARM_FLAG_UNUSED_7 | ARM_FLAG_UNUSED_9);
    }

    /* Initializes sun lights with the new angular diameter property */
    if (!DNA_struct_elem_find(fd->filesdna, "Lamp", "float", "sun_angle")) {
      LISTBASE_FOREACH (Light *, light, &bmain->lights) {
        light->sun_angle = 2.0f * atanf(light->area_size);
      }
    }
  }

  if (!MAIN_VERSION_ATLEAST(bmain, 280, 70)) {
    /* New image alpha modes. */
    LISTBASE_FOREACH (Image *, image, &bmain->images) {
      const int IMA_IGNORE_ALPHA = (1 << 12);
      if (image->flag & IMA_IGNORE_ALPHA) {
        image->alpha_mode = IMA_ALPHA_IGNORE;
        image->flag &= ~IMA_IGNORE_ALPHA;
      }
    }
  }

  if (!MAIN_VERSION_ATLEAST(bmain, 280, 71)) {
    /* This assumes the Blender builtin config. Depending on the OCIO
     * environment variable for versioning is weak, and these deprecated view
     * transforms and look names don't seem to exist in other commonly used
     * OCIO configs so .blend files created for those would be unaffected. */
    for (Scene *scene = bmain->scenes.first; scene; scene = scene->id.next) {
      ColorManagedViewSettings *view_settings;
      view_settings = &scene->view_settings;

      if (STREQ(view_settings->view_transform, "Default")) {
        STRNCPY(view_settings->view_transform, "Standard");
      }
      else if (STR_ELEM(view_settings->view_transform, "RRT", "Film")) {
        STRNCPY(view_settings->view_transform, "Filmic");
      }
      else if (STREQ(view_settings->view_transform, "Log")) {
        STRNCPY(view_settings->view_transform, "Filmic Log");
      }

      if (STREQ(view_settings->look, "Filmic - Base Contrast")) {
        STRNCPY(view_settings->look, "None");
      }
    }
  }

  if (!MAIN_VERSION_ATLEAST(bmain, 280, 74)) {
    for (Scene *scene = bmain->scenes.first; scene; scene = scene->id.next) {
      if (scene->ed != NULL) {
        do_versions_seq_alloc_transform_and_crop(&scene->ed->seqbase);
      }
    }
  }

  if (!MAIN_VERSION_ATLEAST(bmain, 280, 75)) {
    for (Scene *scene = bmain->scenes.first; scene; scene = scene->id.next) {
      if (scene->master_collection != NULL) {
        scene->master_collection->flag &= ~(COLLECTION_HIDE_VIEWPORT | COLLECTION_HIDE_SELECT |
                                            COLLECTION_HIDE_RENDER);
      }

      UnitSettings *unit = &scene->unit;
      if (unit->system == USER_UNIT_NONE) {
        unit->length_unit = (char)USER_UNIT_ADAPTIVE;
        unit->mass_unit = (char)USER_UNIT_ADAPTIVE;
      }

      RenderData *render_data = &scene->r;
      switch (render_data->ffcodecdata.ffmpeg_preset) {
        case FFM_PRESET_ULTRAFAST:
        case FFM_PRESET_SUPERFAST:
          render_data->ffcodecdata.ffmpeg_preset = FFM_PRESET_REALTIME;
          break;
        case FFM_PRESET_VERYFAST:
        case FFM_PRESET_FASTER:
        case FFM_PRESET_FAST:
        case FFM_PRESET_MEDIUM:
          render_data->ffcodecdata.ffmpeg_preset = FFM_PRESET_GOOD;
          break;
        case FFM_PRESET_SLOW:
        case FFM_PRESET_SLOWER:
        case FFM_PRESET_VERYSLOW:
          render_data->ffcodecdata.ffmpeg_preset = FFM_PRESET_BEST;
      }
    }

    LISTBASE_FOREACH (bArmature *, arm, &bmain->armatures) {
      arm->flag &= ~(ARM_FLAG_UNUSED_6);
    }
  }

  if (!MAIN_VERSION_ATLEAST(bmain, 281, 1)) {
    LISTBASE_FOREACH (Object *, ob, &bmain->objects) {
      LISTBASE_FOREACH (ModifierData *, md, &ob->modifiers) {
        if (md->type == eModifierType_DataTransfer) {
          /* Now datatransfer's mix factor is multiplied with weights when any,
           * instead of being ignored,
           * we need to take care of that to keep 'old' files compatible. */
          DataTransferModifierData *dtmd = (DataTransferModifierData *)md;
          if (dtmd->defgrp_name[0] != '\0') {
            dtmd->mix_factor = 1.0f;
          }
        }
      }
    }
  }

  if (!MAIN_VERSION_ATLEAST(bmain, 281, 3)) {
    for (bScreen *screen = bmain->screens.first; screen; screen = screen->id.next) {
      LISTBASE_FOREACH (ScrArea *, area, &screen->areabase) {
        LISTBASE_FOREACH (SpaceLink *, sl, &area->spacedata) {
          if (sl->spacetype == SPACE_TEXT) {
            ListBase *regionbase = (sl == area->spacedata.first) ? &area->regionbase :
                                                                   &sl->regionbase;
            ARegion *region = do_versions_find_region_or_null(regionbase, RGN_TYPE_UI);
            if (region) {
              region->alignment = RGN_ALIGN_RIGHT;
            }
          }
          /* Mark outliners as dirty for syncing and enable synced selection */
          if (sl->spacetype == SPACE_OUTLINER) {
            SpaceOutliner *space_outliner = (SpaceOutliner *)sl;
            space_outliner->sync_select_dirty |= WM_OUTLINER_SYNC_SELECT_FROM_ALL;
            space_outliner->flag |= SO_SYNC_SELECT;
          }
        }
      }
    }
    for (Mesh *mesh = bmain->meshes.first; mesh; mesh = mesh->id.next) {
      if (mesh->remesh_voxel_size == 0.0f) {
        mesh->remesh_voxel_size = 0.1f;
      }
    }
  }

  if (!MAIN_VERSION_ATLEAST(bmain, 281, 4)) {
    ID *id;
    FOREACH_MAIN_ID_BEGIN (bmain, id) {
      bNodeTree *ntree = ntreeFromID(id);
      if (ntree) {
        ntree->id.flag |= LIB_EMBEDDED_DATA;
      }
    }
    FOREACH_MAIN_ID_END;
  }

  if (!MAIN_VERSION_ATLEAST(bmain, 281, 5)) {
    for (Brush *br = bmain->brushes.first; br; br = br->id.next) {
      if (br->ob_mode & OB_MODE_SCULPT && br->normal_radius_factor == 0.0f) {
        br->normal_radius_factor = 0.5f;
      }
    }

    LISTBASE_FOREACH (Scene *, scene, &bmain->scenes) {
      /* Older files do not have a master collection, which is then added through
       * `BKE_collection_master_add()`, so everything is fine. */
      if (scene->master_collection != NULL) {
        scene->master_collection->id.flag |= LIB_EMBEDDED_DATA;
      }
    }
  }

  if (!MAIN_VERSION_ATLEAST(bmain, 281, 6)) {
    for (bScreen *screen = bmain->screens.first; screen; screen = screen->id.next) {
      LISTBASE_FOREACH (ScrArea *, area, &screen->areabase) {
        LISTBASE_FOREACH (SpaceLink *, sl, &area->spacedata) {
          if (sl->spacetype == SPACE_VIEW3D) {
            View3D *v3d = (View3D *)sl;
            v3d->shading.flag |= V3D_SHADING_SCENE_LIGHTS_RENDER | V3D_SHADING_SCENE_WORLD_RENDER;

            /* files by default don't have studio lights selected unless interacted
             * with the shading popover. When no studio-light could be read, we will
             * select the default world one. */
            StudioLight *studio_light = BKE_studiolight_find(v3d->shading.lookdev_light,
                                                             STUDIOLIGHT_TYPE_WORLD);
            if (studio_light != NULL) {
              STRNCPY(v3d->shading.lookdev_light, studio_light->name);
            }
          }
        }
      }
    }
  }

  if (!MAIN_VERSION_ATLEAST(bmain, 281, 9)) {
    for (bScreen *screen = bmain->screens.first; screen; screen = screen->id.next) {
      LISTBASE_FOREACH (ScrArea *, area, &screen->areabase) {
        LISTBASE_FOREACH (SpaceLink *, sl, &area->spacedata) {
          if (sl->spacetype == SPACE_FILE) {
            SpaceFile *sfile = (SpaceFile *)sl;
            ListBase *regionbase = (sl == area->spacedata.first) ? &area->regionbase :
                                                                   &sl->regionbase;
            ARegion *region_ui = do_versions_find_region(regionbase, RGN_TYPE_UI);
            ARegion *region_header = do_versions_find_region(regionbase, RGN_TYPE_HEADER);
            ARegion *region_toolprops = do_versions_find_region_or_null(regionbase,
                                                                        RGN_TYPE_TOOL_PROPS);

            /* Reinsert UI region so that it spawns entire area width */
            BLI_remlink(regionbase, region_ui);
            BLI_insertlinkafter(regionbase, region_header, region_ui);

            region_ui->flag |= RGN_FLAG_DYNAMIC_SIZE;

            if (region_toolprops &&
                (region_toolprops->alignment == (RGN_ALIGN_BOTTOM | RGN_SPLIT_PREV))) {
              SpaceType *stype = BKE_spacetype_from_id(sl->spacetype);

              /* Remove empty region at old location. */
              BLI_assert(sfile->op == NULL);
              BKE_area_region_free(stype, region_toolprops);
              BLI_freelinkN(regionbase, region_toolprops);
            }

            if (sfile->params) {
              sfile->params->details_flags |= FILE_DETAILS_SIZE | FILE_DETAILS_DATETIME;
            }
          }
        }
      }
    }

    /* Convert the BONE_NO_SCALE flag to inherit_scale_mode enum. */
    if (!DNA_struct_elem_find(fd->filesdna, "Bone", "char", "inherit_scale_mode")) {
      LISTBASE_FOREACH (bArmature *, arm, &bmain->armatures) {
        do_version_bones_inherit_scale(&arm->bonebase);
      }
    }

    /* Convert the Offset flag to the mix mode enum. */
    if (!DNA_struct_elem_find(fd->filesdna, "bRotateLikeConstraint", "char", "mix_mode")) {
      LISTBASE_FOREACH (Object *, ob, &bmain->objects) {
        do_version_constraints_copy_rotation_mix_mode(&ob->constraints);
        if (ob->pose) {
          LISTBASE_FOREACH (bPoseChannel *, pchan, &ob->pose->chanbase) {
            do_version_constraints_copy_rotation_mix_mode(&pchan->constraints);
          }
        }
      }
    }

    /* Added studio-light intensity. */
    if (!DNA_struct_elem_find(fd->filesdna, "View3DShading", "float", "studiolight_intensity")) {
      for (bScreen *screen = bmain->screens.first; screen; screen = screen->id.next) {
        LISTBASE_FOREACH (ScrArea *, area, &screen->areabase) {
          LISTBASE_FOREACH (SpaceLink *, sl, &area->spacedata) {
            if (sl->spacetype == SPACE_VIEW3D) {
              View3D *v3d = (View3D *)sl;
              v3d->shading.studiolight_intensity = 1.0f;
            }
          }
        }
      }
    }

    /* Elastic deform brush */
    for (Brush *br = bmain->brushes.first; br; br = br->id.next) {
      if (br->ob_mode & OB_MODE_SCULPT && br->elastic_deform_volume_preservation == 0.0f) {
        br->elastic_deform_volume_preservation = 0.5f;
      }
    }
  }

  if (!MAIN_VERSION_ATLEAST(bmain, 281, 15)) {
    LISTBASE_FOREACH (Scene *, scene, &bmain->scenes) {
      if (scene->toolsettings->snap_node_mode == SCE_SNAP_MODE_NODE_X) {
        scene->toolsettings->snap_node_mode = SCE_SNAP_MODE_GRID;
      }
    }

    if (!DNA_struct_elem_find(
            fd->filesdna, "LayerCollection", "short", "local_collections_bits")) {
      LISTBASE_FOREACH (Scene *, scene, &bmain->scenes) {
        LISTBASE_FOREACH (ViewLayer *, view_layer, &scene->view_layers) {
          LISTBASE_FOREACH (LayerCollection *, layer_collection, &view_layer->layer_collections) {
            do_versions_local_collection_bits_set(layer_collection);
          }
        }
      }
    }

    for (bScreen *screen = bmain->screens.first; screen; screen = screen->id.next) {
      LISTBASE_FOREACH (ScrArea *, area, &screen->areabase) {
        LISTBASE_FOREACH (SpaceLink *, sl, &area->spacedata) {
          if (sl->spacetype == SPACE_VIEW3D) {
            View3D *v3d = (View3D *)sl;

            LISTBASE_FOREACH (ScrArea *, area_other, &screen->areabase) {
              LISTBASE_FOREACH (SpaceLink *, sl_other, &area_other->spacedata) {
                if (sl != sl_other && sl_other->spacetype == SPACE_VIEW3D) {
                  View3D *v3d_other = (View3D *)sl_other;

                  if (v3d->shading.prop == v3d_other->shading.prop) {
                    v3d_other->shading.prop = NULL;
                  }
                }
              }
            }
          }
          else if (sl->spacetype == SPACE_FILE) {
            ListBase *regionbase = (sl == area->spacedata.first) ? &area->regionbase :
                                                                   &sl->regionbase;
            ARegion *region_tools = do_versions_find_region_or_null(regionbase, RGN_TYPE_TOOLS);
            ARegion *region_header = do_versions_find_region(regionbase, RGN_TYPE_HEADER);

            if (region_tools) {
              ARegion *region_next = region_tools->next;

              /* We temporarily had two tools regions, get rid of the second one. */
              if (region_next && region_next->regiontype == RGN_TYPE_TOOLS) {
                do_versions_remove_region(regionbase, region_next);
              }

              BLI_remlink(regionbase, region_tools);
              BLI_insertlinkafter(regionbase, region_header, region_tools);
            }
            else {
              region_tools = do_versions_add_region(RGN_TYPE_TOOLS,
                                                    "versioning file tools region");
              BLI_insertlinkafter(regionbase, region_header, region_tools);
              region_tools->alignment = RGN_ALIGN_LEFT;
            }
          }
        }
      }
    }

    for (Brush *br = bmain->brushes.first; br; br = br->id.next) {
      if (br->ob_mode & OB_MODE_SCULPT && br->area_radius_factor == 0.0f) {
        br->area_radius_factor = 0.5f;
      }
    }
  }

  if (!MAIN_VERSION_ATLEAST(bmain, 282, 2)) {
    do_version_curvemapping_walker(bmain, do_version_curvemapping_flag_extend_extrapolate);

    for (bScreen *screen = bmain->screens.first; screen; screen = screen->id.next) {
      LISTBASE_FOREACH (ScrArea *, area, &screen->areabase) {
        area->flag &= ~AREA_FLAG_UNUSED_6;
      }
    }

    /* Add custom curve profile to toolsettings for bevel tool */
    if (!DNA_struct_elem_find(fd->filesdna, "ToolSettings", "CurveProfile", "custom_profile")) {
      for (Scene *scene = bmain->scenes.first; scene; scene = scene->id.next) {
        ToolSettings *ts = scene->toolsettings;
        if ((ts) && (ts->custom_bevel_profile_preset == NULL)) {
          ts->custom_bevel_profile_preset = BKE_curveprofile_add(PROF_PRESET_LINE);
        }
      }
    }

    /* Add custom curve profile to bevel modifier */
    if (!DNA_struct_elem_find(fd->filesdna, "BevelModifier", "CurveProfile", "custom_profile")) {
      for (Object *object = bmain->objects.first; object != NULL; object = object->id.next) {
        LISTBASE_FOREACH (ModifierData *, md, &object->modifiers) {
          if (md->type == eModifierType_Bevel) {
            BevelModifierData *bmd = (BevelModifierData *)md;
            if (!bmd->custom_profile) {
              bmd->custom_profile = BKE_curveprofile_add(PROF_PRESET_LINE);
            }
          }
        }
      }
    }

    /* Dash Ratio and Dash Samples */
    if (!DNA_struct_elem_find(fd->filesdna, "Brush", "float", "dash_ratio")) {
      for (Brush *br = bmain->brushes.first; br; br = br->id.next) {
        br->dash_ratio = 1.0f;
        br->dash_samples = 20;
      }
    }

    /* Pose brush smooth iterations */
    if (!DNA_struct_elem_find(fd->filesdna, "Brush", "float", "pose_smooth_iterations")) {
      for (Brush *br = bmain->brushes.first; br; br = br->id.next) {
        br->pose_smooth_iterations = 4;
      }
    }

    /* Cloth pressure */
    for (Object *ob = bmain->objects.first; ob; ob = ob->id.next) {
      LISTBASE_FOREACH (ModifierData *, md, &ob->modifiers) {
        if (md->type == eModifierType_Cloth) {
          ClothModifierData *clmd = (ClothModifierData *)md;

          clmd->sim_parms->pressure_factor = 1;
        }
      }
    }
  }

  if (!MAIN_VERSION_ATLEAST(bmain, 282, 3)) {
    /* Remove Unified pressure/size and pressure/alpha */
    for (Scene *scene = bmain->scenes.first; scene; scene = scene->id.next) {
      ToolSettings *ts = scene->toolsettings;
      UnifiedPaintSettings *ups = &ts->unified_paint_settings;
      ups->flag &= ~(UNIFIED_PAINT_FLAG_UNUSED_0 | UNIFIED_PAINT_FLAG_UNUSED_1);
    }

    /* Set the default render pass in the viewport to Combined. */
    if (!DNA_struct_elem_find(fd->filesdna, "View3DShading", "int", "render_pass")) {
      for (Scene *scene = bmain->scenes.first; scene; scene = scene->id.next) {
        scene->display.shading.render_pass = SCE_PASS_COMBINED;
      }

      for (bScreen *screen = bmain->screens.first; screen; screen = screen->id.next) {
        LISTBASE_FOREACH (ScrArea *, area, &screen->areabase) {
          LISTBASE_FOREACH (SpaceLink *, sl, &area->spacedata) {
            if (sl->spacetype == SPACE_VIEW3D) {
              View3D *v3d = (View3D *)sl;
              v3d->shading.render_pass = SCE_PASS_COMBINED;
            }
          }
        }
      }
    }

    /* Make markers region visible by default. */
    for (bScreen *screen = bmain->screens.first; screen; screen = screen->id.next) {
      LISTBASE_FOREACH (ScrArea *, area, &screen->areabase) {
        LISTBASE_FOREACH (SpaceLink *, sl, &area->spacedata) {
          switch (sl->spacetype) {
            case SPACE_SEQ: {
              SpaceSeq *sseq = (SpaceSeq *)sl;
              sseq->flag |= SEQ_SHOW_MARKERS;
              break;
            }
            case SPACE_ACTION: {
              SpaceAction *saction = (SpaceAction *)sl;
              saction->flag |= SACTION_SHOW_MARKERS;
              break;
            }
            case SPACE_GRAPH: {
              SpaceGraph *sipo = (SpaceGraph *)sl;
              sipo->flag |= SIPO_SHOW_MARKERS;
              break;
            }
            case SPACE_NLA: {
              SpaceNla *snla = (SpaceNla *)sl;
              snla->flag |= SNLA_SHOW_MARKERS;
              break;
            }
          }
        }
      }
    }
  }

  if (!MAIN_VERSION_ATLEAST(bmain, 283, 3)) {
    /* Color Management Look. */
    for (Scene *scene = bmain->scenes.first; scene; scene = scene->id.next) {
      ColorManagedViewSettings *view_settings;
      view_settings = &scene->view_settings;
      if (BLI_str_startswith(view_settings->look, "Filmic - ")) {
        char *src = view_settings->look + strlen("Filmic - ");
        memmove(view_settings->look, src, strlen(src) + 1);
      }
      else if (BLI_str_startswith(view_settings->look, "Standard - ")) {
        char *src = view_settings->look + strlen("Standard - ");
        memmove(view_settings->look, src, strlen(src) + 1);
      }
    }

    /* Sequencer Tool region */
    do_versions_area_ensure_tool_region(bmain, SPACE_SEQ, RGN_FLAG_HIDDEN);

    /* Cloth internal springs */
    for (Object *ob = bmain->objects.first; ob; ob = ob->id.next) {
      LISTBASE_FOREACH (ModifierData *, md, &ob->modifiers) {
        if (md->type == eModifierType_Cloth) {
          ClothModifierData *clmd = (ClothModifierData *)md;

          clmd->sim_parms->internal_tension = 15.0f;
          clmd->sim_parms->max_internal_tension = 15.0f;
          clmd->sim_parms->internal_compression = 15.0f;
          clmd->sim_parms->max_internal_compression = 15.0f;
          clmd->sim_parms->internal_spring_max_diversion = M_PI / 4.0f;
        }
      }
    }

    /* Add primary tile to images. */
    if (!DNA_struct_elem_find(fd->filesdna, "Image", "ListBase", "tiles")) {
      for (Image *ima = bmain->images.first; ima; ima = ima->id.next) {
        ImageTile *tile = MEM_callocN(sizeof(ImageTile), "Image Tile");
        tile->tile_number = 1001;
        BLI_addtail(&ima->tiles, tile);
      }
    }

    /* UDIM Image Editor change. */
    if (!DNA_struct_elem_find(fd->filesdna, "SpaceImage", "int", "tile_grid_shape[2]")) {
      for (bScreen *screen = bmain->screens.first; screen; screen = screen->id.next) {
        LISTBASE_FOREACH (ScrArea *, area, &screen->areabase) {
          LISTBASE_FOREACH (SpaceLink *, sl, &area->spacedata) {
            if (sl->spacetype == SPACE_IMAGE) {
              SpaceImage *sima = (SpaceImage *)sl;
              sima->tile_grid_shape[0] = 1;
              sima->tile_grid_shape[1] = 1;
            }
          }
        }
      }
    }

    for (Brush *br = bmain->brushes.first; br; br = br->id.next) {
      br->add_col[3] = 0.9f;
      br->sub_col[3] = 0.9f;
    }

    /* Pose brush IK segments. */
    for (Brush *br = bmain->brushes.first; br; br = br->id.next) {
      if (br->pose_ik_segments == 0) {
        br->pose_ik_segments = 1;
      }
    }

    /* Pose brush keep anchor point. */
    for (Brush *br = bmain->brushes.first; br; br = br->id.next) {
      if (br->sculpt_tool == SCULPT_TOOL_POSE) {
        br->flag2 |= BRUSH_POSE_IK_ANCHORED;
      }
    }

    /* Tip Roundness. */
    if (!DNA_struct_elem_find(fd->filesdna, "Brush", "float", "tip_roundness")) {
      for (Brush *br = bmain->brushes.first; br; br = br->id.next) {
        if (br->ob_mode & OB_MODE_SCULPT && br->sculpt_tool == SCULPT_TOOL_CLAY_STRIPS) {
          br->tip_roundness = 0.18f;
        }
      }
    }

    /* EEVEE: Cascade shadow bias fix */
    LISTBASE_FOREACH (Light *, light, &bmain->lights) {
      if (light->type == LA_SUN) {
        /* Should be 0.0004 but for practical reason we make it bigger.
         * Correct factor is scene dependent. */
        light->bias *= 0.002f;
      }
    }
  }

  if (!MAIN_VERSION_ATLEAST(bmain, 283, 5)) {
    /* Alembic Transform Cache changed from world to local space. */
    LISTBASE_FOREACH (Object *, ob, &bmain->objects) {
      LISTBASE_FOREACH (bConstraint *, con, &ob->constraints) {
        if (con->type == CONSTRAINT_TYPE_TRANSFORM_CACHE) {
          con->ownspace = CONSTRAINT_SPACE_LOCAL;
        }
      }
    }

    /* Add 2D transform to UV Warp modifier. */
    if (!DNA_struct_elem_find(fd->filesdna, "UVWarpModifierData", "float", "scale[2]")) {
      for (Object *ob = bmain->objects.first; ob; ob = ob->id.next) {
        LISTBASE_FOREACH (ModifierData *, md, &ob->modifiers) {
          if (md->type == eModifierType_UVWarp) {
            UVWarpModifierData *umd = (UVWarpModifierData *)md;
            copy_v2_fl(umd->scale, 1.0f);
          }
        }
      }
    }

    /* Add Lookdev blur property. */
    if (!DNA_struct_elem_find(fd->filesdna, "View3DShading", "float", "studiolight_blur")) {
      for (bScreen *screen = bmain->screens.first; screen; screen = screen->id.next) {
        LISTBASE_FOREACH (ScrArea *, area, &screen->areabase) {
          LISTBASE_FOREACH (SpaceLink *, sl, &area->spacedata) {
            if (sl->spacetype == SPACE_VIEW3D) {
              View3D *v3d = (View3D *)sl;
              v3d->shading.studiolight_blur = 0.5f;
            }
          }
        }
      }
    }
  }

  if (!MAIN_VERSION_ATLEAST(bmain, 283, 7)) {
    /* Init default Grease Pencil Vertex paint mix factor for Viewport. */
    if (!DNA_struct_elem_find(
            fd->filesdna, "View3DOverlay", "float", "gpencil_vertex_paint_opacity")) {
      LISTBASE_FOREACH (bScreen *, screen, &bmain->screens) {
        LISTBASE_FOREACH (ScrArea *, area, &screen->areabase) {
          LISTBASE_FOREACH (SpaceLink *, sl, &area->spacedata) {
            if (sl->spacetype == SPACE_VIEW3D) {
              View3D *v3d = (View3D *)sl;
              v3d->overlay.gpencil_vertex_paint_opacity = 1.0f;
            }
          }
        }
      }
    }

    /* Update Grease Pencil after drawing engine and code refactor.
     * It uses the seed variable of Array modifier to avoid double patching for
     * files created with a development version. */
    if (!DNA_struct_elem_find(fd->filesdna, "ArrayGpencilModifierData", "int", "seed")) {
      /* Init new Grease Pencil Paint tools. */
      {
        LISTBASE_FOREACH (Brush *, brush, &bmain->brushes) {
          if (brush->gpencil_settings != NULL) {
            brush->gpencil_vertex_tool = brush->gpencil_settings->brush_type;
            brush->gpencil_sculpt_tool = brush->gpencil_settings->brush_type;
            brush->gpencil_weight_tool = brush->gpencil_settings->brush_type;
          }
        }
      }

      LISTBASE_FOREACH (Material *, mat, &bmain->materials) {
        MaterialGPencilStyle *gp_style = mat->gp_style;
        if (gp_style == NULL) {
          continue;
        }
        /* Fix Grease Pencil Material colors to Linear. */
        srgb_to_linearrgb_v4(gp_style->stroke_rgba, gp_style->stroke_rgba);
        srgb_to_linearrgb_v4(gp_style->fill_rgba, gp_style->fill_rgba);

        /* Move old gradient variables to texture. */
        if (gp_style->fill_style == GP_MATERIAL_FILL_STYLE_GRADIENT) {
          gp_style->texture_angle = gp_style->gradient_angle;
          copy_v2_v2(gp_style->texture_scale, gp_style->gradient_scale);
          copy_v2_v2(gp_style->texture_offset, gp_style->gradient_shift);
        }
        /* Set Checker material as Solid. This fill mode has been removed and replaced
         * by textures. */
        if (gp_style->fill_style == GP_MATERIAL_FILL_STYLE_CHECKER) {
          gp_style->fill_style = GP_MATERIAL_FILL_STYLE_SOLID;
        }
        /* Update Alpha channel for texture opacity. */
        if (gp_style->fill_style == GP_MATERIAL_FILL_STYLE_TEXTURE) {
          gp_style->fill_rgba[3] *= gp_style->texture_opacity;
        }
        /* Stroke stencil mask to mix = 1. */
        if (gp_style->flag & GP_MATERIAL_STROKE_PATTERN) {
          gp_style->mix_stroke_factor = 1.0f;
          gp_style->flag &= ~GP_MATERIAL_STROKE_PATTERN;
        }
        /* Mix disabled, set mix factor to 0. */
        else if ((gp_style->flag & GP_MATERIAL_STROKE_TEX_MIX) == 0) {
          gp_style->mix_stroke_factor = 0.0f;
        }
      }

      /* Fix Grease Pencil VFX and modifiers. */
      LISTBASE_FOREACH (Object *, ob, &bmain->objects) {
        if (ob->type != OB_GPENCIL) {
          continue;
        }

        /* VFX. */
        LISTBASE_FOREACH (ShaderFxData *, fx, &ob->shader_fx) {
          switch (fx->type) {
            case eShaderFxType_Colorize: {
              ColorizeShaderFxData *vfx = (ColorizeShaderFxData *)fx;
              if (ELEM(vfx->mode, eShaderFxColorizeMode_GrayScale, eShaderFxColorizeMode_Sepia)) {
                vfx->factor = 1.0f;
              }
              srgb_to_linearrgb_v4(vfx->low_color, vfx->low_color);
              srgb_to_linearrgb_v4(vfx->high_color, vfx->high_color);
              break;
            }
            case eShaderFxType_Pixel: {
              PixelShaderFxData *vfx = (PixelShaderFxData *)fx;
              srgb_to_linearrgb_v4(vfx->rgba, vfx->rgba);
              break;
            }
            case eShaderFxType_Rim: {
              RimShaderFxData *vfx = (RimShaderFxData *)fx;
              srgb_to_linearrgb_v3_v3(vfx->rim_rgb, vfx->rim_rgb);
              srgb_to_linearrgb_v3_v3(vfx->mask_rgb, vfx->mask_rgb);
              break;
            }
            case eShaderFxType_Shadow: {
              ShadowShaderFxData *vfx = (ShadowShaderFxData *)fx;
              srgb_to_linearrgb_v4(vfx->shadow_rgba, vfx->shadow_rgba);
              break;
            }
            case eShaderFxType_Glow: {
              GlowShaderFxData *vfx = (GlowShaderFxData *)fx;
              srgb_to_linearrgb_v3_v3(vfx->glow_color, vfx->glow_color);
              vfx->glow_color[3] = 1.0f;
              srgb_to_linearrgb_v3_v3(vfx->select_color, vfx->select_color);
              vfx->blur[1] = vfx->blur[0];
              break;
            }
            default:
              break;
          }
        }

        /* Modifiers. */
        LISTBASE_FOREACH (GpencilModifierData *, md, &ob->greasepencil_modifiers) {
          switch ((GpencilModifierType)md->type) {
            case eGpencilModifierType_Array: {
              ArrayGpencilModifierData *mmd = (ArrayGpencilModifierData *)md;
              mmd->seed = 1;
              if ((mmd->offset[0] != 0.0f) || (mmd->offset[1] != 0.0f) ||
                  (mmd->offset[2] != 0.0f)) {
                mmd->flag |= GP_ARRAY_USE_OFFSET;
              }
              if ((mmd->shift[0] != 0.0f) || (mmd->shift[1] != 0.0f) || (mmd->shift[2] != 0.0f)) {
                mmd->flag |= GP_ARRAY_USE_OFFSET;
              }
              if (mmd->object != NULL) {
                mmd->flag |= GP_ARRAY_USE_OB_OFFSET;
              }
              break;
            }
            case eGpencilModifierType_Noise: {
              NoiseGpencilModifierData *mmd = (NoiseGpencilModifierData *)md;
              float factor = mmd->factor / 25.0f;
              mmd->factor = (mmd->flag & GP_NOISE_MOD_LOCATION) ? factor : 0.0f;
              mmd->factor_thickness = (mmd->flag & GP_NOISE_MOD_STRENGTH) ? factor : 0.0f;
              mmd->factor_strength = (mmd->flag & GP_NOISE_MOD_THICKNESS) ? factor : 0.0f;
              mmd->factor_uvs = (mmd->flag & GP_NOISE_MOD_UV) ? factor : 0.0f;

              mmd->noise_scale = (mmd->flag & GP_NOISE_FULL_STROKE) ? 0.0f : 1.0f;

              if (mmd->curve_intensity == NULL) {
                mmd->curve_intensity = BKE_curvemapping_add(1, 0.0f, 0.0f, 1.0f, 1.0f);
                if (mmd->curve_intensity) {
                  BKE_curvemapping_init(mmd->curve_intensity);
                }
              }
              break;
            }
            case eGpencilModifierType_Tint: {
              TintGpencilModifierData *mmd = (TintGpencilModifierData *)md;
              srgb_to_linearrgb_v3_v3(mmd->rgb, mmd->rgb);
              if (mmd->curve_intensity == NULL) {
                mmd->curve_intensity = BKE_curvemapping_add(1, 0.0f, 0.0f, 1.0f, 1.0f);
                if (mmd->curve_intensity) {
                  BKE_curvemapping_init(mmd->curve_intensity);
                }
              }
              break;
            }
            case eGpencilModifierType_Smooth: {
              SmoothGpencilModifierData *mmd = (SmoothGpencilModifierData *)md;
              if (mmd->curve_intensity == NULL) {
                mmd->curve_intensity = BKE_curvemapping_add(1, 0.0f, 0.0f, 1.0f, 1.0f);
                if (mmd->curve_intensity) {
                  BKE_curvemapping_init(mmd->curve_intensity);
                }
              }
              break;
            }
            case eGpencilModifierType_Opacity: {
              OpacityGpencilModifierData *mmd = (OpacityGpencilModifierData *)md;
              if (mmd->curve_intensity == NULL) {
                mmd->curve_intensity = BKE_curvemapping_add(1, 0.0f, 0.0f, 1.0f, 1.0f);
                if (mmd->curve_intensity) {
                  BKE_curvemapping_init(mmd->curve_intensity);
                }
              }
              break;
            }
            case eGpencilModifierType_Color: {
              ColorGpencilModifierData *mmd = (ColorGpencilModifierData *)md;
              if (mmd->curve_intensity == NULL) {
                mmd->curve_intensity = BKE_curvemapping_add(1, 0.0f, 0.0f, 1.0f, 1.0f);
                if (mmd->curve_intensity) {
                  BKE_curvemapping_init(mmd->curve_intensity);
                }
              }
              break;
            }
            case eGpencilModifierType_Thick: {
              if (!DNA_struct_elem_find(
                      fd->filesdna, "ThickGpencilModifierData", "float", "thickness_fac")) {
                ThickGpencilModifierData *mmd = (ThickGpencilModifierData *)md;
                mmd->thickness_fac = mmd->thickness;
              }
              break;
            }
            case eGpencilModifierType_Multiply: {
              MultiplyGpencilModifierData *mmd = (MultiplyGpencilModifierData *)md;
              mmd->fading_opacity = 1.0 - mmd->fading_opacity;
              break;
            }
            case eGpencilModifierType_Subdiv: {
              const short simple = (1 << 0);
              SubdivGpencilModifierData *mmd = (SubdivGpencilModifierData *)md;
              if (mmd->flag & simple) {
                mmd->flag &= ~simple;
                mmd->type = GP_SUBDIV_SIMPLE;
              }
              break;
            }
            default:
              break;
          }
        }
      }

      /* Fix Layers Colors and Vertex Colors to Linear.
       * Also set lights to on for layers. */
      LISTBASE_FOREACH (bGPdata *, gpd, &bmain->gpencils) {
        if (gpd->flag & GP_DATA_ANNOTATIONS) {
          continue;
        }
        /* Onion colors. */
        srgb_to_linearrgb_v3_v3(gpd->gcolor_prev, gpd->gcolor_prev);
        srgb_to_linearrgb_v3_v3(gpd->gcolor_next, gpd->gcolor_next);
        /* Z-depth Offset. */
        gpd->zdepth_offset = 0.150f;

        LISTBASE_FOREACH (bGPDlayer *, gpl, &gpd->layers) {
          gpl->flag |= GP_LAYER_USE_LIGHTS;
          srgb_to_linearrgb_v4(gpl->tintcolor, gpl->tintcolor);
          gpl->vertex_paint_opacity = 1.0f;

          LISTBASE_FOREACH (bGPDframe *, gpf, &gpl->frames) {
            LISTBASE_FOREACH (bGPDstroke *, gps, &gpf->strokes) {
              /* Set initial opacity for fill color. */
              gps->fill_opacity_fac = 1.0f;

              /* Calc geometry data because in old versions this data was not saved. */
              BKE_gpencil_stroke_geometry_update(gpd, gps);

              srgb_to_linearrgb_v4(gps->vert_color_fill, gps->vert_color_fill);
              int i;
              bGPDspoint *pt;
              for (i = 0, pt = gps->points; i < gps->totpoints; i++, pt++) {
                srgb_to_linearrgb_v4(pt->vert_color, pt->vert_color);
              }
            }
          }
        }
      }
    }
  }

  if (!MAIN_VERSION_ATLEAST(bmain, 283, 8)) {
    if (!DNA_struct_elem_find(
            fd->filesdna, "View3DOverlay", "float", "sculpt_mode_face_sets_opacity")) {
      for (bScreen *screen = bmain->screens.first; screen; screen = screen->id.next) {
        LISTBASE_FOREACH (ScrArea *, area, &screen->areabase) {
          LISTBASE_FOREACH (SpaceLink *, sl, &area->spacedata) {
            if (sl->spacetype == SPACE_VIEW3D) {
              View3D *v3d = (View3D *)sl;
              v3d->overlay.sculpt_mode_face_sets_opacity = 1.0f;
            }
          }
        }
      }
    }

    /* Alembic Transform Cache changed from local to world space. */
    LISTBASE_FOREACH (Object *, ob, &bmain->objects) {
      LISTBASE_FOREACH (bConstraint *, con, &ob->constraints) {
        if (con->type == CONSTRAINT_TYPE_TRANSFORM_CACHE) {
          con->ownspace = CONSTRAINT_SPACE_WORLD;
        }
      }
    }

    /* Boundary Edges Auto-masking. */
    if (!DNA_struct_elem_find(
            fd->filesdna, "Brush", "int", "automasking_boundary_edges_propagation_steps")) {
      for (Brush *br = bmain->brushes.first; br; br = br->id.next) {
        br->automasking_boundary_edges_propagation_steps = 1;
      }
    }

    /* Corrective smooth modifier scale. */
    if (!DNA_struct_elem_find(fd->filesdna, "CorrectiveSmoothModifierData", "float", "scale")) {
      for (Object *ob = bmain->objects.first; ob; ob = ob->id.next) {
        LISTBASE_FOREACH (ModifierData *, md, &ob->modifiers) {
          if (md->type == eModifierType_CorrectiveSmooth) {
            CorrectiveSmoothModifierData *csmd = (CorrectiveSmoothModifierData *)md;
            csmd->scale = 1.0f;
          }
        }
      }
    }

    /* Default Face Set Color. */
    for (Mesh *me = bmain->meshes.first; me != NULL; me = me->id.next) {
      if (me->totpoly > 0) {
        int *face_sets = CustomData_get_layer(&me->pdata, CD_SCULPT_FACE_SETS);
        if (face_sets) {
          me->face_sets_color_default = abs(face_sets[0]);
        }
      }
    }
  }

  if (!MAIN_VERSION_ATLEAST(bmain, 283, 11)) {
    if (!DNA_struct_elem_find(fd->filesdna, "OceanModifierData", "float", "fetch_jonswap")) {
      for (Object *object = bmain->objects.first; object != NULL; object = object->id.next) {
        LISTBASE_FOREACH (ModifierData *, md, &object->modifiers) {
          if (md->type == eModifierType_Ocean) {
            OceanModifierData *omd = (OceanModifierData *)md;
            omd->fetch_jonswap = 120.0f;
          }
        }
      }
    }

    if (!DNA_struct_find(fd->filesdna, "XrSessionSettings")) {
      for (wmWindowManager *wm = bmain->wm.first; wm; wm = wm->id.next) {
        const View3D *v3d_default = DNA_struct_default_get(View3D);

        wm->xr.session_settings.shading = v3d_default->shading;
        wm->xr.session_settings.draw_flags = (V3D_OFSDRAW_SHOW_GRIDFLOOR |
                                              V3D_OFSDRAW_SHOW_ANNOTATION);
        wm->xr.session_settings.clip_start = v3d_default->clip_start;
        wm->xr.session_settings.clip_end = v3d_default->clip_end;

        wm->xr.session_settings.flag = XR_SESSION_USE_POSITION_TRACKING;
      }
    }

    /* Surface deform modifier strength. */
    if (!DNA_struct_elem_find(fd->filesdna, "SurfaceDeformModifierData", "float", "strength")) {
      for (Object *ob = bmain->objects.first; ob; ob = ob->id.next) {
        LISTBASE_FOREACH (ModifierData *, md, &ob->modifiers) {
          if (md->type == eModifierType_SurfaceDeform) {
            SurfaceDeformModifierData *sdmd = (SurfaceDeformModifierData *)md;
            sdmd->strength = 1.0f;
          }
        }
      }
    }
  }

  if (!MAIN_VERSION_ATLEAST(bmain, 283, 12)) {
    /* Activate f-curve drawing in the sequencer. */
    for (bScreen *screen = bmain->screens.first; screen; screen = screen->id.next) {
      for (ScrArea *area = screen->areabase.first; area; area = area->next) {
        for (SpaceLink *sl = area->spacedata.first; sl; sl = sl->next) {
          if (sl->spacetype == SPACE_SEQ) {
            SpaceSeq *sseq = (SpaceSeq *)sl;
            sseq->flag |= SEQ_TIMELINE_SHOW_FCURVES;
          }
        }
      }
    }

    /* Remesh Modifier Voxel Mode. */
    if (!DNA_struct_elem_find(fd->filesdna, "RemeshModifierData", "float", "voxel_size")) {
      for (Object *ob = bmain->objects.first; ob; ob = ob->id.next) {
        LISTBASE_FOREACH (ModifierData *, md, &ob->modifiers) {
          if (md->type == eModifierType_Remesh) {
            RemeshModifierData *rmd = (RemeshModifierData *)md;
            rmd->voxel_size = 0.1f;
            rmd->adaptivity = 0.0f;
          }
        }
      }
    }
  }

  if (!MAIN_VERSION_ATLEAST(bmain, 283, 14)) {
    /* Solidify modifier merge tolerance. */
    if (!DNA_struct_elem_find(fd->filesdna, "SolidifyModifierData", "float", "merge_tolerance")) {
      for (Object *ob = bmain->objects.first; ob; ob = ob->id.next) {
        for (ModifierData *md = ob->modifiers.first; md; md = md->next) {
          if (md->type == eModifierType_Solidify) {
            SolidifyModifierData *smd = (SolidifyModifierData *)md;
            /* set to 0.0003 since that is what was used before, default now is 0.0001 */
            smd->merge_tolerance = 0.0003f;
          }
        }
      }
    }

    /* Enumerator was incorrect for a time in 2.83 development.
     * Note that this only corrects values known to be invalid. */
    for (Object *ob = bmain->objects.first; ob; ob = ob->id.next) {
      RigidBodyCon *rbc = ob->rigidbody_constraint;
      if (rbc != NULL) {
        enum {
          INVALID_RBC_TYPE_SLIDER = 2,
          INVALID_RBC_TYPE_6DOF_SPRING = 4,
          INVALID_RBC_TYPE_MOTOR = 7,
        };
        switch (rbc->type) {
          case INVALID_RBC_TYPE_SLIDER:
            rbc->type = RBC_TYPE_SLIDER;
            break;
          case INVALID_RBC_TYPE_6DOF_SPRING:
            rbc->type = RBC_TYPE_6DOF_SPRING;
            break;
          case INVALID_RBC_TYPE_MOTOR:
            rbc->type = RBC_TYPE_MOTOR;
            break;
        }
      }
    }
  }

  /* Match scale of fluid modifier gravity with scene gravity. */
  if (!MAIN_VERSION_ATLEAST(bmain, 283, 15)) {
    for (Object *ob = bmain->objects.first; ob; ob = ob->id.next) {
      for (ModifierData *md = ob->modifiers.first; md; md = md->next) {
        if (md->type == eModifierType_Fluid) {
          FluidModifierData *fmd = (FluidModifierData *)md;
          if (fmd->domain != NULL) {
            mul_v3_fl(fmd->domain->gravity, 9.81f);
          }
        }
      }
    }
  }

  if (!MAIN_VERSION_ATLEAST(bmain, 283, 16)) {
    /* Init SMAA threshold for grease pencil render. */
    LISTBASE_FOREACH (Scene *, scene, &bmain->scenes) {
      scene->grease_pencil_settings.smaa_threshold = 1.0f;
    }
  }

  if (!MAIN_VERSION_ATLEAST(bmain, 283, 17)) {
    /* Reset the cloth mass to 1.0 in brushes with an invalid value. */
    for (Brush *br = bmain->brushes.first; br; br = br->id.next) {
      if (br->sculpt_tool == SCULPT_TOOL_CLOTH) {
        if (br->cloth_mass == 0.0f) {
          br->cloth_mass = 1.0f;
        }
      }
    }

    /* Set Brush default color for grease pencil. */
    LISTBASE_FOREACH (Brush *, brush, &bmain->brushes) {
      if (brush->gpencil_settings) {
        brush->rgb[0] = 0.498f;
        brush->rgb[1] = 1.0f;
        brush->rgb[2] = 0.498f;
      }
    }
  }

  /* Old forgotten versioning code. */
  if (!MAIN_VERSION_ATLEAST(bmain, 300, 39)) {
    /* Set the cloth wind factor to 1 for old forces. */
    if (!DNA_struct_elem_find(fd->filesdna, "PartDeflect", "float", "f_wind_factor")) {
      LISTBASE_FOREACH (Object *, ob, &bmain->objects) {
        if (ob->pd) {
          ob->pd->f_wind_factor = 1.0f;
        }
      }
      LISTBASE_FOREACH (ParticleSettings *, part, &bmain->particles) {
        if (part->pd) {
          part->pd->f_wind_factor = 1.0f;
        }
        if (part->pd2) {
          part->pd2->f_wind_factor = 1.0f;
        }
      }
    }

    for (wmWindowManager *wm = bmain->wm.first; wm; wm = wm->id.next) {
      /* Don't rotate light with the viewer by default, make it fixed. Shading settings can't be
       * edited and this flag should always be set. */
      wm->xr.session_settings.shading.flag |= V3D_SHADING_WORLD_ORIENTATION;
    }
  }

  /**
   * Versioning code until next subversion bump goes here.
   *
   * \note Be sure to check when bumping the version:
   * - #do_versions_after_linking_280 in this file.
   * - "versioning_userdef.c", #blo_do_versions_userdef
   * - "versioning_userdef.c", #do_versions_theme
   *
   * \note Keep this message at the bottom of the function.
   */
  {
    /* Keep this block, even when empty. */
  }

  /**
   * Versioning code until next subversion bump goes here.
   *
   * \note Be sure to check when bumping the version:
   * - "versioning_userdef.c", #BLO_version_defaults_userpref_blend
   * - "versioning_userdef.c", #do_versions_theme
   *
   * \note Keep this message at the bottom of the function.
   */
  {
    /* Keep this block, even when empty. */
  }
}<|MERGE_RESOLUTION|>--- conflicted
+++ resolved
@@ -1720,31 +1720,8 @@
     }
   }
 
-<<<<<<< HEAD
-  if (!MAIN_VERSION_ATLEAST(bmain, 282, 7)) {
-    /* During development of Blender 2.80 the "Object.hide" property was
-     * removed, and reintroduced in 5e968a996a53 as "Object.hide_viewport". */
-    LISTBASE_FOREACH (Object *, ob, &bmain->objects) {
-      BKE_fcurves_id_cb(&ob->id, do_version_fcurve_hide_viewport_fix, NULL);
-    }
-  }
-
-  /**
-   * Versioning code until next subversion bump goes here.
-   *
-   * \note Be sure to check when bumping the version:
-   * - #blo_do_versions_280 in this file.
-   * - "versioning_userdef.c", #blo_do_versions_userdef
-   * - "versioning_userdef.c", #do_versions_theme
-   *
-   * \note Keep this message at the bottom of the function.
-   */
-  {
-    /* Keep this block, even when empty. */
-=======
   /* Old forgotten versioning code. */
   if (!MAIN_VERSION_ATLEAST(bmain, 300, 39)) {
->>>>>>> cc66d102
     /* Paint Brush. This ensure that the brush paints by default. Used during the development and
      * patch review of the initial Sculpt Vertex Colors implementation (D5975) */
     LISTBASE_FOREACH (Brush *, brush, &bmain->brushes) {
@@ -5134,17 +5111,4 @@
   {
     /* Keep this block, even when empty. */
   }
-
-  /**
-   * Versioning code until next subversion bump goes here.
-   *
-   * \note Be sure to check when bumping the version:
-   * - "versioning_userdef.c", #BLO_version_defaults_userpref_blend
-   * - "versioning_userdef.c", #do_versions_theme
-   *
-   * \note Keep this message at the bottom of the function.
-   */
-  {
-    /* Keep this block, even when empty. */
-  }
 }