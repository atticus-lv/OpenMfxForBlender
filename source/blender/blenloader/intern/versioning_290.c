--- conflicted
+++ resolved
@@ -820,42 +820,6 @@
   }
 }
 
-<<<<<<< HEAD
-static ARegion *do_versions_add_region_if_not_found(ListBase *regionbase,
-                                                    int region_type,
-                                                    const char *name,
-                                                    int link_after_region_type)
-{
-  ARegion *link_after_region = NULL;
-  LISTBASE_FOREACH (ARegion *, region, regionbase) {
-    if (region->regiontype == region_type) {
-      return NULL;
-    }
-    if (region->regiontype == link_after_region_type) {
-      link_after_region = region;
-    }
-  }
-  ARegion *new_region = MEM_callocN(sizeof(ARegion), name);
-  new_region->regiontype = region_type;
-  BLI_insertlinkafter(regionbase, link_after_region, new_region);
-  return new_region;
-}
-
-static void do_version_constraints_spline_ik_joint_bindings(ListBase *lb)
-{
-  /* Binding array data could be freed without properly resetting its size data. */
-  LISTBASE_FOREACH (bConstraint *, con, lb) {
-    if (con->type == CONSTRAINT_TYPE_SPLINEIK) {
-      bSplineIKConstraint *data = (bSplineIKConstraint *)con->data;
-      if (data->points == NULL) {
-        data->numpoints = 0;
-      }
-    }
-  }
-}
-
-=======
->>>>>>> cc66d102
 /* NOLINTNEXTLINE: readability-function-size */
 void blo_do_versions_290(FileData *fd, Library *UNUSED(lib), Main *bmain)
 {
@@ -1061,6 +1025,7 @@
       }
     }
   }
+
   if (!MAIN_VERSION_ATLEAST(bmain, 291, 1)) {
 
     /* Initialize additional parameter of the Nishita sky model and change altitude unit. */
@@ -2060,22 +2025,6 @@
     }
   }
 
-  if (!MAIN_VERSION_ATLEAST(bmain, 300, 20)) {
-    ListBase *lb = which_libbase(bmain, ID_VF);
-    BKE_main_id_repair_duplicate_names_listbase(lb);
-
-    /* Fix SplineIK constraint's inconsistency between binding points array and its stored size. */
-    LISTBASE_FOREACH (Object *, ob, &bmain->objects) {
-      /* NOTE: Objects should never have SplineIK constraint, so no need to apply this fix on
-       * their constraints. */
-      if (ob->pose) {
-        LISTBASE_FOREACH (bPoseChannel *, pchan, &ob->pose->chanbase) {
-          do_version_constraints_spline_ik_joint_bindings(&pchan->constraints);
-        }
-      }
-    }
-  }
-
   /**
    * Versioning code until next subversion bump goes here.
    *
