--- conflicted
+++ resolved
@@ -1108,37 +1108,6 @@
 	}
 
 	if (bmain->versionfile <= 231) {
-<<<<<<< HEAD
-		/* new bit flags for showing/hiding grid floor and axes */
-		bScreen *sc = bmain->screen.first;
-
-		while (sc) {
-			ScrArea *sa = sc->areabase.first;
-			while (sa) {
-				SpaceLink *sl = sa->spacedata.first;
-				while (sl) {
-					if (sl->spacetype == SPACE_VIEW3D) {
-						View3D *v3d = (View3D*) sl;
-
-						if (v3d->gridflag == 0) {
-							v3d->gridflag |= V3D_SHOW_X;
-							v3d->gridflag |= V3D_SHOW_Y;
-							v3d->gridflag |= V3D_SHOW_FLOOR;
-							v3d->gridflag &= ~V3D_SHOW_Z;
-						}
-					}
-					sl = sl->next;
-				}
-				sa = sa->next;
-			}
-			sc = sc->id.next;
-		}
-	}
-
-	if (bmain->versionfile <= 231) {
-=======
-		Material *ma = bmain->mat.first;
->>>>>>> 2b963ecb
 		bScreen *sc = bmain->screen.first;
 
 		/* new bit flags for showing/hiding grid floor and axes */
