--- conflicted
+++ resolved
@@ -1769,18 +1769,16 @@
         }
       }
     }
-<<<<<<< HEAD
-    else if (md->type == eModifierType_OpenMeshEffect) {
-      OpenMeshEffectModifierData *fxmd = (OpenMeshEffectModifierData *)md;
-
-      writestruct(wd, DATA, OpenMeshEffectParameterInfo, fxmd->num_parameters, fxmd->parameter_info);
-=======
     else if (md->type == eModifierType_Bevel) {
       BevelModifierData *bmd = (BevelModifierData *)md;
       if (bmd->custom_profile) {
         write_CurveProfile(wd, bmd->custom_profile);
       }
->>>>>>> 5b416ffb
+    }
+    else if (md->type == eModifierType_OpenMeshEffect) {
+      OpenMeshEffectModifierData *fxmd = (OpenMeshEffectModifierData *)md;
+
+      writestruct(wd, DATA, OpenMeshEffectParameterInfo, fxmd->num_parameters, fxmd->parameter_info);
     }
   }
 }
