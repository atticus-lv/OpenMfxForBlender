/*
 * This program is free software; you can redistribute it and/or
 * modify it under the terms of the GNU General Public License
 * as published by the Free Software Foundation; either version 2
 * of the License, or (at your option) any later version.
 *
 * This program is distributed in the hope that it will be useful,
 * but WITHOUT ANY WARRANTY; without even the implied warranty of
 * MERCHANTABILITY or FITNESS FOR A PARTICULAR PURPOSE.  See the
 * GNU General Public License for more details.
 *
 * You should have received a copy of the GNU General Public License
 * along with this program; if not, write to the Free Software Foundation,
 * Inc., 51 Franklin Street, Fifth Floor, Boston, MA 02110-1301, USA.
 *
 * The Original Code is Copyright (C) 2001-2002 by NaN Holding BV.
 * All rights reserved.
 */

/** \file
 * \ingroup blenloader
 */

/**
 *
 * FILE FORMAT
 * ===========
 *
 * IFF-style structure (but not IFF compatible!)
 *
 * Start file:
 * <pre>
 * `BLENDER_V100`  `12` bytes  (version 1.00 is just an example).
 *                 `V` = big endian, `v` = little endian.
 *                 `_` = 4 byte pointer, `-` = 8 byte pointer.
 * </pre>
 *
 * data-blocks: (also see struct #BHead).
 * <pre>
 * `bh.code`       `char[4]` see `BLO_blend_defs.h` for a list of known types.
 * `bh.len`        `int32` length data after #BHead in bytes.
 * `bh.old`        `void *` old pointer (the address at the time of writing the file).
 * `bh.SDNAnr`     `int32` struct index of structs stored in #DNA1 data.
 * `bh.nr`         `int32` in case of array: number of structs.
 * data
 * ...
 * ...
 * </pre>
 *
 * Almost all data in Blender are structures. Each struct saved
 * gets a BHead header.  With BHead the struct can be linked again
 * and compared with #StructDNA.

 * WRITE
 * =====
 *
 * Preferred writing order: (not really a must, but why would you do it random?)
 * Any case: direct data is ALWAYS after the lib block.
 *
 * (Local file data)
 * - for each LibBlock
 *   - write LibBlock
 *   - write associated direct data
 * (External file data)
 * - per library
 *   - write library block
 *   - per LibBlock
 *     - write the ID of LibBlock
 * - write #TEST (#RenderInfo struct. 128x128 blend file preview is optional).
 * - write #GLOB (#FileGlobal struct) (some global vars).
 * - write #DNA1 (#SDNA struct)
 * - write #USER (#UserDef struct) if filename is ``~/.config/blender/X.XX/config/startup.blend``.
 */

#include <fcntl.h>
#include <limits.h>
#include <math.h>
#include <stdio.h>
#include <stdlib.h>
#include <string.h>

#ifdef WIN32
#  include "BLI_winstuff.h"
#  include "winsock2.h"
#  include <io.h>
#  include <zlib.h> /* odd include order-issue */
#else
#  include <unistd.h> /* FreeBSD, for write() and close(). */
#endif

#include "BLI_utildefines.h"

/* allow writefile to use deprecated functionality (for forward compatibility code) */
#define DNA_DEPRECATED_ALLOW

#include "DNA_anim_types.h"
#include "DNA_armature_types.h"
#include "DNA_cachefile_types.h"
#include "DNA_cloth_types.h"
#include "DNA_collection_types.h"
#include "DNA_constraint_types.h"
#include "DNA_curveprofile_types.h"
#include "DNA_dynamicpaint_types.h"
#include "DNA_fileglobal_types.h"
#include "DNA_fluid_types.h"
#include "DNA_genfile.h"
#include "DNA_lightprobe_types.h"
#include "DNA_meshdata_types.h"
#include "DNA_movieclip_types.h"
#include "DNA_object_force_types.h"
#include "DNA_object_types.h"
#include "DNA_particle_types.h"
#include "DNA_pointcache_types.h"
#include "DNA_rigidbody_types.h"
#include "DNA_scene_types.h"
#include "DNA_screen_types.h"
#include "DNA_sdna_types.h"
#include "DNA_sequence_types.h"
#include "DNA_shader_fx_types.h"
#include "DNA_space_types.h"
#include "DNA_view3d_types.h"
#include "DNA_windowmanager_types.h"
#include "DNA_workspace_types.h"

#include "BLI_bitmap.h"
#include "BLI_blenlib.h"
#include "BLI_mempool.h"
#include "MEM_guardedalloc.h" /* MEM_freeN */

#include "BKE_action.h"
#include "BKE_anim_data.h"
#include "BKE_animsys.h"
#include "BKE_armature.h"
#include "BKE_blender_version.h"
#include "BKE_bpath.h"
#include "BKE_collection.h"
#include "BKE_colortools.h"
#include "BKE_constraint.h"
#include "BKE_curveprofile.h"
#include "BKE_deform.h"
#include "BKE_fcurve.h"
#include "BKE_fcurve_driver.h"
#include "BKE_global.h" /* for G */
#include "BKE_gpencil_modifier.h"
#include "BKE_icons.h"
#include "BKE_idprop.h"
#include "BKE_idtype.h"
#include "BKE_layer.h"
#include "BKE_lib_id.h"
#include "BKE_lib_override.h"
#include "BKE_main.h"
#include "BKE_modifier.h"
#include "BKE_node.h"
#include "BKE_object.h"
#include "BKE_packedFile.h"
#include "BKE_pointcache.h"
#include "BKE_report.h"
#include "BKE_sequencer.h"
#include "BKE_shader_fx.h"
#include "BKE_subsurf.h"
#include "BKE_workspace.h"

#include "BLO_blend_defs.h"
#include "BLO_blend_validate.h"
#include "BLO_read_write.h"
#include "BLO_readfile.h"
#include "BLO_undofile.h"
#include "BLO_writefile.h"

#include "readfile.h"

#include <errno.h>

/* Make preferences read-only. */
#define U (*((const UserDef *)&U))

/* ********* my write, buffered writing with minimum size chunks ************ */

/* Use optimal allocation since blocks of this size are kept in memory for undo. */
#define MYWRITE_BUFFER_SIZE (MEM_SIZE_OPTIMAL(1 << 17)) /* 128kb */
#define MYWRITE_MAX_CHUNK (MEM_SIZE_OPTIMAL(1 << 15))   /* ~32kb */

/** Use if we want to store how many bytes have been written to the file. */
// #define USE_WRITE_DATA_LEN

/* -------------------------------------------------------------------- */
/** \name Internal Write Wrapper's (Abstracts Compression)
 * \{ */

typedef enum {
  WW_WRAP_NONE = 1,
  WW_WRAP_ZLIB,
} eWriteWrapType;

typedef struct WriteWrap WriteWrap;
struct WriteWrap {
  /* callbacks */
  bool (*open)(WriteWrap *ww, const char *filepath);
  bool (*close)(WriteWrap *ww);
  size_t (*write)(WriteWrap *ww, const char *data, size_t data_len);

  /* Buffer output (we only want when output isn't already buffered). */
  bool use_buf;

  /* internal */
  union {
    int file_handle;
    gzFile gz_handle;
  } _user_data;
};

/* none */
#define FILE_HANDLE(ww) (ww)->_user_data.file_handle

static bool ww_open_none(WriteWrap *ww, const char *filepath)
{
  int file;

  file = BLI_open(filepath, O_BINARY + O_WRONLY + O_CREAT + O_TRUNC, 0666);

  if (file != -1) {
    FILE_HANDLE(ww) = file;
    return true;
  }

  return false;
}
static bool ww_close_none(WriteWrap *ww)
{
  return (close(FILE_HANDLE(ww)) != -1);
}
static size_t ww_write_none(WriteWrap *ww, const char *buf, size_t buf_len)
{
  return write(FILE_HANDLE(ww), buf, buf_len);
}
#undef FILE_HANDLE

/* zlib */
#define FILE_HANDLE(ww) (ww)->_user_data.gz_handle

static bool ww_open_zlib(WriteWrap *ww, const char *filepath)
{
  gzFile file;

  file = BLI_gzopen(filepath, "wb1");

  if (file != Z_NULL) {
    FILE_HANDLE(ww) = file;
    return true;
  }

  return false;
}
static bool ww_close_zlib(WriteWrap *ww)
{
  return (gzclose(FILE_HANDLE(ww)) == Z_OK);
}
static size_t ww_write_zlib(WriteWrap *ww, const char *buf, size_t buf_len)
{
  return gzwrite(FILE_HANDLE(ww), buf, buf_len);
}
#undef FILE_HANDLE

/* --- end compression types --- */

static void ww_handle_init(eWriteWrapType ww_type, WriteWrap *r_ww)
{
  memset(r_ww, 0, sizeof(*r_ww));

  switch (ww_type) {
    case WW_WRAP_ZLIB: {
      r_ww->open = ww_open_zlib;
      r_ww->close = ww_close_zlib;
      r_ww->write = ww_write_zlib;
      r_ww->use_buf = false;
      break;
    }
    default: {
      r_ww->open = ww_open_none;
      r_ww->close = ww_close_none;
      r_ww->write = ww_write_none;
      r_ww->use_buf = true;
      break;
    }
  }
}

/** \} */

/* -------------------------------------------------------------------- */
/** \name Write Data Type & Functions
 * \{ */

typedef struct {
  const struct SDNA *sdna;

  /** Use for file and memory writing (fixed size of #MYWRITE_BUFFER_SIZE). */
  uchar *buf;
  /** Number of bytes used in #WriteData.buf (flushed when exceeded). */
  size_t buf_used_len;

#ifdef USE_WRITE_DATA_LEN
  /** Total number of bytes written. */
  size_t write_len;
#endif

  /** Set on unlikely case of an error (ignores further file writing).  */
  bool error;

  /** #MemFile writing (used for undo). */
  MemFileWriteData mem;
  /** When true, write to #WriteData.current, could also call 'is_undo'. */
  bool use_memfile;

  /**
   * Wrap writing, so we can use zlib or
   * other compression types later, see: G_FILE_COMPRESS
   * Will be NULL for UNDO.
   */
  WriteWrap *ww;
} WriteData;

typedef struct BlendWriter {
  WriteData *wd;
} BlendWriter;

static WriteData *writedata_new(WriteWrap *ww)
{
  WriteData *wd = MEM_callocN(sizeof(*wd), "writedata");

  wd->sdna = DNA_sdna_current_get();

  wd->ww = ww;

  if ((ww == NULL) || (ww->use_buf)) {
    wd->buf = MEM_mallocN(MYWRITE_BUFFER_SIZE, "wd->buf");
  }

  return wd;
}

static void writedata_do_write(WriteData *wd, const void *mem, size_t memlen)
{
  if ((wd == NULL) || wd->error || (mem == NULL) || memlen < 1) {
    return;
  }

  if (memlen > INT_MAX) {
    BLI_assert(!"Cannot write chunks bigger than INT_MAX.");
    return;
  }

  if (UNLIKELY(wd->error)) {
    return;
  }

  /* memory based save */
  if (wd->use_memfile) {
    BLO_memfile_chunk_add(&wd->mem, mem, memlen);
  }
  else {
    if (wd->ww->write(wd->ww, mem, memlen) != memlen) {
      wd->error = true;
    }
  }
}

static void writedata_free(WriteData *wd)
{
  if (wd->buf) {
    MEM_freeN(wd->buf);
  }
  MEM_freeN(wd);
}

/** \} */

/* -------------------------------------------------------------------- */
/** \name Local Writing API 'mywrite'
 * \{ */

/**
 * Flush helps the de-duplicating memory for undo-save by logically segmenting data,
 * so differences in one part of memory won't cause unrelated data to be duplicated.
 */
static void mywrite_flush(WriteData *wd)
{
  if (wd->buf_used_len != 0) {
    writedata_do_write(wd, wd->buf, wd->buf_used_len);
    wd->buf_used_len = 0;
  }
}

/**
 * Low level WRITE(2) wrapper that buffers data
 * \param adr: Pointer to new chunk of data
 * \param len: Length of new chunk of data
 */
static void mywrite(WriteData *wd, const void *adr, size_t len)
{
  if (UNLIKELY(wd->error)) {
    return;
  }

  if (UNLIKELY(adr == NULL)) {
    BLI_assert(0);
    return;
  }

#ifdef USE_WRITE_DATA_LEN
  wd->write_len += len;
#endif

  if (wd->buf == NULL) {
    writedata_do_write(wd, adr, len);
  }
  else {
    /* if we have a single big chunk, write existing data in
     * buffer and write out big chunk in smaller pieces */
    if (len > MYWRITE_MAX_CHUNK) {
      if (wd->buf_used_len != 0) {
        writedata_do_write(wd, wd->buf, wd->buf_used_len);
        wd->buf_used_len = 0;
      }

      do {
        size_t writelen = MIN2(len, MYWRITE_MAX_CHUNK);
        writedata_do_write(wd, adr, writelen);
        adr = (const char *)adr + writelen;
        len -= writelen;
      } while (len > 0);

      return;
    }

    /* if data would overflow buffer, write out the buffer */
    if (len + wd->buf_used_len > MYWRITE_BUFFER_SIZE - 1) {
      writedata_do_write(wd, wd->buf, wd->buf_used_len);
      wd->buf_used_len = 0;
    }

    /* append data at end of buffer */
    memcpy(&wd->buf[wd->buf_used_len], adr, len);
    wd->buf_used_len += len;
  }
}

/**
 * BeGiN initializer for mywrite
 * \param ww: File write wrapper.
 * \param compare: Previous memory file (can be NULL).
 * \param current: The current memory file (can be NULL).
 * \warning Talks to other functions with global parameters
 */
static WriteData *mywrite_begin(WriteWrap *ww, MemFile *compare, MemFile *current)
{
  WriteData *wd = writedata_new(ww);

  if (current != NULL) {
    BLO_memfile_write_init(&wd->mem, current, compare);
    wd->use_memfile = true;
  }

  return wd;
}

/**
 * END the mywrite wrapper
 * \return 1 if write failed
 * \return unknown global variable otherwise
 * \warning Talks to other functions with global parameters
 */
static bool mywrite_end(WriteData *wd)
{
  if (wd->buf_used_len != 0) {
    writedata_do_write(wd, wd->buf, wd->buf_used_len);
    wd->buf_used_len = 0;
  }

  if (wd->use_memfile) {
    BLO_memfile_write_finalize(&wd->mem);
  }

  const bool err = wd->error;
  writedata_free(wd);

  return err;
}

/**
 * Start writing of data related to a single ID.
 *
 * Only does something when storing an undo step.
 */
static void mywrite_id_begin(WriteData *wd, ID *id)
{
  if (wd->use_memfile) {
    wd->mem.current_id_session_uuid = id->session_uuid;

    /* If current next memchunk does not match the ID we are about to write, try to find the
     * correct memchunk in the mapping using ID's session_uuid. */
    if (wd->mem.id_session_uuid_mapping != NULL &&
        (wd->mem.reference_current_chunk == NULL ||
         wd->mem.reference_current_chunk->id_session_uuid != id->session_uuid)) {
      void *ref = BLI_ghash_lookup(wd->mem.id_session_uuid_mapping,
                                   POINTER_FROM_UINT(id->session_uuid));
      if (ref != NULL) {
        wd->mem.reference_current_chunk = ref;
      }
      /* Else, no existing memchunk found, i.e. this is supposed to be a new ID. */
    }
    /* Otherwise, we try with the current memchunk in any case, whether it is matching current
     * ID's session_uuid or not. */
  }
}

/**
 * Start writing of data related to a single ID.
 *
 * Only does something when storing an undo step.
 */
static void mywrite_id_end(WriteData *wd, ID *UNUSED(id))
{
  if (wd->use_memfile) {
    /* Very important to do it after every ID write now, otherwise we cannot know whether a
     * specific ID changed or not. */
    mywrite_flush(wd);
    wd->mem.current_id_session_uuid = MAIN_ID_SESSION_UUID_UNSET;
  }
}

/** \} */

/* -------------------------------------------------------------------- */
/** \name Generic DNA File Writing
 * \{ */

static void writestruct_at_address_nr(
    WriteData *wd, int filecode, const int struct_nr, int nr, const void *adr, const void *data)
{
  BHead bh;

  BLI_assert(struct_nr > 0 && struct_nr < SDNA_TYPE_MAX);

  if (adr == NULL || data == NULL || nr == 0) {
    return;
  }

  /* init BHead */
  bh.code = filecode;
  bh.old = adr;
  bh.nr = nr;

  bh.SDNAnr = struct_nr;
  const SDNA_Struct *struct_info = wd->sdna->structs[bh.SDNAnr];

  bh.len = nr * wd->sdna->types_size[struct_info->type];

  if (bh.len == 0) {
    return;
  }

  mywrite(wd, &bh, sizeof(BHead));
  mywrite(wd, data, (size_t)bh.len);
}

static void writestruct_nr(
    WriteData *wd, int filecode, const int struct_nr, int nr, const void *adr)
{
  writestruct_at_address_nr(wd, filecode, struct_nr, nr, adr, adr);
}

/* do not use for structs */
static void writedata(WriteData *wd, int filecode, size_t len, const void *adr)
{
  BHead bh;

  if (adr == NULL || len == 0) {
    return;
  }

  if (len > INT_MAX) {
    BLI_assert(!"Cannot write chunks bigger than INT_MAX.");
    return;
  }

  /* align to 4 (writes uninitialized bytes in some cases) */
  len = (len + 3) & ~((size_t)3);

  /* init BHead */
  bh.code = filecode;
  bh.old = adr;
  bh.nr = 1;
  bh.SDNAnr = 0;
  bh.len = (int)len;

  mywrite(wd, &bh, sizeof(BHead));
  mywrite(wd, adr, len);
}

/* use this to force writing of lists in same order as reading (using link_list) */
static void writelist_nr(WriteData *wd, int filecode, const int struct_nr, const ListBase *lb)
{
  const Link *link = lb->first;

  while (link) {
    writestruct_nr(wd, filecode, struct_nr, 1, link);
    link = link->next;
  }
}

#if 0
static void writelist_id(WriteData *wd, int filecode, const char *structname, const ListBase *lb)
{
  const Link *link = lb->first;
  if (link) {

    const int struct_nr = DNA_struct_find_nr(wd->sdna, structname);
    if (struct_nr == -1) {
      printf("error: can't find SDNA code <%s>\n", structname);
      return;
    }

    while (link) {
      writestruct_nr(wd, filecode, struct_nr, 1, link);
      link = link->next;
    }
  }
}
#endif

#define writestruct_at_address(wd, filecode, struct_id, nr, adr, data) \
  writestruct_at_address_nr(wd, filecode, SDNA_TYPE_FROM_STRUCT(struct_id), nr, adr, data)

#define writestruct(wd, filecode, struct_id, nr, adr) \
  writestruct_nr(wd, filecode, SDNA_TYPE_FROM_STRUCT(struct_id), nr, adr)

#define writelist(wd, filecode, struct_id, lb) \
  writelist_nr(wd, filecode, SDNA_TYPE_FROM_STRUCT(struct_id), lb)

/** \} */

/* -------------------------------------------------------------------- */
/** \name Typed DNA File Writing
 *
 * These functions are used by blender's .blend system for file saving/loading.
 * \{ */

/**
 * Take care using 'use_active_win', since we wont want the currently active window
 * to change which scene renders (currently only used for undo).
 */
static void current_screen_compat(Main *mainvar,
                                  bool use_active_win,
                                  bScreen **r_screen,
                                  Scene **r_scene,
                                  ViewLayer **r_view_layer)
{
  wmWindowManager *wm;
  wmWindow *window = NULL;

  /* find a global current screen in the first open window, to have
   * a reasonable default for reading in older versions */
  wm = mainvar->wm.first;

  if (wm) {
    if (use_active_win) {
      /* write the active window into the file, needed for multi-window undo T43424 */
      for (window = wm->windows.first; window; window = window->next) {
        if (window->active) {
          break;
        }
      }

      /* fallback */
      if (window == NULL) {
        window = wm->windows.first;
      }
    }
    else {
      window = wm->windows.first;
    }
  }

  *r_screen = (window) ? BKE_workspace_active_screen_get(window->workspace_hook) : NULL;
  *r_scene = (window) ? window->scene : NULL;
  *r_view_layer = (window && *r_scene) ? BKE_view_layer_find(*r_scene, window->view_layer_name) :
                                         NULL;
}

typedef struct RenderInfo {
  int sfra;
  int efra;
  char scene_name[MAX_ID_NAME - 2];
} RenderInfo;

/**
 * This was originally added for the historic render-daemon feature,
 * now write because it can be easily extracted without reading the whole blend file.
 *
 * See: `release/scripts/modules/blend_render_info.py`
 */
static void write_renderinfo(WriteData *wd, Main *mainvar)
{
  bScreen *curscreen;
  Scene *curscene = NULL;
  ViewLayer *view_layer;

  /* XXX in future, handle multiple windows with multiple screens? */
  current_screen_compat(mainvar, false, &curscreen, &curscene, &view_layer);

  LISTBASE_FOREACH (Scene *, sce, &mainvar->scenes) {
    if (sce->id.lib == NULL && (sce == curscene || (sce->r.scemode & R_BG_RENDER))) {
      RenderInfo data;
      data.sfra = sce->r.sfra;
      data.efra = sce->r.efra;
      memset(data.scene_name, 0, sizeof(data.scene_name));

      BLI_strncpy(data.scene_name, sce->id.name + 2, sizeof(data.scene_name));

      writedata(wd, REND, sizeof(data), &data);
    }
  }
}

static void write_keymapitem(BlendWriter *writer, const wmKeyMapItem *kmi)
{
  BLO_write_struct(writer, wmKeyMapItem, kmi);
  if (kmi->properties) {
    IDP_BlendWrite(writer, kmi->properties);
  }
}

static void write_userdef(BlendWriter *writer, const UserDef *userdef)
{
  writestruct(writer->wd, USER, UserDef, 1, userdef);

  LISTBASE_FOREACH (const bTheme *, btheme, &userdef->themes) {
    BLO_write_struct(writer, bTheme, btheme);
  }

  LISTBASE_FOREACH (const wmKeyMap *, keymap, &userdef->user_keymaps) {
    BLO_write_struct(writer, wmKeyMap, keymap);

    LISTBASE_FOREACH (const wmKeyMapDiffItem *, kmdi, &keymap->diff_items) {
      BLO_write_struct(writer, wmKeyMapDiffItem, kmdi);
      if (kmdi->remove_item) {
        write_keymapitem(writer, kmdi->remove_item);
      }
      if (kmdi->add_item) {
        write_keymapitem(writer, kmdi->add_item);
      }
    }

    LISTBASE_FOREACH (const wmKeyMapItem *, kmi, &keymap->items) {
      write_keymapitem(writer, kmi);
    }
  }

  LISTBASE_FOREACH (const wmKeyConfigPref *, kpt, &userdef->user_keyconfig_prefs) {
    BLO_write_struct(writer, wmKeyConfigPref, kpt);
    if (kpt->prop) {
      IDP_BlendWrite(writer, kpt->prop);
    }
  }

  LISTBASE_FOREACH (const bUserMenu *, um, &userdef->user_menus) {
    BLO_write_struct(writer, bUserMenu, um);
    LISTBASE_FOREACH (const bUserMenuItem *, umi, &um->items) {
      if (umi->type == USER_MENU_TYPE_OPERATOR) {
        const bUserMenuItem_Op *umi_op = (const bUserMenuItem_Op *)umi;
        BLO_write_struct(writer, bUserMenuItem_Op, umi_op);
        if (umi_op->prop) {
          IDP_BlendWrite(writer, umi_op->prop);
        }
      }
      else if (umi->type == USER_MENU_TYPE_MENU) {
        const bUserMenuItem_Menu *umi_mt = (const bUserMenuItem_Menu *)umi;
        BLO_write_struct(writer, bUserMenuItem_Menu, umi_mt);
      }
      else if (umi->type == USER_MENU_TYPE_PROP) {
        const bUserMenuItem_Prop *umi_pr = (const bUserMenuItem_Prop *)umi;
        BLO_write_struct(writer, bUserMenuItem_Prop, umi_pr);
      }
      else {
        BLO_write_struct(writer, bUserMenuItem, umi);
      }
    }
  }

  LISTBASE_FOREACH (const bAddon *, bext, &userdef->addons) {
    BLO_write_struct(writer, bAddon, bext);
    if (bext->prop) {
      IDP_BlendWrite(writer, bext->prop);
    }
  }

  LISTBASE_FOREACH (const bPathCompare *, path_cmp, &userdef->autoexec_paths) {
    BLO_write_struct(writer, bPathCompare, path_cmp);
  }

  LISTBASE_FOREACH (const uiStyle *, style, &userdef->uistyles) {
    BLO_write_struct(writer, uiStyle, style);
  }
}

static void write_boid_state(BlendWriter *writer, BoidState *state)
{
  BLO_write_struct(writer, BoidState, state);

  LISTBASE_FOREACH (BoidRule *, rule, &state->rules) {
    switch (rule->type) {
      case eBoidRuleType_Goal:
      case eBoidRuleType_Avoid:
        BLO_write_struct(writer, BoidRuleGoalAvoid, rule);
        break;
      case eBoidRuleType_AvoidCollision:
        BLO_write_struct(writer, BoidRuleAvoidCollision, rule);
        break;
      case eBoidRuleType_FollowLeader:
        BLO_write_struct(writer, BoidRuleFollowLeader, rule);
        break;
      case eBoidRuleType_AverageSpeed:
        BLO_write_struct(writer, BoidRuleAverageSpeed, rule);
        break;
      case eBoidRuleType_Fight:
        BLO_write_struct(writer, BoidRuleFight, rule);
        break;
      default:
        BLO_write_struct(writer, BoidRule, rule);
        break;
    }
  }
#if 0
  BoidCondition *cond = state->conditions.first;
  for (; cond; cond = cond->next) {
    BLO_write_struct(writer, BoidCondition, cond);
  }
#endif
}

/* update this also to readfile.c */
static const char *ptcache_data_struct[] = {
    "",          // BPHYS_DATA_INDEX
    "",          // BPHYS_DATA_LOCATION
    "",          // BPHYS_DATA_VELOCITY
    "",          // BPHYS_DATA_ROTATION
    "",          // BPHYS_DATA_AVELOCITY / BPHYS_DATA_XCONST */
    "",          // BPHYS_DATA_SIZE:
    "",          // BPHYS_DATA_TIMES:
    "BoidData",  // case BPHYS_DATA_BOIDS:
};
static const char *ptcache_extra_struct[] = {
    "",
    "ParticleSpring",
    "vec3f",
};
static void write_pointcaches(BlendWriter *writer, ListBase *ptcaches)
{
  LISTBASE_FOREACH (PointCache *, cache, ptcaches) {
    BLO_write_struct(writer, PointCache, cache);

    if ((cache->flag & PTCACHE_DISK_CACHE) == 0) {
      LISTBASE_FOREACH (PTCacheMem *, pm, &cache->mem_cache) {
        BLO_write_struct(writer, PTCacheMem, pm);

        for (int i = 0; i < BPHYS_TOT_DATA; i++) {
          if (pm->data[i] && pm->data_types & (1 << i)) {
            if (ptcache_data_struct[i][0] == '\0') {
              BLO_write_raw(writer, MEM_allocN_len(pm->data[i]), pm->data[i]);
            }
            else {
              BLO_write_struct_array_by_name(
                  writer, ptcache_data_struct[i], pm->totpoint, pm->data[i]);
            }
          }
        }

        LISTBASE_FOREACH (PTCacheExtra *, extra, &pm->extradata) {
          if (ptcache_extra_struct[extra->type][0] == '\0') {
            continue;
          }
          BLO_write_struct(writer, PTCacheExtra, extra);
          BLO_write_struct_array_by_name(
              writer, ptcache_extra_struct[extra->type], extra->totdata, extra->data);
        }
      }
    }
  }
}

static void write_particlesettings(BlendWriter *writer,
                                   ParticleSettings *part,
                                   const void *id_address)
{
  if (part->id.us > 0 || BLO_write_is_undo(writer)) {
    /* write LibData */
    BLO_write_id_struct(writer, ParticleSettings, id_address, &part->id);
    BKE_id_blend_write(writer, &part->id);

    if (part->adt) {
      BKE_animdata_blend_write(writer, part->adt);
    }
    BLO_write_struct(writer, PartDeflect, part->pd);
    BLO_write_struct(writer, PartDeflect, part->pd2);
    BLO_write_struct(writer, EffectorWeights, part->effector_weights);

    if (part->clumpcurve) {
      BKE_curvemapping_blend_write(writer, part->clumpcurve);
    }
    if (part->roughcurve) {
      BKE_curvemapping_blend_write(writer, part->roughcurve);
    }
    if (part->twistcurve) {
      BKE_curvemapping_blend_write(writer, part->twistcurve);
    }

    LISTBASE_FOREACH (ParticleDupliWeight *, dw, &part->instance_weights) {
      /* update indices, but only if dw->ob is set (can be NULL after loading e.g.) */
      if (dw->ob != NULL) {
        dw->index = 0;
        if (part->instance_collection) { /* can be NULL if lining fails or set to None */
          FOREACH_COLLECTION_OBJECT_RECURSIVE_BEGIN (part->instance_collection, object) {
            if (object == dw->ob) {
              break;
            }
            dw->index++;
          }
          FOREACH_COLLECTION_OBJECT_RECURSIVE_END;
        }
      }
      BLO_write_struct(writer, ParticleDupliWeight, dw);
    }

    if (part->boids && part->phystype == PART_PHYS_BOIDS) {
      BLO_write_struct(writer, BoidSettings, part->boids);

      LISTBASE_FOREACH (BoidState *, state, &part->boids->states) {
        write_boid_state(writer, state);
      }
    }
    if (part->fluid && part->phystype == PART_PHYS_FLUID) {
      BLO_write_struct(writer, SPHFluidSettings, part->fluid);
    }

    for (int a = 0; a < MAX_MTEX; a++) {
      if (part->mtex[a]) {
        BLO_write_struct(writer, MTex, part->mtex[a]);
      }
    }
  }
}

static void write_particlesystems(BlendWriter *writer, ListBase *particles)
{
  LISTBASE_FOREACH (ParticleSystem *, psys, particles) {
    BLO_write_struct(writer, ParticleSystem, psys);

    if (psys->particles) {
      BLO_write_struct_array(writer, ParticleData, psys->totpart, psys->particles);

      if (psys->particles->hair) {
        ParticleData *pa = psys->particles;

        for (int a = 0; a < psys->totpart; a++, pa++) {
          BLO_write_struct_array(writer, HairKey, pa->totkey, pa->hair);
        }
      }

      if (psys->particles->boid && (psys->part->phystype == PART_PHYS_BOIDS)) {
        BLO_write_struct_array(writer, BoidParticle, psys->totpart, psys->particles->boid);
      }

      if (psys->part->fluid && (psys->part->phystype == PART_PHYS_FLUID) &&
          (psys->part->fluid->flag & SPH_VISCOELASTIC_SPRINGS)) {
        BLO_write_struct_array(
            writer, ParticleSpring, psys->tot_fluidsprings, psys->fluid_springs);
      }
    }
    LISTBASE_FOREACH (ParticleTarget *, pt, &psys->targets) {
      BLO_write_struct(writer, ParticleTarget, pt);
    }

    if (psys->child) {
      BLO_write_struct_array(writer, ChildParticle, psys->totchild, psys->child);
    }

    if (psys->clmd) {
      BLO_write_struct(writer, ClothModifierData, psys->clmd);
      BLO_write_struct(writer, ClothSimSettings, psys->clmd->sim_parms);
      BLO_write_struct(writer, ClothCollSettings, psys->clmd->coll_parms);
    }

    write_pointcaches(writer, &psys->ptcaches);
  }
}

static void write_motionpath(BlendWriter *writer, bMotionPath *mpath)
{
  /* sanity checks */
  if (mpath == NULL) {
    return;
  }

  /* firstly, just write the motionpath struct */
  BLO_write_struct(writer, bMotionPath, mpath);

  /* now write the array of data */
  BLO_write_struct_array(writer, bMotionPathVert, mpath->length, mpath->points);
}

static void write_constraints(BlendWriter *writer, ListBase *conlist)
{
  LISTBASE_FOREACH (bConstraint *, con, conlist) {
    const bConstraintTypeInfo *cti = BKE_constraint_typeinfo_get(con);

    /* Write the specific data */
    if (cti && con->data) {
      /* firstly, just write the plain con->data struct */
      BLO_write_struct_by_name(writer, cti->structName, con->data);

      /* do any constraint specific stuff */
      switch (con->type) {
        case CONSTRAINT_TYPE_PYTHON: {
          bPythonConstraint *data = con->data;

          /* write targets */
          LISTBASE_FOREACH (bConstraintTarget *, ct, &data->targets) {
            BLO_write_struct(writer, bConstraintTarget, ct);
          }

          /* Write ID Properties -- and copy this comment EXACTLY for easy finding
           * of library blocks that implement this.*/
          IDP_BlendWrite(writer, data->prop);

          break;
        }
        case CONSTRAINT_TYPE_ARMATURE: {
          bArmatureConstraint *data = con->data;

          /* write targets */
          LISTBASE_FOREACH (bConstraintTarget *, ct, &data->targets) {
            BLO_write_struct(writer, bConstraintTarget, ct);
          }

          break;
        }
        case CONSTRAINT_TYPE_SPLINEIK: {
          bSplineIKConstraint *data = con->data;

          /* write points array */
          BLO_write_float_array(writer, data->numpoints, data->points);

          break;
        }
      }
    }

    /* Write the constraint */
    BLO_write_struct(writer, bConstraint, con);
  }
}

static void write_pose(BlendWriter *writer, bPose *pose, bArmature *arm)
{
  /* Write each channel */
  if (pose == NULL) {
    return;
  }

  BLI_assert(arm != NULL);

  /* Write channels */
  LISTBASE_FOREACH (bPoseChannel *, chan, &pose->chanbase) {
    /* Write ID Properties -- and copy this comment EXACTLY for easy finding
     * of library blocks that implement this.*/
    if (chan->prop) {
      IDP_BlendWrite(writer, chan->prop);
    }

    write_constraints(writer, &chan->constraints);

    write_motionpath(writer, chan->mpath);

    /* Prevent crashes with autosave,
     * when a bone duplicated in edit-mode has not yet been assigned to its pose-channel.
     * Also needed with memundo, in some cases we can store a step before pose has been
     * properly rebuilt from previous undo step. */
    Bone *bone = (pose->flag & POSE_RECALC) ? BKE_armature_find_bone_name(arm, chan->name) :
                                              chan->bone;
    if (bone != NULL) {
      /* gets restored on read, for library armatures */
      chan->selectflag = bone->flag & BONE_SELECTED;
    }

    BLO_write_struct(writer, bPoseChannel, chan);
  }

  /* Write groups */
  LISTBASE_FOREACH (bActionGroup *, grp, &pose->agroups) {
    BLO_write_struct(writer, bActionGroup, grp);
  }

  /* write IK param */
  if (pose->ikparam) {
    const char *structname = BKE_pose_ikparam_get_name(pose);
    if (structname) {
      BLO_write_struct_by_name(writer, structname, pose->ikparam);
    }
  }

  /* Write this pose */
  BLO_write_struct(writer, bPose, pose);
}

static void write_defgroups(BlendWriter *writer, ListBase *defbase)
{
  LISTBASE_FOREACH (bDeformGroup *, defgroup, defbase) {
    BLO_write_struct(writer, bDeformGroup, defgroup);
  }
}

static void write_fmaps(BlendWriter *writer, ListBase *fbase)
{
  LISTBASE_FOREACH (bFaceMap *, fmap, fbase) {
    BLO_write_struct(writer, bFaceMap, fmap);
  }
}

static void write_modifiers(BlendWriter *writer, ListBase *modbase)
{
  if (modbase == NULL) {
    return;
  }

  LISTBASE_FOREACH (ModifierData *, md, modbase) {
    const ModifierTypeInfo *mti = BKE_modifier_get_info(md->type);
    if (mti == NULL) {
      return;
    }

    BLO_write_struct_by_name(writer, mti->structName, md);

    if (md->type == eModifierType_Cloth) {
      ClothModifierData *clmd = (ClothModifierData *)md;

      BLO_write_struct(writer, ClothSimSettings, clmd->sim_parms);
      BLO_write_struct(writer, ClothCollSettings, clmd->coll_parms);
      BLO_write_struct(writer, EffectorWeights, clmd->sim_parms->effector_weights);
      write_pointcaches(writer, &clmd->ptcaches);
    }
    else if (md->type == eModifierType_Fluid) {
      FluidModifierData *fmd = (FluidModifierData *)md;

      if (fmd->type & MOD_FLUID_TYPE_DOMAIN) {
        BLO_write_struct(writer, FluidDomainSettings, fmd->domain);

        if (fmd->domain) {
          write_pointcaches(writer, &(fmd->domain->ptcaches[0]));

          /* create fake pointcache so that old blender versions can read it */
          fmd->domain->point_cache[1] = BKE_ptcache_add(&fmd->domain->ptcaches[1]);
          fmd->domain->point_cache[1]->flag |= PTCACHE_DISK_CACHE | PTCACHE_FAKE_SMOKE;
          fmd->domain->point_cache[1]->step = 1;

          write_pointcaches(writer, &(fmd->domain->ptcaches[1]));

          if (fmd->domain->coba) {
            BLO_write_struct(writer, ColorBand, fmd->domain->coba);
          }

          /* cleanup the fake pointcache */
          BKE_ptcache_free_list(&fmd->domain->ptcaches[1]);
          fmd->domain->point_cache[1] = NULL;

          BLO_write_struct(writer, EffectorWeights, fmd->domain->effector_weights);
        }
      }
      else if (fmd->type & MOD_FLUID_TYPE_FLOW) {
        BLO_write_struct(writer, FluidFlowSettings, fmd->flow);
      }
      else if (fmd->type & MOD_FLUID_TYPE_EFFEC) {
        BLO_write_struct(writer, FluidEffectorSettings, fmd->effector);
      }
    }
    else if (md->type == eModifierType_Fluidsim) {
      FluidsimModifierData *fluidmd = (FluidsimModifierData *)md;

      BLO_write_struct(writer, FluidsimSettings, fluidmd->fss);
    }
    else if (md->type == eModifierType_DynamicPaint) {
      DynamicPaintModifierData *pmd = (DynamicPaintModifierData *)md;

      if (pmd->canvas) {
        BLO_write_struct(writer, DynamicPaintCanvasSettings, pmd->canvas);

        /* write surfaces */
        LISTBASE_FOREACH (DynamicPaintSurface *, surface, &pmd->canvas->surfaces) {
          BLO_write_struct(writer, DynamicPaintSurface, surface);
        }
        /* write caches and effector weights */
        LISTBASE_FOREACH (DynamicPaintSurface *, surface, &pmd->canvas->surfaces) {
          write_pointcaches(writer, &(surface->ptcaches));

          BLO_write_struct(writer, EffectorWeights, surface->effector_weights);
        }
      }
      if (pmd->brush) {
        BLO_write_struct(writer, DynamicPaintBrushSettings, pmd->brush);
        BLO_write_struct(writer, ColorBand, pmd->brush->paint_ramp);
        BLO_write_struct(writer, ColorBand, pmd->brush->vel_ramp);
      }
    }
    else if (md->type == eModifierType_Collision) {

#if 0
      CollisionModifierData *collmd = (CollisionModifierData *)md;
      // TODO: CollisionModifier should use pointcache
      // + have proper reset events before enabling this
      writestruct(wd, DATA, MVert, collmd->numverts, collmd->x);
      writestruct(wd, DATA, MVert, collmd->numverts, collmd->xnew);
      writestruct(wd, DATA, MFace, collmd->numfaces, collmd->mfaces);
#endif
    }

    if (mti->blendWrite != NULL) {
      mti->blendWrite(writer, md);
    }
  }
}

static void write_gpencil_modifiers(BlendWriter *writer, ListBase *modbase)
{
  if (modbase == NULL) {
    return;
  }

  LISTBASE_FOREACH (GpencilModifierData *, md, modbase) {
    const GpencilModifierTypeInfo *mti = BKE_gpencil_modifier_get_info(md->type);
    if (mti == NULL) {
      return;
    }

    BLO_write_struct_by_name(writer, mti->struct_name, md);

    if (md->type == eGpencilModifierType_Thick) {
      ThickGpencilModifierData *gpmd = (ThickGpencilModifierData *)md;

      if (gpmd->curve_thickness) {
        BKE_curvemapping_blend_write(writer, gpmd->curve_thickness);
      }
    }
    else if (md->type == eGpencilModifierType_Noise) {
      NoiseGpencilModifierData *gpmd = (NoiseGpencilModifierData *)md;

      if (gpmd->curve_intensity) {
        BKE_curvemapping_blend_write(writer, gpmd->curve_intensity);
      }
    }
    else if (md->type == eGpencilModifierType_Hook) {
      HookGpencilModifierData *gpmd = (HookGpencilModifierData *)md;

      if (gpmd->curfalloff) {
        BKE_curvemapping_blend_write(writer, gpmd->curfalloff);
      }
    }
    else if (md->type == eGpencilModifierType_Tint) {
      TintGpencilModifierData *gpmd = (TintGpencilModifierData *)md;
      if (gpmd->colorband) {
        BLO_write_struct(writer, ColorBand, gpmd->colorband);
      }
      if (gpmd->curve_intensity) {
        BKE_curvemapping_blend_write(writer, gpmd->curve_intensity);
      }
    }
    else if (md->type == eGpencilModifierType_Smooth) {
      SmoothGpencilModifierData *gpmd = (SmoothGpencilModifierData *)md;
      if (gpmd->curve_intensity) {
        BKE_curvemapping_blend_write(writer, gpmd->curve_intensity);
      }
    }
    else if (md->type == eGpencilModifierType_Color) {
      ColorGpencilModifierData *gpmd = (ColorGpencilModifierData *)md;
      if (gpmd->curve_intensity) {
        BKE_curvemapping_blend_write(writer, gpmd->curve_intensity);
      }
    }
    else if (md->type == eGpencilModifierType_Opacity) {
      OpacityGpencilModifierData *gpmd = (OpacityGpencilModifierData *)md;
      if (gpmd->curve_intensity) {
        BKE_curvemapping_blend_write(writer, gpmd->curve_intensity);
      }
    }
  }
}

static void write_shaderfxs(BlendWriter *writer, ListBase *fxbase)
{
  if (fxbase == NULL) {
    return;
  }

  LISTBASE_FOREACH (ShaderFxData *, fx, fxbase) {
    const ShaderFxTypeInfo *fxi = BKE_shaderfx_get_info(fx->type);
    if (fxi == NULL) {
      return;
    }

    BLO_write_struct_by_name(writer, fxi->struct_name, fx);
  }
}

static void write_object(BlendWriter *writer, Object *ob, const void *id_address)
{
  const bool is_undo = BLO_write_is_undo(writer);
  if (ob->id.us > 0 || is_undo) {
    /* Clean up, important in undo case to reduce false detection of changed data-blocks. */
    BKE_object_runtime_reset(ob);

    if (is_undo) {
      /* For undo we stay in object mode during undo presses, so keep edit-mode disabled on save as
       * well, can help reducing false detection of changed data-blocks. */
      ob->mode &= ~OB_MODE_EDIT;
    }

    /* write LibData */
    BLO_write_id_struct(writer, Object, id_address, &ob->id);
    BKE_id_blend_write(writer, &ob->id);

    if (ob->adt) {
      BKE_animdata_blend_write(writer, ob->adt);
    }

    /* direct data */
    BLO_write_pointer_array(writer, ob->totcol, ob->mat);
    BLO_write_raw(writer, sizeof(char) * ob->totcol, ob->matbits);

    bArmature *arm = NULL;
    if (ob->type == OB_ARMATURE) {
      arm = ob->data;
      if (arm && ob->pose && arm->act_bone) {
        BLI_strncpy(
            ob->pose->proxy_act_bone, arm->act_bone->name, sizeof(ob->pose->proxy_act_bone));
      }
    }

    write_pose(writer, ob->pose, arm);
    write_defgroups(writer, &ob->defbase);
    write_fmaps(writer, &ob->fmaps);
    write_constraints(writer, &ob->constraints);
    write_motionpath(writer, ob->mpath);

    BLO_write_struct(writer, PartDeflect, ob->pd);
    if (ob->soft) {
      /* Set deprecated pointers to prevent crashes of older Blenders */
      ob->soft->pointcache = ob->soft->shared->pointcache;
      ob->soft->ptcaches = ob->soft->shared->ptcaches;
      BLO_write_struct(writer, SoftBody, ob->soft);
      BLO_write_struct(writer, SoftBody_Shared, ob->soft->shared);
      write_pointcaches(writer, &(ob->soft->shared->ptcaches));
      BLO_write_struct(writer, EffectorWeights, ob->soft->effector_weights);
    }

    if (ob->rigidbody_object) {
      /* TODO: if any extra data is added to handle duplis, will need separate function then */
      BLO_write_struct(writer, RigidBodyOb, ob->rigidbody_object);
    }
    if (ob->rigidbody_constraint) {
      BLO_write_struct(writer, RigidBodyCon, ob->rigidbody_constraint);
    }

    if (ob->type == OB_EMPTY && ob->empty_drawtype == OB_EMPTY_IMAGE) {
      BLO_write_struct(writer, ImageUser, ob->iuser);
    }

    write_particlesystems(writer, &ob->particlesystem);
    write_modifiers(writer, &ob->modifiers);
    write_gpencil_modifiers(writer, &ob->greasepencil_modifiers);
    write_shaderfxs(writer, &ob->shader_fx);

    BLO_write_struct_list(writer, LinkData, &ob->pc_ids);

    BKE_previewimg_blend_write(writer, ob->preview);
  }
}

static void write_collection_nolib(BlendWriter *writer, Collection *collection)
{
  /* Shared function for collection data-blocks and scene master collection. */
  BKE_previewimg_blend_write(writer, collection->preview);

  LISTBASE_FOREACH (CollectionObject *, cob, &collection->gobject) {
    BLO_write_struct(writer, CollectionObject, cob);
  }

  LISTBASE_FOREACH (CollectionChild *, child, &collection->children) {
    BLO_write_struct(writer, CollectionChild, child);
  }
}

static void write_collection(BlendWriter *writer, Collection *collection, const void *id_address)
{
  if (collection->id.us > 0 || BLO_write_is_undo(writer)) {
    /* Clean up, important in undo case to reduce false detection of changed data-blocks. */
    collection->flag &= ~COLLECTION_HAS_OBJECT_CACHE;
    collection->tag = 0;
    BLI_listbase_clear(&collection->object_cache);
    BLI_listbase_clear(&collection->parents);

    /* write LibData */
    BLO_write_id_struct(writer, Collection, id_address, &collection->id);
    BKE_id_blend_write(writer, &collection->id);

    write_collection_nolib(writer, collection);
  }
}

static void write_sequence_modifiers(BlendWriter *writer, ListBase *modbase)
{
  LISTBASE_FOREACH (SequenceModifierData *, smd, modbase) {
    const SequenceModifierTypeInfo *smti = BKE_sequence_modifier_type_info_get(smd->type);

    if (smti) {
      BLO_write_struct_by_name(writer, smti->struct_name, smd);

      if (smd->type == seqModifierType_Curves) {
        CurvesModifierData *cmd = (CurvesModifierData *)smd;

        BKE_curvemapping_blend_write(writer, &cmd->curve_mapping);
      }
      else if (smd->type == seqModifierType_HueCorrect) {
        HueCorrectModifierData *hcmd = (HueCorrectModifierData *)smd;

        BKE_curvemapping_blend_write(writer, &hcmd->curve_mapping);
      }
    }
    else {
      BLO_write_struct(writer, SequenceModifierData, smd);
    }
  }
}

static void write_view_settings(BlendWriter *writer, ColorManagedViewSettings *view_settings)
{
  if (view_settings->curve_mapping) {
    BKE_curvemapping_blend_write(writer, view_settings->curve_mapping);
  }
}

static void write_view3dshading(BlendWriter *writer, View3DShading *shading)
{
  if (shading->prop) {
    IDP_BlendWrite(writer, shading->prop);
  }
}

static void write_paint(BlendWriter *writer, Paint *p)
{
  if (p->cavity_curve) {
    BKE_curvemapping_blend_write(writer, p->cavity_curve);
  }
  BLO_write_struct_array(writer, PaintToolSlot, p->tool_slots_len, p->tool_slots);
}

static void write_layer_collections(BlendWriter *writer, ListBase *lb)
{
  LISTBASE_FOREACH (LayerCollection *, lc, lb) {
    BLO_write_struct(writer, LayerCollection, lc);

    write_layer_collections(writer, &lc->layer_collections);
  }
}

static void write_view_layer(BlendWriter *writer, ViewLayer *view_layer)
{
  BLO_write_struct(writer, ViewLayer, view_layer);
  BLO_write_struct_list(writer, Base, &view_layer->object_bases);

  if (view_layer->id_properties) {
    IDP_BlendWrite(writer, view_layer->id_properties);
  }

  LISTBASE_FOREACH (FreestyleModuleConfig *, fmc, &view_layer->freestyle_config.modules) {
    BLO_write_struct(writer, FreestyleModuleConfig, fmc);
  }

  LISTBASE_FOREACH (FreestyleLineSet *, fls, &view_layer->freestyle_config.linesets) {
    BLO_write_struct(writer, FreestyleLineSet, fls);
  }
  write_layer_collections(writer, &view_layer->layer_collections);
}

static void write_lightcache_texture(BlendWriter *writer, LightCacheTexture *tex)
{
  if (tex->data) {
    size_t data_size = tex->components * tex->tex_size[0] * tex->tex_size[1] * tex->tex_size[2];
    if (tex->data_type == LIGHTCACHETEX_FLOAT) {
      data_size *= sizeof(float);
    }
    else if (tex->data_type == LIGHTCACHETEX_UINT) {
      data_size *= sizeof(uint);
    }

    /* FIXME: We can't save more than what 32bit systems can handle.
     * The solution would be to split the texture but it is too late for 2.90. (see T78529) */
    if (data_size < INT_MAX) {
      BLO_write_raw(writer, data_size, tex->data);
    }
  }
}

static void write_lightcache(BlendWriter *writer, LightCache *cache)
{
  write_lightcache_texture(writer, &cache->grid_tx);
  write_lightcache_texture(writer, &cache->cube_tx);

  if (cache->cube_mips) {
    BLO_write_struct_array(writer, LightCacheTexture, cache->mips_len, cache->cube_mips);
    for (int i = 0; i < cache->mips_len; i++) {
      write_lightcache_texture(writer, &cache->cube_mips[i]);
    }
  }

<<<<<<< HEAD
  /* Write channels */
  for (chan = pose->chanbase.first; chan; chan = chan->next) {
    /* Write ID Properties -- and copy this comment EXACTLY for easy finding
     * of library blocks that implement this.*/
    if (chan->prop) {
      IDP_WriteProperty(chan->prop, wd);
    }

    write_constraints(wd, &chan->constraints);

    write_motionpath(wd, chan->mpath);

    /* prevent crashes with autosave,
     * when a bone duplicated in editmode has not yet been assigned to its posechannel */
    if (chan->bone) {
      /* gets restored on read, for library armatures */
      chan->selectflag = chan->bone->flag & BONE_SELECTED;
    }

    writestruct(wd, DATA, bPoseChannel, 1, chan);
  }

  /* Write groups */
  for (grp = pose->agroups.first; grp; grp = grp->next) {
    writestruct(wd, DATA, bActionGroup, 1, grp);
  }

  /* write IK param */
  if (pose->ikparam) {
    const char *structname = BKE_pose_ikparam_get_name(pose);
    if (structname) {
      writestruct_id(wd, DATA, structname, 1, pose->ikparam);
    }
  }

  /* Write this pose */
  writestruct(wd, DATA, bPose, 1, pose);
}

static void write_defgroups(WriteData *wd, ListBase *defbase)
{
  LISTBASE_FOREACH (bDeformGroup *, defgroup, defbase) {
    writestruct(wd, DATA, bDeformGroup, 1, defgroup);
  }
}

static void write_fmaps(WriteData *wd, ListBase *fbase)
{
  LISTBASE_FOREACH (bFaceMap *, fmap, fbase) {
    writestruct(wd, DATA, bFaceMap, 1, fmap);
  }
}

static void write_modifiers(WriteData *wd, ListBase *modbase)
{
  ModifierData *md;

  if (modbase == NULL) {
    return;
  }

  for (md = modbase->first; md; md = md->next) {
    const ModifierTypeInfo *mti = modifierType_getInfo(md->type);
    if (mti == NULL) {
      return;
    }

    writestruct_id(wd, DATA, mti->structName, 1, md);

    if (md->type == eModifierType_Hook) {
      HookModifierData *hmd = (HookModifierData *)md;

      if (hmd->curfalloff) {
        write_curvemapping(wd, hmd->curfalloff);
      }

      writedata(wd, DATA, sizeof(int) * hmd->totindex, hmd->indexar);
    }
    else if (md->type == eModifierType_Cloth) {
      ClothModifierData *clmd = (ClothModifierData *)md;

      writestruct(wd, DATA, ClothSimSettings, 1, clmd->sim_parms);
      writestruct(wd, DATA, ClothCollSettings, 1, clmd->coll_parms);
      writestruct(wd, DATA, EffectorWeights, 1, clmd->sim_parms->effector_weights);
      write_pointcaches(wd, &clmd->ptcaches);
    }
    else if (md->type == eModifierType_Fluid) {
      FluidModifierData *mmd = (FluidModifierData *)md;

      if (mmd->type & MOD_FLUID_TYPE_DOMAIN) {
        writestruct(wd, DATA, FluidDomainSettings, 1, mmd->domain);

        if (mmd->domain) {
          write_pointcaches(wd, &(mmd->domain->ptcaches[0]));

          /* create fake pointcache so that old blender versions can read it */
          mmd->domain->point_cache[1] = BKE_ptcache_add(&mmd->domain->ptcaches[1]);
          mmd->domain->point_cache[1]->flag |= PTCACHE_DISK_CACHE | PTCACHE_FAKE_SMOKE;
          mmd->domain->point_cache[1]->step = 1;

          write_pointcaches(wd, &(mmd->domain->ptcaches[1]));

          if (mmd->domain->coba) {
            writestruct(wd, DATA, ColorBand, 1, mmd->domain->coba);
          }

          /* cleanup the fake pointcache */
          BKE_ptcache_free_list(&mmd->domain->ptcaches[1]);
          mmd->domain->point_cache[1] = NULL;

          writestruct(wd, DATA, EffectorWeights, 1, mmd->domain->effector_weights);
        }
      }
      else if (mmd->type & MOD_FLUID_TYPE_FLOW) {
        writestruct(wd, DATA, FluidFlowSettings, 1, mmd->flow);
      }
      else if (mmd->type & MOD_FLUID_TYPE_EFFEC) {
        writestruct(wd, DATA, FluidEffectorSettings, 1, mmd->effector);
      }
    }
    else if (md->type == eModifierType_Fluidsim) {
      FluidsimModifierData *fluidmd = (FluidsimModifierData *)md;

      writestruct(wd, DATA, FluidsimSettings, 1, fluidmd->fss);
    }
    else if (md->type == eModifierType_DynamicPaint) {
      DynamicPaintModifierData *pmd = (DynamicPaintModifierData *)md;

      if (pmd->canvas) {
        DynamicPaintSurface *surface;
        writestruct(wd, DATA, DynamicPaintCanvasSettings, 1, pmd->canvas);

        /* write surfaces */
        for (surface = pmd->canvas->surfaces.first; surface; surface = surface->next) {
          writestruct(wd, DATA, DynamicPaintSurface, 1, surface);
        }
        /* write caches and effector weights */
        for (surface = pmd->canvas->surfaces.first; surface; surface = surface->next) {
          write_pointcaches(wd, &(surface->ptcaches));

          writestruct(wd, DATA, EffectorWeights, 1, surface->effector_weights);
        }
      }
      if (pmd->brush) {
        writestruct(wd, DATA, DynamicPaintBrushSettings, 1, pmd->brush);
        writestruct(wd, DATA, ColorBand, 1, pmd->brush->paint_ramp);
        writestruct(wd, DATA, ColorBand, 1, pmd->brush->vel_ramp);
      }
    }
    else if (md->type == eModifierType_Collision) {

#if 0
      CollisionModifierData *collmd = (CollisionModifierData *)md;
      // TODO: CollisionModifier should use pointcache
      // + have proper reset events before enabling this
      writestruct(wd, DATA, MVert, collmd->numverts, collmd->x);
      writestruct(wd, DATA, MVert, collmd->numverts, collmd->xnew);
      writestruct(wd, DATA, MFace, collmd->numfaces, collmd->mfaces);
#endif
    }
    else if (md->type == eModifierType_MeshDeform) {
      MeshDeformModifierData *mmd = (MeshDeformModifierData *)md;
      int size = mmd->dyngridsize;

      writestruct(wd, DATA, MDefInfluence, mmd->totinfluence, mmd->bindinfluences);
      writedata(wd, DATA, sizeof(int) * (mmd->totvert + 1), mmd->bindoffsets);
      writedata(wd, DATA, sizeof(float) * 3 * mmd->totcagevert, mmd->bindcagecos);
      writestruct(wd, DATA, MDefCell, size * size * size, mmd->dyngrid);
      writestruct(wd, DATA, MDefInfluence, mmd->totinfluence, mmd->dyninfluences);
      writedata(wd, DATA, sizeof(int) * mmd->totvert, mmd->dynverts);
    }
    else if (md->type == eModifierType_Warp) {
      WarpModifierData *tmd = (WarpModifierData *)md;
      if (tmd->curfalloff) {
        write_curvemapping(wd, tmd->curfalloff);
      }
    }
    else if (md->type == eModifierType_WeightVGEdit) {
      WeightVGEditModifierData *wmd = (WeightVGEditModifierData *)md;

      if (wmd->cmap_curve) {
        write_curvemapping(wd, wmd->cmap_curve);
      }
    }
    else if (md->type == eModifierType_LaplacianDeform) {
      LaplacianDeformModifierData *lmd = (LaplacianDeformModifierData *)md;

      writedata(wd, DATA, sizeof(float) * lmd->total_verts * 3, lmd->vertexco);
    }
    else if (md->type == eModifierType_CorrectiveSmooth) {
      CorrectiveSmoothModifierData *csmd = (CorrectiveSmoothModifierData *)md;

      if (csmd->bind_coords) {
        writedata(wd, DATA, sizeof(float[3]) * csmd->bind_coords_num, csmd->bind_coords);
      }
    }
    else if (md->type == eModifierType_SurfaceDeform) {
      SurfaceDeformModifierData *smd = (SurfaceDeformModifierData *)md;

      writestruct(wd, DATA, SDefVert, smd->numverts, smd->verts);

      if (smd->verts) {
        for (int i = 0; i < smd->numverts; i++) {
          writestruct(wd, DATA, SDefBind, smd->verts[i].numbinds, smd->verts[i].binds);

          if (smd->verts[i].binds) {
            for (int j = 0; j < smd->verts[i].numbinds; j++) {
              writedata(wd,
                        DATA,
                        sizeof(int) * smd->verts[i].binds[j].numverts,
                        smd->verts[i].binds[j].vert_inds);

              if (smd->verts[i].binds[j].mode == MOD_SDEF_MODE_CENTROID ||
                  smd->verts[i].binds[j].mode == MOD_SDEF_MODE_LOOPTRI) {
                writedata(wd, DATA, sizeof(float) * 3, smd->verts[i].binds[j].vert_weights);
              }
              else {
                writedata(wd,
                          DATA,
                          sizeof(float) * smd->verts[i].binds[j].numverts,
                          smd->verts[i].binds[j].vert_weights);
              }
            }
          }
        }
      }
    }
    else if (md->type == eModifierType_Bevel) {
      BevelModifierData *bmd = (BevelModifierData *)md;
      if (bmd->custom_profile) {
        write_CurveProfile(wd, bmd->custom_profile);
      }
    }
    else if (md->type == eModifierType_OpenMeshEffect) {
      OpenMeshEffectModifierData *fxmd = (OpenMeshEffectModifierData *)md;

      writestruct(wd, DATA, OpenMeshEffectParameterInfo, fxmd->num_parameters, fxmd->parameter_info);
    }
  }
}

static void write_gpencil_modifiers(WriteData *wd, ListBase *modbase)
{
  GpencilModifierData *md;

  if (modbase == NULL) {
    return;
  }

  for (md = modbase->first; md; md = md->next) {
    const GpencilModifierTypeInfo *mti = BKE_gpencil_modifierType_getInfo(md->type);
    if (mti == NULL) {
      return;
    }

    writestruct_id(wd, DATA, mti->struct_name, 1, md);

    if (md->type == eGpencilModifierType_Thick) {
      ThickGpencilModifierData *gpmd = (ThickGpencilModifierData *)md;

      if (gpmd->curve_thickness) {
        write_curvemapping(wd, gpmd->curve_thickness);
      }
    }
    else if (md->type == eGpencilModifierType_Noise) {
      NoiseGpencilModifierData *gpmd = (NoiseGpencilModifierData *)md;

      if (gpmd->curve_intensity) {
        write_curvemapping(wd, gpmd->curve_intensity);
      }
    }
    else if (md->type == eGpencilModifierType_Hook) {
      HookGpencilModifierData *gpmd = (HookGpencilModifierData *)md;

      if (gpmd->curfalloff) {
        write_curvemapping(wd, gpmd->curfalloff);
      }
    }
    else if (md->type == eGpencilModifierType_Tint) {
      TintGpencilModifierData *gpmd = (TintGpencilModifierData *)md;
      if (gpmd->colorband) {
        writestruct(wd, DATA, ColorBand, 1, gpmd->colorband);
      }
      if (gpmd->curve_intensity) {
        write_curvemapping(wd, gpmd->curve_intensity);
      }
    }
    else if (md->type == eGpencilModifierType_Smooth) {
      SmoothGpencilModifierData *gpmd = (SmoothGpencilModifierData *)md;
      if (gpmd->curve_intensity) {
        write_curvemapping(wd, gpmd->curve_intensity);
      }
    }
    else if (md->type == eGpencilModifierType_Color) {
      ColorGpencilModifierData *gpmd = (ColorGpencilModifierData *)md;
      if (gpmd->curve_intensity) {
        write_curvemapping(wd, gpmd->curve_intensity);
      }
    }
    else if (md->type == eGpencilModifierType_Opacity) {
      OpacityGpencilModifierData *gpmd = (OpacityGpencilModifierData *)md;
      if (gpmd->curve_intensity) {
        write_curvemapping(wd, gpmd->curve_intensity);
      }
    }
  }
}

static void write_shaderfxs(WriteData *wd, ListBase *fxbase)
{
  ShaderFxData *fx;

  if (fxbase == NULL) {
    return;
  }

  for (fx = fxbase->first; fx; fx = fx->next) {
    const ShaderFxTypeInfo *fxi = BKE_shaderfxType_getInfo(fx->type);
    if (fxi == NULL) {
      return;
    }

    writestruct_id(wd, DATA, fxi->struct_name, 1, fx);
  }
}

static void write_object(WriteData *wd, Object *ob, const void *id_address)
{
  if (ob->id.us > 0 || wd->use_memfile) {
    /* Clean up, important in undo case to reduce false detection of changed datablocks. */
    BKE_object_runtime_reset(ob);

    /* write LibData */
    writestruct_at_address(wd, ID_OB, Object, 1, id_address, ob);
    write_iddata(wd, &ob->id);

    if (ob->adt) {
      write_animdata(wd, ob->adt);
    }

    /* direct data */
    writedata(wd, DATA, sizeof(void *) * ob->totcol, ob->mat);
    writedata(wd, DATA, sizeof(char) * ob->totcol, ob->matbits);
    /* write_effects(wd, &ob->effect); */ /* not used anymore */

    if (ob->type == OB_ARMATURE) {
      bArmature *arm = ob->data;
      if (arm && ob->pose && arm->act_bone) {
        BLI_strncpy(
            ob->pose->proxy_act_bone, arm->act_bone->name, sizeof(ob->pose->proxy_act_bone));
      }
    }

    write_pose(wd, ob->pose);
    write_defgroups(wd, &ob->defbase);
    write_fmaps(wd, &ob->fmaps);
    write_constraints(wd, &ob->constraints);
    write_motionpath(wd, ob->mpath);

    writestruct(wd, DATA, PartDeflect, 1, ob->pd);
    if (ob->soft) {
      /* Set deprecated pointers to prevent crashes of older Blenders */
      ob->soft->pointcache = ob->soft->shared->pointcache;
      ob->soft->ptcaches = ob->soft->shared->ptcaches;
      writestruct(wd, DATA, SoftBody, 1, ob->soft);
      writestruct(wd, DATA, SoftBody_Shared, 1, ob->soft->shared);
      write_pointcaches(wd, &(ob->soft->shared->ptcaches));
      writestruct(wd, DATA, EffectorWeights, 1, ob->soft->effector_weights);
    }

    if (ob->rigidbody_object) {
      /* TODO: if any extra data is added to handle duplis, will need separate function then */
      writestruct(wd, DATA, RigidBodyOb, 1, ob->rigidbody_object);
    }
    if (ob->rigidbody_constraint) {
      writestruct(wd, DATA, RigidBodyCon, 1, ob->rigidbody_constraint);
    }

    if (ob->type == OB_EMPTY && ob->empty_drawtype == OB_EMPTY_IMAGE) {
      writestruct(wd, DATA, ImageUser, 1, ob->iuser);
    }

    write_particlesystems(wd, &ob->particlesystem);
    write_modifiers(wd, &ob->modifiers);
    write_gpencil_modifiers(wd, &ob->greasepencil_modifiers);
    write_shaderfxs(wd, &ob->shader_fx);

    writelist(wd, DATA, LinkData, &ob->pc_ids);
    writelist(wd, DATA, LodLevel, &ob->lodlevels);

    write_previews(wd, ob->preview);
  }
}

static void write_vfont(WriteData *wd, VFont *vf, const void *id_address)
{
  if (vf->id.us > 0 || wd->use_memfile) {
    /* Clean up, important in undo case to reduce false detection of changed datablocks. */
    vf->data = NULL;
    vf->temp_pf = NULL;

    /* write LibData */
    writestruct_at_address(wd, ID_VF, VFont, 1, id_address, vf);
    write_iddata(wd, &vf->id);

    /* direct data */
    if (vf->packedfile) {
      PackedFile *pf = vf->packedfile;
      writestruct(wd, DATA, PackedFile, 1, pf);
      writedata(wd, DATA, pf->size, pf->data);
    }
  }
}

static void write_key(WriteData *wd, Key *key, const void *id_address)
{
  if (key->id.us > 0 || wd->use_memfile) {
    /* write LibData */
    writestruct_at_address(wd, ID_KE, Key, 1, id_address, key);
    write_iddata(wd, &key->id);

    if (key->adt) {
      write_animdata(wd, key->adt);
    }

    /* direct data */
    LISTBASE_FOREACH (KeyBlock *, kb, &key->block) {
      writestruct(wd, DATA, KeyBlock, 1, kb);
      if (kb->data) {
        writedata(wd, DATA, kb->totelem * key->elemsize, kb->data);
      }
    }
  }
}

static void write_camera(WriteData *wd, Camera *cam, const void *id_address)
{
  if (cam->id.us > 0 || wd->use_memfile) {
    /* write LibData */
    writestruct_at_address(wd, ID_CA, Camera, 1, id_address, cam);
    write_iddata(wd, &cam->id);

    if (cam->adt) {
      write_animdata(wd, cam->adt);
    }

    LISTBASE_FOREACH (CameraBGImage *, bgpic, &cam->bg_images) {
      writestruct(wd, DATA, CameraBGImage, 1, bgpic);
    }
  }
}

static void write_mball(WriteData *wd, MetaBall *mb, const void *id_address)
{
  if (mb->id.us > 0 || wd->use_memfile) {
    /* Clean up, important in undo case to reduce false detection of changed datablocks. */
    BLI_listbase_clear(&mb->disp);
    mb->editelems = NULL;
    /* Must always be cleared (meta's don't have their own edit-data). */
    mb->needs_flush_to_id = 0;
    mb->lastelem = NULL;
    mb->batch_cache = NULL;

    /* write LibData */
    writestruct_at_address(wd, ID_MB, MetaBall, 1, id_address, mb);
    write_iddata(wd, &mb->id);

    /* direct data */
    writedata(wd, DATA, sizeof(void *) * mb->totcol, mb->mat);
    if (mb->adt) {
      write_animdata(wd, mb->adt);
    }

    LISTBASE_FOREACH (MetaElem *, ml, &mb->elems) {
      writestruct(wd, DATA, MetaElem, 1, ml);
    }
  }
}

static void write_curve(WriteData *wd, Curve *cu, const void *id_address)
{
  if (cu->id.us > 0 || wd->use_memfile) {
    /* Clean up, important in undo case to reduce false detection of changed datablocks. */
    cu->editnurb = NULL;
    cu->editfont = NULL;
    cu->batch_cache = NULL;

    /* write LibData */
    writestruct_at_address(wd, ID_CU, Curve, 1, id_address, cu);
    write_iddata(wd, &cu->id);

    /* direct data */
    writedata(wd, DATA, sizeof(void *) * cu->totcol, cu->mat);
    if (cu->adt) {
      write_animdata(wd, cu->adt);
    }

    if (cu->vfont) {
      writedata(wd, DATA, cu->len + 1, cu->str);
      writestruct(wd, DATA, CharInfo, cu->len_wchar + 1, cu->strinfo);
      writestruct(wd, DATA, TextBox, cu->totbox, cu->tb);
    }
    else {
      /* is also the order of reading */
      LISTBASE_FOREACH (Nurb *, nu, &cu->nurb) {
        writestruct(wd, DATA, Nurb, 1, nu);
      }
      LISTBASE_FOREACH (Nurb *, nu, &cu->nurb) {
        if (nu->type == CU_BEZIER) {
          writestruct(wd, DATA, BezTriple, nu->pntsu, nu->bezt);
        }
        else {
          writestruct(wd, DATA, BPoint, nu->pntsu * nu->pntsv, nu->bp);
          if (nu->knotsu) {
            writedata(wd, DATA, KNOTSU(nu) * sizeof(float), nu->knotsu);
          }
          if (nu->knotsv) {
            writedata(wd, DATA, KNOTSV(nu) * sizeof(float), nu->knotsv);
          }
        }
      }
    }
  }
}

static void write_dverts(WriteData *wd, int count, MDeformVert *dvlist)
{
  if (dvlist) {

    /* Write the dvert list */
    writestruct(wd, DATA, MDeformVert, count, dvlist);

    /* Write deformation data for each dvert */
    for (int i = 0; i < count; i++) {
      if (dvlist[i].dw) {
        writestruct(wd, DATA, MDeformWeight, dvlist[i].totweight, dvlist[i].dw);
      }
    }
  }
}

static void write_mdisps(WriteData *wd, int count, MDisps *mdlist, int external)
{
  if (mdlist) {
    int i;

    writestruct(wd, DATA, MDisps, count, mdlist);
    for (i = 0; i < count; i++) {
      MDisps *md = &mdlist[i];
      if (md->disps) {
        if (!external) {
          writedata(wd, DATA, sizeof(float) * 3 * md->totdisp, md->disps);
        }
      }

      if (md->hidden) {
        writedata(wd, DATA, BLI_BITMAP_SIZE(md->totdisp), md->hidden);
      }
    }
  }
}

static void write_grid_paint_mask(WriteData *wd, int count, GridPaintMask *grid_paint_mask)
{
  if (grid_paint_mask) {
    int i;

    writestruct(wd, DATA, GridPaintMask, count, grid_paint_mask);
    for (i = 0; i < count; i++) {
      GridPaintMask *gpm = &grid_paint_mask[i];
      if (gpm->data) {
        const int gridsize = BKE_ccg_gridsize(gpm->level);
        writedata(wd, DATA, sizeof(*gpm->data) * gridsize * gridsize, gpm->data);
      }
    }
  }
}

static void write_customdata(WriteData *wd,
                             ID *id,
                             int count,
                             CustomData *data,
                             CustomDataLayer *layers,
                             CustomDataMask cddata_mask)
{
  int i;

  /* write external customdata (not for undo) */
  if (data->external && (wd->use_memfile == false)) {
    CustomData_external_write(data, id, cddata_mask, count, 0);
  }

  writestruct_at_address(wd, DATA, CustomDataLayer, data->totlayer, data->layers, layers);

  for (i = 0; i < data->totlayer; i++) {
    CustomDataLayer *layer = &layers[i];
    const char *structname;
    int structnum, datasize;

    if (layer->type == CD_MDEFORMVERT) {
      /* layer types that allocate own memory need special handling */
      write_dverts(wd, count, layer->data);
    }
    else if (layer->type == CD_MDISPS) {
      write_mdisps(wd, count, layer->data, layer->flag & CD_FLAG_EXTERNAL);
    }
    else if (layer->type == CD_PAINT_MASK) {
      const float *layer_data = layer->data;
      writedata(wd, DATA, sizeof(*layer_data) * count, layer_data);
    }
    else if (layer->type == CD_SCULPT_FACE_SETS) {
      const float *layer_data = layer->data;
      writedata(wd, DATA, sizeof(*layer_data) * count, layer_data);
    }
    else if (layer->type == CD_GRID_PAINT_MASK) {
      write_grid_paint_mask(wd, count, layer->data);
    }
    else if (layer->type == CD_FACEMAP) {
      const int *layer_data = layer->data;
      writedata(wd, DATA, sizeof(*layer_data) * count, layer_data);
    }
    else {
      CustomData_file_write_info(layer->type, &structname, &structnum);
      if (structnum) {
        datasize = structnum * count;
        writestruct_id(wd, DATA, structname, datasize, layer->data);
      }
      else if (!wd->use_memfile) { /* Do not warn on undo. */
        printf("%s error: layer '%s':%d - can't be written to file\n",
               __func__,
               structname,
               layer->type);
      }
    }
  }

  if (data->external) {
    writestruct(wd, DATA, CustomDataExternal, 1, data->external);
  }
}

static void write_mesh(WriteData *wd, Mesh *mesh, const void *id_address)
{
  if (mesh->id.us > 0 || wd->use_memfile) {
    /* cache only - don't write */
    mesh->mface = NULL;
    mesh->totface = 0;
    memset(&mesh->fdata, 0, sizeof(mesh->fdata));
    memset(&mesh->runtime, 0, sizeof(mesh->runtime));

    /* Reduce xdata layers, fill xlayers with layers to be written.
     * This makes xdata invalid for Blender, which is why we made a
     * temporary local copy. */
    CustomDataLayer *vlayers = NULL, vlayers_buff[CD_TEMP_CHUNK_SIZE];
    CustomDataLayer *elayers = NULL, elayers_buff[CD_TEMP_CHUNK_SIZE];
    CustomDataLayer *flayers = NULL, flayers_buff[CD_TEMP_CHUNK_SIZE];
    CustomDataLayer *llayers = NULL, llayers_buff[CD_TEMP_CHUNK_SIZE];
    CustomDataLayer *players = NULL, players_buff[CD_TEMP_CHUNK_SIZE];

    CustomData_file_write_prepare(&mesh->vdata, &vlayers, vlayers_buff, ARRAY_SIZE(vlayers_buff));
    CustomData_file_write_prepare(&mesh->edata, &elayers, elayers_buff, ARRAY_SIZE(elayers_buff));
    flayers = flayers_buff;
    CustomData_file_write_prepare(&mesh->ldata, &llayers, llayers_buff, ARRAY_SIZE(llayers_buff));
    CustomData_file_write_prepare(&mesh->pdata, &players, players_buff, ARRAY_SIZE(players_buff));

    writestruct_at_address(wd, ID_ME, Mesh, 1, id_address, mesh);
    write_iddata(wd, &mesh->id);

    /* direct data */
    if (mesh->adt) {
      write_animdata(wd, mesh->adt);
    }

    writedata(wd, DATA, sizeof(void *) * mesh->totcol, mesh->mat);
    writedata(wd, DATA, sizeof(MSelect) * mesh->totselect, mesh->mselect);

    write_customdata(wd, &mesh->id, mesh->totvert, &mesh->vdata, vlayers, CD_MASK_MESH.vmask);
    write_customdata(wd, &mesh->id, mesh->totedge, &mesh->edata, elayers, CD_MASK_MESH.emask);
    /* fdata is really a dummy - written so slots align */
    write_customdata(wd, &mesh->id, mesh->totface, &mesh->fdata, flayers, CD_MASK_MESH.fmask);
    write_customdata(wd, &mesh->id, mesh->totloop, &mesh->ldata, llayers, CD_MASK_MESH.lmask);
    write_customdata(wd, &mesh->id, mesh->totpoly, &mesh->pdata, players, CD_MASK_MESH.pmask);

    /* free temporary data */
    if (vlayers && vlayers != vlayers_buff) {
      MEM_freeN(vlayers);
    }
    if (elayers && elayers != elayers_buff) {
      MEM_freeN(elayers);
    }
    if (flayers && flayers != flayers_buff) {
      MEM_freeN(flayers);
    }
    if (llayers && llayers != llayers_buff) {
      MEM_freeN(llayers);
    }
    if (players && players != players_buff) {
      MEM_freeN(players);
    }
  }
}

static void write_lattice(WriteData *wd, Lattice *lt, const void *id_address)
{
  if (lt->id.us > 0 || wd->use_memfile) {
    /* Clean up, important in undo case to reduce false detection of changed datablocks. */
    lt->editlatt = NULL;
    lt->batch_cache = NULL;

    /* write LibData */
    writestruct_at_address(wd, ID_LT, Lattice, 1, id_address, lt);
    write_iddata(wd, &lt->id);

    /* write animdata */
    if (lt->adt) {
      write_animdata(wd, lt->adt);
    }

    /* direct data */
    writestruct(wd, DATA, BPoint, lt->pntsu * lt->pntsv * lt->pntsw, lt->def);

    write_dverts(wd, lt->pntsu * lt->pntsv * lt->pntsw, lt->dvert);
  }
}

static void write_image(WriteData *wd, Image *ima, const void *id_address)
{
  if (ima->id.us > 0 || wd->use_memfile) {
    ImagePackedFile *imapf;

    /* Some trickery to keep forward compatibility of packed images. */
    BLI_assert(ima->packedfile == NULL);
    if (ima->packedfiles.first != NULL) {
      imapf = ima->packedfiles.first;
      ima->packedfile = imapf->packedfile;
    }

    /* write LibData */
    writestruct_at_address(wd, ID_IM, Image, 1, id_address, ima);
    write_iddata(wd, &ima->id);

    for (imapf = ima->packedfiles.first; imapf; imapf = imapf->next) {
      writestruct(wd, DATA, ImagePackedFile, 1, imapf);
      if (imapf->packedfile) {
        PackedFile *pf = imapf->packedfile;
        writestruct(wd, DATA, PackedFile, 1, pf);
        writedata(wd, DATA, pf->size, pf->data);
      }
    }

    write_previews(wd, ima->preview);

    LISTBASE_FOREACH (ImageView *, iv, &ima->views) {
      writestruct(wd, DATA, ImageView, 1, iv);
    }
    writestruct(wd, DATA, Stereo3dFormat, 1, ima->stereo3d_format);

    writelist(wd, DATA, ImageTile, &ima->tiles);

    ima->packedfile = NULL;

    writelist(wd, DATA, RenderSlot, &ima->renderslots);
  }
}

static void write_texture(WriteData *wd, Tex *tex, const void *id_address)
{
  if (tex->id.us > 0 || wd->use_memfile) {
    /* write LibData */
    writestruct_at_address(wd, ID_TE, Tex, 1, id_address, tex);
    write_iddata(wd, &tex->id);

    if (tex->adt) {
      write_animdata(wd, tex->adt);
    }

    /* direct data */
    if (tex->coba) {
      writestruct(wd, DATA, ColorBand, 1, tex->coba);
    }

    /* nodetree is integral part of texture, no libdata */
    if (tex->nodetree) {
      writestruct(wd, DATA, bNodeTree, 1, tex->nodetree);
      write_nodetree_nolib(wd, tex->nodetree);
    }

    write_previews(wd, tex->preview);
  }
}

static void write_material(WriteData *wd, Material *ma, const void *id_address)
{
  if (ma->id.us > 0 || wd->use_memfile) {
    /* Clean up, important in undo case to reduce false detection of changed datablocks. */
    ma->texpaintslot = NULL;
    BLI_listbase_clear(&ma->gpumaterial);

    /* write LibData */
    writestruct_at_address(wd, ID_MA, Material, 1, id_address, ma);
    write_iddata(wd, &ma->id);

    if (ma->adt) {
      write_animdata(wd, ma->adt);
    }

    /* nodetree is integral part of material, no libdata */
    if (ma->nodetree) {
      writestruct(wd, DATA, bNodeTree, 1, ma->nodetree);
      write_nodetree_nolib(wd, ma->nodetree);
    }

    write_previews(wd, ma->preview);

    /* grease pencil settings */
    if (ma->gp_style) {
      writestruct(wd, DATA, MaterialGPencilStyle, 1, ma->gp_style);
    }
  }
}

static void write_world(WriteData *wd, World *wrld, const void *id_address)
{
  if (wrld->id.us > 0 || wd->use_memfile) {
    /* Clean up, important in undo case to reduce false detection of changed datablocks. */
    BLI_listbase_clear(&wrld->gpumaterial);

    /* write LibData */
    writestruct_at_address(wd, ID_WO, World, 1, id_address, wrld);
    write_iddata(wd, &wrld->id);

    if (wrld->adt) {
      write_animdata(wd, wrld->adt);
    }

    /* nodetree is integral part of world, no libdata */
    if (wrld->nodetree) {
      writestruct(wd, DATA, bNodeTree, 1, wrld->nodetree);
      write_nodetree_nolib(wd, wrld->nodetree);
    }

    write_previews(wd, wrld->preview);
  }
}

static void write_light(WriteData *wd, Light *la, const void *id_address)
{
  if (la->id.us > 0 || wd->use_memfile) {
    /* write LibData */
    writestruct_at_address(wd, ID_LA, Light, 1, id_address, la);
    write_iddata(wd, &la->id);

    if (la->adt) {
      write_animdata(wd, la->adt);
    }

    if (la->curfalloff) {
      write_curvemapping(wd, la->curfalloff);
    }

    /* Node-tree is integral part of lights, no libdata. */
    if (la->nodetree) {
      writestruct(wd, DATA, bNodeTree, 1, la->nodetree);
      write_nodetree_nolib(wd, la->nodetree);
    }

    write_previews(wd, la->preview);
  }
}

static void write_collection_nolib(WriteData *wd, Collection *collection)
{
  /* Shared function for collection data-blocks and scene master collection. */
  write_previews(wd, collection->preview);

  LISTBASE_FOREACH (CollectionObject *, cob, &collection->gobject) {
    writestruct(wd, DATA, CollectionObject, 1, cob);
  }

  LISTBASE_FOREACH (CollectionChild *, child, &collection->children) {
    writestruct(wd, DATA, CollectionChild, 1, child);
  }
}

static void write_collection(WriteData *wd, Collection *collection, const void *id_address)
{
  if (collection->id.us > 0 || wd->use_memfile) {
    /* Clean up, important in undo case to reduce false detection of changed datablocks. */
    collection->flag &= ~COLLECTION_HAS_OBJECT_CACHE;
    collection->tag = 0;
    BLI_listbase_clear(&collection->object_cache);
    BLI_listbase_clear(&collection->parents);

    /* write LibData */
    writestruct_at_address(wd, ID_GR, Collection, 1, id_address, collection);
    write_iddata(wd, &collection->id);

    write_collection_nolib(wd, collection);
  }
}

static void write_sequence_modifiers(WriteData *wd, ListBase *modbase)
{
  SequenceModifierData *smd;

  for (smd = modbase->first; smd; smd = smd->next) {
    const SequenceModifierTypeInfo *smti = BKE_sequence_modifier_type_info_get(smd->type);

    if (smti) {
      writestruct_id(wd, DATA, smti->struct_name, 1, smd);

      if (smd->type == seqModifierType_Curves) {
        CurvesModifierData *cmd = (CurvesModifierData *)smd;

        write_curvemapping(wd, &cmd->curve_mapping);
      }
      else if (smd->type == seqModifierType_HueCorrect) {
        HueCorrectModifierData *hcmd = (HueCorrectModifierData *)smd;

        write_curvemapping(wd, &hcmd->curve_mapping);
      }
    }
    else {
      writestruct(wd, DATA, SequenceModifierData, 1, smd);
    }
  }
}

static void write_view_settings(WriteData *wd, ColorManagedViewSettings *view_settings)
{
  if (view_settings->curve_mapping) {
    write_curvemapping(wd, view_settings->curve_mapping);
  }
}

static void write_view3dshading(WriteData *wd, View3DShading *shading)
{
  if (shading->prop) {
    IDP_WriteProperty(shading->prop, wd);
  }
}

static void write_paint(WriteData *wd, Paint *p)
{
  if (p->cavity_curve) {
    write_curvemapping(wd, p->cavity_curve);
  }
  writestruct(wd, DATA, PaintToolSlot, p->tool_slots_len, p->tool_slots);
}

static void write_layer_collections(WriteData *wd, ListBase *lb)
{
  LISTBASE_FOREACH (LayerCollection *, lc, lb) {
    writestruct(wd, DATA, LayerCollection, 1, lc);

    write_layer_collections(wd, &lc->layer_collections);
  }
}

static void write_view_layer(WriteData *wd, ViewLayer *view_layer)
{
  writestruct(wd, DATA, ViewLayer, 1, view_layer);
  writelist(wd, DATA, Base, &view_layer->object_bases);

  if (view_layer->id_properties) {
    IDP_WriteProperty(view_layer->id_properties, wd);
  }

  LISTBASE_FOREACH (FreestyleModuleConfig *, fmc, &view_layer->freestyle_config.modules) {
    writestruct(wd, DATA, FreestyleModuleConfig, 1, fmc);
  }

  LISTBASE_FOREACH (FreestyleLineSet *, fls, &view_layer->freestyle_config.linesets) {
    writestruct(wd, DATA, FreestyleLineSet, 1, fls);
  }
  write_layer_collections(wd, &view_layer->layer_collections);
}

static void write_lightcache_texture(WriteData *wd, LightCacheTexture *tex)
{
  if (tex->data) {
    size_t data_size = tex->components * tex->tex_size[0] * tex->tex_size[1] * tex->tex_size[2];
    if (tex->data_type == LIGHTCACHETEX_FLOAT) {
      data_size *= sizeof(float);
    }
    else if (tex->data_type == LIGHTCACHETEX_UINT) {
      data_size *= sizeof(uint);
    }
    writedata(wd, DATA, data_size, tex->data);
  }
}

static void write_lightcache(WriteData *wd, LightCache *cache)
{
  write_lightcache_texture(wd, &cache->grid_tx);
  write_lightcache_texture(wd, &cache->cube_tx);

  if (cache->cube_mips) {
    writestruct(wd, DATA, LightCacheTexture, cache->mips_len, cache->cube_mips);
    for (int i = 0; i < cache->mips_len; i++) {
      write_lightcache_texture(wd, &cache->cube_mips[i]);
    }
  }

  writestruct(wd, DATA, LightGridCache, cache->grid_len, cache->grid_data);
  writestruct(wd, DATA, LightProbeCache, cache->cube_len, cache->cube_data);
=======
  BLO_write_struct_array(writer, LightGridCache, cache->grid_len, cache->grid_data);
  BLO_write_struct_array(writer, LightProbeCache, cache->cube_len, cache->cube_data);
>>>>>>> d6180dd2
}

static void write_scene(BlendWriter *writer, Scene *sce, const void *id_address)
{
  if (BLO_write_is_undo(writer)) {
    /* Clean up, important in undo case to reduce false detection of changed data-blocks. */
    /* XXX This UI data should not be stored in Scene at all... */
    memset(&sce->cursor, 0, sizeof(sce->cursor));
  }

  /* write LibData */
  BLO_write_id_struct(writer, Scene, id_address, &sce->id);
  BKE_id_blend_write(writer, &sce->id);

  if (sce->adt) {
    BKE_animdata_blend_write(writer, sce->adt);
  }
  BKE_keyingsets_blend_write(writer, &sce->keyingsets);

  /* direct data */
  ToolSettings *tos = sce->toolsettings;
  BLO_write_struct(writer, ToolSettings, tos);
  if (tos->vpaint) {
    BLO_write_struct(writer, VPaint, tos->vpaint);
    write_paint(writer, &tos->vpaint->paint);
  }
  if (tos->wpaint) {
    BLO_write_struct(writer, VPaint, tos->wpaint);
    write_paint(writer, &tos->wpaint->paint);
  }
  if (tos->sculpt) {
    BLO_write_struct(writer, Sculpt, tos->sculpt);
    write_paint(writer, &tos->sculpt->paint);
  }
  if (tos->uvsculpt) {
    BLO_write_struct(writer, UvSculpt, tos->uvsculpt);
    write_paint(writer, &tos->uvsculpt->paint);
  }
  if (tos->gp_paint) {
    BLO_write_struct(writer, GpPaint, tos->gp_paint);
    write_paint(writer, &tos->gp_paint->paint);
  }
  if (tos->gp_vertexpaint) {
    BLO_write_struct(writer, GpVertexPaint, tos->gp_vertexpaint);
    write_paint(writer, &tos->gp_vertexpaint->paint);
  }
  if (tos->gp_sculptpaint) {
    BLO_write_struct(writer, GpSculptPaint, tos->gp_sculptpaint);
    write_paint(writer, &tos->gp_sculptpaint->paint);
  }
  if (tos->gp_weightpaint) {
    BLO_write_struct(writer, GpWeightPaint, tos->gp_weightpaint);
    write_paint(writer, &tos->gp_weightpaint->paint);
  }
  /* write grease-pencil custom ipo curve to file */
  if (tos->gp_interpolate.custom_ipo) {
    BKE_curvemapping_blend_write(writer, tos->gp_interpolate.custom_ipo);
  }
  /* write grease-pencil multiframe falloff curve to file */
  if (tos->gp_sculpt.cur_falloff) {
    BKE_curvemapping_blend_write(writer, tos->gp_sculpt.cur_falloff);
  }
  /* write grease-pencil primitive curve to file */
  if (tos->gp_sculpt.cur_primitive) {
    BKE_curvemapping_blend_write(writer, tos->gp_sculpt.cur_primitive);
  }
  /* Write the curve profile to the file. */
  if (tos->custom_bevel_profile_preset) {
    BKE_curveprofile_blend_write(writer, tos->custom_bevel_profile_preset);
  }

  write_paint(writer, &tos->imapaint.paint);

  Editing *ed = sce->ed;
  if (ed) {
    Sequence *seq;

    BLO_write_struct(writer, Editing, ed);

    /* reset write flags too */

    SEQ_ALL_BEGIN (ed, seq) {
      if (seq->strip) {
        seq->strip->done = false;
      }
      BLO_write_struct(writer, Sequence, seq);
    }
    SEQ_ALL_END;

    SEQ_ALL_BEGIN (ed, seq) {
      if (seq->strip && seq->strip->done == 0) {
        /* write strip with 'done' at 0 because readfile */

        if (seq->effectdata) {
          switch (seq->type) {
            case SEQ_TYPE_COLOR:
              BLO_write_struct(writer, SolidColorVars, seq->effectdata);
              break;
            case SEQ_TYPE_SPEED:
              BLO_write_struct(writer, SpeedControlVars, seq->effectdata);
              break;
            case SEQ_TYPE_WIPE:
              BLO_write_struct(writer, WipeVars, seq->effectdata);
              break;
            case SEQ_TYPE_GLOW:
              BLO_write_struct(writer, GlowVars, seq->effectdata);
              break;
            case SEQ_TYPE_TRANSFORM:
              BLO_write_struct(writer, TransformVars, seq->effectdata);
              break;
            case SEQ_TYPE_GAUSSIAN_BLUR:
              BLO_write_struct(writer, GaussianBlurVars, seq->effectdata);
              break;
            case SEQ_TYPE_TEXT:
              BLO_write_struct(writer, TextVars, seq->effectdata);
              break;
            case SEQ_TYPE_COLORMIX:
              BLO_write_struct(writer, ColorMixVars, seq->effectdata);
              break;
          }
        }

        BLO_write_struct(writer, Stereo3dFormat, seq->stereo3d_format);

        Strip *strip = seq->strip;
        BLO_write_struct(writer, Strip, strip);
        if (strip->crop) {
          BLO_write_struct(writer, StripCrop, strip->crop);
        }
        if (strip->transform) {
          BLO_write_struct(writer, StripTransform, strip->transform);
        }
        if (strip->proxy) {
          BLO_write_struct(writer, StripProxy, strip->proxy);
        }
        if (seq->type == SEQ_TYPE_IMAGE) {
          BLO_write_struct_array(writer,
                                 StripElem,
                                 MEM_allocN_len(strip->stripdata) / sizeof(struct StripElem),
                                 strip->stripdata);
        }
        else if (ELEM(seq->type, SEQ_TYPE_MOVIE, SEQ_TYPE_SOUND_RAM, SEQ_TYPE_SOUND_HD)) {
          BLO_write_struct(writer, StripElem, strip->stripdata);
        }

        strip->done = true;
      }

      if (seq->prop) {
        IDP_BlendWrite(writer, seq->prop);
      }

      write_sequence_modifiers(writer, &seq->modifiers);
    }
    SEQ_ALL_END;

    /* new; meta stack too, even when its nasty restore code */
    LISTBASE_FOREACH (MetaStack *, ms, &ed->metastack) {
      BLO_write_struct(writer, MetaStack, ms);
    }
  }

  if (sce->r.avicodecdata) {
    BLO_write_struct(writer, AviCodecData, sce->r.avicodecdata);
    if (sce->r.avicodecdata->lpFormat) {
      BLO_write_raw(writer, (size_t)sce->r.avicodecdata->cbFormat, sce->r.avicodecdata->lpFormat);
    }
    if (sce->r.avicodecdata->lpParms) {
      BLO_write_raw(writer, (size_t)sce->r.avicodecdata->cbParms, sce->r.avicodecdata->lpParms);
    }
  }
  if (sce->r.ffcodecdata.properties) {
    IDP_BlendWrite(writer, sce->r.ffcodecdata.properties);
  }

  /* writing dynamic list of TimeMarkers to the blend file */
  LISTBASE_FOREACH (TimeMarker *, marker, &sce->markers) {
    BLO_write_struct(writer, TimeMarker, marker);

    if (marker->prop != NULL) {
      IDP_BlendWrite(writer, marker->prop);
    }
  }

  /* writing dynamic list of TransformOrientations to the blend file */
  LISTBASE_FOREACH (TransformOrientation *, ts, &sce->transform_spaces) {
    BLO_write_struct(writer, TransformOrientation, ts);
  }

  /* writing MultiView to the blend file */
  LISTBASE_FOREACH (SceneRenderView *, srv, &sce->r.views) {
    BLO_write_struct(writer, SceneRenderView, srv);
  }

  if (sce->nodetree) {
    BLO_write_struct(writer, bNodeTree, sce->nodetree);
    ntreeBlendWrite(writer, sce->nodetree);
  }

  write_view_settings(writer, &sce->view_settings);

  /* writing RigidBodyWorld data to the blend file */
  if (sce->rigidbody_world) {
    /* Set deprecated pointers to prevent crashes of older Blenders */
    sce->rigidbody_world->pointcache = sce->rigidbody_world->shared->pointcache;
    sce->rigidbody_world->ptcaches = sce->rigidbody_world->shared->ptcaches;
    BLO_write_struct(writer, RigidBodyWorld, sce->rigidbody_world);

    BLO_write_struct(writer, RigidBodyWorld_Shared, sce->rigidbody_world->shared);
    BLO_write_struct(writer, EffectorWeights, sce->rigidbody_world->effector_weights);
    write_pointcaches(writer, &(sce->rigidbody_world->shared->ptcaches));
  }

  BKE_previewimg_blend_write(writer, sce->preview);
  BKE_curvemapping_curves_blend_write(writer, &sce->r.mblur_shutter_curve);

  LISTBASE_FOREACH (ViewLayer *, view_layer, &sce->view_layers) {
    write_view_layer(writer, view_layer);
  }

  if (sce->master_collection) {
    BLO_write_struct(writer, Collection, sce->master_collection);
    write_collection_nolib(writer, sce->master_collection);
  }

  /* Eevee Lightcache */
  if (sce->eevee.light_cache_data && !BLO_write_is_undo(writer)) {
    BLO_write_struct(writer, LightCache, sce->eevee.light_cache_data);
    write_lightcache(writer, sce->eevee.light_cache_data);
  }

  write_view3dshading(writer, &sce->display.shading);

  /* Freed on doversion. */
  BLI_assert(sce->layer_properties == NULL);
}

static void write_wm_xr_data(BlendWriter *writer, wmXrData *xr_data)
{
  write_view3dshading(writer, &xr_data->session_settings.shading);
}

static void write_region(BlendWriter *writer, ARegion *region, int spacetype)
{
  BLO_write_struct(writer, ARegion, region);

  if (region->regiondata) {
    if (region->flag & RGN_FLAG_TEMP_REGIONDATA) {
      return;
    }

    switch (spacetype) {
      case SPACE_VIEW3D:
        if (region->regiontype == RGN_TYPE_WINDOW) {
          RegionView3D *rv3d = region->regiondata;
          BLO_write_struct(writer, RegionView3D, rv3d);

          if (rv3d->localvd) {
            BLO_write_struct(writer, RegionView3D, rv3d->localvd);
          }
          if (rv3d->clipbb) {
            BLO_write_struct(writer, BoundBox, rv3d->clipbb);
          }
        }
        else {
          printf("regiondata write missing!\n");
        }
        break;
      default:
        printf("regiondata write missing!\n");
    }
  }
}

static void write_uilist(BlendWriter *writer, uiList *ui_list)
{
  BLO_write_struct(writer, uiList, ui_list);

  if (ui_list->properties) {
    IDP_BlendWrite(writer, ui_list->properties);
  }
}

static void write_space_outliner(BlendWriter *writer, SpaceOutliner *space_outliner)
{
  BLI_mempool *ts = space_outliner->treestore;

  if (ts) {
    SpaceOutliner space_outliner_flat = *space_outliner;

    int elems = BLI_mempool_len(ts);
    /* linearize mempool to array */
    TreeStoreElem *data = elems ? BLI_mempool_as_arrayN(ts, "TreeStoreElem") : NULL;

    if (data) {
      /* In this block we use the memory location of the treestore
       * but _not_ its data, the addresses in this case are UUID's,
       * since we can't rely on malloc giving us different values each time.
       */
      TreeStore ts_flat = {0};

      /* we know the treestore is at least as big as a pointer,
       * so offsetting works to give us a UUID. */
      void *data_addr = (void *)POINTER_OFFSET(ts, sizeof(void *));

      ts_flat.usedelem = elems;
      ts_flat.totelem = elems;
      ts_flat.data = data_addr;

      BLO_write_struct(writer, SpaceOutliner, space_outliner);

      BLO_write_struct_at_address(writer, TreeStore, ts, &ts_flat);
      BLO_write_struct_array_at_address(writer, TreeStoreElem, elems, data_addr, data);

      MEM_freeN(data);
    }
    else {
      space_outliner_flat.treestore = NULL;
      BLO_write_struct_at_address(writer, SpaceOutliner, space_outliner, &space_outliner_flat);
    }
  }
  else {
    BLO_write_struct(writer, SpaceOutliner, space_outliner);
  }
}

static void write_panel_list(BlendWriter *writer, ListBase *lb)
{
  LISTBASE_FOREACH (Panel *, panel, lb) {
    BLO_write_struct(writer, Panel, panel);
    write_panel_list(writer, &panel->children);
  }
}

static void write_area_regions(BlendWriter *writer, ScrArea *area)
{
  LISTBASE_FOREACH (ARegion *, region, &area->regionbase) {
    write_region(writer, region, area->spacetype);
    write_panel_list(writer, &region->panels);

    LISTBASE_FOREACH (PanelCategoryStack *, pc_act, &region->panels_category_active) {
      BLO_write_struct(writer, PanelCategoryStack, pc_act);
    }

    LISTBASE_FOREACH (uiList *, ui_list, &region->ui_lists) {
      write_uilist(writer, ui_list);
    }

    LISTBASE_FOREACH (uiPreview *, ui_preview, &region->ui_previews) {
      BLO_write_struct(writer, uiPreview, ui_preview);
    }
  }

  LISTBASE_FOREACH (SpaceLink *, sl, &area->spacedata) {
    LISTBASE_FOREACH (ARegion *, region, &sl->regionbase) {
      write_region(writer, region, sl->spacetype);
    }

    if (sl->spacetype == SPACE_VIEW3D) {
      View3D *v3d = (View3D *)sl;
      BLO_write_struct(writer, View3D, v3d);

      if (v3d->localvd) {
        BLO_write_struct(writer, View3D, v3d->localvd);
      }

      write_view3dshading(writer, &v3d->shading);
    }
    else if (sl->spacetype == SPACE_GRAPH) {
      SpaceGraph *sipo = (SpaceGraph *)sl;
      ListBase tmpGhosts = sipo->runtime.ghost_curves;

      /* temporarily disable ghost curves when saving */
      BLI_listbase_clear(&sipo->runtime.ghost_curves);

      BLO_write_struct(writer, SpaceGraph, sl);
      if (sipo->ads) {
        BLO_write_struct(writer, bDopeSheet, sipo->ads);
      }

      /* reenable ghost curves */
      sipo->runtime.ghost_curves = tmpGhosts;
    }
    else if (sl->spacetype == SPACE_PROPERTIES) {
      BLO_write_struct(writer, SpaceProperties, sl);
    }
    else if (sl->spacetype == SPACE_FILE) {
      SpaceFile *sfile = (SpaceFile *)sl;

      BLO_write_struct(writer, SpaceFile, sl);
      if (sfile->params) {
        BLO_write_struct(writer, FileSelectParams, sfile->params);
      }
    }
    else if (sl->spacetype == SPACE_SEQ) {
      BLO_write_struct(writer, SpaceSeq, sl);
    }
    else if (sl->spacetype == SPACE_OUTLINER) {
      SpaceOutliner *space_outliner = (SpaceOutliner *)sl;
      write_space_outliner(writer, space_outliner);
    }
    else if (sl->spacetype == SPACE_IMAGE) {
      BLO_write_struct(writer, SpaceImage, sl);
    }
    else if (sl->spacetype == SPACE_TEXT) {
      BLO_write_struct(writer, SpaceText, sl);
    }
    else if (sl->spacetype == SPACE_SCRIPT) {
      SpaceScript *scr = (SpaceScript *)sl;
      scr->but_refs = NULL;
      BLO_write_struct(writer, SpaceScript, sl);
    }
    else if (sl->spacetype == SPACE_ACTION) {
      BLO_write_struct(writer, SpaceAction, sl);
    }
    else if (sl->spacetype == SPACE_NLA) {
      SpaceNla *snla = (SpaceNla *)sl;

      BLO_write_struct(writer, SpaceNla, snla);
      if (snla->ads) {
        BLO_write_struct(writer, bDopeSheet, snla->ads);
      }
    }
    else if (sl->spacetype == SPACE_NODE) {
      SpaceNode *snode = (SpaceNode *)sl;
      BLO_write_struct(writer, SpaceNode, snode);

      LISTBASE_FOREACH (bNodeTreePath *, path, &snode->treepath) {
        BLO_write_struct(writer, bNodeTreePath, path);
      }
    }
    else if (sl->spacetype == SPACE_CONSOLE) {
      SpaceConsole *con = (SpaceConsole *)sl;

      LISTBASE_FOREACH (ConsoleLine *, cl, &con->history) {
        /* 'len_alloc' is invalid on write, set from 'len' on read */
        BLO_write_struct(writer, ConsoleLine, cl);
        BLO_write_raw(writer, (size_t)cl->len + 1, cl->line);
      }
      BLO_write_struct(writer, SpaceConsole, sl);
    }
#ifdef WITH_GLOBAL_AREA_WRITING
    else if (sl->spacetype == SPACE_TOPBAR) {
      BLO_write_struct(writer, SpaceTopBar, sl);
    }
    else if (sl->spacetype == SPACE_STATUSBAR) {
      BLO_write_struct(writer, SpaceStatusBar, sl);
    }
#endif
    else if (sl->spacetype == SPACE_USERPREF) {
      BLO_write_struct(writer, SpaceUserPref, sl);
    }
    else if (sl->spacetype == SPACE_CLIP) {
      BLO_write_struct(writer, SpaceClip, sl);
    }
    else if (sl->spacetype == SPACE_INFO) {
      BLO_write_struct(writer, SpaceInfo, sl);
    }
  }
}

static void write_area_map(BlendWriter *writer, ScrAreaMap *area_map)
{
  BLO_write_struct_list(writer, ScrVert, &area_map->vertbase);
  BLO_write_struct_list(writer, ScrEdge, &area_map->edgebase);
  LISTBASE_FOREACH (ScrArea *, area, &area_map->areabase) {
    area->butspacetype = area->spacetype; /* Just for compatibility, will be reset below. */

    BLO_write_struct(writer, ScrArea, area);

#ifdef WITH_GLOBAL_AREA_WRITING
    BLO_write_struct(writer, ScrGlobalAreaData, area->global);
#endif

    write_area_regions(writer, area);

    area->butspacetype = SPACE_EMPTY; /* Unset again, was changed above. */
  }
}

static void write_windowmanager(BlendWriter *writer, wmWindowManager *wm, const void *id_address)
{
  BLO_write_id_struct(writer, wmWindowManager, id_address, &wm->id);
  BKE_id_blend_write(writer, &wm->id);
  write_wm_xr_data(writer, &wm->xr);

  LISTBASE_FOREACH (wmWindow *, win, &wm->windows) {
#ifndef WITH_GLOBAL_AREA_WRITING
    /* Don't write global areas yet, while we make changes to them. */
    ScrAreaMap global_areas = win->global_areas;
    memset(&win->global_areas, 0, sizeof(win->global_areas));
#endif

    /* update deprecated screen member (for so loading in 2.7x uses the correct screen) */
    win->screen = BKE_workspace_active_screen_get(win->workspace_hook);

    BLO_write_struct(writer, wmWindow, win);
    BLO_write_struct(writer, WorkSpaceInstanceHook, win->workspace_hook);
    BLO_write_struct(writer, Stereo3dFormat, win->stereo3d_format);

#ifdef WITH_GLOBAL_AREA_WRITING
    write_area_map(writer, &win->global_areas);
#else
    win->global_areas = global_areas;
#endif

    /* data is written, clear deprecated data again */
    win->screen = NULL;
  }
}

static void write_screen(BlendWriter *writer, bScreen *screen, const void *id_address)
{
  /* Screens are reference counted, only saved if used by a workspace. */
  if (screen->id.us > 0 || BLO_write_is_undo(writer)) {
    /* write LibData */
    /* in 2.50+ files, the file identifier for screens is patched, forward compatibility */
    writestruct_at_address(writer->wd, ID_SCRN, bScreen, 1, id_address, screen);
    BKE_id_blend_write(writer, &screen->id);

    BKE_previewimg_blend_write(writer, screen->preview);

    /* direct data */
    write_area_map(writer, AREAMAP_FROM_SCREEN(screen));
  }
}

static void write_workspace(BlendWriter *writer, WorkSpace *workspace, const void *id_address)
{
  BLO_write_id_struct(writer, WorkSpace, id_address, &workspace->id);
  BKE_id_blend_write(writer, &workspace->id);
  BLO_write_struct_list(writer, WorkSpaceLayout, &workspace->layouts);
  BLO_write_struct_list(writer, WorkSpaceDataRelation, &workspace->hook_layout_relations);
  BLO_write_struct_list(writer, wmOwnerID, &workspace->owner_ids);
  BLO_write_struct_list(writer, bToolRef, &workspace->tools);
  LISTBASE_FOREACH (bToolRef *, tref, &workspace->tools) {
    if (tref->properties) {
      IDP_BlendWrite(writer, tref->properties);
    }
  }
}

/* Keep it last of write_foodata functions. */
static void write_libraries(WriteData *wd, Main *main)
{
  ListBase *lbarray[MAX_LIBARRAY];
  ID *id;
  int a, tot;
  bool found_one;

  for (; main; main = main->next) {
    a = tot = set_listbasepointers(main, lbarray);

    /* test: is lib being used */
    if (main->curlib && main->curlib->packedfile) {
      found_one = true;
    }
    else if (wd->use_memfile) {
      /* When writing undo step we always write all existing libraries, makes reading undo step
       * much easier when dealing with purely indirectly used libraries. */
      found_one = true;
    }
    else {
      found_one = false;
      while (!found_one && tot--) {
        for (id = lbarray[tot]->first; id; id = id->next) {
          if (id->us > 0 &&
              ((id->tag & LIB_TAG_EXTERN) ||
               ((id->tag & LIB_TAG_INDIRECT) && (id->flag & LIB_INDIRECT_WEAK_LINK)))) {
            found_one = true;
            break;
          }
        }
      }
    }

    /* To be able to restore 'quit.blend' and temp saves,
     * the packed blend has to be in undo buffers... */
    /* XXX needs rethink, just like save UI in undo files now -
     * would be nice to append things only for the 'quit.blend' and temp saves. */
    if (found_one) {
      /* Not overridable. */

      BlendWriter writer = {wd};
      writestruct(wd, ID_LI, Library, 1, main->curlib);
      BKE_id_blend_write(&writer, &main->curlib->id);

      if (main->curlib->packedfile) {
        BKE_packedfile_blend_write(&writer, main->curlib->packedfile);
        if (wd->use_memfile == false) {
          printf("write packed .blend: %s\n", main->curlib->filepath);
        }
      }

      /* Write link placeholders for all direct linked IDs. */
      while (a--) {
        for (id = lbarray[a]->first; id; id = id->next) {
          if (id->us > 0 &&
              ((id->tag & LIB_TAG_EXTERN) ||
               ((id->tag & LIB_TAG_INDIRECT) && (id->flag & LIB_INDIRECT_WEAK_LINK)))) {
            if (!BKE_idtype_idcode_is_linkable(GS(id->name))) {
              printf(
                  "ERROR: write file: data-block '%s' from lib '%s' is not linkable "
                  "but is flagged as directly linked",
                  id->name,
                  main->curlib->filepath_abs);
              BLI_assert(0);
            }
            writestruct(wd, ID_LINK_PLACEHOLDER, ID, 1, id);
          }
        }
      }
    }
  }

  mywrite_flush(wd);
}

/* context is usually defined by WM, two cases where no WM is available:
 * - for forward compatibility, curscreen has to be saved
 * - for undofile, curscene needs to be saved */
static void write_global(WriteData *wd, int fileflags, Main *mainvar)
{
  const bool is_undo = wd->use_memfile;
  FileGlobal fg;
  bScreen *screen;
  Scene *scene;
  ViewLayer *view_layer;
  char subvstr[8];

  /* prevent mem checkers from complaining */
  memset(fg._pad, 0, sizeof(fg._pad));
  memset(fg.filename, 0, sizeof(fg.filename));
  memset(fg.build_hash, 0, sizeof(fg.build_hash));
  fg._pad1 = NULL;

  current_screen_compat(mainvar, is_undo, &screen, &scene, &view_layer);

  /* XXX still remap G */
  fg.curscreen = screen;
  fg.curscene = scene;
  fg.cur_view_layer = view_layer;

  /* prevent to save this, is not good convention, and feature with concerns... */
  fg.fileflags = (fileflags & ~G_FILE_FLAG_ALL_RUNTIME);

  fg.globalf = G.f;
  BLI_strncpy(fg.filename, mainvar->name, sizeof(fg.filename));
  sprintf(subvstr, "%4d", BLENDER_FILE_SUBVERSION);
  memcpy(fg.subvstr, subvstr, 4);

  fg.subversion = BLENDER_FILE_SUBVERSION;
  fg.minversion = BLENDER_FILE_MIN_VERSION;
  fg.minsubversion = BLENDER_FILE_MIN_SUBVERSION;
#ifdef WITH_BUILDINFO
  {
    extern unsigned long build_commit_timestamp;
    extern char build_hash[];
    /* TODO(sergey): Add branch name to file as well? */
    fg.build_commit_timestamp = build_commit_timestamp;
    BLI_strncpy(fg.build_hash, build_hash, sizeof(fg.build_hash));
  }
#else
  fg.build_commit_timestamp = 0;
  BLI_strncpy(fg.build_hash, "unknown", sizeof(fg.build_hash));
#endif
  writestruct(wd, GLOB, FileGlobal, 1, &fg);
}

/* preview image, first 2 values are width and height
 * second are an RGBA image (uchar)
 * note, this uses 'TEST' since new types will segfault on file load for older blender versions.
 */
static void write_thumb(WriteData *wd, const BlendThumbnail *thumb)
{
  if (thumb) {
    writedata(wd, TEST, BLEN_THUMB_MEMSIZE_FILE(thumb->width, thumb->height), thumb);
  }
}

/** \} */

/* -------------------------------------------------------------------- */
/** \name File Writing (Private)
 * \{ */

/* if MemFile * there's filesave to memory */
static bool write_file_handle(Main *mainvar,
                              WriteWrap *ww,
                              MemFile *compare,
                              MemFile *current,
                              int write_flags,
                              bool use_userdef,
                              const BlendThumbnail *thumb)
{
  BHead bhead;
  ListBase mainlist;
  char buf[16];
  WriteData *wd;

  blo_split_main(&mainlist, mainvar);

  wd = mywrite_begin(ww, compare, current);
  BlendWriter writer = {wd};

  sprintf(buf,
          "BLENDER%c%c%.3d",
          (sizeof(void *) == 8) ? '-' : '_',
          (ENDIAN_ORDER == B_ENDIAN) ? 'V' : 'v',
          BLENDER_FILE_VERSION);

  mywrite(wd, buf, 12);

  write_renderinfo(wd, mainvar);
  write_thumb(wd, thumb);
  write_global(wd, write_flags, mainvar);

  /* The windowmanager and screen often change,
   * avoid thumbnail detecting changes because of this. */
  mywrite_flush(wd);

  OverrideLibraryStorage *override_storage = wd->use_memfile ?
                                                 NULL :
                                                 BKE_lib_override_library_operations_store_init();

#define ID_BUFFER_STATIC_SIZE 8192
  /* This outer loop allows to save first data-blocks from real mainvar,
   * then the temp ones from override process,
   * if needed, without duplicating whole code. */
  Main *bmain = mainvar;
  do {
    ListBase *lbarray[MAX_LIBARRAY];
    int a = set_listbasepointers(bmain, lbarray);
    while (a--) {
      ID *id = lbarray[a]->first;

      if (id == NULL || GS(id->name) == ID_LI) {
        continue; /* Libraries are handled separately below. */
      }

      char id_buffer_static[ID_BUFFER_STATIC_SIZE];
      void *id_buffer = id_buffer_static;
      const size_t idtype_struct_size = BKE_idtype_get_info_from_id(id)->struct_size;
      if (idtype_struct_size > ID_BUFFER_STATIC_SIZE) {
        BLI_assert(0);
        id_buffer = MEM_mallocN(idtype_struct_size, __func__);
      }

      for (; id; id = id->next) {
        /* We should never attempt to write non-regular IDs
         * (i.e. all kind of temp/runtime ones). */
        BLI_assert(
            (id->tag & (LIB_TAG_NO_MAIN | LIB_TAG_NO_USER_REFCOUNT | LIB_TAG_NOT_ALLOCATED)) == 0);

        const bool do_override = !ELEM(override_storage, NULL, bmain) &&
                                 ID_IS_OVERRIDE_LIBRARY_REAL(id);

        if (do_override) {
          BKE_lib_override_library_operations_store_start(bmain, override_storage, id);
        }

        if (wd->use_memfile) {
          /* Record the changes that happened up to this undo push in
           * recalc_up_to_undo_push, and clear recalc_after_undo_push again
           * to start accumulating for the next undo push. */
          id->recalc_up_to_undo_push = id->recalc_after_undo_push;
          id->recalc_after_undo_push = 0;

          bNodeTree *nodetree = ntreeFromID(id);
          if (nodetree != NULL) {
            nodetree->id.recalc_up_to_undo_push = nodetree->id.recalc_after_undo_push;
            nodetree->id.recalc_after_undo_push = 0;
          }
          if (GS(id->name) == ID_SCE) {
            Scene *scene = (Scene *)id;
            if (scene->master_collection != NULL) {
              scene->master_collection->id.recalc_up_to_undo_push =
                  scene->master_collection->id.recalc_after_undo_push;
              scene->master_collection->id.recalc_after_undo_push = 0;
            }
          }
        }

        mywrite_id_begin(wd, id);

        memcpy(id_buffer, id, idtype_struct_size);

        ((ID *)id_buffer)->tag = 0;
        /* Those listbase data change every time we add/remove an ID, and also often when
         * renaming one (due to re-sorting). This avoids generating a lot of false 'is changed'
         * detections between undo steps. */
        ((ID *)id_buffer)->prev = NULL;
        ((ID *)id_buffer)->next = NULL;

        const IDTypeInfo *id_type = BKE_idtype_get_info_from_id(id);
        if (id_type->blend_write != NULL) {
          id_type->blend_write(&writer, (ID *)id_buffer, id);
        }

        switch ((ID_Type)GS(id->name)) {
          case ID_WM:
            write_windowmanager(&writer, (wmWindowManager *)id_buffer, id);
            break;
          case ID_WS:
            write_workspace(&writer, (WorkSpace *)id_buffer, id);
            break;
          case ID_SCR:
            write_screen(&writer, (bScreen *)id_buffer, id);
            break;
          case ID_SCE:
            write_scene(&writer, (Scene *)id_buffer, id);
            break;
          case ID_GR:
            write_collection(&writer, (Collection *)id_buffer, id);
            break;
          case ID_OB:
            write_object(&writer, (Object *)id_buffer, id);
            break;
          case ID_PA:
            write_particlesettings(&writer, (ParticleSettings *)id_buffer, id);
            break;
          case ID_ME:
          case ID_LT:
          case ID_AC:
          case ID_NT:
          case ID_LS:
          case ID_TXT:
          case ID_VF:
          case ID_MC:
          case ID_PC:
          case ID_PAL:
          case ID_BR:
          case ID_IM:
          case ID_LA:
          case ID_MA:
          case ID_MB:
          case ID_CU:
          case ID_CA:
          case ID_WO:
          case ID_MSK:
          case ID_SPK:
          case ID_AR:
          case ID_LP:
          case ID_KE:
          case ID_TE:
          case ID_GD:
          case ID_HA:
          case ID_PT:
          case ID_VO:
          case ID_SIM:
          case ID_SO:
          case ID_CF:
            /* Do nothing, handled in IDTypeInfo callback. */
            break;
          case ID_LI:
            /* Do nothing, handled below - and should never be reached. */
            BLI_assert(0);
            break;
          case ID_IP:
            /* Do nothing, deprecated. */
            break;
          default:
            /* Should never be reached. */
            BLI_assert(0);
            break;
        }

        if (do_override) {
          BKE_lib_override_library_operations_store_end(override_storage, id);
        }

        mywrite_id_end(wd, id);
      }

      if (id_buffer != id_buffer_static) {
        MEM_SAFE_FREE(id_buffer);
      }

      mywrite_flush(wd);
    }
  } while ((bmain != override_storage) && (bmain = override_storage));

  if (override_storage) {
    BKE_lib_override_library_operations_store_finalize(override_storage);
    override_storage = NULL;
  }

  /* Special handling, operating over split Mains... */
  write_libraries(wd, mainvar->next);

  /* So changes above don't cause a 'DNA1' to be detected as changed on undo. */
  mywrite_flush(wd);

  if (use_userdef) {
    write_userdef(&writer, &U);
  }

  /* Write DNA last, because (to be implemented) test for which structs are written.
   *
   * Note that we *borrow* the pointer to 'DNAstr',
   * so writing each time uses the same address and doesn't cause unnecessary undo overhead. */
  writedata(wd, DNA1, (size_t)wd->sdna->data_len, wd->sdna->data);

  /* end of file */
  memset(&bhead, 0, sizeof(BHead));
  bhead.code = ENDB;
  mywrite(wd, &bhead, sizeof(BHead));

  blo_join_main(&mainlist);

  return mywrite_end(wd);
}

/* do reverse file history: .blend1 -> .blend2, .blend -> .blend1 */
/* return: success(0), failure(1) */
static bool do_history(const char *name, ReportList *reports)
{
  char tempname1[FILE_MAX], tempname2[FILE_MAX];
  int hisnr = U.versions;

  if (U.versions == 0) {
    return 0;
  }

  if (strlen(name) < 2) {
    BKE_report(reports, RPT_ERROR, "Unable to make version backup: filename too short");
    return 1;
  }

  while (hisnr > 1) {
    BLI_snprintf(tempname1, sizeof(tempname1), "%s%d", name, hisnr - 1);
    if (BLI_exists(tempname1)) {
      BLI_snprintf(tempname2, sizeof(tempname2), "%s%d", name, hisnr);

      if (BLI_rename(tempname1, tempname2)) {
        BKE_report(reports, RPT_ERROR, "Unable to make version backup");
        return true;
      }
    }
    hisnr--;
  }

  /* is needed when hisnr==1 */
  if (BLI_exists(name)) {
    BLI_snprintf(tempname1, sizeof(tempname1), "%s%d", name, hisnr);

    if (BLI_rename(name, tempname1)) {
      BKE_report(reports, RPT_ERROR, "Unable to make version backup");
      return true;
    }
  }

  return 0;
}

/** \} */

/* -------------------------------------------------------------------- */
/** \name File Writing (Public)
 * \{ */

/**
 * \return Success.
 */
bool BLO_write_file(Main *mainvar,
                    const char *filepath,
                    const int write_flags,
                    const struct BlendFileWriteParams *params,
                    ReportList *reports)
{
  char tempname[FILE_MAX + 1];
  eWriteWrapType ww_type;
  WriteWrap ww;

  eBLO_WritePathRemap remap_mode = params->remap_mode;
  const bool use_save_versions = params->use_save_versions;
  const bool use_save_as_copy = params->use_save_as_copy;
  const bool use_userdef = params->use_userdef;
  const BlendThumbnail *thumb = params->thumb;

  /* path backup/restore */
  void *path_list_backup = NULL;
  const int path_list_flag = (BKE_BPATH_TRAVERSE_SKIP_LIBRARY | BKE_BPATH_TRAVERSE_SKIP_MULTIFILE);

  if (G.debug & G_DEBUG_IO && mainvar->lock != NULL) {
    BKE_report(reports, RPT_INFO, "Checking sanity of current .blend file *BEFORE* save to disk");
    BLO_main_validate_libraries(mainvar, reports);
    BLO_main_validate_shapekeys(mainvar, reports);
  }

  /* open temporary file, so we preserve the original in case we crash */
  BLI_snprintf(tempname, sizeof(tempname), "%s@", filepath);

  if (write_flags & G_FILE_COMPRESS) {
    ww_type = WW_WRAP_ZLIB;
  }
  else {
    ww_type = WW_WRAP_NONE;
  }

  ww_handle_init(ww_type, &ww);

  if (ww.open(&ww, tempname) == false) {
    BKE_reportf(
        reports, RPT_ERROR, "Cannot open file %s for writing: %s", tempname, strerror(errno));
    return 0;
  }

  /* Remapping of relative paths to new file location. */
  if (remap_mode != BLO_WRITE_PATH_REMAP_NONE) {

    if (remap_mode == BLO_WRITE_PATH_REMAP_RELATIVE) {
      /* Make all relative as none of the existing paths can be relative in an unsaved document.
       */
      if (G.relbase_valid == false) {
        remap_mode = BLO_WRITE_PATH_REMAP_RELATIVE_ALL;
      }
    }

    char dir_src[FILE_MAX];
    char dir_dst[FILE_MAX];
    BLI_split_dir_part(mainvar->name, dir_src, sizeof(dir_src));
    BLI_split_dir_part(filepath, dir_dst, sizeof(dir_dst));

    /* Just in case there is some subtle difference. */
    BLI_path_normalize(mainvar->name, dir_dst);
    BLI_path_normalize(mainvar->name, dir_src);

    /* Only for relative, not relative-all, as this means making existing paths relative. */
    if (remap_mode == BLO_WRITE_PATH_REMAP_RELATIVE) {
      if (G.relbase_valid && (BLI_path_cmp(dir_dst, dir_src) == 0)) {
        /* Saved to same path. Nothing to do. */
        remap_mode = BLO_WRITE_PATH_REMAP_NONE;
      }
    }
    else if (remap_mode == BLO_WRITE_PATH_REMAP_ABSOLUTE) {
      if (G.relbase_valid == false) {
        /* Unsaved, all paths are absolute.Even if the user manages to set a relative path,
         * there is no base-path that can be used to make it absolute. */
        remap_mode = BLO_WRITE_PATH_REMAP_NONE;
      }
    }

    if (remap_mode != BLO_WRITE_PATH_REMAP_NONE) {
      /* Check if we need to backup and restore paths. */
      if (UNLIKELY(use_save_as_copy)) {
        path_list_backup = BKE_bpath_list_backup(mainvar, path_list_flag);
      }

      switch (remap_mode) {
        case BLO_WRITE_PATH_REMAP_RELATIVE:
          /* Saved, make relative paths relative to new location (if possible). */
          BKE_bpath_relative_rebase(mainvar, dir_src, dir_dst, NULL);
          break;
        case BLO_WRITE_PATH_REMAP_RELATIVE_ALL:
          /* Make all relative (when requested or unsaved). */
          BKE_bpath_relative_convert(mainvar, dir_dst, NULL);
          break;
        case BLO_WRITE_PATH_REMAP_ABSOLUTE:
          /* Make all absolute (when requested or unsaved). */
          BKE_bpath_absolute_convert(mainvar, dir_src, NULL);
          break;
        case BLO_WRITE_PATH_REMAP_NONE:
          BLI_assert(0); /* Unreachable. */
          break;
      }
    }
  }

  /* actual file writing */
  const bool err = write_file_handle(mainvar, &ww, NULL, NULL, write_flags, use_userdef, thumb);

  ww.close(&ww);

  if (UNLIKELY(path_list_backup)) {
    BKE_bpath_list_restore(mainvar, path_list_flag, path_list_backup);
    BKE_bpath_list_free(path_list_backup);
  }

  if (err) {
    BKE_report(reports, RPT_ERROR, strerror(errno));
    remove(tempname);

    return 0;
  }

  /* file save to temporary file was successful */
  /* now do reverse file history (move .blend1 -> .blend2, .blend -> .blend1) */
  if (use_save_versions) {
    const bool err_hist = do_history(filepath, reports);
    if (err_hist) {
      BKE_report(reports, RPT_ERROR, "Version backup failed (file saved with @)");
      return 0;
    }
  }

  if (BLI_rename(tempname, filepath) != 0) {
    BKE_report(reports, RPT_ERROR, "Cannot change old file (file saved with @)");
    return 0;
  }

  if (G.debug & G_DEBUG_IO && mainvar->lock != NULL) {
    BKE_report(reports, RPT_INFO, "Checking sanity of current .blend file *AFTER* save to disk");
    BLO_main_validate_libraries(mainvar, reports);
  }

  return 1;
}

/**
 * \return Success.
 */
bool BLO_write_file_mem(Main *mainvar, MemFile *compare, MemFile *current, int write_flags)
{
  bool use_userdef = false;

  const bool err = write_file_handle(
      mainvar, NULL, compare, current, write_flags, use_userdef, NULL);

  return (err == 0);
}

void BLO_write_raw(BlendWriter *writer, size_t size_in_bytes, const void *data_ptr)
{
  writedata(writer->wd, DATA, size_in_bytes, data_ptr);
}

void BLO_write_struct_by_name(BlendWriter *writer, const char *struct_name, const void *data_ptr)
{
  BLO_write_struct_array_by_name(writer, struct_name, 1, data_ptr);
}

void BLO_write_struct_array_by_name(BlendWriter *writer,
                                    const char *struct_name,
                                    int array_size,
                                    const void *data_ptr)
{
  int struct_id = BLO_get_struct_id_by_name(writer, struct_name);
  if (UNLIKELY(struct_id == -1)) {
    printf("error: can't find SDNA code <%s>\n", struct_name);
    return;
  }
  BLO_write_struct_array_by_id(writer, struct_id, array_size, data_ptr);
}

void BLO_write_struct_by_id(BlendWriter *writer, int struct_id, const void *data_ptr)
{
  writestruct_nr(writer->wd, DATA, struct_id, 1, data_ptr);
}

void BLO_write_struct_at_address_by_id(BlendWriter *writer,
                                       int struct_id,
                                       const void *address,
                                       const void *data_ptr)
{
  writestruct_at_address_nr(writer->wd, DATA, struct_id, 1, address, data_ptr);
}

void BLO_write_struct_array_by_id(BlendWriter *writer,
                                  int struct_id,
                                  int array_size,
                                  const void *data_ptr)
{
  writestruct_nr(writer->wd, DATA, struct_id, array_size, data_ptr);
}

void BLO_write_struct_array_at_address_by_id(
    BlendWriter *writer, int struct_id, int array_size, const void *address, const void *data_ptr)
{
  writestruct_at_address_nr(writer->wd, DATA, struct_id, array_size, address, data_ptr);
}

void BLO_write_struct_list_by_id(BlendWriter *writer, int struct_id, ListBase *list)
{
  writelist_nr(writer->wd, DATA, struct_id, list);
}

void BLO_write_struct_list_by_name(BlendWriter *writer, const char *struct_name, ListBase *list)
{
  int struct_id = BLO_get_struct_id_by_name(writer, struct_name);
  if (UNLIKELY(struct_id == -1)) {
    printf("error: can't find SDNA code <%s>\n", struct_name);
    return;
  }
  BLO_write_struct_list_by_id(writer, struct_id, list);
}

void blo_write_id_struct(BlendWriter *writer, int struct_id, const void *id_address, const ID *id)
{
  writestruct_at_address_nr(writer->wd, GS(id->name), struct_id, 1, id_address, id);
}

int BLO_get_struct_id_by_name(BlendWriter *writer, const char *struct_name)
{
  int struct_id = DNA_struct_find_nr(writer->wd->sdna, struct_name);
  return struct_id;
}

void BLO_write_int32_array(BlendWriter *writer, uint num, const int32_t *data_ptr)
{
  BLO_write_raw(writer, sizeof(int32_t) * (size_t)num, data_ptr);
}

void BLO_write_uint32_array(BlendWriter *writer, uint num, const uint32_t *data_ptr)
{
  BLO_write_raw(writer, sizeof(uint32_t) * (size_t)num, data_ptr);
}

void BLO_write_float_array(BlendWriter *writer, uint num, const float *data_ptr)
{
  BLO_write_raw(writer, sizeof(float) * (size_t)num, data_ptr);
}

void BLO_write_pointer_array(BlendWriter *writer, uint num, const void *data_ptr)
{
  BLO_write_raw(writer, sizeof(void *) * (size_t)num, data_ptr);
}

void BLO_write_float3_array(BlendWriter *writer, uint num, const float *data_ptr)
{
  BLO_write_raw(writer, sizeof(float[3]) * (size_t)num, data_ptr);
}

/**
 * Write a null terminated string.
 */
void BLO_write_string(BlendWriter *writer, const char *data_ptr)
{
  if (data_ptr != NULL) {
    BLO_write_raw(writer, strlen(data_ptr) + 1, data_ptr);
  }
}

/**
 * Sometimes different data is written depending on whether the file is saved to disk or used for
 * undo. This function returns true when the current file-writing is done for undo.
 */
bool BLO_write_is_undo(BlendWriter *writer)
{
  return writer->wd->use_memfile;
}

/** \} */<|MERGE_RESOLUTION|>--- conflicted
+++ resolved
@@ -1521,1017 +1521,8 @@
     }
   }
 
-<<<<<<< HEAD
-  /* Write channels */
-  for (chan = pose->chanbase.first; chan; chan = chan->next) {
-    /* Write ID Properties -- and copy this comment EXACTLY for easy finding
-     * of library blocks that implement this.*/
-    if (chan->prop) {
-      IDP_WriteProperty(chan->prop, wd);
-    }
-
-    write_constraints(wd, &chan->constraints);
-
-    write_motionpath(wd, chan->mpath);
-
-    /* prevent crashes with autosave,
-     * when a bone duplicated in editmode has not yet been assigned to its posechannel */
-    if (chan->bone) {
-      /* gets restored on read, for library armatures */
-      chan->selectflag = chan->bone->flag & BONE_SELECTED;
-    }
-
-    writestruct(wd, DATA, bPoseChannel, 1, chan);
-  }
-
-  /* Write groups */
-  for (grp = pose->agroups.first; grp; grp = grp->next) {
-    writestruct(wd, DATA, bActionGroup, 1, grp);
-  }
-
-  /* write IK param */
-  if (pose->ikparam) {
-    const char *structname = BKE_pose_ikparam_get_name(pose);
-    if (structname) {
-      writestruct_id(wd, DATA, structname, 1, pose->ikparam);
-    }
-  }
-
-  /* Write this pose */
-  writestruct(wd, DATA, bPose, 1, pose);
-}
-
-static void write_defgroups(WriteData *wd, ListBase *defbase)
-{
-  LISTBASE_FOREACH (bDeformGroup *, defgroup, defbase) {
-    writestruct(wd, DATA, bDeformGroup, 1, defgroup);
-  }
-}
-
-static void write_fmaps(WriteData *wd, ListBase *fbase)
-{
-  LISTBASE_FOREACH (bFaceMap *, fmap, fbase) {
-    writestruct(wd, DATA, bFaceMap, 1, fmap);
-  }
-}
-
-static void write_modifiers(WriteData *wd, ListBase *modbase)
-{
-  ModifierData *md;
-
-  if (modbase == NULL) {
-    return;
-  }
-
-  for (md = modbase->first; md; md = md->next) {
-    const ModifierTypeInfo *mti = modifierType_getInfo(md->type);
-    if (mti == NULL) {
-      return;
-    }
-
-    writestruct_id(wd, DATA, mti->structName, 1, md);
-
-    if (md->type == eModifierType_Hook) {
-      HookModifierData *hmd = (HookModifierData *)md;
-
-      if (hmd->curfalloff) {
-        write_curvemapping(wd, hmd->curfalloff);
-      }
-
-      writedata(wd, DATA, sizeof(int) * hmd->totindex, hmd->indexar);
-    }
-    else if (md->type == eModifierType_Cloth) {
-      ClothModifierData *clmd = (ClothModifierData *)md;
-
-      writestruct(wd, DATA, ClothSimSettings, 1, clmd->sim_parms);
-      writestruct(wd, DATA, ClothCollSettings, 1, clmd->coll_parms);
-      writestruct(wd, DATA, EffectorWeights, 1, clmd->sim_parms->effector_weights);
-      write_pointcaches(wd, &clmd->ptcaches);
-    }
-    else if (md->type == eModifierType_Fluid) {
-      FluidModifierData *mmd = (FluidModifierData *)md;
-
-      if (mmd->type & MOD_FLUID_TYPE_DOMAIN) {
-        writestruct(wd, DATA, FluidDomainSettings, 1, mmd->domain);
-
-        if (mmd->domain) {
-          write_pointcaches(wd, &(mmd->domain->ptcaches[0]));
-
-          /* create fake pointcache so that old blender versions can read it */
-          mmd->domain->point_cache[1] = BKE_ptcache_add(&mmd->domain->ptcaches[1]);
-          mmd->domain->point_cache[1]->flag |= PTCACHE_DISK_CACHE | PTCACHE_FAKE_SMOKE;
-          mmd->domain->point_cache[1]->step = 1;
-
-          write_pointcaches(wd, &(mmd->domain->ptcaches[1]));
-
-          if (mmd->domain->coba) {
-            writestruct(wd, DATA, ColorBand, 1, mmd->domain->coba);
-          }
-
-          /* cleanup the fake pointcache */
-          BKE_ptcache_free_list(&mmd->domain->ptcaches[1]);
-          mmd->domain->point_cache[1] = NULL;
-
-          writestruct(wd, DATA, EffectorWeights, 1, mmd->domain->effector_weights);
-        }
-      }
-      else if (mmd->type & MOD_FLUID_TYPE_FLOW) {
-        writestruct(wd, DATA, FluidFlowSettings, 1, mmd->flow);
-      }
-      else if (mmd->type & MOD_FLUID_TYPE_EFFEC) {
-        writestruct(wd, DATA, FluidEffectorSettings, 1, mmd->effector);
-      }
-    }
-    else if (md->type == eModifierType_Fluidsim) {
-      FluidsimModifierData *fluidmd = (FluidsimModifierData *)md;
-
-      writestruct(wd, DATA, FluidsimSettings, 1, fluidmd->fss);
-    }
-    else if (md->type == eModifierType_DynamicPaint) {
-      DynamicPaintModifierData *pmd = (DynamicPaintModifierData *)md;
-
-      if (pmd->canvas) {
-        DynamicPaintSurface *surface;
-        writestruct(wd, DATA, DynamicPaintCanvasSettings, 1, pmd->canvas);
-
-        /* write surfaces */
-        for (surface = pmd->canvas->surfaces.first; surface; surface = surface->next) {
-          writestruct(wd, DATA, DynamicPaintSurface, 1, surface);
-        }
-        /* write caches and effector weights */
-        for (surface = pmd->canvas->surfaces.first; surface; surface = surface->next) {
-          write_pointcaches(wd, &(surface->ptcaches));
-
-          writestruct(wd, DATA, EffectorWeights, 1, surface->effector_weights);
-        }
-      }
-      if (pmd->brush) {
-        writestruct(wd, DATA, DynamicPaintBrushSettings, 1, pmd->brush);
-        writestruct(wd, DATA, ColorBand, 1, pmd->brush->paint_ramp);
-        writestruct(wd, DATA, ColorBand, 1, pmd->brush->vel_ramp);
-      }
-    }
-    else if (md->type == eModifierType_Collision) {
-
-#if 0
-      CollisionModifierData *collmd = (CollisionModifierData *)md;
-      // TODO: CollisionModifier should use pointcache
-      // + have proper reset events before enabling this
-      writestruct(wd, DATA, MVert, collmd->numverts, collmd->x);
-      writestruct(wd, DATA, MVert, collmd->numverts, collmd->xnew);
-      writestruct(wd, DATA, MFace, collmd->numfaces, collmd->mfaces);
-#endif
-    }
-    else if (md->type == eModifierType_MeshDeform) {
-      MeshDeformModifierData *mmd = (MeshDeformModifierData *)md;
-      int size = mmd->dyngridsize;
-
-      writestruct(wd, DATA, MDefInfluence, mmd->totinfluence, mmd->bindinfluences);
-      writedata(wd, DATA, sizeof(int) * (mmd->totvert + 1), mmd->bindoffsets);
-      writedata(wd, DATA, sizeof(float) * 3 * mmd->totcagevert, mmd->bindcagecos);
-      writestruct(wd, DATA, MDefCell, size * size * size, mmd->dyngrid);
-      writestruct(wd, DATA, MDefInfluence, mmd->totinfluence, mmd->dyninfluences);
-      writedata(wd, DATA, sizeof(int) * mmd->totvert, mmd->dynverts);
-    }
-    else if (md->type == eModifierType_Warp) {
-      WarpModifierData *tmd = (WarpModifierData *)md;
-      if (tmd->curfalloff) {
-        write_curvemapping(wd, tmd->curfalloff);
-      }
-    }
-    else if (md->type == eModifierType_WeightVGEdit) {
-      WeightVGEditModifierData *wmd = (WeightVGEditModifierData *)md;
-
-      if (wmd->cmap_curve) {
-        write_curvemapping(wd, wmd->cmap_curve);
-      }
-    }
-    else if (md->type == eModifierType_LaplacianDeform) {
-      LaplacianDeformModifierData *lmd = (LaplacianDeformModifierData *)md;
-
-      writedata(wd, DATA, sizeof(float) * lmd->total_verts * 3, lmd->vertexco);
-    }
-    else if (md->type == eModifierType_CorrectiveSmooth) {
-      CorrectiveSmoothModifierData *csmd = (CorrectiveSmoothModifierData *)md;
-
-      if (csmd->bind_coords) {
-        writedata(wd, DATA, sizeof(float[3]) * csmd->bind_coords_num, csmd->bind_coords);
-      }
-    }
-    else if (md->type == eModifierType_SurfaceDeform) {
-      SurfaceDeformModifierData *smd = (SurfaceDeformModifierData *)md;
-
-      writestruct(wd, DATA, SDefVert, smd->numverts, smd->verts);
-
-      if (smd->verts) {
-        for (int i = 0; i < smd->numverts; i++) {
-          writestruct(wd, DATA, SDefBind, smd->verts[i].numbinds, smd->verts[i].binds);
-
-          if (smd->verts[i].binds) {
-            for (int j = 0; j < smd->verts[i].numbinds; j++) {
-              writedata(wd,
-                        DATA,
-                        sizeof(int) * smd->verts[i].binds[j].numverts,
-                        smd->verts[i].binds[j].vert_inds);
-
-              if (smd->verts[i].binds[j].mode == MOD_SDEF_MODE_CENTROID ||
-                  smd->verts[i].binds[j].mode == MOD_SDEF_MODE_LOOPTRI) {
-                writedata(wd, DATA, sizeof(float) * 3, smd->verts[i].binds[j].vert_weights);
-              }
-              else {
-                writedata(wd,
-                          DATA,
-                          sizeof(float) * smd->verts[i].binds[j].numverts,
-                          smd->verts[i].binds[j].vert_weights);
-              }
-            }
-          }
-        }
-      }
-    }
-    else if (md->type == eModifierType_Bevel) {
-      BevelModifierData *bmd = (BevelModifierData *)md;
-      if (bmd->custom_profile) {
-        write_CurveProfile(wd, bmd->custom_profile);
-      }
-    }
-    else if (md->type == eModifierType_OpenMeshEffect) {
-      OpenMeshEffectModifierData *fxmd = (OpenMeshEffectModifierData *)md;
-
-      writestruct(wd, DATA, OpenMeshEffectParameterInfo, fxmd->num_parameters, fxmd->parameter_info);
-    }
-  }
-}
-
-static void write_gpencil_modifiers(WriteData *wd, ListBase *modbase)
-{
-  GpencilModifierData *md;
-
-  if (modbase == NULL) {
-    return;
-  }
-
-  for (md = modbase->first; md; md = md->next) {
-    const GpencilModifierTypeInfo *mti = BKE_gpencil_modifierType_getInfo(md->type);
-    if (mti == NULL) {
-      return;
-    }
-
-    writestruct_id(wd, DATA, mti->struct_name, 1, md);
-
-    if (md->type == eGpencilModifierType_Thick) {
-      ThickGpencilModifierData *gpmd = (ThickGpencilModifierData *)md;
-
-      if (gpmd->curve_thickness) {
-        write_curvemapping(wd, gpmd->curve_thickness);
-      }
-    }
-    else if (md->type == eGpencilModifierType_Noise) {
-      NoiseGpencilModifierData *gpmd = (NoiseGpencilModifierData *)md;
-
-      if (gpmd->curve_intensity) {
-        write_curvemapping(wd, gpmd->curve_intensity);
-      }
-    }
-    else if (md->type == eGpencilModifierType_Hook) {
-      HookGpencilModifierData *gpmd = (HookGpencilModifierData *)md;
-
-      if (gpmd->curfalloff) {
-        write_curvemapping(wd, gpmd->curfalloff);
-      }
-    }
-    else if (md->type == eGpencilModifierType_Tint) {
-      TintGpencilModifierData *gpmd = (TintGpencilModifierData *)md;
-      if (gpmd->colorband) {
-        writestruct(wd, DATA, ColorBand, 1, gpmd->colorband);
-      }
-      if (gpmd->curve_intensity) {
-        write_curvemapping(wd, gpmd->curve_intensity);
-      }
-    }
-    else if (md->type == eGpencilModifierType_Smooth) {
-      SmoothGpencilModifierData *gpmd = (SmoothGpencilModifierData *)md;
-      if (gpmd->curve_intensity) {
-        write_curvemapping(wd, gpmd->curve_intensity);
-      }
-    }
-    else if (md->type == eGpencilModifierType_Color) {
-      ColorGpencilModifierData *gpmd = (ColorGpencilModifierData *)md;
-      if (gpmd->curve_intensity) {
-        write_curvemapping(wd, gpmd->curve_intensity);
-      }
-    }
-    else if (md->type == eGpencilModifierType_Opacity) {
-      OpacityGpencilModifierData *gpmd = (OpacityGpencilModifierData *)md;
-      if (gpmd->curve_intensity) {
-        write_curvemapping(wd, gpmd->curve_intensity);
-      }
-    }
-  }
-}
-
-static void write_shaderfxs(WriteData *wd, ListBase *fxbase)
-{
-  ShaderFxData *fx;
-
-  if (fxbase == NULL) {
-    return;
-  }
-
-  for (fx = fxbase->first; fx; fx = fx->next) {
-    const ShaderFxTypeInfo *fxi = BKE_shaderfxType_getInfo(fx->type);
-    if (fxi == NULL) {
-      return;
-    }
-
-    writestruct_id(wd, DATA, fxi->struct_name, 1, fx);
-  }
-}
-
-static void write_object(WriteData *wd, Object *ob, const void *id_address)
-{
-  if (ob->id.us > 0 || wd->use_memfile) {
-    /* Clean up, important in undo case to reduce false detection of changed datablocks. */
-    BKE_object_runtime_reset(ob);
-
-    /* write LibData */
-    writestruct_at_address(wd, ID_OB, Object, 1, id_address, ob);
-    write_iddata(wd, &ob->id);
-
-    if (ob->adt) {
-      write_animdata(wd, ob->adt);
-    }
-
-    /* direct data */
-    writedata(wd, DATA, sizeof(void *) * ob->totcol, ob->mat);
-    writedata(wd, DATA, sizeof(char) * ob->totcol, ob->matbits);
-    /* write_effects(wd, &ob->effect); */ /* not used anymore */
-
-    if (ob->type == OB_ARMATURE) {
-      bArmature *arm = ob->data;
-      if (arm && ob->pose && arm->act_bone) {
-        BLI_strncpy(
-            ob->pose->proxy_act_bone, arm->act_bone->name, sizeof(ob->pose->proxy_act_bone));
-      }
-    }
-
-    write_pose(wd, ob->pose);
-    write_defgroups(wd, &ob->defbase);
-    write_fmaps(wd, &ob->fmaps);
-    write_constraints(wd, &ob->constraints);
-    write_motionpath(wd, ob->mpath);
-
-    writestruct(wd, DATA, PartDeflect, 1, ob->pd);
-    if (ob->soft) {
-      /* Set deprecated pointers to prevent crashes of older Blenders */
-      ob->soft->pointcache = ob->soft->shared->pointcache;
-      ob->soft->ptcaches = ob->soft->shared->ptcaches;
-      writestruct(wd, DATA, SoftBody, 1, ob->soft);
-      writestruct(wd, DATA, SoftBody_Shared, 1, ob->soft->shared);
-      write_pointcaches(wd, &(ob->soft->shared->ptcaches));
-      writestruct(wd, DATA, EffectorWeights, 1, ob->soft->effector_weights);
-    }
-
-    if (ob->rigidbody_object) {
-      /* TODO: if any extra data is added to handle duplis, will need separate function then */
-      writestruct(wd, DATA, RigidBodyOb, 1, ob->rigidbody_object);
-    }
-    if (ob->rigidbody_constraint) {
-      writestruct(wd, DATA, RigidBodyCon, 1, ob->rigidbody_constraint);
-    }
-
-    if (ob->type == OB_EMPTY && ob->empty_drawtype == OB_EMPTY_IMAGE) {
-      writestruct(wd, DATA, ImageUser, 1, ob->iuser);
-    }
-
-    write_particlesystems(wd, &ob->particlesystem);
-    write_modifiers(wd, &ob->modifiers);
-    write_gpencil_modifiers(wd, &ob->greasepencil_modifiers);
-    write_shaderfxs(wd, &ob->shader_fx);
-
-    writelist(wd, DATA, LinkData, &ob->pc_ids);
-    writelist(wd, DATA, LodLevel, &ob->lodlevels);
-
-    write_previews(wd, ob->preview);
-  }
-}
-
-static void write_vfont(WriteData *wd, VFont *vf, const void *id_address)
-{
-  if (vf->id.us > 0 || wd->use_memfile) {
-    /* Clean up, important in undo case to reduce false detection of changed datablocks. */
-    vf->data = NULL;
-    vf->temp_pf = NULL;
-
-    /* write LibData */
-    writestruct_at_address(wd, ID_VF, VFont, 1, id_address, vf);
-    write_iddata(wd, &vf->id);
-
-    /* direct data */
-    if (vf->packedfile) {
-      PackedFile *pf = vf->packedfile;
-      writestruct(wd, DATA, PackedFile, 1, pf);
-      writedata(wd, DATA, pf->size, pf->data);
-    }
-  }
-}
-
-static void write_key(WriteData *wd, Key *key, const void *id_address)
-{
-  if (key->id.us > 0 || wd->use_memfile) {
-    /* write LibData */
-    writestruct_at_address(wd, ID_KE, Key, 1, id_address, key);
-    write_iddata(wd, &key->id);
-
-    if (key->adt) {
-      write_animdata(wd, key->adt);
-    }
-
-    /* direct data */
-    LISTBASE_FOREACH (KeyBlock *, kb, &key->block) {
-      writestruct(wd, DATA, KeyBlock, 1, kb);
-      if (kb->data) {
-        writedata(wd, DATA, kb->totelem * key->elemsize, kb->data);
-      }
-    }
-  }
-}
-
-static void write_camera(WriteData *wd, Camera *cam, const void *id_address)
-{
-  if (cam->id.us > 0 || wd->use_memfile) {
-    /* write LibData */
-    writestruct_at_address(wd, ID_CA, Camera, 1, id_address, cam);
-    write_iddata(wd, &cam->id);
-
-    if (cam->adt) {
-      write_animdata(wd, cam->adt);
-    }
-
-    LISTBASE_FOREACH (CameraBGImage *, bgpic, &cam->bg_images) {
-      writestruct(wd, DATA, CameraBGImage, 1, bgpic);
-    }
-  }
-}
-
-static void write_mball(WriteData *wd, MetaBall *mb, const void *id_address)
-{
-  if (mb->id.us > 0 || wd->use_memfile) {
-    /* Clean up, important in undo case to reduce false detection of changed datablocks. */
-    BLI_listbase_clear(&mb->disp);
-    mb->editelems = NULL;
-    /* Must always be cleared (meta's don't have their own edit-data). */
-    mb->needs_flush_to_id = 0;
-    mb->lastelem = NULL;
-    mb->batch_cache = NULL;
-
-    /* write LibData */
-    writestruct_at_address(wd, ID_MB, MetaBall, 1, id_address, mb);
-    write_iddata(wd, &mb->id);
-
-    /* direct data */
-    writedata(wd, DATA, sizeof(void *) * mb->totcol, mb->mat);
-    if (mb->adt) {
-      write_animdata(wd, mb->adt);
-    }
-
-    LISTBASE_FOREACH (MetaElem *, ml, &mb->elems) {
-      writestruct(wd, DATA, MetaElem, 1, ml);
-    }
-  }
-}
-
-static void write_curve(WriteData *wd, Curve *cu, const void *id_address)
-{
-  if (cu->id.us > 0 || wd->use_memfile) {
-    /* Clean up, important in undo case to reduce false detection of changed datablocks. */
-    cu->editnurb = NULL;
-    cu->editfont = NULL;
-    cu->batch_cache = NULL;
-
-    /* write LibData */
-    writestruct_at_address(wd, ID_CU, Curve, 1, id_address, cu);
-    write_iddata(wd, &cu->id);
-
-    /* direct data */
-    writedata(wd, DATA, sizeof(void *) * cu->totcol, cu->mat);
-    if (cu->adt) {
-      write_animdata(wd, cu->adt);
-    }
-
-    if (cu->vfont) {
-      writedata(wd, DATA, cu->len + 1, cu->str);
-      writestruct(wd, DATA, CharInfo, cu->len_wchar + 1, cu->strinfo);
-      writestruct(wd, DATA, TextBox, cu->totbox, cu->tb);
-    }
-    else {
-      /* is also the order of reading */
-      LISTBASE_FOREACH (Nurb *, nu, &cu->nurb) {
-        writestruct(wd, DATA, Nurb, 1, nu);
-      }
-      LISTBASE_FOREACH (Nurb *, nu, &cu->nurb) {
-        if (nu->type == CU_BEZIER) {
-          writestruct(wd, DATA, BezTriple, nu->pntsu, nu->bezt);
-        }
-        else {
-          writestruct(wd, DATA, BPoint, nu->pntsu * nu->pntsv, nu->bp);
-          if (nu->knotsu) {
-            writedata(wd, DATA, KNOTSU(nu) * sizeof(float), nu->knotsu);
-          }
-          if (nu->knotsv) {
-            writedata(wd, DATA, KNOTSV(nu) * sizeof(float), nu->knotsv);
-          }
-        }
-      }
-    }
-  }
-}
-
-static void write_dverts(WriteData *wd, int count, MDeformVert *dvlist)
-{
-  if (dvlist) {
-
-    /* Write the dvert list */
-    writestruct(wd, DATA, MDeformVert, count, dvlist);
-
-    /* Write deformation data for each dvert */
-    for (int i = 0; i < count; i++) {
-      if (dvlist[i].dw) {
-        writestruct(wd, DATA, MDeformWeight, dvlist[i].totweight, dvlist[i].dw);
-      }
-    }
-  }
-}
-
-static void write_mdisps(WriteData *wd, int count, MDisps *mdlist, int external)
-{
-  if (mdlist) {
-    int i;
-
-    writestruct(wd, DATA, MDisps, count, mdlist);
-    for (i = 0; i < count; i++) {
-      MDisps *md = &mdlist[i];
-      if (md->disps) {
-        if (!external) {
-          writedata(wd, DATA, sizeof(float) * 3 * md->totdisp, md->disps);
-        }
-      }
-
-      if (md->hidden) {
-        writedata(wd, DATA, BLI_BITMAP_SIZE(md->totdisp), md->hidden);
-      }
-    }
-  }
-}
-
-static void write_grid_paint_mask(WriteData *wd, int count, GridPaintMask *grid_paint_mask)
-{
-  if (grid_paint_mask) {
-    int i;
-
-    writestruct(wd, DATA, GridPaintMask, count, grid_paint_mask);
-    for (i = 0; i < count; i++) {
-      GridPaintMask *gpm = &grid_paint_mask[i];
-      if (gpm->data) {
-        const int gridsize = BKE_ccg_gridsize(gpm->level);
-        writedata(wd, DATA, sizeof(*gpm->data) * gridsize * gridsize, gpm->data);
-      }
-    }
-  }
-}
-
-static void write_customdata(WriteData *wd,
-                             ID *id,
-                             int count,
-                             CustomData *data,
-                             CustomDataLayer *layers,
-                             CustomDataMask cddata_mask)
-{
-  int i;
-
-  /* write external customdata (not for undo) */
-  if (data->external && (wd->use_memfile == false)) {
-    CustomData_external_write(data, id, cddata_mask, count, 0);
-  }
-
-  writestruct_at_address(wd, DATA, CustomDataLayer, data->totlayer, data->layers, layers);
-
-  for (i = 0; i < data->totlayer; i++) {
-    CustomDataLayer *layer = &layers[i];
-    const char *structname;
-    int structnum, datasize;
-
-    if (layer->type == CD_MDEFORMVERT) {
-      /* layer types that allocate own memory need special handling */
-      write_dverts(wd, count, layer->data);
-    }
-    else if (layer->type == CD_MDISPS) {
-      write_mdisps(wd, count, layer->data, layer->flag & CD_FLAG_EXTERNAL);
-    }
-    else if (layer->type == CD_PAINT_MASK) {
-      const float *layer_data = layer->data;
-      writedata(wd, DATA, sizeof(*layer_data) * count, layer_data);
-    }
-    else if (layer->type == CD_SCULPT_FACE_SETS) {
-      const float *layer_data = layer->data;
-      writedata(wd, DATA, sizeof(*layer_data) * count, layer_data);
-    }
-    else if (layer->type == CD_GRID_PAINT_MASK) {
-      write_grid_paint_mask(wd, count, layer->data);
-    }
-    else if (layer->type == CD_FACEMAP) {
-      const int *layer_data = layer->data;
-      writedata(wd, DATA, sizeof(*layer_data) * count, layer_data);
-    }
-    else {
-      CustomData_file_write_info(layer->type, &structname, &structnum);
-      if (structnum) {
-        datasize = structnum * count;
-        writestruct_id(wd, DATA, structname, datasize, layer->data);
-      }
-      else if (!wd->use_memfile) { /* Do not warn on undo. */
-        printf("%s error: layer '%s':%d - can't be written to file\n",
-               __func__,
-               structname,
-               layer->type);
-      }
-    }
-  }
-
-  if (data->external) {
-    writestruct(wd, DATA, CustomDataExternal, 1, data->external);
-  }
-}
-
-static void write_mesh(WriteData *wd, Mesh *mesh, const void *id_address)
-{
-  if (mesh->id.us > 0 || wd->use_memfile) {
-    /* cache only - don't write */
-    mesh->mface = NULL;
-    mesh->totface = 0;
-    memset(&mesh->fdata, 0, sizeof(mesh->fdata));
-    memset(&mesh->runtime, 0, sizeof(mesh->runtime));
-
-    /* Reduce xdata layers, fill xlayers with layers to be written.
-     * This makes xdata invalid for Blender, which is why we made a
-     * temporary local copy. */
-    CustomDataLayer *vlayers = NULL, vlayers_buff[CD_TEMP_CHUNK_SIZE];
-    CustomDataLayer *elayers = NULL, elayers_buff[CD_TEMP_CHUNK_SIZE];
-    CustomDataLayer *flayers = NULL, flayers_buff[CD_TEMP_CHUNK_SIZE];
-    CustomDataLayer *llayers = NULL, llayers_buff[CD_TEMP_CHUNK_SIZE];
-    CustomDataLayer *players = NULL, players_buff[CD_TEMP_CHUNK_SIZE];
-
-    CustomData_file_write_prepare(&mesh->vdata, &vlayers, vlayers_buff, ARRAY_SIZE(vlayers_buff));
-    CustomData_file_write_prepare(&mesh->edata, &elayers, elayers_buff, ARRAY_SIZE(elayers_buff));
-    flayers = flayers_buff;
-    CustomData_file_write_prepare(&mesh->ldata, &llayers, llayers_buff, ARRAY_SIZE(llayers_buff));
-    CustomData_file_write_prepare(&mesh->pdata, &players, players_buff, ARRAY_SIZE(players_buff));
-
-    writestruct_at_address(wd, ID_ME, Mesh, 1, id_address, mesh);
-    write_iddata(wd, &mesh->id);
-
-    /* direct data */
-    if (mesh->adt) {
-      write_animdata(wd, mesh->adt);
-    }
-
-    writedata(wd, DATA, sizeof(void *) * mesh->totcol, mesh->mat);
-    writedata(wd, DATA, sizeof(MSelect) * mesh->totselect, mesh->mselect);
-
-    write_customdata(wd, &mesh->id, mesh->totvert, &mesh->vdata, vlayers, CD_MASK_MESH.vmask);
-    write_customdata(wd, &mesh->id, mesh->totedge, &mesh->edata, elayers, CD_MASK_MESH.emask);
-    /* fdata is really a dummy - written so slots align */
-    write_customdata(wd, &mesh->id, mesh->totface, &mesh->fdata, flayers, CD_MASK_MESH.fmask);
-    write_customdata(wd, &mesh->id, mesh->totloop, &mesh->ldata, llayers, CD_MASK_MESH.lmask);
-    write_customdata(wd, &mesh->id, mesh->totpoly, &mesh->pdata, players, CD_MASK_MESH.pmask);
-
-    /* free temporary data */
-    if (vlayers && vlayers != vlayers_buff) {
-      MEM_freeN(vlayers);
-    }
-    if (elayers && elayers != elayers_buff) {
-      MEM_freeN(elayers);
-    }
-    if (flayers && flayers != flayers_buff) {
-      MEM_freeN(flayers);
-    }
-    if (llayers && llayers != llayers_buff) {
-      MEM_freeN(llayers);
-    }
-    if (players && players != players_buff) {
-      MEM_freeN(players);
-    }
-  }
-}
-
-static void write_lattice(WriteData *wd, Lattice *lt, const void *id_address)
-{
-  if (lt->id.us > 0 || wd->use_memfile) {
-    /* Clean up, important in undo case to reduce false detection of changed datablocks. */
-    lt->editlatt = NULL;
-    lt->batch_cache = NULL;
-
-    /* write LibData */
-    writestruct_at_address(wd, ID_LT, Lattice, 1, id_address, lt);
-    write_iddata(wd, &lt->id);
-
-    /* write animdata */
-    if (lt->adt) {
-      write_animdata(wd, lt->adt);
-    }
-
-    /* direct data */
-    writestruct(wd, DATA, BPoint, lt->pntsu * lt->pntsv * lt->pntsw, lt->def);
-
-    write_dverts(wd, lt->pntsu * lt->pntsv * lt->pntsw, lt->dvert);
-  }
-}
-
-static void write_image(WriteData *wd, Image *ima, const void *id_address)
-{
-  if (ima->id.us > 0 || wd->use_memfile) {
-    ImagePackedFile *imapf;
-
-    /* Some trickery to keep forward compatibility of packed images. */
-    BLI_assert(ima->packedfile == NULL);
-    if (ima->packedfiles.first != NULL) {
-      imapf = ima->packedfiles.first;
-      ima->packedfile = imapf->packedfile;
-    }
-
-    /* write LibData */
-    writestruct_at_address(wd, ID_IM, Image, 1, id_address, ima);
-    write_iddata(wd, &ima->id);
-
-    for (imapf = ima->packedfiles.first; imapf; imapf = imapf->next) {
-      writestruct(wd, DATA, ImagePackedFile, 1, imapf);
-      if (imapf->packedfile) {
-        PackedFile *pf = imapf->packedfile;
-        writestruct(wd, DATA, PackedFile, 1, pf);
-        writedata(wd, DATA, pf->size, pf->data);
-      }
-    }
-
-    write_previews(wd, ima->preview);
-
-    LISTBASE_FOREACH (ImageView *, iv, &ima->views) {
-      writestruct(wd, DATA, ImageView, 1, iv);
-    }
-    writestruct(wd, DATA, Stereo3dFormat, 1, ima->stereo3d_format);
-
-    writelist(wd, DATA, ImageTile, &ima->tiles);
-
-    ima->packedfile = NULL;
-
-    writelist(wd, DATA, RenderSlot, &ima->renderslots);
-  }
-}
-
-static void write_texture(WriteData *wd, Tex *tex, const void *id_address)
-{
-  if (tex->id.us > 0 || wd->use_memfile) {
-    /* write LibData */
-    writestruct_at_address(wd, ID_TE, Tex, 1, id_address, tex);
-    write_iddata(wd, &tex->id);
-
-    if (tex->adt) {
-      write_animdata(wd, tex->adt);
-    }
-
-    /* direct data */
-    if (tex->coba) {
-      writestruct(wd, DATA, ColorBand, 1, tex->coba);
-    }
-
-    /* nodetree is integral part of texture, no libdata */
-    if (tex->nodetree) {
-      writestruct(wd, DATA, bNodeTree, 1, tex->nodetree);
-      write_nodetree_nolib(wd, tex->nodetree);
-    }
-
-    write_previews(wd, tex->preview);
-  }
-}
-
-static void write_material(WriteData *wd, Material *ma, const void *id_address)
-{
-  if (ma->id.us > 0 || wd->use_memfile) {
-    /* Clean up, important in undo case to reduce false detection of changed datablocks. */
-    ma->texpaintslot = NULL;
-    BLI_listbase_clear(&ma->gpumaterial);
-
-    /* write LibData */
-    writestruct_at_address(wd, ID_MA, Material, 1, id_address, ma);
-    write_iddata(wd, &ma->id);
-
-    if (ma->adt) {
-      write_animdata(wd, ma->adt);
-    }
-
-    /* nodetree is integral part of material, no libdata */
-    if (ma->nodetree) {
-      writestruct(wd, DATA, bNodeTree, 1, ma->nodetree);
-      write_nodetree_nolib(wd, ma->nodetree);
-    }
-
-    write_previews(wd, ma->preview);
-
-    /* grease pencil settings */
-    if (ma->gp_style) {
-      writestruct(wd, DATA, MaterialGPencilStyle, 1, ma->gp_style);
-    }
-  }
-}
-
-static void write_world(WriteData *wd, World *wrld, const void *id_address)
-{
-  if (wrld->id.us > 0 || wd->use_memfile) {
-    /* Clean up, important in undo case to reduce false detection of changed datablocks. */
-    BLI_listbase_clear(&wrld->gpumaterial);
-
-    /* write LibData */
-    writestruct_at_address(wd, ID_WO, World, 1, id_address, wrld);
-    write_iddata(wd, &wrld->id);
-
-    if (wrld->adt) {
-      write_animdata(wd, wrld->adt);
-    }
-
-    /* nodetree is integral part of world, no libdata */
-    if (wrld->nodetree) {
-      writestruct(wd, DATA, bNodeTree, 1, wrld->nodetree);
-      write_nodetree_nolib(wd, wrld->nodetree);
-    }
-
-    write_previews(wd, wrld->preview);
-  }
-}
-
-static void write_light(WriteData *wd, Light *la, const void *id_address)
-{
-  if (la->id.us > 0 || wd->use_memfile) {
-    /* write LibData */
-    writestruct_at_address(wd, ID_LA, Light, 1, id_address, la);
-    write_iddata(wd, &la->id);
-
-    if (la->adt) {
-      write_animdata(wd, la->adt);
-    }
-
-    if (la->curfalloff) {
-      write_curvemapping(wd, la->curfalloff);
-    }
-
-    /* Node-tree is integral part of lights, no libdata. */
-    if (la->nodetree) {
-      writestruct(wd, DATA, bNodeTree, 1, la->nodetree);
-      write_nodetree_nolib(wd, la->nodetree);
-    }
-
-    write_previews(wd, la->preview);
-  }
-}
-
-static void write_collection_nolib(WriteData *wd, Collection *collection)
-{
-  /* Shared function for collection data-blocks and scene master collection. */
-  write_previews(wd, collection->preview);
-
-  LISTBASE_FOREACH (CollectionObject *, cob, &collection->gobject) {
-    writestruct(wd, DATA, CollectionObject, 1, cob);
-  }
-
-  LISTBASE_FOREACH (CollectionChild *, child, &collection->children) {
-    writestruct(wd, DATA, CollectionChild, 1, child);
-  }
-}
-
-static void write_collection(WriteData *wd, Collection *collection, const void *id_address)
-{
-  if (collection->id.us > 0 || wd->use_memfile) {
-    /* Clean up, important in undo case to reduce false detection of changed datablocks. */
-    collection->flag &= ~COLLECTION_HAS_OBJECT_CACHE;
-    collection->tag = 0;
-    BLI_listbase_clear(&collection->object_cache);
-    BLI_listbase_clear(&collection->parents);
-
-    /* write LibData */
-    writestruct_at_address(wd, ID_GR, Collection, 1, id_address, collection);
-    write_iddata(wd, &collection->id);
-
-    write_collection_nolib(wd, collection);
-  }
-}
-
-static void write_sequence_modifiers(WriteData *wd, ListBase *modbase)
-{
-  SequenceModifierData *smd;
-
-  for (smd = modbase->first; smd; smd = smd->next) {
-    const SequenceModifierTypeInfo *smti = BKE_sequence_modifier_type_info_get(smd->type);
-
-    if (smti) {
-      writestruct_id(wd, DATA, smti->struct_name, 1, smd);
-
-      if (smd->type == seqModifierType_Curves) {
-        CurvesModifierData *cmd = (CurvesModifierData *)smd;
-
-        write_curvemapping(wd, &cmd->curve_mapping);
-      }
-      else if (smd->type == seqModifierType_HueCorrect) {
-        HueCorrectModifierData *hcmd = (HueCorrectModifierData *)smd;
-
-        write_curvemapping(wd, &hcmd->curve_mapping);
-      }
-    }
-    else {
-      writestruct(wd, DATA, SequenceModifierData, 1, smd);
-    }
-  }
-}
-
-static void write_view_settings(WriteData *wd, ColorManagedViewSettings *view_settings)
-{
-  if (view_settings->curve_mapping) {
-    write_curvemapping(wd, view_settings->curve_mapping);
-  }
-}
-
-static void write_view3dshading(WriteData *wd, View3DShading *shading)
-{
-  if (shading->prop) {
-    IDP_WriteProperty(shading->prop, wd);
-  }
-}
-
-static void write_paint(WriteData *wd, Paint *p)
-{
-  if (p->cavity_curve) {
-    write_curvemapping(wd, p->cavity_curve);
-  }
-  writestruct(wd, DATA, PaintToolSlot, p->tool_slots_len, p->tool_slots);
-}
-
-static void write_layer_collections(WriteData *wd, ListBase *lb)
-{
-  LISTBASE_FOREACH (LayerCollection *, lc, lb) {
-    writestruct(wd, DATA, LayerCollection, 1, lc);
-
-    write_layer_collections(wd, &lc->layer_collections);
-  }
-}
-
-static void write_view_layer(WriteData *wd, ViewLayer *view_layer)
-{
-  writestruct(wd, DATA, ViewLayer, 1, view_layer);
-  writelist(wd, DATA, Base, &view_layer->object_bases);
-
-  if (view_layer->id_properties) {
-    IDP_WriteProperty(view_layer->id_properties, wd);
-  }
-
-  LISTBASE_FOREACH (FreestyleModuleConfig *, fmc, &view_layer->freestyle_config.modules) {
-    writestruct(wd, DATA, FreestyleModuleConfig, 1, fmc);
-  }
-
-  LISTBASE_FOREACH (FreestyleLineSet *, fls, &view_layer->freestyle_config.linesets) {
-    writestruct(wd, DATA, FreestyleLineSet, 1, fls);
-  }
-  write_layer_collections(wd, &view_layer->layer_collections);
-}
-
-static void write_lightcache_texture(WriteData *wd, LightCacheTexture *tex)
-{
-  if (tex->data) {
-    size_t data_size = tex->components * tex->tex_size[0] * tex->tex_size[1] * tex->tex_size[2];
-    if (tex->data_type == LIGHTCACHETEX_FLOAT) {
-      data_size *= sizeof(float);
-    }
-    else if (tex->data_type == LIGHTCACHETEX_UINT) {
-      data_size *= sizeof(uint);
-    }
-    writedata(wd, DATA, data_size, tex->data);
-  }
-}
-
-static void write_lightcache(WriteData *wd, LightCache *cache)
-{
-  write_lightcache_texture(wd, &cache->grid_tx);
-  write_lightcache_texture(wd, &cache->cube_tx);
-
-  if (cache->cube_mips) {
-    writestruct(wd, DATA, LightCacheTexture, cache->mips_len, cache->cube_mips);
-    for (int i = 0; i < cache->mips_len; i++) {
-      write_lightcache_texture(wd, &cache->cube_mips[i]);
-    }
-  }
-
-  writestruct(wd, DATA, LightGridCache, cache->grid_len, cache->grid_data);
-  writestruct(wd, DATA, LightProbeCache, cache->cube_len, cache->cube_data);
-=======
   BLO_write_struct_array(writer, LightGridCache, cache->grid_len, cache->grid_data);
   BLO_write_struct_array(writer, LightProbeCache, cache->cube_len, cache->cube_data);
->>>>>>> d6180dd2
 }
 
 static void write_scene(BlendWriter *writer, Scene *sce, const void *id_address)
