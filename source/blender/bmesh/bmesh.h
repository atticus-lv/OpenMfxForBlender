--- conflicted
+++ resolved
@@ -244,20 +244,11 @@
                                  * when temp tagging is handy.
                                  * always assume dirty & clear before use. */
 
-<<<<<<< HEAD
-#define BM_ELEM_FREESTYLE	(1 << 5) /* used for faces and edges */
-
-/* we have 3 spare flags which is awesome but since we're limited to 8
- * only add new flags with care! - campbell */
-/* #define BM_ELEM_SPARE	 (1<<5) */
-/* #define BM_ELEM_SPARE	 (1<<6) */
-/* #define BM_ELEM_NONORMCALC (1<<7) */ /* UNUSED */
-=======
+	BM_ELEM_FREESTYLE = (1 << 5), /* used for Freestyle faces and edges */
 	/* we have 2 spare flags which is awesome but since we're limited to 8
 	 * only add new flags with care! - campbell */
 	/* BM_ELEM_SPARE  = (1 << 5), */
 	/* BM_ELEM_SPARE  = (1 << 6), */
->>>>>>> af0a4693
 
 	BM_ELEM_INTERNAL_TAG = (1 << 7) /* for low level internal API tagging,
                                      * since tools may want to tag verts and
