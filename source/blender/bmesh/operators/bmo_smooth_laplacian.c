--- conflicted
+++ resolved
@@ -170,63 +170,12 @@
   BMFace *f;
   BMIter eiter;
   BMIter fiter;
-<<<<<<< HEAD
-  BMIter vi;
-  BMVert *vn;
-  BMVert *vf[4];
-
-  BM_ITER_MESH_INDEX (e, &eiter, sys->bm, BM_EDGES_OF_MESH, i) {
-    if (!BM_elem_flag_test(e, BM_ELEM_SELECT) && BM_edge_is_boundary(e)) {
-      v1 = e->v1->co;
-      v2 = e->v2->co;
-      idv1 = BM_elem_index_get(e->v1);
-      idv2 = BM_elem_index_get(e->v2);
-
-      w1 = len_v3v3(v1, v2);
-      if (w1 > sys->min_area) {
-        w1 = 1.0f / w1;
-        sys->eweights[i] = w1;
-        sys->vlengths[idv1] += w1;
-        sys->vlengths[idv2] += w1;
-      }
-      else {
-        sys->zerola[idv1] = 1;
-        sys->zerola[idv2] = 1;
-      }
-    }
-  }
-
-  BM_ITER_MESH_INDEX (f, &fiter, sys->bm, BM_FACES_OF_MESH, i) {
-    if (BM_elem_flag_test(f, BM_ELEM_SELECT)) {
-
-      BM_ITER_ELEM_INDEX (vn, &vi, f, BM_VERTS_OF_FACE, j) {
-        vf[j] = vn;
-      }
-      has_4_vert = (j == 4) ? 1 : 0;
-      idv1 = BM_elem_index_get(vf[0]);
-      idv2 = BM_elem_index_get(vf[1]);
-      idv3 = BM_elem_index_get(vf[2]);
-      idv4 = has_4_vert ? BM_elem_index_get(vf[3]) : 0;
-
-      v1 = vf[0]->co;
-      v2 = vf[1]->co;
-      v3 = vf[2]->co;
-      v4 = has_4_vert ? vf[3]->co : NULL;
-
-      if (has_4_vert) {
-        areaf = area_quad_v3(v1, v2, v3, v4);
-      }
-      else {
-        areaf = area_tri_v3(v1, v2, v3);
-      }
-=======
   uint i;
 
   BM_ITER_MESH_INDEX (e, &eiter, sys->bm, BM_EDGES_OF_MESH, i) {
     if (BM_elem_flag_test(e, BM_ELEM_SELECT) || !BM_edge_is_boundary(e)) {
       continue;
     }
->>>>>>> cc66d102
 
     const float *v1 = e->v1->co;
     const float *v2 = e->v2->co;
@@ -272,17 +221,10 @@
       if (areaf < sys->min_area) {
         sys->zerola[vi_curr] = true;
       }
-<<<<<<< HEAD
-      else {
-        w1 = cotangent_tri_weight_v3(v1, v2, v3);
-        w2 = cotangent_tri_weight_v3(v2, v3, v1);
-        w3 = cotangent_tri_weight_v3(v3, v1, v2);
-=======
 
       sys->ring_areas[vi_prev] += areaf;
       sys->ring_areas[vi_curr] += areaf;
       sys->ring_areas[vi_next] += areaf;
->>>>>>> cc66d102
 
       const float w1 = cotangent_tri_weight_v3(co_curr, co_next, co_prev) / 2.0f;
       const float w2 = cotangent_tri_weight_v3(co_next, co_prev, co_curr) / 2.0f;
@@ -309,68 +251,6 @@
 
   uint l_curr_index = 0;
 
-<<<<<<< HEAD
-  BM_ITER_MESH_INDEX (f, &fiter, sys->bm, BM_FACES_OF_MESH, i) {
-    if (BM_elem_flag_test(f, BM_ELEM_SELECT)) {
-      BM_ITER_ELEM_INDEX (vn, &vi, f, BM_VERTS_OF_FACE, j) {
-        vf[j] = vn;
-      }
-      has_4_vert = (j == 4) ? 1 : 0;
-      if (has_4_vert) {
-        idv[0] = BM_elem_index_get(vf[0]);
-        idv[1] = BM_elem_index_get(vf[1]);
-        idv[2] = BM_elem_index_get(vf[2]);
-        idv[3] = BM_elem_index_get(vf[3]);
-        for (j = 0; j < 4; j++) {
-          idv1 = idv[j];
-          idv2 = idv[(j + 1) % 4];
-          idv3 = idv[(j + 2) % 4];
-          idv4 = idv[(j + 3) % 4];
-
-          v1 = vf[j]->co;
-          v2 = vf[(j + 1) % 4]->co;
-          v3 = vf[(j + 2) % 4]->co;
-          v4 = vf[(j + 3) % 4]->co;
-
-          w2 = cotangent_tri_weight_v3(v4, v1, v2) + cotangent_tri_weight_v3(v3, v1, v2);
-          w3 = cotangent_tri_weight_v3(v2, v3, v1) + cotangent_tri_weight_v3(v4, v1, v3);
-          w4 = cotangent_tri_weight_v3(v2, v4, v1) + cotangent_tri_weight_v3(v3, v4, v1);
-
-          w2 = w2 / 4.0f;
-          w3 = w3 / 4.0f;
-          w4 = w4 / 4.0f;
-
-          if (!vert_is_boundary(vf[j]) && sys->zerola[idv1] == 0) {
-            EIG_linear_solver_matrix_add(sys->context, idv1, idv2, w2 * sys->vweights[idv1]);
-            EIG_linear_solver_matrix_add(sys->context, idv1, idv3, w3 * sys->vweights[idv1]);
-            EIG_linear_solver_matrix_add(sys->context, idv1, idv4, w4 * sys->vweights[idv1]);
-          }
-        }
-      }
-      else {
-        idv1 = BM_elem_index_get(vf[0]);
-        idv2 = BM_elem_index_get(vf[1]);
-        idv3 = BM_elem_index_get(vf[2]);
-        /* Is ring if number of faces == number of edges around vertice. */
-        if (!vert_is_boundary(vf[0]) && sys->zerola[idv1] == 0) {
-          EIG_linear_solver_matrix_add(
-              sys->context, idv1, idv2, sys->fweights[i][2] * sys->vweights[idv1]);
-          EIG_linear_solver_matrix_add(
-              sys->context, idv1, idv3, sys->fweights[i][1] * sys->vweights[idv1]);
-        }
-        if (!vert_is_boundary(vf[1]) && sys->zerola[idv2] == 0) {
-          EIG_linear_solver_matrix_add(
-              sys->context, idv2, idv1, sys->fweights[i][2] * sys->vweights[idv2]);
-          EIG_linear_solver_matrix_add(
-              sys->context, idv2, idv3, sys->fweights[i][0] * sys->vweights[idv2]);
-        }
-        if (!vert_is_boundary(vf[2]) && sys->zerola[idv3] == 0) {
-          EIG_linear_solver_matrix_add(
-              sys->context, idv3, idv1, sys->fweights[i][1] * sys->vweights[idv3]);
-          EIG_linear_solver_matrix_add(
-              sys->context, idv3, idv2, sys->fweights[i][0] * sys->vweights[idv3]);
-        }
-=======
   BM_ITER_MESH (f, &fiter, sys->bm, BM_FACES_OF_MESH) {
     if (!BM_elem_flag_test(f, BM_ELEM_SELECT)) {
       l_curr_index += f->len;
@@ -419,7 +299,6 @@
                                      vi_next,
                                      vi_prev,
                                      sys->fweights[l_curr_index][0] * sys->vweights[vi_next]);
->>>>>>> cc66d102
       }
 
       vi_prev = vi_curr;
@@ -431,19 +310,6 @@
     } while (((void)(l_curr_index += 1), (l_iter = l_iter->next) != l_first));
   }
   BM_ITER_MESH_INDEX (e, &eiter, sys->bm, BM_EDGES_OF_MESH, i) {
-<<<<<<< HEAD
-    if (!BM_elem_flag_test(e, BM_ELEM_SELECT) && BM_edge_is_boundary(e)) {
-      v1 = e->v1->co;
-      v2 = e->v2->co;
-      idv1 = BM_elem_index_get(e->v1);
-      idv2 = BM_elem_index_get(e->v2);
-      if (sys->zerola[idv1] == 0 && sys->zerola[idv2] == 0) {
-        EIG_linear_solver_matrix_add(
-            sys->context, idv1, idv2, sys->eweights[i] * sys->vlengths[idv1]);
-        EIG_linear_solver_matrix_add(
-            sys->context, idv2, idv1, sys->eweights[i] * sys->vlengths[idv2]);
-      }
-=======
     if (BM_elem_flag_test(e, BM_ELEM_SELECT) || !BM_edge_is_boundary(e)) {
       continue;
     }
@@ -454,7 +320,6 @@
           sys->context, idv1, idv2, sys->eweights[i] * sys->vlengths[idv1]);
       EIG_linear_solver_matrix_add(
           sys->context, idv2, idv1, sys->eweights[i] * sys->vlengths[idv2]);
->>>>>>> cc66d102
     }
   }
 }
