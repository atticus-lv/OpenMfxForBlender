--- conflicted
+++ resolved
@@ -39,14 +39,9 @@
 class DocumentExporter
 {
  public:
-<<<<<<< HEAD
 	DocumentExporter(Depsgraph *depsgraph, const ExportSettings *export_settings);
-	int  exportCurrentScene(Scene *sce);
+	int  exportCurrentScene(bContext *C, Scene *sce);
 
-=======
-	DocumentExporter(const ExportSettings *export_settings);
-	int  exportCurrentScene(bContext *C, const EvaluationContext *eval_ctx, Scene *sce);
->>>>>>> 48e871ab
 	void exportScenes(const char *filename);
 private:
 	Depsgraph *depsgraph;
