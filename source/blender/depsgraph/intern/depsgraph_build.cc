--- conflicted
+++ resolved
@@ -314,11 +314,7 @@
                                  const char *name)
 {
 	unsigned int numcollobj;
-<<<<<<< HEAD
-	Object **collobjs = get_collisionobjects_ext(scene, ob, group, &numcollobj, modifier_type, dupli);
-=======
-	Object **collobjs = get_collisionobjects_ext(scene, object, group, layer, &numcollobj, modifier_type, dupli);
->>>>>>> f3fa5c12
+	Object **collobjs = get_collisionobjects_ext(scene, object, group, &numcollobj, modifier_type, dupli);
 
 	for (unsigned int i = 0; i < numcollobj; i++) {
 		Object *ob1 = collobjs[i];
@@ -341,11 +337,7 @@
                                   int skip_forcefield,
                                   const char *name)
 {
-<<<<<<< HEAD
-	ListBase *effectors = pdInitEffectors(NULL, scene, ob, NULL, effector_weights, false);
-=======
-	ListBase *effectors = pdInitEffectors(scene, object, NULL, effector_weights, false);
->>>>>>> f3fa5c12
+	ListBase *effectors = pdInitEffectors(NULL, scene, object, NULL, effector_weights, false);
 
 	if (effectors) {
 		for (EffectorCache *eff = (EffectorCache*)effectors->first; eff; eff = eff->next) {
