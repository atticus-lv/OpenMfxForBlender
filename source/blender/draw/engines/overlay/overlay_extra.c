/*
 * This program is free software; you can redistribute it and/or
 * modify it under the terms of the GNU General Public License
 * as published by the Free Software Foundation; either version 2
 * of the License, or (at your option) any later version.
 *
 * This program is distributed in the hope that it will be useful,
 * but WITHOUT ANY WARRANTY; without even the implied warranty of
 * MERCHANTABILITY or FITNESS FOR A PARTICULAR PURPOSE.  See the
 * GNU General Public License for more details.
 *
 * You should have received a copy of the GNU General Public License
 * along with this program; if not, write to the Free Software Foundation,
 * Inc., 51 Franklin Street, Fifth Floor, Boston, MA 02110-1301, USA.
 *
 * Copyright 2019, Blender Foundation.
 */

/** \file
 * \ingroup draw_engine
 */

#include "DRW_render.h"

#include "UI_resources.h"

#include "BKE_anim_path.h"
#include "BKE_camera.h"
#include "BKE_constraint.h"
#include "BKE_curve.h"
#include "BKE_global.h"
#include "BKE_mball.h"
#include "BKE_mesh.h"
#include "BKE_modifier.h"
#include "BKE_movieclip.h"
#include "BKE_object.h"
#include "BKE_tracking.h"

#include "BLI_listbase.h"

#include "DNA_camera_types.h"
#include "DNA_constraint_types.h"
#include "DNA_curve_types.h"
#include "DNA_fluid_types.h"
#include "DNA_lightprobe_types.h"
#include "DNA_mesh_types.h"
#include "DNA_meta_types.h"
#include "DNA_modifier_types.h"
#include "DNA_pointcache_types.h"
#include "DNA_rigidbody_types.h"

#include "DEG_depsgraph_query.h"

#include "ED_view3d.h"

#include "overlay_private.h"

#include "draw_common.h"
#include "draw_manager_text.h"

void OVERLAY_extra_cache_init(OVERLAY_Data *vedata)
{
  OVERLAY_PassList *psl = vedata->psl;
  OVERLAY_TextureList *txl = vedata->txl;
  OVERLAY_PrivateData *pd = vedata->stl->pd;
  const bool is_select = DRW_state_is_select();

  DRWState state_blend = DRW_STATE_WRITE_COLOR | DRW_STATE_BLEND_ALPHA;
  DRW_PASS_CREATE(psl->extra_blend_ps, state_blend | pd->clipping_state);
  DRW_PASS_CREATE(psl->extra_centers_ps, state_blend | pd->clipping_state);

  {
    DRWState state = DRW_STATE_WRITE_COLOR;

    DRW_PASS_CREATE(psl->extra_grid_ps, state | pd->clipping_state);
    DefaultTextureList *dtxl = DRW_viewport_texture_list_get();
    DRWShadingGroup *grp;
    struct GPUShader *sh = OVERLAY_shader_extra_grid();
    struct GPUTexture *tex = DRW_state_is_fbo() ? dtxl->depth : txl->dummy_depth_tx;

    pd->extra_grid_grp = grp = DRW_shgroup_create(sh, psl->extra_grid_ps);
    DRW_shgroup_uniform_texture(grp, "depthBuffer", tex);
    DRW_shgroup_uniform_block(grp, "globalsBlock", G_draw.block_ubo);
    DRW_shgroup_uniform_bool_copy(grp, "isTransform", (G.moving & G_TRANSFORM_OBJ) != 0);
  }

  for (int i = 0; i < 2; i++) {
    /* Non Meshes Pass (Camera, empties, lights ...) */
    struct GPUShader *sh;
    struct GPUVertFormat *format;
    DRWShadingGroup *grp, *grp_sub;

    OVERLAY_InstanceFormats *formats = OVERLAY_shader_instance_formats_get();
    OVERLAY_ExtraCallBuffers *cb = &pd->extra_call_buffers[i];
    DRWPass **p_extra_ps = &psl->extra_ps[i];

    DRWState infront_state = (DRW_state_is_select() && (i == 1)) ? DRW_STATE_IN_FRONT_SELECT : 0;
    DRWState state = DRW_STATE_WRITE_COLOR | DRW_STATE_WRITE_DEPTH | DRW_STATE_DEPTH_LESS_EQUAL;
    DRW_PASS_CREATE(*p_extra_ps, state | pd->clipping_state | infront_state);

    DRWPass *extra_ps = *p_extra_ps;

#define BUF_INSTANCE DRW_shgroup_call_buffer_instance
#define BUF_POINT(grp, format) DRW_shgroup_call_buffer(grp, format, GPU_PRIM_POINTS)
#define BUF_LINE(grp, format) DRW_shgroup_call_buffer(grp, format, GPU_PRIM_LINES)

    /* Sorted by shader to avoid state changes during render. */
    {
      format = formats->instance_extra;
      sh = OVERLAY_shader_extra(is_select);

      grp = DRW_shgroup_create(sh, extra_ps);
      DRW_shgroup_uniform_block(grp, "globalsBlock", G_draw.block_ubo);

      grp_sub = DRW_shgroup_create_sub(grp);
      cb->camera_distances = BUF_INSTANCE(grp_sub, format, DRW_cache_camera_distances_get());
      cb->camera_frame = BUF_INSTANCE(grp_sub, format, DRW_cache_camera_frame_get());
      cb->camera_tria[0] = BUF_INSTANCE(grp_sub, format, DRW_cache_camera_tria_wire_get());
      cb->camera_tria[1] = BUF_INSTANCE(grp_sub, format, DRW_cache_camera_tria_get());
      cb->empty_axes = BUF_INSTANCE(grp_sub, format, DRW_cache_bone_arrows_get());
      cb->empty_capsule_body = BUF_INSTANCE(grp_sub, format, DRW_cache_empty_capsule_body_get());
      cb->empty_capsule_cap = BUF_INSTANCE(grp_sub, format, DRW_cache_empty_capsule_cap_get());
      cb->empty_circle = BUF_INSTANCE(grp_sub, format, DRW_cache_circle_get());
      cb->empty_cone = BUF_INSTANCE(grp_sub, format, DRW_cache_empty_cone_get());
      cb->empty_cube = BUF_INSTANCE(grp_sub, format, DRW_cache_empty_cube_get());
      cb->empty_cylinder = BUF_INSTANCE(grp_sub, format, DRW_cache_empty_cylinder_get());
      cb->empty_image_frame = BUF_INSTANCE(grp_sub, format, DRW_cache_quad_wires_get());
      cb->empty_plain_axes = BUF_INSTANCE(grp_sub, format, DRW_cache_plain_axes_get());
      cb->empty_single_arrow = BUF_INSTANCE(grp_sub, format, DRW_cache_single_arrow_get());
      cb->empty_sphere = BUF_INSTANCE(grp_sub, format, DRW_cache_empty_sphere_get());
      cb->empty_sphere_solid = BUF_INSTANCE(grp_sub, format, DRW_cache_sphere_get(DRW_LOD_LOW));
      cb->field_cone_limit = BUF_INSTANCE(grp_sub, format, DRW_cache_field_cone_limit_get());
      cb->field_curve = BUF_INSTANCE(grp_sub, format, DRW_cache_field_curve_get());
      cb->field_force = BUF_INSTANCE(grp_sub, format, DRW_cache_field_force_get());
      cb->field_sphere_limit = BUF_INSTANCE(grp_sub, format, DRW_cache_field_sphere_limit_get());
      cb->field_tube_limit = BUF_INSTANCE(grp_sub, format, DRW_cache_field_tube_limit_get());
      cb->field_vortex = BUF_INSTANCE(grp_sub, format, DRW_cache_field_vortex_get());
      cb->field_wind = BUF_INSTANCE(grp_sub, format, DRW_cache_field_wind_get());
      cb->light_area[0] = BUF_INSTANCE(grp_sub, format, DRW_cache_light_area_disk_lines_get());
      cb->light_area[1] = BUF_INSTANCE(grp_sub, format, DRW_cache_light_area_square_lines_get());
      cb->light_point = BUF_INSTANCE(grp_sub, format, DRW_cache_light_point_lines_get());
      cb->light_spot = BUF_INSTANCE(grp_sub, format, DRW_cache_light_spot_lines_get());
      cb->light_sun = BUF_INSTANCE(grp_sub, format, DRW_cache_light_sun_lines_get());
      cb->probe_cube = BUF_INSTANCE(grp_sub, format, DRW_cache_lightprobe_cube_get());
      cb->probe_grid = BUF_INSTANCE(grp_sub, format, DRW_cache_lightprobe_grid_get());
      cb->probe_planar = BUF_INSTANCE(grp_sub, format, DRW_cache_lightprobe_planar_get());
      cb->solid_quad = BUF_INSTANCE(grp_sub, format, DRW_cache_quad_get());
      cb->speaker = BUF_INSTANCE(grp_sub, format, DRW_cache_speaker_get());

      grp_sub = DRW_shgroup_create_sub(grp);
      DRW_shgroup_state_enable(grp_sub, DRW_STATE_DEPTH_ALWAYS);
      DRW_shgroup_state_disable(grp_sub, DRW_STATE_DEPTH_LESS_EQUAL);
      cb->origin_xform = BUF_INSTANCE(grp_sub, format, DRW_cache_bone_arrows_get());
    }
    {
      format = formats->instance_extra;
      grp = DRW_shgroup_create(sh, psl->extra_blend_ps); /* NOTE: not the same pass! */
      DRW_shgroup_uniform_block(grp, "globalsBlock", G_draw.block_ubo);

      grp_sub = DRW_shgroup_create_sub(grp);
      DRW_shgroup_state_enable(grp_sub, DRW_STATE_DEPTH_LESS_EQUAL | DRW_STATE_CULL_BACK);
      cb->camera_volume = BUF_INSTANCE(grp_sub, format, DRW_cache_camera_volume_get());
      cb->camera_volume_frame = BUF_INSTANCE(grp_sub, format, DRW_cache_camera_volume_wire_get());
      cb->light_spot_cone_back = BUF_INSTANCE(grp_sub, format, DRW_cache_light_spot_volume_get());

      grp_sub = DRW_shgroup_create_sub(grp);
      DRW_shgroup_state_enable(grp_sub, DRW_STATE_DEPTH_LESS_EQUAL | DRW_STATE_CULL_FRONT);
      cb->light_spot_cone_front = BUF_INSTANCE(grp_sub, format, DRW_cache_light_spot_volume_get());
    }
    {
      format = formats->instance_pos;
      sh = OVERLAY_shader_extra_groundline();

      grp = DRW_shgroup_create(sh, extra_ps);
      DRW_shgroup_uniform_block(grp, "globalsBlock", G_draw.block_ubo);
      DRW_shgroup_state_enable(grp, DRW_STATE_BLEND_ALPHA);

      cb->groundline = BUF_INSTANCE(grp, format, DRW_cache_groundline_get());
    }
    {
      sh = OVERLAY_shader_extra_wire(false, is_select);

      grp = DRW_shgroup_create(sh, extra_ps);
      DRW_shgroup_uniform_block(grp, "globalsBlock", G_draw.block_ubo);

      cb->extra_dashed_lines = BUF_LINE(grp, formats->pos_color);
      cb->extra_lines = BUF_LINE(grp, formats->wire_extra);
    }
    {
      sh = OVERLAY_shader_extra_wire(true, is_select);

      cb->extra_wire = grp = DRW_shgroup_create(sh, extra_ps);
      DRW_shgroup_uniform_block(grp, "globalsBlock", G_draw.block_ubo);
    }
    {
      sh = OVERLAY_shader_extra_loose_point();

      cb->extra_loose_points = grp = DRW_shgroup_create(sh, extra_ps);
      DRW_shgroup_uniform_block(grp, "globalsBlock", G_draw.block_ubo);

      /* Buffer access for drawing isolated points, matching `extra_lines`. */
      cb->extra_points = BUF_POINT(grp, formats->point_extra);
    }
    {
      format = formats->pos;
      sh = OVERLAY_shader_extra_point();

      grp = DRW_shgroup_create(sh, psl->extra_centers_ps); /* NOTE: not the same pass! */
      DRW_shgroup_uniform_block(grp, "globalsBlock", G_draw.block_ubo);

      grp_sub = DRW_shgroup_create_sub(grp);
      DRW_shgroup_uniform_vec4_copy(grp_sub, "color", G_draw.block.colorActive);
      cb->center_active = BUF_POINT(grp_sub, format);

      grp_sub = DRW_shgroup_create_sub(grp);
      DRW_shgroup_uniform_vec4_copy(grp_sub, "color", G_draw.block.colorSelect);
      cb->center_selected = BUF_POINT(grp_sub, format);

      grp_sub = DRW_shgroup_create_sub(grp);
      DRW_shgroup_uniform_vec4_copy(grp_sub, "color", G_draw.block.colorDeselect);
      cb->center_deselected = BUF_POINT(grp_sub, format);

      grp_sub = DRW_shgroup_create_sub(grp);
      DRW_shgroup_uniform_vec4_copy(grp_sub, "color", G_draw.block.colorLibrarySelect);
      cb->center_selected_lib = BUF_POINT(grp_sub, format);

      grp_sub = DRW_shgroup_create_sub(grp);
      DRW_shgroup_uniform_vec4_copy(grp_sub, "color", G_draw.block.colorLibrary);
      cb->center_deselected_lib = BUF_POINT(grp_sub, format);
    }
  }
}

void OVERLAY_extra_point(OVERLAY_ExtraCallBuffers *cb, const float point[3], const float color[4])
{
  DRW_buffer_add_entry(cb->extra_points, point, color);
}

void OVERLAY_extra_line_dashed(OVERLAY_ExtraCallBuffers *cb,
                               const float start[3],
                               const float end[3],
                               const float color[4])
{
  DRW_buffer_add_entry(cb->extra_dashed_lines, end, color);
  DRW_buffer_add_entry(cb->extra_dashed_lines, start, color);
}

void OVERLAY_extra_line(OVERLAY_ExtraCallBuffers *cb,
                        const float start[3],
                        const float end[3],
                        const int color_id)
{
  DRW_buffer_add_entry(cb->extra_lines, start, &color_id);
  DRW_buffer_add_entry(cb->extra_lines, end, &color_id);
}

OVERLAY_ExtraCallBuffers *OVERLAY_extra_call_buffer_get(OVERLAY_Data *vedata, Object *ob)
{
  bool do_in_front = (ob->dtx & OB_DRAW_IN_FRONT) != 0;
  OVERLAY_PrivateData *pd = vedata->stl->pd;
  return &pd->extra_call_buffers[do_in_front];
}

void OVERLAY_extra_loose_points(OVERLAY_ExtraCallBuffers *cb,
                                struct GPUBatch *geom,
                                const float mat[4][4],
                                const float color[4])
{
  float draw_mat[4][4];
  pack_v4_in_mat4(draw_mat, mat, color);
  DRW_shgroup_call_obmat(cb->extra_loose_points, geom, draw_mat);
}

void OVERLAY_extra_wire(OVERLAY_ExtraCallBuffers *cb,
                        struct GPUBatch *geom,
                        const float mat[4][4],
                        const float color[4])
{
  float draw_mat[4][4];
  const float col[4] = {UNPACK3(color), 0.0f /* No stipples. */};
  pack_v4_in_mat4(draw_mat, mat, col);
  DRW_shgroup_call_obmat(cb->extra_wire, geom, draw_mat);
}

/* -------------------------------------------------------------------- */
/** \name Empties
 * \{ */

void OVERLAY_empty_shape(OVERLAY_ExtraCallBuffers *cb,
                         const float mat[4][4],
                         const float draw_size,
                         const char draw_type,
                         const float color[4])
{
  float instdata[4][4];
  pack_fl_in_mat4(instdata, mat, draw_size);

  switch (draw_type) {
    case OB_PLAINAXES:
      DRW_buffer_add_entry(cb->empty_plain_axes, color, instdata);
      break;
    case OB_SINGLE_ARROW:
      DRW_buffer_add_entry(cb->empty_single_arrow, color, instdata);
      break;
    case OB_CUBE:
      DRW_buffer_add_entry(cb->empty_cube, color, instdata);
      break;
    case OB_CIRCLE:
      DRW_buffer_add_entry(cb->empty_circle, color, instdata);
      break;
    case OB_EMPTY_SPHERE:
      DRW_buffer_add_entry(cb->empty_sphere, color, instdata);
      break;
    case OB_EMPTY_CONE:
      DRW_buffer_add_entry(cb->empty_cone, color, instdata);
      break;
    case OB_ARROWS:
      DRW_buffer_add_entry(cb->empty_axes, color, instdata);
      break;
    case OB_EMPTY_IMAGE:
      /* This only show the frame. See OVERLAY_image_empty_cache_populate() for the image. */
      DRW_buffer_add_entry(cb->empty_image_frame, color, instdata);
      break;
  }
}

void OVERLAY_empty_cache_populate(OVERLAY_Data *vedata, Object *ob)
{
  if (((ob->base_flag & BASE_FROM_DUPLI) != 0) && ((ob->transflag & OB_DUPLICOLLECTION) != 0) &&
      ob->instance_collection) {
    return;
  }

  OVERLAY_ExtraCallBuffers *cb = OVERLAY_extra_call_buffer_get(vedata, ob);
  const DRWContextState *draw_ctx = DRW_context_state_get();
  ViewLayer *view_layer = draw_ctx->view_layer;
  float *color;

  switch (ob->empty_drawtype) {
    case OB_PLAINAXES:
    case OB_SINGLE_ARROW:
    case OB_CUBE:
    case OB_CIRCLE:
    case OB_EMPTY_SPHERE:
    case OB_EMPTY_CONE:
    case OB_ARROWS:
      DRW_object_wire_theme_get(ob, view_layer, &color);
      OVERLAY_empty_shape(cb, ob->obmat, ob->empty_drawsize, ob->empty_drawtype, color);
      break;
    case OB_EMPTY_IMAGE:
      OVERLAY_image_empty_cache_populate(vedata, ob);
      break;
  }
}

static void OVERLAY_bounds(OVERLAY_ExtraCallBuffers *cb,
                           Object *ob,
                           const float *color,
                           char boundtype,
                           bool around_origin)
{
  float center[3], size[3], tmp[4][4], final_mat[4][4];
  BoundBox bb_local;

  if (ob->type == OB_MBALL && !BKE_mball_is_basis(ob)) {
    return;
  }

  BoundBox *bb = BKE_object_boundbox_get(ob);

  if (bb == NULL) {
    const float min[3] = {-1.0f, -1.0f, -1.0f}, max[3] = {1.0f, 1.0f, 1.0f};
    bb = &bb_local;
    BKE_boundbox_init_from_minmax(bb, min, max);
  }

  BKE_boundbox_calc_size_aabb(bb, size);

  if (around_origin) {
    zero_v3(center);
  }
  else {
    BKE_boundbox_calc_center_aabb(bb, center);
  }

  switch (boundtype) {
    case OB_BOUND_BOX:
      size_to_mat4(tmp, size);
      copy_v3_v3(tmp[3], center);
      mul_m4_m4m4(tmp, ob->obmat, tmp);
      DRW_buffer_add_entry(cb->empty_cube, color, tmp);
      break;
    case OB_BOUND_SPHERE:
      size[0] = max_fff(size[0], size[1], size[2]);
      size[1] = size[2] = size[0];
      size_to_mat4(tmp, size);
      copy_v3_v3(tmp[3], center);
      mul_m4_m4m4(tmp, ob->obmat, tmp);
      DRW_buffer_add_entry(cb->empty_sphere, color, tmp);
      break;
    case OB_BOUND_CYLINDER:
      size[0] = max_ff(size[0], size[1]);
      size[1] = size[0];
      size_to_mat4(tmp, size);
      copy_v3_v3(tmp[3], center);
      mul_m4_m4m4(tmp, ob->obmat, tmp);
      DRW_buffer_add_entry(cb->empty_cylinder, color, tmp);
      break;
    case OB_BOUND_CONE:
      size[0] = max_ff(size[0], size[1]);
      size[1] = size[0];
      size_to_mat4(tmp, size);
      copy_v3_v3(tmp[3], center);
      /* Cone batch has base at 0 and is pointing towards +Y. */
      swap_v3_v3(tmp[1], tmp[2]);
      tmp[3][2] -= size[2];
      mul_m4_m4m4(tmp, ob->obmat, tmp);
      DRW_buffer_add_entry(cb->empty_cone, color, tmp);
      break;
    case OB_BOUND_CAPSULE:
      size[0] = max_ff(size[0], size[1]);
      size[1] = size[0];
      scale_m4_fl(tmp, size[0]);
      copy_v2_v2(tmp[3], center);
      tmp[3][2] = center[2] + max_ff(0.0f, size[2] - size[0]);
      mul_m4_m4m4(final_mat, ob->obmat, tmp);
      DRW_buffer_add_entry(cb->empty_capsule_cap, color, final_mat);
      negate_v3(tmp[2]);
      tmp[3][2] = center[2] - max_ff(0.0f, size[2] - size[0]);
      mul_m4_m4m4(final_mat, ob->obmat, tmp);
      DRW_buffer_add_entry(cb->empty_capsule_cap, color, final_mat);
      tmp[2][2] = max_ff(0.0f, size[2] * 2.0f - size[0] * 2.0f);
      mul_m4_m4m4(final_mat, ob->obmat, tmp);
      DRW_buffer_add_entry(cb->empty_capsule_body, color, final_mat);
      break;
  }
}

static void OVERLAY_collision(OVERLAY_ExtraCallBuffers *cb, Object *ob, const float *color)
{
  switch (ob->rigidbody_object->shape) {
    case RB_SHAPE_BOX:
      OVERLAY_bounds(cb, ob, color, OB_BOUND_BOX, true);
      break;
    case RB_SHAPE_SPHERE:
      OVERLAY_bounds(cb, ob, color, OB_BOUND_SPHERE, true);
      break;
    case RB_SHAPE_CONE:
      OVERLAY_bounds(cb, ob, color, OB_BOUND_CONE, true);
      break;
    case RB_SHAPE_CYLINDER:
      OVERLAY_bounds(cb, ob, color, OB_BOUND_CYLINDER, true);
      break;
    case RB_SHAPE_CAPSULE:
      OVERLAY_bounds(cb, ob, color, OB_BOUND_CAPSULE, true);
      break;
  }
}

static void OVERLAY_texture_space(OVERLAY_ExtraCallBuffers *cb, Object *ob, const float *color)
{
  if (ob->data == NULL) {
    return;
  }

  ID *ob_data = ob->data;
  float *texcoloc = NULL;
  float *texcosize = NULL;

  switch (GS(ob_data->name)) {
    case ID_ME:
      BKE_mesh_texspace_get_reference((Mesh *)ob_data, NULL, &texcoloc, &texcosize);
      break;
    case ID_CU: {
      Curve *cu = (Curve *)ob_data;
      BKE_curve_texspace_ensure(cu);
      texcoloc = cu->loc;
      texcosize = cu->size;
      break;
    }
    case ID_MB: {
      MetaBall *mb = (MetaBall *)ob_data;
      texcoloc = mb->loc;
      texcosize = mb->size;
      break;
    }
    case ID_HA:
    case ID_PT:
    case ID_VO: {
      /* No user defined texture space support. */
      break;
    }
    default:
      BLI_assert(0);
  }

  float mat[4][4];

  if (texcoloc != NULL && texcosize != NULL) {
    size_to_mat4(mat, texcosize);
    copy_v3_v3(mat[3], texcoloc);
  }
  else {
    unit_m4(mat);
  }

  mul_m4_m4m4(mat, ob->obmat, mat);

  DRW_buffer_add_entry(cb->empty_cube, color, mat);
}

static void OVERLAY_forcefield(OVERLAY_ExtraCallBuffers *cb, Object *ob, ViewLayer *view_layer)
{
  int theme_id = DRW_object_wire_theme_get(ob, view_layer, NULL);
  float *color = DRW_color_background_blend_get(theme_id);
  PartDeflect *pd = ob->pd;
  Curve *cu = (ob->type == OB_CURVE) ? ob->data : NULL;

  union {
    float mat[4][4];
    struct {
      float _pad00[3], size_x;
      float _pad01[3], size_y;
      float _pad02[3], size_z;
      float pos[3], _pad03[1];
    };
  } instdata;

  copy_m4_m4(instdata.mat, ob->obmat);
  instdata.size_x = instdata.size_y = instdata.size_z = ob->empty_drawsize;

  switch (pd->forcefield) {
    case PFIELD_FORCE:
      DRW_buffer_add_entry(cb->field_force, color, &instdata);
      break;
    case PFIELD_WIND:
      instdata.size_z = pd->f_strength;
      DRW_buffer_add_entry(cb->field_wind, color, &instdata);
      break;
    case PFIELD_VORTEX:
      instdata.size_y = (pd->f_strength < 0.0f) ? -instdata.size_y : instdata.size_y;
      DRW_buffer_add_entry(cb->field_vortex, color, &instdata);
      break;
    case PFIELD_GUIDE:
      if (cu && (cu->flag & CU_PATH) && ob->runtime.curve_cache->anim_path_accum_length) {
        instdata.size_x = instdata.size_y = instdata.size_z = pd->f_strength;
        float pos[4], tmp[3];
        BKE_where_on_path(ob, 0.0f, pos, tmp, NULL, NULL, NULL);
        copy_v3_v3(instdata.pos, ob->obmat[3]);
        translate_m4(instdata.mat, pos[0], pos[1], pos[2]);
        DRW_buffer_add_entry(cb->field_curve, color, &instdata);

        BKE_where_on_path(ob, 1.0f, pos, tmp, NULL, NULL, NULL);
        copy_v3_v3(instdata.pos, ob->obmat[3]);
        translate_m4(instdata.mat, pos[0], pos[1], pos[2]);
        DRW_buffer_add_entry(cb->field_sphere_limit, color, &instdata);
        /* Restore */
        copy_v3_v3(instdata.pos, ob->obmat[3]);
      }
      break;
  }

  if (pd->falloff == PFIELD_FALL_TUBE) {
    if (pd->flag & (PFIELD_USEMAX | PFIELD_USEMAXR)) {
      instdata.size_z = (pd->flag & PFIELD_USEMAX) ? pd->maxdist : 0.0f;
      instdata.size_x = (pd->flag & PFIELD_USEMAXR) ? pd->maxrad : 1.0f;
      instdata.size_y = instdata.size_x;
      DRW_buffer_add_entry(cb->field_tube_limit, color, &instdata);
    }
    if (pd->flag & (PFIELD_USEMIN | PFIELD_USEMINR)) {
      instdata.size_z = (pd->flag & PFIELD_USEMIN) ? pd->mindist : 0.0f;
      instdata.size_x = (pd->flag & PFIELD_USEMINR) ? pd->minrad : 1.0f;
      instdata.size_y = instdata.size_x;
      DRW_buffer_add_entry(cb->field_tube_limit, color, &instdata);
    }
  }
  else if (pd->falloff == PFIELD_FALL_CONE) {
    if (pd->flag & (PFIELD_USEMAX | PFIELD_USEMAXR)) {
      float radius = DEG2RADF((pd->flag & PFIELD_USEMAXR) ? pd->maxrad : 1.0f);
      float distance = (pd->flag & PFIELD_USEMAX) ? pd->maxdist : 0.0f;
      instdata.size_x = distance * sinf(radius);
      instdata.size_z = distance * cosf(radius);
      instdata.size_y = instdata.size_x;
      DRW_buffer_add_entry(cb->field_cone_limit, color, &instdata);
    }
    if (pd->flag & (PFIELD_USEMIN | PFIELD_USEMINR)) {
      float radius = DEG2RADF((pd->flag & PFIELD_USEMINR) ? pd->minrad : 1.0f);
      float distance = (pd->flag & PFIELD_USEMIN) ? pd->mindist : 0.0f;
      instdata.size_x = distance * sinf(radius);
      instdata.size_z = distance * cosf(radius);
      instdata.size_y = instdata.size_x;
      DRW_buffer_add_entry(cb->field_cone_limit, color, &instdata);
    }
  }
  else if (pd->falloff == PFIELD_FALL_SPHERE) {
    if (pd->flag & PFIELD_USEMAX) {
      instdata.size_x = instdata.size_y = instdata.size_z = pd->maxdist;
      DRW_buffer_add_entry(cb->field_sphere_limit, color, &instdata);
    }
    if (pd->flag & PFIELD_USEMIN) {
      instdata.size_x = instdata.size_y = instdata.size_z = pd->mindist;
      DRW_buffer_add_entry(cb->field_sphere_limit, color, &instdata);
    }
  }
}

/** \} */

/* -------------------------------------------------------------------- */
/** \name Lights
 * \{ */

void OVERLAY_light_cache_populate(OVERLAY_Data *vedata, Object *ob)
{
  OVERLAY_ExtraCallBuffers *cb = OVERLAY_extra_call_buffer_get(vedata, ob);
  const DRWContextState *draw_ctx = DRW_context_state_get();
  ViewLayer *view_layer = draw_ctx->view_layer;

  Light *la = ob->data;
  float *color_p;
  DRW_object_wire_theme_get(ob, view_layer, &color_p);
  /* Remove the alpha. */
  float color[4] = {UNPACK3(color_p), 1.0f};
  /* Pack render data into object matrix. */
  union {
    float mat[4][4];
    struct {
      float _pad00[3];
      union {
        float area_size_x;
        float spot_cosine;
      };
      float _pad01[3];
      union {
        float area_size_y;
        float spot_blend;
      };
      float _pad02[3], clip_sta;
      float pos[3], clip_end;
    };
  } instdata;

  copy_m4_m4(instdata.mat, ob->obmat);
  /* FIXME / TODO: clip_end has no meaning nowadays.
   * In EEVEE, Only clip_sta is used shadow-mapping.
   * Clip end is computed automatically based on light power.
   * For now, always use the custom distance as clip_end. */
  instdata.clip_end = la->att_dist;
  instdata.clip_sta = la->clipsta;

  DRW_buffer_add_entry(cb->groundline, instdata.pos);

  if (la->type == LA_LOCAL) {
    instdata.area_size_x = instdata.area_size_y = la->area_size;
    DRW_buffer_add_entry(cb->light_point, color, &instdata);
  }
  else if (la->type == LA_SUN) {
    DRW_buffer_add_entry(cb->light_sun, color, &instdata);
  }
  else if (la->type == LA_SPOT) {
    /* Previous implementation was using the clipend distance as cone size.
     * We cannot do this anymore so we use a fixed size of 10. (see T72871) */
    rescale_m4(instdata.mat, (float[3]){10.0f, 10.0f, 10.0f});
    /* For cycles and eevee the spot attenuation is
     * y = (1/(1 + x^2) - a)/((1 - a) b)
     * We solve the case where spot attenuation y = 1 and y = 0
     * root for y = 1 is  (-1 - c) / c
     * root for y = 0 is  (1 - a) / a
     * and use that to position the blend circle. */
    float a = cosf(la->spotsize * 0.5f);
    float b = la->spotblend;
    float c = a * b - a - b;
    /* Optimized version or root1 / root0 */
    instdata.spot_blend = sqrtf((-a - c * a) / (c - c * a));
    instdata.spot_cosine = a;
    /* HACK: We pack the area size in alpha color. This is decoded by the shader. */
    color[3] = -max_ff(la->area_size, FLT_MIN);
    DRW_buffer_add_entry(cb->light_spot, color, &instdata);

    if ((la->mode & LA_SHOW_CONE) && !DRW_state_is_select()) {
      const float color_inside[4] = {0.0f, 0.0f, 0.0f, 0.5f};
      const float color_outside[4] = {1.0f, 1.0f, 1.0f, 0.3f};
      DRW_buffer_add_entry(cb->light_spot_cone_front, color_inside, &instdata);
      DRW_buffer_add_entry(cb->light_spot_cone_back, color_outside, &instdata);
    }
  }
  else if (la->type == LA_AREA) {
    bool uniform_scale = !ELEM(la->area_shape, LA_AREA_RECT, LA_AREA_ELLIPSE);
    int sqr = ELEM(la->area_shape, LA_AREA_SQUARE, LA_AREA_RECT);
    instdata.area_size_x = la->area_size;
    instdata.area_size_y = uniform_scale ? la->area_size : la->area_sizey;
    DRW_buffer_add_entry(cb->light_area[sqr], color, &instdata);
  }
}

/** \} */

/* -------------------------------------------------------------------- */
/** \name Light-probe
 * \{ */

void OVERLAY_lightprobe_cache_populate(OVERLAY_Data *vedata, Object *ob)
{
  OVERLAY_ExtraCallBuffers *cb = OVERLAY_extra_call_buffer_get(vedata, ob);
  const DRWContextState *draw_ctx = DRW_context_state_get();
  ViewLayer *view_layer = draw_ctx->view_layer;
  float *color_p;
  int theme_id = DRW_object_wire_theme_get(ob, view_layer, &color_p);
  const LightProbe *prb = (LightProbe *)ob->data;
  const bool show_clipping = (prb->flag & LIGHTPROBE_FLAG_SHOW_CLIP_DIST) != 0;
  const bool show_parallax = (prb->flag & LIGHTPROBE_FLAG_SHOW_PARALLAX) != 0;
  const bool show_influence = (prb->flag & LIGHTPROBE_FLAG_SHOW_INFLUENCE) != 0;
  const bool show_data = (ob->base_flag & BASE_SELECTED) || DRW_state_is_select();

  union {
    float mat[4][4];
    struct {
      float _pad00[4];
      float _pad01[4];
      float _pad02[3], clip_sta;
      float pos[3], clip_end;
    };
  } instdata;

  copy_m4_m4(instdata.mat, ob->obmat);

  switch (prb->type) {
    case LIGHTPROBE_TYPE_CUBE:
      instdata.clip_sta = show_clipping ? prb->clipsta : -1.0;
      instdata.clip_end = show_clipping ? prb->clipend : -1.0;
      DRW_buffer_add_entry(cb->probe_cube, color_p, &instdata);
      DRW_buffer_add_entry(cb->groundline, instdata.pos);

      if (show_influence) {
        char shape = (prb->attenuation_type == LIGHTPROBE_SHAPE_BOX) ? OB_CUBE : OB_EMPTY_SPHERE;
        float f = 1.0f - prb->falloff;
        OVERLAY_empty_shape(cb, ob->obmat, prb->distinf, shape, color_p);
        OVERLAY_empty_shape(cb, ob->obmat, prb->distinf * f, shape, color_p);
      }

      if (show_parallax) {
        char shape = (prb->parallax_type == LIGHTPROBE_SHAPE_BOX) ? OB_CUBE : OB_EMPTY_SPHERE;
        float dist = ((prb->flag & LIGHTPROBE_FLAG_CUSTOM_PARALLAX) != 0) ? prb->distpar :
                                                                            prb->distinf;
        OVERLAY_empty_shape(cb, ob->obmat, dist, shape, color_p);
      }
      break;
    case LIGHTPROBE_TYPE_GRID:
      instdata.clip_sta = show_clipping ? prb->clipsta : -1.0;
      instdata.clip_end = show_clipping ? prb->clipend : -1.0;
      DRW_buffer_add_entry(cb->probe_grid, color_p, &instdata);

      if (show_influence) {
        float f = 1.0f - prb->falloff;
        OVERLAY_empty_shape(cb, ob->obmat, 1.0 + prb->distinf, OB_CUBE, color_p);
        OVERLAY_empty_shape(cb, ob->obmat, 1.0 + prb->distinf * f, OB_CUBE, color_p);
      }

      /* Data dots */
      if (show_data) {
        instdata.mat[0][3] = prb->grid_resolution_x;
        instdata.mat[1][3] = prb->grid_resolution_y;
        instdata.mat[2][3] = prb->grid_resolution_z;
        /* Put theme id in matrix. */
        if (theme_id == TH_ACTIVE) {
          instdata.mat[3][3] = 1.0;
        }
        else /* TH_SELECT */ {
          instdata.mat[3][3] = 2.0;
        }

        uint cell_count = prb->grid_resolution_x * prb->grid_resolution_y * prb->grid_resolution_z;
        DRWShadingGroup *grp = DRW_shgroup_create_sub(vedata->stl->pd->extra_grid_grp);
        DRW_shgroup_uniform_vec4_array_copy(grp, "gridModelMatrix", instdata.mat, 4);
        DRW_shgroup_call_procedural_points(grp, NULL, cell_count);
      }
      break;
    case LIGHTPROBE_TYPE_PLANAR:
      DRW_buffer_add_entry(cb->probe_planar, color_p, &instdata);

      if (DRW_state_is_select() && (prb->flag & LIGHTPROBE_FLAG_SHOW_DATA)) {
        DRW_buffer_add_entry(cb->solid_quad, color_p, &instdata);
      }

      if (show_influence) {
        normalize_v3_length(instdata.mat[2], prb->distinf);
        DRW_buffer_add_entry(cb->empty_cube, color_p, &instdata);
        mul_v3_fl(instdata.mat[2], 1.0f - prb->falloff);
        DRW_buffer_add_entry(cb->empty_cube, color_p, &instdata);
      }
      zero_v3(instdata.mat[2]);
      DRW_buffer_add_entry(cb->empty_cube, color_p, &instdata);

      normalize_m4_m4(instdata.mat, ob->obmat);
      OVERLAY_empty_shape(cb, instdata.mat, ob->empty_drawsize, OB_SINGLE_ARROW, color_p);
      break;
  }
}

/** \} */

/* -------------------------------------------------------------------- */
/** \name Speaker
 * \{ */

void OVERLAY_speaker_cache_populate(OVERLAY_Data *vedata, Object *ob)
{
  OVERLAY_ExtraCallBuffers *cb = OVERLAY_extra_call_buffer_get(vedata, ob);
  const DRWContextState *draw_ctx = DRW_context_state_get();
  ViewLayer *view_layer = draw_ctx->view_layer;
  float *color_p;
  DRW_object_wire_theme_get(ob, view_layer, &color_p);

  DRW_buffer_add_entry(cb->speaker, color_p, ob->obmat);
}

/** \} */

/* -------------------------------------------------------------------- */
/** \name Camera
 * \{ */

typedef union OVERLAY_CameraInstanceData {
  /* Pack render data into object matrix and object color. */
  struct {
    float color[4];
    float mat[4][4];
  };
  struct {
    float _pad0[2];
    float volume_sta;
    union {
      float depth;
      float focus;
      float volume_end;
    };
    float _pad00[3];
    union {
      float corner_x;
      float dist_color_id;
    };
    float _pad01[3];
    union {
      float corner_y;
    };
    float _pad02[3];
    union {
      float center_x;
      float clip_sta;
      float mist_sta;
    };
    float pos[3];
    union {
      float center_y;
      float clip_end;
      float mist_end;
    };
  };
} OVERLAY_CameraInstanceData;

<<<<<<< HEAD
static void camera_view3d_reconstruction(OVERLAY_ExtraCallBuffers *cb,
                                         Scene *scene,
                                         View3D *v3d,
                                         Object *ob,
                                         const float color[4])
=======
static void camera_view3d_reconstruction(
    OVERLAY_ExtraCallBuffers *cb, Scene *scene, View3D *v3d, Object *ob, const float color[4])
>>>>>>> cc66d102
{
  const DRWContextState *draw_ctx = DRW_context_state_get();
  const bool is_select = DRW_state_is_select();

  MovieClip *clip = BKE_object_movieclip_get(scene, ob, false);
  if (clip == NULL) {
    return;
  }

  const bool is_solid_bundle = (v3d->bundle_drawtype == OB_EMPTY_SPHERE) &&
                               ((v3d->shading.type != OB_SOLID) || !XRAY_FLAG_ENABLED(v3d));

  MovieTracking *tracking = &clip->tracking;
  /* Index must start in 1, to mimic BKE_tracking_track_get_indexed. */
  int track_index = 1;

  float bundle_color_custom[3];
  float *bundle_color_solid = G_draw.block.colorBundleSolid;
  float *bundle_color_unselected = G_draw.block.colorWire;
  uchar text_color_selected[4], text_color_unselected[4];
  /* Color Management: Exception here as texts are drawn in sRGB space directly. */
  UI_GetThemeColor4ubv(TH_SELECT, text_color_selected);
  UI_GetThemeColor4ubv(TH_TEXT, text_color_unselected);

  float camera_mat[4][4];
  BKE_tracking_get_camera_object_matrix(ob, camera_mat);

  LISTBASE_FOREACH (MovieTrackingObject *, tracking_object, &tracking->objects) {
    float tracking_object_mat[4][4];

    if (tracking_object->flag & TRACKING_OBJECT_CAMERA) {
      copy_m4_m4(tracking_object_mat, camera_mat);
    }
    else {
      const int framenr = BKE_movieclip_remap_scene_to_clip_frame(
          clip, DEG_get_ctime(draw_ctx->depsgraph));

      float object_mat[4][4];
      BKE_tracking_camera_get_reconstructed_interpolate(
          tracking, tracking_object, framenr, object_mat);

      float object_imat[4][4];
      invert_m4_m4(object_imat, object_mat);

      mul_m4_m4m4(tracking_object_mat, ob->obmat, object_imat);
    }

    ListBase *tracksbase = BKE_tracking_object_get_tracks(tracking, tracking_object);
    LISTBASE_FOREACH (MovieTrackingTrack *, track, tracksbase) {
      if ((track->flag & TRACK_HAS_BUNDLE) == 0) {
        continue;
      }
      bool is_selected = TRACK_SELECTED(track);

      float bundle_mat[4][4];
      copy_m4_m4(bundle_mat, tracking_object_mat);
      translate_m4(bundle_mat, track->bundle_pos[0], track->bundle_pos[1], track->bundle_pos[2]);

      const float *bundle_color;
      if (track->flag & TRACK_CUSTOMCOLOR) {
        /* Meh, hardcoded srgb transform here. */
        /* TODO: change the actual DNA color to be linear. */
        srgb_to_linearrgb_v3_v3(bundle_color_custom, track->color);
        bundle_color = bundle_color_custom;
      }
      else if (is_solid_bundle) {
        bundle_color = bundle_color_solid;
      }
      else if (is_selected) {
        bundle_color = color;
      }
      else {
        bundle_color = bundle_color_unselected;
      }

      if (is_select) {
        DRW_select_load_id(ob->runtime.select_id | (track_index << 16));
        track_index++;
      }

      if (is_solid_bundle) {
        if (is_selected) {
          OVERLAY_empty_shape(cb, bundle_mat, v3d->bundle_size, v3d->bundle_drawtype, color);
        }

        const float bundle_color_v4[4] = {
            bundle_color[0],
            bundle_color[1],
            bundle_color[2],
            1.0f,
        };

        bundle_mat[3][3] = v3d->bundle_size; /* See shader. */
        DRW_buffer_add_entry(cb->empty_sphere_solid, bundle_color_v4, bundle_mat);
      }
      else {
        OVERLAY_empty_shape(cb, bundle_mat, v3d->bundle_size, v3d->bundle_drawtype, bundle_color);
      }

      if ((v3d->flag2 & V3D_SHOW_BUNDLENAME) && !is_select) {
        struct DRWTextStore *dt = DRW_text_cache_ensure();

        DRW_text_cache_add(dt,
                           bundle_mat[3],
                           track->name,
                           strlen(track->name),
                           10,
                           0,
                           DRW_TEXT_CACHE_GLOBALSPACE | DRW_TEXT_CACHE_STRING_PTR,
                           is_selected ? text_color_selected : text_color_unselected);
      }
    }

    if ((v3d->flag2 & V3D_SHOW_CAMERAPATH) && (tracking_object->flag & TRACKING_OBJECT_CAMERA) &&
        !is_select) {
      MovieTrackingReconstruction *reconstruction;
      reconstruction = BKE_tracking_object_get_reconstruction(tracking, tracking_object);

      if (reconstruction->camnr) {
        MovieReconstructedCamera *camera = reconstruction->cameras;
        float v0[3], v1[3];
        for (int a = 0; a < reconstruction->camnr; a++, camera++) {
          copy_v3_v3(v0, v1);
          copy_v3_v3(v1, camera->mat[3]);
          mul_m4_v3(camera_mat, v1);
          if (a > 0) {
            /* This one is suboptimal (gl_lines instead of gl_line_strip)
             * but we keep this for simplicity */
            OVERLAY_extra_line(cb, v0, v1, TH_CAMERA_PATH);
          }
        }
      }
    }
  }
}

static float camera_offaxis_shiftx_get(Scene *scene,
                                       Object *ob,
                                       const OVERLAY_CameraInstanceData *instdata,
                                       bool right_eye)
{
  Camera *cam = ob->data;
  if (cam->stereo.convergence_mode == CAM_S3D_OFFAXIS) {
    const char *viewnames[2] = {STEREO_LEFT_NAME, STEREO_RIGHT_NAME};
    const float shiftx = BKE_camera_multiview_shift_x(&scene->r, ob, viewnames[right_eye]);
    const float delta_shiftx = shiftx - cam->shiftx;
    const float width = instdata->corner_x * 2.0f;
    return delta_shiftx * width;
  }

  return 0.0;
}
/**
 * Draw the stereo 3d support elements (cameras, plane, volume).
 * They are only visible when not looking through the camera:
 */
static void camera_stereoscopy_extra(OVERLAY_ExtraCallBuffers *cb,
                                     Scene *scene,
                                     View3D *v3d,
                                     Object *ob,
                                     const OVERLAY_CameraInstanceData *instdata)
{
  OVERLAY_CameraInstanceData stereodata = *instdata;
  Camera *cam = ob->data;
  const bool is_select = DRW_state_is_select();
  const char *viewnames[2] = {STEREO_LEFT_NAME, STEREO_RIGHT_NAME};

  const bool is_stereo3d_cameras = (v3d->stereo3d_flag & V3D_S3D_DISPCAMERAS) != 0;
  const bool is_stereo3d_plane = (v3d->stereo3d_flag & V3D_S3D_DISPPLANE) != 0;
  const bool is_stereo3d_volume = (v3d->stereo3d_flag & V3D_S3D_DISPVOLUME) != 0;

  if (!is_stereo3d_cameras) {
    /* Draw single camera. */
    DRW_buffer_add_entry_struct(cb->camera_frame, instdata);
  }

  for (int eye = 0; eye < 2; eye++) {
    ob = BKE_camera_multiview_render(scene, ob, viewnames[eye]);
    BKE_camera_multiview_model_matrix(&scene->r, ob, viewnames[eye], stereodata.mat);

    stereodata.corner_x = instdata->corner_x;
    stereodata.corner_y = instdata->corner_y;
    stereodata.center_x = instdata->center_x + camera_offaxis_shiftx_get(scene, ob, instdata, eye);
    stereodata.center_y = instdata->center_y;
    stereodata.depth = instdata->depth;

    if (is_stereo3d_cameras) {
      DRW_buffer_add_entry_struct(cb->camera_frame, &stereodata);

      /* Connecting line between cameras. */
      OVERLAY_extra_line_dashed(cb, stereodata.pos, instdata->pos, G_draw.block.colorWire);
    }

    if (is_stereo3d_volume && !is_select) {
      float r = (eye == 1) ? 2.0f : 1.0f;

      stereodata.volume_sta = -cam->clip_start;
      stereodata.volume_end = -cam->clip_end;
      /* Encode eye + intensity and alpha (see shader) */
      copy_v2_fl2(stereodata.color, r + 0.15f, 1.0f);
      DRW_buffer_add_entry_struct(cb->camera_volume_frame, &stereodata);

      if (v3d->stereo3d_volume_alpha > 0.0f) {
        /* Encode eye + intensity and alpha (see shader) */
        copy_v2_fl2(stereodata.color, r + 0.999f, v3d->stereo3d_volume_alpha);
        DRW_buffer_add_entry_struct(cb->camera_volume, &stereodata);
      }
      /* restore */
      copy_v3_v3(stereodata.color, instdata->color);
    }
  }

  if (is_stereo3d_plane && !is_select) {
    if (cam->stereo.convergence_mode == CAM_S3D_TOE) {
      /* There is no real convergence plane but we highlight the center
       * point where the views are pointing at. */
      // zero_v3(stereodata.mat[0]); /* We reconstruct from Z and Y */
      // zero_v3(stereodata.mat[1]); /* Y doesn't change */
      zero_v3(stereodata.mat[2]);
      zero_v3(stereodata.mat[3]);
      for (int i = 0; i < 2; i++) {
        float mat[4][4];
        /* Need normalized version here. */
        BKE_camera_multiview_model_matrix(&scene->r, ob, viewnames[i], mat);
        add_v3_v3(stereodata.mat[2], mat[2]);
        madd_v3_v3fl(stereodata.mat[3], mat[3], 0.5f);
      }
      normalize_v3(stereodata.mat[2]);
      cross_v3_v3v3(stereodata.mat[0], stereodata.mat[1], stereodata.mat[2]);
    }
    else if (cam->stereo.convergence_mode == CAM_S3D_PARALLEL) {
      /* Show plane at the given distance between the views even if it makes no sense. */
      zero_v3(stereodata.pos);
      for (int i = 0; i < 2; i++) {
        float mat[4][4];
        BKE_camera_multiview_model_matrix_scaled(&scene->r, ob, viewnames[i], mat);
        madd_v3_v3fl(stereodata.pos, mat[3], 0.5f);
      }
    }
    else if (cam->stereo.convergence_mode == CAM_S3D_OFFAXIS) {
      /* Nothing to do. Everything is already setup. */
    }
    stereodata.volume_sta = -cam->stereo.convergence_distance;
    stereodata.volume_end = -cam->stereo.convergence_distance;
    /* Encode eye + intensity and alpha (see shader) */
    copy_v2_fl2(stereodata.color, 0.1f, 1.0f);
    DRW_buffer_add_entry_struct(cb->camera_volume_frame, &stereodata);

    if (v3d->stereo3d_convergence_alpha > 0.0f) {
      /* Encode eye + intensity and alpha (see shader) */
      copy_v2_fl2(stereodata.color, 0.0f, v3d->stereo3d_convergence_alpha);
      DRW_buffer_add_entry_struct(cb->camera_volume, &stereodata);
    }
  }
}

void OVERLAY_camera_cache_populate(OVERLAY_Data *vedata, Object *ob)
{
  OVERLAY_ExtraCallBuffers *cb = OVERLAY_extra_call_buffer_get(vedata, ob);
  OVERLAY_CameraInstanceData instdata;

  const DRWContextState *draw_ctx = DRW_context_state_get();
  ViewLayer *view_layer = draw_ctx->view_layer;
  View3D *v3d = draw_ctx->v3d;
  Scene *scene = draw_ctx->scene;
  RegionView3D *rv3d = draw_ctx->rv3d;

  Camera *cam = ob->data;
  Object *camera_object = DEG_get_evaluated_object(draw_ctx->depsgraph, v3d->camera);
  const bool is_select = DRW_state_is_select();
  const bool is_active = (ob == camera_object);
  const bool look_through = (is_active && (rv3d->persp == RV3D_CAMOB));

  const bool is_multiview = (scene->r.scemode & R_MULTIVIEW) != 0;
  const bool is_stereo3d_view = (scene->r.views_format == SCE_VIEWS_FORMAT_STEREO_3D);
  const bool is_stereo3d_display_extra = is_active && is_multiview && (!look_through) &&
                                         ((v3d->stereo3d_flag) != 0);
  const bool is_selection_camera_stereo = is_select && look_through && is_multiview &&
                                          is_stereo3d_view;

  float vec[4][3], asp[2], shift[2], scale[3], drawsize, center[2], corner[2];

  float *color_p;
  DRW_object_wire_theme_get(ob, view_layer, &color_p);
  copy_v4_v4(instdata.color, color_p);

  normalize_m4_m4(instdata.mat, ob->obmat);

  /* BKE_camera_multiview_model_matrix already accounts for scale, don't do it here. */
  if (is_selection_camera_stereo) {
    copy_v3_fl(scale, 1.0f);
  }
  else {
    copy_v3_fl3(scale, len_v3(ob->obmat[0]), len_v3(ob->obmat[1]), len_v3(ob->obmat[2]));
    /* Avoid division by 0. */
    if (ELEM(0.0f, scale[0], scale[1], scale[2])) {
      return;
    }
    invert_v3(scale);
  }

  BKE_camera_view_frame_ex(
      scene, cam, cam->drawsize, look_through, scale, asp, shift, &drawsize, vec);

  /* Apply scale to simplify the rest of the drawing. */
  invert_v3(scale);
  for (int i = 0; i < 4; i++) {
    mul_v3_v3(vec[i], scale);
    /* Project to z=-1 plane. Makes positioning / scaling easier. (see shader) */
    mul_v2_fl(vec[i], 1.0f / fabsf(vec[i][2]));
  }

  /* Frame coords */
  mid_v2_v2v2(center, vec[0], vec[2]);
  sub_v2_v2v2(corner, vec[0], center);
  instdata.corner_x = corner[0];
  instdata.corner_y = corner[1];
  instdata.center_x = center[0];
  instdata.center_y = center[1];
  instdata.depth = vec[0][2];

  if (look_through) {
    if (!DRW_state_is_image_render()) {
      /* Only draw the frame. */
      if (is_multiview) {
        float mat[4][4];
        const bool is_right = v3d->multiview_eye == STEREO_RIGHT_ID;
        const char *view_name = is_right ? STEREO_RIGHT_NAME : STEREO_LEFT_NAME;
        BKE_camera_multiview_model_matrix(&scene->r, ob, view_name, mat);
        instdata.center_x += camera_offaxis_shiftx_get(scene, ob, &instdata, is_right);
        for (int i = 0; i < 4; i++) {
          /* Partial copy to avoid overriding packed data. */
          copy_v3_v3(instdata.mat[i], mat[i]);
        }
      }
      instdata.depth = -instdata.depth; /* Hides the back of the camera wires (see shader). */
      DRW_buffer_add_entry_struct(cb->camera_frame, &instdata);
    }
  }
  else {
    /* Stereo cameras, volumes, plane drawing. */
    if (is_stereo3d_display_extra) {
      camera_stereoscopy_extra(cb, scene, v3d, ob, &instdata);
    }
    else {
      DRW_buffer_add_entry_struct(cb->camera_frame, &instdata);
    }
  }

  if (!look_through) {
    /* Triangle. */
    float tria_size = 0.7f * drawsize / fabsf(instdata.depth);
    float tria_margin = 0.1f * drawsize / fabsf(instdata.depth);
    instdata.center_x = center[0];
    instdata.center_y = center[1] + instdata.corner_y + tria_margin + tria_size;
    instdata.corner_x = instdata.corner_y = -tria_size;
    DRW_buffer_add_entry_struct(cb->camera_tria[is_active], &instdata);
  }

  if (cam->flag & CAM_SHOWLIMITS) {
    /* Scale focus point. */
    mul_v3_fl(instdata.mat[0], cam->drawsize);
    mul_v3_fl(instdata.mat[1], cam->drawsize);

    instdata.dist_color_id = (is_active) ? 3 : 2;
    instdata.focus = -BKE_camera_object_dof_distance(ob);
    instdata.clip_sta = cam->clip_start;
    instdata.clip_end = cam->clip_end;
    DRW_buffer_add_entry_struct(cb->camera_distances, &instdata);
  }

  if (cam->flag & CAM_SHOWMIST) {
    World *world = scene->world;
    if (world) {
      instdata.dist_color_id = (is_active) ? 1 : 0;
      instdata.focus = 1.0f; /* Disable */
      instdata.mist_sta = world->miststa;
      instdata.mist_end = world->miststa + world->mistdist;
      DRW_buffer_add_entry_struct(cb->camera_distances, &instdata);
    }
  }

  /* Motion Tracking. */
  if ((v3d->flag2 & V3D_SHOW_RECONSTRUCTION) != 0) {
    camera_view3d_reconstruction(cb, scene, v3d, ob, color_p);
  }

  /* Background images. */
  if (look_through && (cam->flag & CAM_SHOW_BG_IMAGE) && !BLI_listbase_is_empty(&cam->bg_images)) {
    OVERLAY_image_camera_cache_populate(vedata, ob);
  }
}

/** \} */

/* -------------------------------------------------------------------- */
/** \name Relationships & constraints
 * \{ */

static void OVERLAY_relationship_lines(OVERLAY_ExtraCallBuffers *cb,
                                       Depsgraph *depsgraph,
                                       Scene *scene,
                                       Object *ob)
{
  float *relation_color = G_draw.block.colorWire;
  float *constraint_color = G_draw.block.colorGridAxisZ; /* ? */

  if (ob->parent && (DRW_object_visibility_in_active_context(ob->parent) & OB_VISIBLE_SELF)) {
    float *parent_pos = ob->runtime.parent_display_origin;
    OVERLAY_extra_line_dashed(cb, parent_pos, ob->obmat[3], relation_color);
  }

  /* Drawing the hook lines. */
  for (ModifierData *md = ob->modifiers.first; md; md = md->next) {
    if (md->type == eModifierType_Hook) {
      HookModifierData *hmd = (HookModifierData *)md;
      float center[3];
      mul_v3_m4v3(center, ob->obmat, hmd->cent);
      if (hmd->object) {
        OVERLAY_extra_line_dashed(cb, hmd->object->obmat[3], center, relation_color);
      }
      OVERLAY_extra_point(cb, center, relation_color);
    }
  }

  if (ob->rigidbody_constraint) {
    Object *rbc_ob1 = ob->rigidbody_constraint->ob1;
    Object *rbc_ob2 = ob->rigidbody_constraint->ob2;
    if (rbc_ob1 && (DRW_object_visibility_in_active_context(rbc_ob1) & OB_VISIBLE_SELF)) {
      OVERLAY_extra_line_dashed(cb, rbc_ob1->obmat[3], ob->obmat[3], relation_color);
    }
    if (rbc_ob2 && (DRW_object_visibility_in_active_context(rbc_ob2) & OB_VISIBLE_SELF)) {
      OVERLAY_extra_line_dashed(cb, rbc_ob2->obmat[3], ob->obmat[3], relation_color);
    }
  }

  /* Drawing the constraint lines */
  if (!BLI_listbase_is_empty(&ob->constraints)) {
    bConstraint *curcon;
    bConstraintOb *cob;
    ListBase *list = &ob->constraints;

    cob = BKE_constraints_make_evalob(depsgraph, scene, ob, NULL, CONSTRAINT_OBTYPE_OBJECT);

    for (curcon = list->first; curcon; curcon = curcon->next) {
      if (ELEM(curcon->type, CONSTRAINT_TYPE_FOLLOWTRACK, CONSTRAINT_TYPE_OBJECTSOLVER)) {
        /* special case for object solver and follow track constraints because they don't fill
         * constraint targets properly (design limitation -- scene is needed for their target
         * but it can't be accessed from get_targets callback) */
        Object *camob = NULL;

        if (curcon->type == CONSTRAINT_TYPE_FOLLOWTRACK) {
          bFollowTrackConstraint *data = (bFollowTrackConstraint *)curcon->data;
          camob = data->camera ? data->camera : scene->camera;
        }
        else if (curcon->type == CONSTRAINT_TYPE_OBJECTSOLVER) {
          bObjectSolverConstraint *data = (bObjectSolverConstraint *)curcon->data;
          camob = data->camera ? data->camera : scene->camera;
        }

        if (camob) {
          OVERLAY_extra_line_dashed(cb, camob->obmat[3], ob->obmat[3], constraint_color);
        }
      }
      else {
        const bConstraintTypeInfo *cti = BKE_constraint_typeinfo_get(curcon);

        if ((cti && cti->get_constraint_targets) && (curcon->ui_expand_flag & (1 << 0))) {
          ListBase targets = {NULL, NULL};
          bConstraintTarget *ct;

          cti->get_constraint_targets(curcon, &targets);

          for (ct = targets.first; ct; ct = ct->next) {
            /* calculate target's matrix */
            if (cti->get_target_matrix) {
              cti->get_target_matrix(depsgraph, curcon, cob, ct, DEG_get_ctime(depsgraph));
            }
            else {
              unit_m4(ct->matrix);
            }
            OVERLAY_extra_line_dashed(cb, ct->matrix[3], ob->obmat[3], constraint_color);
          }

          if (cti->flush_constraint_targets) {
            cti->flush_constraint_targets(curcon, &targets, 1);
          }
        }
      }
    }
    /* NOTE: Don't use BKE_constraints_clear_evalob here as that will reset ob->constinv. */
    MEM_freeN(cob);
  }
}

/** \} */

/* -------------------------------------------------------------------- */
/** \name Volumetric / Smoke sim
 * \{ */

static void OVERLAY_volume_extra(OVERLAY_ExtraCallBuffers *cb,
                                 OVERLAY_Data *data,
                                 Object *ob,
                                 ModifierData *md,
                                 Scene *scene,
                                 const float *color)
{
  FluidModifierData *fmd = (FluidModifierData *)md;
  FluidDomainSettings *fds = fmd->domain;

  /* Don't show smoke before simulation starts, this could be made an option in the future. */
  const bool draw_velocity = (fds->draw_velocity && fds->fluid &&
                              CFRA >= fds->point_cache[0]->startframe);

  /* Show gridlines only for slices with no interpolation. */
  const bool show_gridlines = (fds->show_gridlines && fds->fluid &&
                               fds->axis_slice_method == AXIS_SLICE_SINGLE &&
                               (fds->interp_method == FLUID_DISPLAY_INTERP_CLOSEST ||
                                fds->coba_field == FLUID_DOMAIN_FIELD_FLAGS));

  const bool color_with_flags = (fds->gridlines_color_field == FLUID_GRIDLINE_COLOR_TYPE_FLAGS);

  const bool color_range = (fds->gridlines_color_field == FLUID_GRIDLINE_COLOR_TYPE_RANGE &&
                            fds->use_coba && fds->coba_field != FLUID_DOMAIN_FIELD_FLAGS);

  /* Small cube showing voxel size. */
  {
    float min[3];
    madd_v3fl_v3fl_v3fl_v3i(min, fds->p0, fds->cell_size, fds->res_min);
    float voxel_cubemat[4][4] = {{0.0f}};
    /* scale small cube to voxel size */
    voxel_cubemat[0][0] = fds->cell_size[0] / 2.0f;
    voxel_cubemat[1][1] = fds->cell_size[1] / 2.0f;
    voxel_cubemat[2][2] = fds->cell_size[2] / 2.0f;
    voxel_cubemat[3][3] = 1.0f;
    /* translate small cube to corner */
    copy_v3_v3(voxel_cubemat[3], min);
    /* move small cube into the domain (otherwise its centered on vertex of domain object) */
    translate_m4(voxel_cubemat, 1.0f, 1.0f, 1.0f);
    mul_m4_m4m4(voxel_cubemat, ob->obmat, voxel_cubemat);

    DRW_buffer_add_entry(cb->empty_cube, color, voxel_cubemat);
  }

  int slice_axis = -1;

  if (fds->axis_slice_method == AXIS_SLICE_SINGLE) {
    float viewinv[4][4];
    DRW_view_viewmat_get(NULL, viewinv, true);

    const int axis = (fds->slice_axis == SLICE_AXIS_AUTO) ? axis_dominant_v3_single(viewinv[2]) :
                                                            fds->slice_axis - 1;
    slice_axis = axis;
  }

  if (draw_velocity) {
    const bool use_needle = (fds->vector_draw_type == VECTOR_DRAW_NEEDLE);
    const bool use_mac = (fds->vector_draw_type == VECTOR_DRAW_MAC);
    const bool draw_mac_x = (fds->vector_draw_mac_components & VECTOR_DRAW_MAC_X);
    const bool draw_mac_y = (fds->vector_draw_mac_components & VECTOR_DRAW_MAC_Y);
    const bool draw_mac_z = (fds->vector_draw_mac_components & VECTOR_DRAW_MAC_Z);
    const bool cell_centered = (fds->vector_field == FLUID_DOMAIN_VECTOR_FIELD_FORCE);
    int line_count = 1;
    if (use_needle) {
      line_count = 6;
    }
    else if (use_mac) {
      line_count = 3;
    }
    line_count *= fds->res[0] * fds->res[1] * fds->res[2];

    if (fds->axis_slice_method == AXIS_SLICE_SINGLE) {
      line_count /= fds->res[slice_axis];
    }

    DRW_smoke_ensure_velocity(fmd);

    GPUShader *sh = OVERLAY_shader_volume_velocity(use_needle, use_mac);
    DRWShadingGroup *grp = DRW_shgroup_create(sh, data->psl->extra_ps[0]);
    DRW_shgroup_uniform_texture(grp, "velocityX", fds->tex_velocity_x);
    DRW_shgroup_uniform_texture(grp, "velocityY", fds->tex_velocity_y);
    DRW_shgroup_uniform_texture(grp, "velocityZ", fds->tex_velocity_z);
    DRW_shgroup_uniform_float_copy(grp, "displaySize", fds->vector_scale);
    DRW_shgroup_uniform_float_copy(grp, "slicePosition", fds->slice_depth);
    DRW_shgroup_uniform_vec3_copy(grp, "cellSize", fds->cell_size);
    DRW_shgroup_uniform_vec3_copy(grp, "domainOriginOffset", fds->p0);
    DRW_shgroup_uniform_ivec3_copy(grp, "adaptiveCellOffset", fds->res_min);
    DRW_shgroup_uniform_int_copy(grp, "sliceAxis", slice_axis);
    DRW_shgroup_uniform_bool_copy(grp, "scaleWithMagnitude", fds->vector_scale_with_magnitude);
    DRW_shgroup_uniform_bool_copy(grp, "isCellCentered", cell_centered);

    if (use_mac) {
      DRW_shgroup_uniform_bool_copy(grp, "drawMACX", draw_mac_x);
      DRW_shgroup_uniform_bool_copy(grp, "drawMACY", draw_mac_y);
      DRW_shgroup_uniform_bool_copy(grp, "drawMACZ", draw_mac_z);
    }

    DRW_shgroup_call_procedural_lines(grp, ob, line_count);
  }

  if (show_gridlines) {
    GPUShader *sh = OVERLAY_shader_volume_gridlines(color_with_flags, color_range);
    DRWShadingGroup *grp = DRW_shgroup_create(sh, data->psl->extra_ps[0]);
    DRW_shgroup_uniform_ivec3_copy(grp, "volumeSize", fds->res);
    DRW_shgroup_uniform_float_copy(grp, "slicePosition", fds->slice_depth);
    DRW_shgroup_uniform_vec3_copy(grp, "cellSize", fds->cell_size);
    DRW_shgroup_uniform_vec3_copy(grp, "domainOriginOffset", fds->p0);
    DRW_shgroup_uniform_ivec3_copy(grp, "adaptiveCellOffset", fds->res_min);
    DRW_shgroup_uniform_int_copy(grp, "sliceAxis", slice_axis);

    if (color_with_flags || color_range) {
      DRW_fluid_ensure_flags(fmd);
      DRW_shgroup_uniform_texture(grp, "flagTexture", fds->tex_flags);
    }

    if (color_range) {
      DRW_fluid_ensure_range_field(fmd);
      DRW_shgroup_uniform_texture(grp, "fieldTexture", fds->tex_range_field);
      DRW_shgroup_uniform_float_copy(grp, "lowerBound", fds->gridlines_lower_bound);
      DRW_shgroup_uniform_float_copy(grp, "upperBound", fds->gridlines_upper_bound);
      DRW_shgroup_uniform_vec4_copy(grp, "rangeColor", fds->gridlines_range_color);
      DRW_shgroup_uniform_int_copy(grp, "cellFilter", fds->gridlines_cell_filter);
    }

    const int line_count = 4 * fds->res[0] * fds->res[1] * fds->res[2] / fds->res[slice_axis];
    DRW_shgroup_call_procedural_lines(grp, ob, line_count);
  }

  if (draw_velocity || show_gridlines) {
    BLI_addtail(&data->stl->pd->smoke_domains, BLI_genericNodeN(fmd));
  }
}

static void OVERLAY_volume_free_smoke_textures(OVERLAY_Data *data)
{
  /* Free Smoke Textures after rendering */
  /* XXX This is a waste of processing and GPU bandwidth if nothing
   * is updated. But the problem is since Textures are stored in the
   * modifier we don't want them to take precious VRAM if the
   * modifier is not used for display. We should share them for
   * all viewport in a redraw at least. */
  LinkData *link;
  while ((link = BLI_pophead(&data->stl->pd->smoke_domains))) {
    FluidModifierData *fmd = (FluidModifierData *)link->data;
    DRW_smoke_free_velocity(fmd);
    MEM_freeN(link);
  }
}

/** \} */

/* -------------------------------------------------------------------- */

static void OVERLAY_object_center(OVERLAY_ExtraCallBuffers *cb,
                                  Object *ob,
                                  OVERLAY_PrivateData *pd,
                                  ViewLayer *view_layer)
{
  const bool is_library = ID_REAL_USERS(&ob->id) > 1 || ID_IS_LINKED(ob);

  if (ob == OBACT(view_layer)) {
    DRW_buffer_add_entry(cb->center_active, ob->obmat[3]);
  }
  else if (ob->base_flag & BASE_SELECTED) {
    DRWCallBuffer *cbuf = (is_library) ? cb->center_selected_lib : cb->center_selected;
    DRW_buffer_add_entry(cbuf, ob->obmat[3]);
  }
  else if (pd->v3d_flag & V3D_DRAW_CENTERS) {
    DRWCallBuffer *cbuf = (is_library) ? cb->center_deselected_lib : cb->center_deselected;
    DRW_buffer_add_entry(cbuf, ob->obmat[3]);
  }
}

static void OVERLAY_object_name(Object *ob, int theme_id)
{
  struct DRWTextStore *dt = DRW_text_cache_ensure();
  uchar color[4];
  /* Color Management: Exception here as texts are drawn in sRGB space directly. */
  UI_GetThemeColor4ubv(theme_id, color);

  DRW_text_cache_add(dt,
                     ob->obmat[3],
                     ob->id.name + 2,
                     strlen(ob->id.name + 2),
                     10,
                     0,
                     DRW_TEXT_CACHE_GLOBALSPACE | DRW_TEXT_CACHE_STRING_PTR,
                     color);
}

void OVERLAY_extra_cache_populate(OVERLAY_Data *vedata, Object *ob)
{
  OVERLAY_ExtraCallBuffers *cb = OVERLAY_extra_call_buffer_get(vedata, ob);
  OVERLAY_PrivateData *pd = vedata->stl->pd;
  const DRWContextState *draw_ctx = DRW_context_state_get();
  ViewLayer *view_layer = draw_ctx->view_layer;
  Scene *scene = draw_ctx->scene;
  ModifierData *md = NULL;

  const bool is_select_mode = DRW_state_is_select();
  const bool is_paint_mode = (draw_ctx->object_mode &
                              (OB_MODE_ALL_PAINT | OB_MODE_ALL_PAINT_GPENCIL)) != 0;
  const bool from_dupli = (ob->base_flag & (BASE_FROM_SET | BASE_FROM_DUPLI)) != 0;
  const bool has_bounds = !ELEM(ob->type, OB_LAMP, OB_CAMERA, OB_EMPTY, OB_SPEAKER, OB_LIGHTPROBE);
  const bool has_texspace = has_bounds &&
                            !ELEM(ob->type, OB_EMPTY, OB_LATTICE, OB_ARMATURE, OB_GPENCIL);

  const bool draw_relations = ((pd->v3d_flag & V3D_HIDE_HELPLINES) == 0) && !is_select_mode;
  const bool draw_obcenters = !is_paint_mode &&
                              (pd->overlay.flag & V3D_OVERLAY_HIDE_OBJECT_ORIGINS) == 0;
  const bool draw_texspace = (ob->dtx & OB_TEXSPACE) && has_texspace;
  const bool draw_obname = (ob->dtx & OB_DRAWNAME) && DRW_state_show_text();
  const bool draw_bounds = has_bounds && ((ob->dt == OB_BOUNDBOX) ||
                                          ((ob->dtx & OB_DRAWBOUNDOX) && !from_dupli));
  const bool draw_xform = draw_ctx->object_mode == OB_MODE_OBJECT &&
                          (scene->toolsettings->transform_flag & SCE_XFORM_DATA_ORIGIN) &&
                          (ob->base_flag & BASE_SELECTED) && !is_select_mode;
  /* Don't show fluid domain overlay extras outside of cache range. */
  const bool draw_volume = !from_dupli &&
                           (md = BKE_modifiers_findby_type(ob, eModifierType_Fluid)) &&
                           (BKE_modifier_is_enabled(scene, md, eModifierMode_Realtime)) &&
                           (((FluidModifierData *)md)->domain != NULL) &&
                           (CFRA >= (((FluidModifierData *)md)->domain->cache_frame_start)) &&
                           (CFRA <= (((FluidModifierData *)md)->domain->cache_frame_end));

  float *color;
  int theme_id = DRW_object_wire_theme_get(ob, view_layer, &color);

  if (ob->pd && ob->pd->forcefield) {
    OVERLAY_forcefield(cb, ob, view_layer);
  }

  if (draw_bounds) {
    OVERLAY_bounds(cb, ob, color, ob->boundtype, false);
  }
  /* Helpers for when we're transforming origins. */
  if (draw_xform) {
    const float color_xform[4] = {0.15f, 0.15f, 0.15f, 0.7f};
    DRW_buffer_add_entry(cb->origin_xform, color_xform, ob->obmat);
  }
  /* don't show object extras in set's */
  if (!from_dupli) {
    if (draw_obcenters) {
      OVERLAY_object_center(cb, ob, pd, view_layer);
    }
    if (draw_relations) {
      OVERLAY_relationship_lines(cb, draw_ctx->depsgraph, draw_ctx->scene, ob);
    }
    if (draw_obname) {
      OVERLAY_object_name(ob, theme_id);
    }
    if (draw_texspace) {
      OVERLAY_texture_space(cb, ob, color);
    }
    if (ob->rigidbody_object != NULL) {
      OVERLAY_collision(cb, ob, color);
    }
    if (ob->dtx & OB_AXIS) {
      DRW_buffer_add_entry(cb->empty_axes, color, ob->obmat);
    }
    if (draw_volume) {
      OVERLAY_volume_extra(cb, vedata, ob, md, scene, color);
    }
  }
}

void OVERLAY_extra_blend_draw(OVERLAY_Data *vedata)
{
  DRW_draw_pass(vedata->psl->extra_blend_ps);
}

void OVERLAY_extra_draw(OVERLAY_Data *vedata)
{
  DRW_draw_pass(vedata->psl->extra_ps[0]);
}

void OVERLAY_extra_in_front_draw(OVERLAY_Data *vedata)
{
  DRW_draw_pass(vedata->psl->extra_ps[1]);

  OVERLAY_volume_free_smoke_textures(vedata);
}

void OVERLAY_extra_centers_draw(OVERLAY_Data *vedata)
{
  OVERLAY_PassList *psl = vedata->psl;

  DRW_draw_pass(psl->extra_grid_ps);
  DRW_draw_pass(psl->extra_centers_ps);
}<|MERGE_RESOLUTION|>--- conflicted
+++ resolved
@@ -858,16 +858,8 @@
   };
 } OVERLAY_CameraInstanceData;
 
-<<<<<<< HEAD
-static void camera_view3d_reconstruction(OVERLAY_ExtraCallBuffers *cb,
-                                         Scene *scene,
-                                         View3D *v3d,
-                                         Object *ob,
-                                         const float color[4])
-=======
 static void camera_view3d_reconstruction(
     OVERLAY_ExtraCallBuffers *cb, Scene *scene, View3D *v3d, Object *ob, const float color[4])
->>>>>>> cc66d102
 {
   const DRWContextState *draw_ctx = DRW_context_state_get();
   const bool is_select = DRW_state_is_select();
