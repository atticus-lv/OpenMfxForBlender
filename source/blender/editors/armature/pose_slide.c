/*
 * This program is free software; you can redistribute it and/or
 * modify it under the terms of the GNU General Public License
 * as published by the Free Software Foundation; either version 2
 * of the License, or (at your option) any later version.
 *
 * This program is distributed in the hope that it will be useful,
 * but WITHOUT ANY WARRANTY; without even the implied warranty of
 * MERCHANTABILITY or FITNESS FOR A PARTICULAR PURPOSE.  See the
 * GNU General Public License for more details.
 *
 * You should have received a copy of the GNU General Public License
 * along with this program; if not, write to the Free Software Foundation,
 * Inc., 51 Franklin Street, Fifth Floor, Boston, MA 02110-1301, USA.
 *
 * The Original Code is Copyright (C) 2009, Blender Foundation, Joshua Leung
 * This is a new part of Blender
 */

/** \file
 * \ingroup edarmature
 *
 * Pose 'Sliding' Tools
 * ====================
 *
 * - Push & Relax, Breakdowner

 *   These tools provide the animator with various capabilities
 *   for interactively controlling the spacing of poses, but also
 *   for 'pushing' and/or 'relaxing' extremes as they see fit.
 *
 * - Propagate

 *   This tool copies elements of the selected pose to successive
 *   keyframes, allowing the animator to go back and modify the poses
 *   for some "static" pose controls, without having to repeatedly
 *   doing a "next paste" dance.
 *
 * - Pose Sculpting (TODO)

 *   This is yet to be implemented, but the idea here is to use
 *   sculpting techniques to make it easier to pose rigs by allowing
 *   rigs to be manipulated using a familiar paint-based interface.
 */

#include "MEM_guardedalloc.h"

#include "BLI_blenlib.h"
#include "BLI_dlrbTree.h"
#include "BLI_math.h"

#include "BLT_translation.h"

#include "DNA_anim_types.h"
#include "DNA_armature_types.h"
#include "DNA_object_types.h"
#include "DNA_scene_types.h"
#include "DNA_vec_types.h"

#include "BKE_fcurve.h"
#include "BKE_nla.h"

#include "BKE_context.h"
#include "BKE_layer.h"
#include "BKE_object.h"
#include "BKE_report.h"
#include "BKE_screen.h"
#include "BKE_unit.h"

#include "RNA_access.h"
#include "RNA_define.h"

#include "WM_api.h"
#include "WM_types.h"

#include "UI_interface.h"
#include "UI_resources.h"

#include "ED_armature.h"
#include "ED_keyframes_keylist.h"
#include "ED_markers.h"
#include "ED_numinput.h"
#include "ED_screen.h"
#include "ED_space_api.h"
#include "ED_util.h"

#include "GPU_immediate.h"
#include "GPU_immediate_util.h"
#include "GPU_matrix.h"
#include "GPU_state.h"

#include "armature_intern.h"

#include "BLF_api.h"

/* Pixel distance from 0% to 100%. */
#define SLIDE_PIXEL_DISTANCE (300 * U.pixelsize)
#define OVERSHOOT_RANGE_DELTA 0.2f

/* **************************************************** */
/* A) Push & Relax, Breakdowner */

/** Axis Locks. */
typedef enum ePoseSlide_AxisLock {
  PS_LOCK_X = (1 << 0),
  PS_LOCK_Y = (1 << 1),
  PS_LOCK_Z = (1 << 2),
} ePoseSlide_AxisLock;

/** Pose Sliding Modes. */
typedef enum ePoseSlide_Modes {
  /** Exaggerate the pose. */
  POSESLIDE_PUSH = 0,
  /** soften the pose. */
  POSESLIDE_RELAX,
  /** Slide between the endpoint poses, finding a 'soft' spot. */
  POSESLIDE_BREAKDOWN,
  POSESLIDE_PUSH_REST,
  POSESLIDE_RELAX_REST,
  POSESLIDE_BLEND,
} ePoseSlide_Modes;

/** Transforms/Channels to Affect. */
typedef enum ePoseSlide_Channels {
  PS_TFM_ALL = 0, /* All transforms and properties */

  PS_TFM_LOC, /* Loc/Rot/Scale */
  PS_TFM_ROT,
  PS_TFM_SIZE,

  PS_TFM_BBONE_SHAPE, /* Bendy Bones */

  PS_TFM_PROPS, /* Custom Properties */
} ePoseSlide_Channels;

/** Temporary data shared between these operators. */
typedef struct tPoseSlideOp {
  /** current scene */
  Scene *scene;
  /** area that we're operating in (needed for modal()) */
  ScrArea *area;
  /** Region we're operating in (needed for modal()). */
  ARegion *region;
  /** len of the PoseSlideObject array. */
  uint objects_len;

  /** links between posechannels and f-curves for all the pose objects. */
  ListBase pfLinks;
  /** binary tree for quicker searching for keyframes (when applicable) */
  struct AnimKeylist *keylist;

  /** current frame number - global time */
  int cframe;

  /** frame before current frame (blend-from) - global time */
  int prevFrame;
  /** frame after current frame (blend-to)    - global time */
  int nextFrame;

  /** Sliding Mode. */
  ePoseSlide_Modes mode;
  /** unused for now, but can later get used for storing runtime settings.... */
  short flag;

  /* Store overlay settings when invoking the operator. Bones will be temporarily hidden. */
  int overlay_flag;

  /** Which transforms/channels are affected. */
  ePoseSlide_Channels channels;
  /** Axis-limits for transforms. */
  ePoseSlide_AxisLock axislock;

  struct tSlider *slider;

  /** Numeric input. */
  NumInput num;

  struct tPoseSlideObject *ob_data_array;
} tPoseSlideOp;

typedef struct tPoseSlideObject {
  /** Active object that Pose Info comes from. */
  Object *ob;
  /** `prevFrame`, but in local action time (for F-Curve look-ups to work). */
  float prevFrameF;
  /** `nextFrame`, but in local action time (for F-Curve look-ups to work). */
  float nextFrameF;
  bool valid;
} tPoseSlideObject;

/** Property enum for #ePoseSlide_Channels. */
static const EnumPropertyItem prop_channels_types[] = {
    {PS_TFM_ALL,
     "ALL",
     0,
     "All Properties",
     "All properties, including transforms, bendy bone shape, and custom properties"},
    {PS_TFM_LOC, "LOC", 0, "Location", "Location only"},
    {PS_TFM_ROT, "ROT", 0, "Rotation", "Rotation only"},
    {PS_TFM_SIZE, "SIZE", 0, "Scale", "Scale only"},
    {PS_TFM_BBONE_SHAPE, "BBONE", 0, "Bendy Bone", "Bendy Bone shape properties"},
    {PS_TFM_PROPS, "CUSTOM", 0, "Custom Properties", "Custom properties"},
    {0, NULL, 0, NULL, NULL},
};

/* Property enum for ePoseSlide_AxisLock */
static const EnumPropertyItem prop_axis_lock_types[] = {
    {0, "FREE", 0, "Free", "All axes are affected"},
    {PS_LOCK_X, "X", 0, "X", "Only X-axis transforms are affected"},
    {PS_LOCK_Y, "Y", 0, "Y", "Only Y-axis transforms are affected"},
    {PS_LOCK_Z, "Z", 0, "Z", "Only Z-axis transforms are affected"},
    /* TODO: Combinations? */
    {0, NULL, 0, NULL, NULL},
};

/* ------------------------------------ */

/** Operator custom-data initialization. */
static int pose_slide_init(bContext *C, wmOperator *op, ePoseSlide_Modes mode)
{
  tPoseSlideOp *pso;

  /* Init slide-op data. */
  pso = op->customdata = MEM_callocN(sizeof(tPoseSlideOp), "tPoseSlideOp");

  /* Get info from context. */
  pso->scene = CTX_data_scene(C);
  pso->area = CTX_wm_area(C);     /* Only really needed when doing modal(). */
  pso->region = CTX_wm_region(C); /* Only really needed when doing modal(). */

  pso->cframe = pso->scene->r.cfra;
  pso->mode = mode;

<<<<<<< HEAD
  /* set range info from property values - these may get overridden for the invoke() */
  pso->percentage = RNA_float_get(op->ptr, "factor");
=======
  /* Set range info from property values - these may get overridden for the invoke(). */
>>>>>>> cc66d102
  pso->prevFrame = RNA_int_get(op->ptr, "prev_frame");
  pso->nextFrame = RNA_int_get(op->ptr, "next_frame");

  /* Get the set of properties/axes that can be operated on. */
  pso->channels = RNA_enum_get(op->ptr, "channels");
  pso->axislock = RNA_enum_get(op->ptr, "axis_lock");

  pso->slider = ED_slider_create(C);
  ED_slider_factor_set(pso->slider, RNA_float_get(op->ptr, "factor"));

  /* For each Pose-Channel which gets affected, get the F-Curves for that channel
   * and set the relevant transform flags. */
  poseAnim_mapping_get(C, &pso->pfLinks);

  Object **objects = BKE_view_layer_array_from_objects_in_mode_unique_data(
      CTX_data_view_layer(C), CTX_wm_view3d(C), &pso->objects_len, OB_MODE_POSE);
  pso->ob_data_array = MEM_callocN(pso->objects_len * sizeof(tPoseSlideObject),
                                   "pose slide objects data");

  for (uint ob_index = 0; ob_index < pso->objects_len; ob_index++) {
    tPoseSlideObject *ob_data = &pso->ob_data_array[ob_index];
    Object *ob_iter = poseAnim_object_get(objects[ob_index]);

    /* Ensure validity of the settings from the context. */
    if (ob_iter == NULL) {
      continue;
    }

    ob_data->ob = ob_iter;
    ob_data->valid = true;

    /* Apply NLA mapping corrections so the frame look-ups work. */
    ob_data->prevFrameF = BKE_nla_tweakedit_remap(
        ob_data->ob->adt, pso->prevFrame, NLATIME_CONVERT_UNMAP);
    ob_data->nextFrameF = BKE_nla_tweakedit_remap(
        ob_data->ob->adt, pso->nextFrame, NLATIME_CONVERT_UNMAP);

    /* Set depsgraph flags. */
    /* Make sure the lock is set OK, unlock can be accidentally saved? */
    ob_data->ob->pose->flag |= POSE_LOCKED;
    ob_data->ob->pose->flag &= ~POSE_DO_UNLOCK;
  }
  MEM_freeN(objects);

  /* Do basic initialize of RB-BST used for finding keyframes, but leave the filling of it up
   * to the caller of this (usually only invoke() will do it, to make things more efficient). */
  pso->keylist = ED_keylist_create();

  /* Initialize numeric input. */
  initNumInput(&pso->num);
  pso->num.idx_max = 0; /* One axis. */
  pso->num.val_flag[0] |= NUM_NO_NEGATIVE;
  pso->num.unit_type[0] = B_UNIT_NONE; /* Percentages don't have any units. */

  /* Return status is whether we've got all the data we were requested to get. */
  return 1;
}

/**
 * Exiting the operator (free data).
 */
static void pose_slide_exit(bContext *C, wmOperator *op)
{
  tPoseSlideOp *pso = op->customdata;

  ED_slider_destroy(C, pso->slider);

  /* Hide Bone Overlay. */
  View3D *v3d = pso->area->spacedata.first;
  v3d->overlay.flag = pso->overlay_flag;

  /* Free the temp pchan links and their data. */
  poseAnim_mapping_free(&pso->pfLinks);

  /* Free RB-BST for keyframes (if it contained data). */
  ED_keylist_free(pso->keylist);

  if (pso->ob_data_array != NULL) {
    MEM_freeN(pso->ob_data_array);
  }

  /* Free data itself. */
  MEM_freeN(pso);

  /* Cleanup. */
  op->customdata = NULL;
}

/* ------------------------------------ */

/**
 * Helper for apply() / reset() - refresh the data.
 */
static void pose_slide_refresh(bContext *C, tPoseSlideOp *pso)
{
  /* Wrapper around the generic version, allowing us to add some custom stuff later still. */
  for (uint ob_index = 0; ob_index < pso->objects_len; ob_index++) {
    tPoseSlideObject *ob_data = &pso->ob_data_array[ob_index];
    if (ob_data->valid) {
      poseAnim_mapping_refresh(C, pso->scene, ob_data->ob);
    }
  }
}

/**
 * Although this lookup is not ideal, we won't be dealing with a lot of objects at a given time.
 * But if it comes to that we can instead store prev/next frame in the #tPChanFCurveLink.
 */
static bool pose_frame_range_from_object_get(tPoseSlideOp *pso,
                                             Object *ob,
                                             float *prevFrameF,
                                             float *nextFrameF)
{
  for (uint ob_index = 0; ob_index < pso->objects_len; ob_index++) {
    tPoseSlideObject *ob_data = &pso->ob_data_array[ob_index];
    Object *ob_iter = ob_data->ob;

    if (ob_iter == ob) {
      *prevFrameF = ob_data->prevFrameF;
      *nextFrameF = ob_data->nextFrameF;
      return true;
    }
  }
  *prevFrameF = *nextFrameF = 0.0f;
  return false;
}

/**
 * Helper for apply() - perform sliding for some value.
 */
static void pose_slide_apply_val(tPoseSlideOp *pso, FCurve *fcu, Object *ob, float *val)
{
  float prevFrameF, nextFrameF;
  float cframe = (float)pso->cframe;
  float sVal, eVal;
  float w1, w2;

  pose_frame_range_from_object_get(pso, ob, &prevFrameF, &nextFrameF);

  /* Get keyframe values for endpoint poses to blend with. */
  /* Previous/start. */
  sVal = evaluate_fcurve(fcu, prevFrameF);
  /* Next/end. */
  eVal = evaluate_fcurve(fcu, nextFrameF);

  /* Calculate the relative weights of the endpoints. */
  if (pso->mode == POSESLIDE_BREAKDOWN) {
    /* Get weights from the factor control. */
    w1 = ED_slider_factor_get(pso->slider); /* This must come second. */
    w2 = 1.0f - w1;                         /* This must come first. */
  }
  else {
    /* - these weights are derived from the relative distance of these
     *   poses from the current frame
     * - they then get normalized so that they only sum up to 1
     */
    float wtot;

    w1 = cframe - (float)pso->prevFrame;
    w2 = (float)pso->nextFrame - cframe;

    wtot = w1 + w2;
    w1 = (w1 / wtot);
    w2 = (w2 / wtot);
  }

  /* Depending on the mode, calculate the new value:
   * - In all of these, the start+end values are multiplied by w2 and w1 (respectively),
   *   since multiplication in another order would decrease
   *   the value the current frame is closer to.
   */
  switch (pso->mode) {
    case POSESLIDE_PUSH: /* Make the current pose more pronounced. */
    {
      /* Slide the pose away from the breakdown pose in the timeline */
      (*val) -= ((sVal * w2) + (eVal * w1) - (*val)) * ED_slider_factor_get(pso->slider);
      break;
    }
    case POSESLIDE_RELAX: /* Make the current pose more like its surrounding ones. */
    {
      /* Slide the pose towards the breakdown pose in the timeline */
      (*val) += ((sVal * w2) + (eVal * w1) - (*val)) * ED_slider_factor_get(pso->slider);
      break;
    }
    case POSESLIDE_BREAKDOWN: /* Make the current pose slide around between the endpoints. */
    {
      /* Perform simple linear interpolation -
       * coefficient for start must come from pso->factor. */
      /* TODO: make this use some kind of spline interpolation instead? */
      (*val) = ((sVal * w2) + (eVal * w1));
      break;
    }
    case POSESLIDE_BLEND: /* Blend the current pose with the previous (<50%) or next key (>50%). */
    {
      /* FCurve value on current frame. */
      const float cVal = evaluate_fcurve(fcu, cframe);
      const float factor = ED_slider_factor_get(pso->slider);
      /* Convert factor to absolute 0-1 range. */
      const float blend_factor = fabs((factor - 0.5f) * 2);

      if (factor < 0.5) {
        /* Blend to previous key. */
        (*val) = (cVal * (1 - blend_factor)) + (sVal * blend_factor);
      }
      else {
        /* Blend to next key. */
        (*val) = (cVal * (1 - blend_factor)) + (eVal * blend_factor);
      }

      break;
    }
    /* Those are handled in pose_slide_rest_pose_apply. */
    case POSESLIDE_PUSH_REST:
    case POSESLIDE_RELAX_REST: {
      break;
    }
  }
}

/**
 * Helper for apply() - perform sliding for some 3-element vector.
 */
static void pose_slide_apply_vec3(tPoseSlideOp *pso,
                                  tPChanFCurveLink *pfl,
                                  float vec[3],
                                  const char propName[])
{
  LinkData *ld = NULL;
  char *path = NULL;

  /* Get the path to use. */
  path = BLI_sprintfN("%s.%s", pfl->pchan_path, propName);

  /* Using this path, find each matching F-Curve for the variables we're interested in. */
  while ((ld = poseAnim_mapping_getNextFCurve(&pfl->fcurves, ld, path))) {
    FCurve *fcu = (FCurve *)ld->data;
    const int idx = fcu->array_index;
    const int lock = pso->axislock;

    /* Check if this F-Curve is ok given the current axis locks. */
    BLI_assert(fcu->array_index < 3);

    if ((lock == 0) || ((lock & PS_LOCK_X) && (idx == 0)) || ((lock & PS_LOCK_Y) && (idx == 1)) ||
        ((lock & PS_LOCK_Z) && (idx == 2))) {
      /* Just work on these channels one by one... there's no interaction between values. */
      pose_slide_apply_val(pso, fcu, pfl->ob, &vec[fcu->array_index]);
    }
  }

  /* Free the temp path we got. */
  MEM_freeN(path);
}

/**
 * Helper for apply() - perform sliding for custom properties or bbone properties.
 */
static void pose_slide_apply_props(tPoseSlideOp *pso,
                                   tPChanFCurveLink *pfl,
                                   const char prop_prefix[])
{
  PointerRNA ptr = {NULL};
  LinkData *ld;
  int len = strlen(pfl->pchan_path);

  /* Setup pointer RNA for resolving paths. */
  RNA_pointer_create(NULL, &RNA_PoseBone, pfl->pchan, &ptr);

  /* - custom properties are just denoted using ["..."][etc.] after the end of the base path,
   *   so just check for opening pair after the end of the path
   * - bbone properties are similar, but they always start with a prefix "bbone_*",
   *   so a similar method should work here for those too
   */
  for (ld = pfl->fcurves.first; ld; ld = ld->next) {
    FCurve *fcu = (FCurve *)ld->data;
    const char *bPtr, *pPtr;

    if (fcu->rna_path == NULL) {
      continue;
    }

    /* Do we have a match?
     * - bPtr is the RNA Path with the standard part chopped off.
     * - pPtr is the chunk of the path which is left over.
     */
    bPtr = strstr(fcu->rna_path, pfl->pchan_path) + len;
    pPtr = strstr(bPtr, prop_prefix);

    if (pPtr) {
      /* Use RNA to try and get a handle on this property, then, assuming that it is just
       * numerical, try and grab the value as a float for temp editing before setting back. */
      PropertyRNA *prop = RNA_struct_find_property(&ptr, pPtr);

      if (prop) {
        switch (RNA_property_type(prop)) {
          /* Continuous values that can be smoothly interpolated. */
          case PROP_FLOAT: {
            float tval = RNA_property_float_get(&ptr, prop);
            pose_slide_apply_val(pso, fcu, pfl->ob, &tval);
            RNA_property_float_set(&ptr, prop, tval);
            break;
          }
          case PROP_INT: {
            float tval = (float)RNA_property_int_get(&ptr, prop);
            pose_slide_apply_val(pso, fcu, pfl->ob, &tval);
            RNA_property_int_set(&ptr, prop, (int)tval);
            break;
          }

          /* Values which can only take discrete values. */
          case PROP_BOOLEAN: {
            float tval = (float)RNA_property_boolean_get(&ptr, prop);
            pose_slide_apply_val(pso, fcu, pfl->ob, &tval);
            RNA_property_boolean_set(
                &ptr, prop, (int)tval); /* XXX: do we need threshold clamping here? */
            break;
          }
          case PROP_ENUM: {
            /* Don't handle this case - these don't usually represent interchangeable
             * set of values which should be interpolated between. */
            break;
          }

          default:
            /* Cannot handle. */
            // printf("Cannot Pose Slide non-numerical property\n");
            break;
        }
      }
    }
  }
}

/**
 * Helper for apply() - perform sliding for quaternion rotations (using quat blending).
 */
static void pose_slide_apply_quat(tPoseSlideOp *pso, tPChanFCurveLink *pfl)
{
  FCurve *fcu_w = NULL, *fcu_x = NULL, *fcu_y = NULL, *fcu_z = NULL;
  bPoseChannel *pchan = pfl->pchan;
  LinkData *ld = NULL;
  char *path = NULL;
  float cframe;
  float prevFrameF, nextFrameF;

  if (!pose_frame_range_from_object_get(pso, pfl->ob, &prevFrameF, &nextFrameF)) {
    BLI_assert_msg(0, "Invalid pfl data");
    return;
  }

  /* Get the path to use - this should be quaternion rotations only (needs care). */
  path = BLI_sprintfN("%s.%s", pfl->pchan_path, "rotation_quaternion");

  /* Get the current frame number. */
  cframe = (float)pso->cframe;

  /* Using this path, find each matching F-Curve for the variables we're interested in. */
  while ((ld = poseAnim_mapping_getNextFCurve(&pfl->fcurves, ld, path))) {
    FCurve *fcu = (FCurve *)ld->data;

    /* Assign this F-Curve to one of the relevant pointers. */
    switch (fcu->array_index) {
      case 3: /* z */
        fcu_z = fcu;
        break;
      case 2: /* y */
        fcu_y = fcu;
        break;
      case 1: /* x */
        fcu_x = fcu;
        break;
      case 0: /* w */
        fcu_w = fcu;
        break;
    }
  }

  /* Only if all channels exist, proceed. */
  if (fcu_w && fcu_x && fcu_y && fcu_z) {
    float quat_final[4];

    /* Perform blending. */
    if (ELEM(pso->mode, POSESLIDE_BREAKDOWN, POSESLIDE_PUSH, POSESLIDE_RELAX)) {
      float quat_prev[4], quat_next[4];

      quat_prev[0] = evaluate_fcurve(fcu_w, prevFrameF);
      quat_prev[1] = evaluate_fcurve(fcu_x, prevFrameF);
      quat_prev[2] = evaluate_fcurve(fcu_y, prevFrameF);
      quat_prev[3] = evaluate_fcurve(fcu_z, prevFrameF);

      quat_next[0] = evaluate_fcurve(fcu_w, nextFrameF);
      quat_next[1] = evaluate_fcurve(fcu_x, nextFrameF);
      quat_next[2] = evaluate_fcurve(fcu_y, nextFrameF);
      quat_next[3] = evaluate_fcurve(fcu_z, nextFrameF);

      normalize_qt(quat_prev);
      normalize_qt(quat_next);

      if (pso->mode == POSESLIDE_BREAKDOWN) {
        /* Just perform the interpolation between quat_prev and
         * quat_next using pso->factor as a guide. */
        interp_qt_qtqt(quat_final, quat_prev, quat_next, ED_slider_factor_get(pso->slider));
      }
      else {
        float quat_curr[4], quat_breakdown[4];

        normalize_qt_qt(quat_curr, pchan->quat);

        /* Compute breakdown based on actual frame range. */
        const float factor = (cframe - pso->prevFrame) / (float)(pso->nextFrame - pso->prevFrame);

        interp_qt_qtqt(quat_breakdown, quat_prev, quat_next, factor);

        if (pso->mode == POSESLIDE_PUSH) {
          interp_qt_qtqt(
              quat_final, quat_breakdown, quat_curr, 1.0f + ED_slider_factor_get(pso->slider));
        }
        else {
          BLI_assert(pso->mode == POSESLIDE_RELAX);
          interp_qt_qtqt(quat_final, quat_curr, quat_breakdown, ED_slider_factor_get(pso->slider));
        }
      }
    }
    else if (pso->mode == POSESLIDE_BLEND) {
      float quat_blend[4];
      float quat_curr[4];

      copy_qt_qt(quat_curr, pchan->quat);

      if (ED_slider_factor_get(pso->slider) < 0.5) {
        quat_blend[0] = evaluate_fcurve(fcu_w, prevFrameF);
        quat_blend[1] = evaluate_fcurve(fcu_x, prevFrameF);
        quat_blend[2] = evaluate_fcurve(fcu_y, prevFrameF);
        quat_blend[3] = evaluate_fcurve(fcu_z, prevFrameF);
      }
      else {
        quat_blend[0] = evaluate_fcurve(fcu_w, nextFrameF);
        quat_blend[1] = evaluate_fcurve(fcu_x, nextFrameF);
        quat_blend[2] = evaluate_fcurve(fcu_y, nextFrameF);
        quat_blend[3] = evaluate_fcurve(fcu_z, nextFrameF);
      }

      normalize_qt(quat_blend);
      normalize_qt(quat_curr);

      const float blend_factor = fabs((ED_slider_factor_get(pso->slider) - 0.5f) * 2);

      interp_qt_qtqt(quat_final, quat_curr, quat_blend, blend_factor);
    }

    /* Apply final to the pose bone, keeping compatible for similar keyframe positions. */
    quat_to_compatible_quat(pchan->quat, quat_final, pchan->quat);
  }

  /* Free the path now. */
  MEM_freeN(path);
}

static void pose_slide_rest_pose_apply_vec3(tPoseSlideOp *pso, float vec[3], float default_value)
{
  /* We only slide to the rest pose. So only use the default rest pose value. */
  const int lock = pso->axislock;
  for (int idx = 0; idx < 3; idx++) {
    if ((lock == 0) || ((lock & PS_LOCK_X) && (idx == 0)) || ((lock & PS_LOCK_Y) && (idx == 1)) ||
        ((lock & PS_LOCK_Z) && (idx == 2))) {
      float diff_val = default_value - vec[idx];
      if (pso->mode == POSESLIDE_RELAX_REST) {
        vec[idx] += ED_slider_factor_get(pso->slider) * diff_val;
      }
      else {
        /* Push */
        vec[idx] -= ED_slider_factor_get(pso->slider) * diff_val;
      }
    }
  }
}

static void pose_slide_rest_pose_apply_other_rot(tPoseSlideOp *pso, float vec[4], bool quat)
{
  /* We only slide to the rest pose. So only use the default rest pose value. */
  float default_values[] = {1.0f, 0.0f, 0.0f, 0.0f};
  if (!quat) {
    /* Axis Angle */
    default_values[0] = 0.0f;
    default_values[2] = 1.0f;
  }
  for (int idx = 0; idx < 4; idx++) {
    float diff_val = default_values[idx] - vec[idx];
    if (pso->mode == POSESLIDE_RELAX_REST) {
      vec[idx] += ED_slider_factor_get(pso->slider) * diff_val;
    }
    else {
      /* Push */
      vec[idx] -= ED_slider_factor_get(pso->slider) * diff_val;
    }
  }
}

/**
 * apply() - perform the pose sliding between the current pose and the rest pose.
 */
static void pose_slide_rest_pose_apply(bContext *C, tPoseSlideOp *pso)
{
  tPChanFCurveLink *pfl;

  /* For each link, handle each set of transforms. */
  for (pfl = pso->pfLinks.first; pfl; pfl = pfl->next) {
    /* Valid transforms for each #bPoseChannel should have been noted already.
     * - Sliding the pose should be a straightforward exercise for location+rotation,
     *   but rotations get more complicated since we may want to use quaternion blending
     *   for quaternions instead.
     */
    bPoseChannel *pchan = pfl->pchan;

    if (ELEM(pso->channels, PS_TFM_ALL, PS_TFM_LOC) && (pchan->flag & POSE_LOC)) {
      /* Calculate these for the 'location' vector, and use location curves. */
      pose_slide_rest_pose_apply_vec3(pso, pchan->loc, 0.0f);
    }

    if (ELEM(pso->channels, PS_TFM_ALL, PS_TFM_SIZE) && (pchan->flag & POSE_SIZE)) {
      /* Calculate these for the 'scale' vector, and use scale curves. */
      pose_slide_rest_pose_apply_vec3(pso, pchan->size, 1.0f);
    }

    if (ELEM(pso->channels, PS_TFM_ALL, PS_TFM_ROT) && (pchan->flag & POSE_ROT)) {
      /* Everything depends on the rotation mode. */
      if (pchan->rotmode > 0) {
        /* Eulers - so calculate these for the 'eul' vector, and use euler_rotation curves. */
        pose_slide_rest_pose_apply_vec3(pso, pchan->eul, 0.0f);
      }
      else if (pchan->rotmode == ROT_MODE_AXISANGLE) {
        pose_slide_rest_pose_apply_other_rot(pso, pchan->quat, false);
      }
      else {
        /* Quaternions - use quaternion blending. */
        pose_slide_rest_pose_apply_other_rot(pso, pchan->quat, true);
      }
    }

    if (ELEM(pso->channels, PS_TFM_ALL, PS_TFM_BBONE_SHAPE) && (pchan->flag & POSE_BBONE_SHAPE)) {
      /* Bbone properties - they all start a "bbone_" prefix. */
      /* TODO: Not implemented. */
      // pose_slide_apply_props(pso, pfl, "bbone_");
    }

    if (ELEM(pso->channels, PS_TFM_ALL, PS_TFM_PROPS) && (pfl->oldprops)) {
      /* Not strictly a transform, but custom properties contribute
       * to the pose produced in many rigs (e.g. the facial rigs used in Sintel). */
      /* TODO: Not implemented. */
      // pose_slide_apply_props(pso, pfl, "[\"");
    }
  }

  /* Depsgraph updates + redraws. */
  pose_slide_refresh(C, pso);
}

/**
 * apply() - perform the pose sliding based on weighting various poses.
 */
static void pose_slide_apply(bContext *C, tPoseSlideOp *pso)
{
  tPChanFCurveLink *pfl;

  /* Sanitize the frame ranges. */
  if (pso->prevFrame == pso->nextFrame) {
    /* Move out one step either side. */
    pso->prevFrame--;
    pso->nextFrame++;

    for (uint ob_index = 0; ob_index < pso->objects_len; ob_index++) {
      tPoseSlideObject *ob_data = &pso->ob_data_array[ob_index];

      if (!ob_data->valid) {
        continue;
      }

      /* Apply NLA mapping corrections so the frame look-ups work. */
      ob_data->prevFrameF = BKE_nla_tweakedit_remap(
          ob_data->ob->adt, pso->prevFrame, NLATIME_CONVERT_UNMAP);
      ob_data->nextFrameF = BKE_nla_tweakedit_remap(
          ob_data->ob->adt, pso->nextFrame, NLATIME_CONVERT_UNMAP);
    }
  }

  /* For each link, handle each set of transforms. */
  for (pfl = pso->pfLinks.first; pfl; pfl = pfl->next) {
    /* Valid transforms for each #bPoseChannel should have been noted already
     * - sliding the pose should be a straightforward exercise for location+rotation,
     *   but rotations get more complicated since we may want to use quaternion blending
     *   for quaternions instead...
     */
    bPoseChannel *pchan = pfl->pchan;

    if (ELEM(pso->channels, PS_TFM_ALL, PS_TFM_LOC) && (pchan->flag & POSE_LOC)) {
      /* Calculate these for the 'location' vector, and use location curves. */
      pose_slide_apply_vec3(pso, pfl, pchan->loc, "location");
    }

    if (ELEM(pso->channels, PS_TFM_ALL, PS_TFM_SIZE) && (pchan->flag & POSE_SIZE)) {
      /* Calculate these for the 'scale' vector, and use scale curves. */
      pose_slide_apply_vec3(pso, pfl, pchan->size, "scale");
    }

    if (ELEM(pso->channels, PS_TFM_ALL, PS_TFM_ROT) && (pchan->flag & POSE_ROT)) {
      /* Everything depends on the rotation mode. */
      if (pchan->rotmode > 0) {
        /* Eulers - so calculate these for the 'eul' vector, and use euler_rotation curves. */
        pose_slide_apply_vec3(pso, pfl, pchan->eul, "rotation_euler");
      }
      else if (pchan->rotmode == ROT_MODE_AXISANGLE) {
        /* TODO: need to figure out how to do this! */
      }
      else {
        /* Quaternions - use quaternion blending. */
        pose_slide_apply_quat(pso, pfl);
      }
    }

    if (ELEM(pso->channels, PS_TFM_ALL, PS_TFM_BBONE_SHAPE) && (pchan->flag & POSE_BBONE_SHAPE)) {
      /* Bbone properties - they all start a "bbone_" prefix. */
      pose_slide_apply_props(pso, pfl, "bbone_");
    }

    if (ELEM(pso->channels, PS_TFM_ALL, PS_TFM_PROPS) && (pfl->oldprops)) {
      /* Not strictly a transform, but custom properties contribute
       * to the pose produced in many rigs (e.g. the facial rigs used in Sintel). */
      pose_slide_apply_props(pso, pfl, "[\"");
    }
  }

  /* Depsgraph updates + redraws. */
  pose_slide_refresh(C, pso);
}

/**
 * Perform auto-key-framing after changes were made + confirmed.
 */
static void pose_slide_autoKeyframe(bContext *C, tPoseSlideOp *pso)
{
  /* Wrapper around the generic call. */
  poseAnim_mapping_autoKeyframe(C, pso->scene, &pso->pfLinks, (float)pso->cframe);
}

/**
 * Reset changes made to current pose.
 */
static void pose_slide_reset(tPoseSlideOp *pso)
{
  /* Wrapper around the generic call, so that custom stuff can be added later. */
  poseAnim_mapping_reset(&pso->pfLinks);
}

/* ------------------------------------ */

/**
 * Draw percentage indicator in status-bar.
 *
 * TODO: Include hints about locks here.
 */
static void pose_slide_draw_status(bContext *C, tPoseSlideOp *pso)
{
  char status_str[UI_MAX_DRAW_STR];
  char limits_str[UI_MAX_DRAW_STR];
  char axis_str[50];
  char mode_str[32];
  char slider_str[UI_MAX_DRAW_STR];
  char bone_vis_str[50];

  switch (pso->mode) {
    case POSESLIDE_PUSH:
      strcpy(mode_str, TIP_("Push Pose"));
      break;
    case POSESLIDE_RELAX:
      strcpy(mode_str, TIP_("Relax Pose"));
      break;
    case POSESLIDE_BREAKDOWN:
      strcpy(mode_str, TIP_("Breakdown"));
      break;
    case POSESLIDE_BLEND:
      strcpy(mode_str, TIP_("Blend To Neighbor"));
      break;

    default:
      /* Unknown. */
      strcpy(mode_str, TIP_("Sliding-Tool"));
      break;
  }

  switch (pso->axislock) {
    case PS_LOCK_X:
      STRNCPY(axis_str, TIP_("[X]/Y/Z axis only (X to clear)"));
      break;
    case PS_LOCK_Y:
      STRNCPY(axis_str, TIP_("X/[Y]/Z axis only (Y to clear)"));
      break;
    case PS_LOCK_Z:
      STRNCPY(axis_str, TIP_("X/Y/[Z] axis only (Z to clear)"));
      break;

    default:
      if (ELEM(pso->channels, PS_TFM_LOC, PS_TFM_ROT, PS_TFM_SIZE)) {
        STRNCPY(axis_str, TIP_("X/Y/Z = Axis Constraint"));
      }
      else {
        axis_str[0] = '\0';
      }
      break;
  }

  switch (pso->channels) {
    case PS_TFM_LOC:
      BLI_snprintf(limits_str,
                   sizeof(limits_str),
                   TIP_("[G]/R/S/B/C - Location only (G to clear) | %s"),
                   axis_str);
      break;
    case PS_TFM_ROT:
      BLI_snprintf(limits_str,
                   sizeof(limits_str),
                   TIP_("G/[R]/S/B/C - Rotation only (R to clear) | %s"),
                   axis_str);
      break;
    case PS_TFM_SIZE:
      BLI_snprintf(limits_str,
                   sizeof(limits_str),
                   TIP_("G/R/[S]/B/C - Scale only (S to clear) | %s"),
                   axis_str);
      break;
    case PS_TFM_BBONE_SHAPE:
      STRNCPY(limits_str, TIP_("G/R/S/[B]/C - Bendy Bone properties only (B to clear) | %s"));
      break;
    case PS_TFM_PROPS:
      STRNCPY(limits_str, TIP_("G/R/S/B/[C] - Custom Properties only (C to clear) | %s"));
      break;
    default:
      STRNCPY(limits_str, TIP_("G/R/S/B/C - Limit to Transform/Property Set"));
      break;
  }

  STRNCPY(bone_vis_str, TIP_("[H] - Toggle bone visibility"));

  ED_slider_status_string_get(pso->slider, slider_str, sizeof(slider_str));

  if (hasNumInput(&pso->num)) {
    Scene *scene = pso->scene;
    char str_offs[NUM_STR_REP_LEN];

    outputNumInput(&pso->num, str_offs, &scene->unit);

    BLI_snprintf(status_str, sizeof(status_str), "%s: %s | %s", mode_str, str_offs, limits_str);
  }
  else {
    BLI_snprintf(status_str,
                 sizeof(status_str),
                 "%s: %s | %s | %s",
                 mode_str,
                 limits_str,
                 slider_str,
                 bone_vis_str);
  }

  ED_workspace_status_text(C, status_str);
  ED_area_status_text(pso->area, "");
}

/**
 * Common code for invoke() methods.
 */
static int pose_slide_invoke_common(bContext *C, wmOperator *op, const wmEvent *event)
{
  tPChanFCurveLink *pfl;
  wmWindow *win = CTX_wm_window(C);

  tPoseSlideOp *pso = op->customdata;

  ED_slider_init(pso->slider, event);

  /* For each link, add all its keyframes to the search tree. */
  for (pfl = pso->pfLinks.first; pfl; pfl = pfl->next) {
    LinkData *ld;

    /* Do this for each F-Curve. */
    for (ld = pfl->fcurves.first; ld; ld = ld->next) {
      FCurve *fcu = (FCurve *)ld->data;
      fcurve_to_keylist(pfl->ob->adt, fcu, pso->keylist, 0);
    }
  }

  /* Cancel if no keyframes found. */
  ED_keylist_prepare_for_direct_access(pso->keylist);
  if (ED_keylist_is_empty(pso->keylist)) {
    BKE_report(op->reports, RPT_ERROR, "No keyframes to slide between");
    pose_slide_exit(C, op);
    return OPERATOR_CANCELLED;
  }

  float cframe = (float)pso->cframe;

  /* Firstly, check if the current frame is a keyframe. */
  const ActKeyColumn *ak = ED_keylist_find_exact(pso->keylist, cframe);

  if (ak == NULL) {
    /* Current frame is not a keyframe, so search. */
    const ActKeyColumn *pk = ED_keylist_find_prev(pso->keylist, cframe);
    const ActKeyColumn *nk = ED_keylist_find_next(pso->keylist, cframe);

    /* New set the frames. */
    /* Previous frame. */
    pso->prevFrame = (pk) ? (pk->cfra) : (pso->cframe - 1);
    RNA_int_set(op->ptr, "prev_frame", pso->prevFrame);
    /* Next frame. */
    pso->nextFrame = (nk) ? (nk->cfra) : (pso->cframe + 1);
    RNA_int_set(op->ptr, "next_frame", pso->nextFrame);
  }
  else {
    /* Current frame itself is a keyframe, so just take keyframes on either side. */
    /* Previous frame. */
    pso->prevFrame = (ak->prev) ? (ak->prev->cfra) : (pso->cframe - 1);
    RNA_int_set(op->ptr, "prev_frame", pso->prevFrame);
    /* Next frame. */
    pso->nextFrame = (ak->next) ? (ak->next->cfra) : (pso->cframe + 1);
    RNA_int_set(op->ptr, "next_frame", pso->nextFrame);
  }

  /* Apply NLA mapping corrections so the frame look-ups work. */
  for (uint ob_index = 0; ob_index < pso->objects_len; ob_index++) {
    tPoseSlideObject *ob_data = &pso->ob_data_array[ob_index];
    if (ob_data->valid) {
      ob_data->prevFrameF = BKE_nla_tweakedit_remap(
          ob_data->ob->adt, pso->prevFrame, NLATIME_CONVERT_UNMAP);
      ob_data->nextFrameF = BKE_nla_tweakedit_remap(
          ob_data->ob->adt, pso->nextFrame, NLATIME_CONVERT_UNMAP);
    }
  }

  /* Initial apply for operator. */
  /* TODO: need to calculate factor for initial round too. */
  if (!ELEM(pso->mode, POSESLIDE_PUSH_REST, POSESLIDE_RELAX_REST)) {
    pose_slide_apply(C, pso);
  }
  else {
    pose_slide_rest_pose_apply(C, pso);
  }

  /* Depsgraph updates + redraws. */
  pose_slide_refresh(C, pso);

  /* Set cursor to indicate modal. */
  WM_cursor_modal_set(win, WM_CURSOR_EW_SCROLL);

  /* Header print. */
  pose_slide_draw_status(C, pso);

  /* Add a modal handler for this operator. */
  WM_event_add_modal_handler(C, op);

  /* Save current bone visibility. */
  View3D *v3d = pso->area->spacedata.first;
  pso->overlay_flag = v3d->overlay.flag;

  return OPERATOR_RUNNING_MODAL;
}

/**
 * Handle an event to toggle channels mode.
 */
<<<<<<< HEAD
static void pose_slide_mouse_update_percentage(tPoseSlideOp *pso,
                                               wmOperator *op,
                                               const wmEvent *event)
{
  pso->percentage = (event->x - pso->region->winrct.xmin) / ((float)pso->region->winx);
  RNA_float_set(op->ptr, "factor", pso->percentage);
}

/* handle an event to toggle channels mode */
=======
>>>>>>> cc66d102
static void pose_slide_toggle_channels_mode(wmOperator *op,
                                            tPoseSlideOp *pso,
                                            ePoseSlide_Channels channel)
{
  /* Turn channel on or off? */
  if (pso->channels == channel) {
    /* Already limiting to transform only, so pressing this again turns it off */
    pso->channels = PS_TFM_ALL;
  }
  else {
    /* Only this set of channels */
    pso->channels = channel;
  }
  RNA_enum_set(op->ptr, "channels", pso->channels);

  /* Reset axis limits too for good measure */
  pso->axislock = 0;
  RNA_enum_set(op->ptr, "axis_lock", pso->axislock);
}

/**
 * Handle an event to toggle axis locks - returns whether any change in state is needed.
 */
static bool pose_slide_toggle_axis_locks(wmOperator *op,
                                         tPoseSlideOp *pso,
                                         ePoseSlide_AxisLock axis)
{
  /* Axis can only be set when a transform is set - it doesn't make sense otherwise */
  if (ELEM(pso->channels, PS_TFM_ALL, PS_TFM_BBONE_SHAPE, PS_TFM_PROPS)) {
    pso->axislock = 0;
    RNA_enum_set(op->ptr, "axis_lock", pso->axislock);
    return false;
  }

  /* Turn on or off? */
  if (pso->axislock == axis) {
    /* Already limiting on this axis, so turn off */
    pso->axislock = 0;
  }
  else {
    /* Only this axis */
    pso->axislock = axis;
  }
  RNA_enum_set(op->ptr, "axis_lock", pso->axislock);

  /* Setting changed, so pose update is needed */
  return true;
}

/**
 * Operator `modal()` callback.
 */
static int pose_slide_modal(bContext *C, wmOperator *op, const wmEvent *event)
{
  tPoseSlideOp *pso = op->customdata;
  wmWindow *win = CTX_wm_window(C);
  bool do_pose_update = false;

  const bool has_numinput = hasNumInput(&pso->num);

  do_pose_update = ED_slider_modal(pso->slider, event);

  switch (event->type) {
    case LEFTMOUSE: /* Confirm. */
    case EVT_RETKEY:
    case EVT_PADENTER: {
      if (event->val == KM_PRESS) {
        /* Return to normal cursor and header status. */
        ED_workspace_status_text(C, NULL);
        ED_area_status_text(pso->area, NULL);
        WM_cursor_modal_restore(win);

        /* Depsgraph updates + redraws. Redraw needed to remove UI. */
        pose_slide_refresh(C, pso);

        /* Insert keyframes as required. */
        pose_slide_autoKeyframe(C, pso);
        pose_slide_exit(C, op);

        /* Done! */
        return OPERATOR_FINISHED;
      }
      break;
    }

    case EVT_ESCKEY: /* Cancel. */
    case RIGHTMOUSE: {
      if (event->val == KM_PRESS) {
        /* Return to normal cursor and header status. */
        ED_workspace_status_text(C, NULL);
        ED_area_status_text(pso->area, NULL);
        WM_cursor_modal_restore(win);

        /* Reset transforms back to original state. */
        pose_slide_reset(pso);

        /* Depsgraph updates + redraws. */
        pose_slide_refresh(C, pso);

        /* Clean up temp data. */
        pose_slide_exit(C, op);

        /* Canceled! */
        return OPERATOR_CANCELLED;
      }
      break;
    }

    /* Factor Change... */
    case MOUSEMOVE: /* Calculate new position. */
    {
      /* Only handle mouse-move if not doing numinput. */
      if (has_numinput == false) {
        /* Update pose to reflect the new values (see below). */
        do_pose_update = true;
      }
      break;
    }
    default: {
      if ((event->val == KM_PRESS) && handleNumInput(C, &pso->num, event)) {
        float value;

        /* Grab percentage from numeric input, and store this new value for redo
         * NOTE: users see ints, while internally we use a 0-1 float
         */
        value = ED_slider_factor_get(pso->slider) * 100.0f;
        applyNumInput(&pso->num, &value);

<<<<<<< HEAD
        pso->percentage = value / 100.0f;
        CLAMP(pso->percentage, 0.0f, 1.0f);
        RNA_float_set(op->ptr, "factor", pso->percentage);
=======
        float factor = value / 100;
        CLAMP(factor, 0.0f, 1.0f);
        ED_slider_factor_set(pso->slider, factor);
        RNA_float_set(op->ptr, "factor", ED_slider_factor_get(pso->slider));
>>>>>>> cc66d102

        /* Update pose to reflect the new values (see below) */
        do_pose_update = true;
        break;
      }
      if (event->val == KM_PRESS) {
        switch (event->type) {
          /* Transform Channel Limits. */
          /* XXX: Replace these hard-coded hotkeys with a modal-map that can be customized. */
          case EVT_GKEY: /* Location */
          {
            pose_slide_toggle_channels_mode(op, pso, PS_TFM_LOC);
            do_pose_update = true;
            break;
          }
          case EVT_RKEY: /* Rotation */
          {
            pose_slide_toggle_channels_mode(op, pso, PS_TFM_ROT);
            do_pose_update = true;
            break;
          }
          case EVT_SKEY: /* Scale */
          {
            pose_slide_toggle_channels_mode(op, pso, PS_TFM_SIZE);
            do_pose_update = true;
            break;
          }
          case EVT_BKEY: /* Bendy Bones */
          {
            pose_slide_toggle_channels_mode(op, pso, PS_TFM_BBONE_SHAPE);
            do_pose_update = true;
            break;
          }
          case EVT_CKEY: /* Custom Properties */
          {
            pose_slide_toggle_channels_mode(op, pso, PS_TFM_PROPS);
            do_pose_update = true;
            break;
          }

          /* Axis Locks */
          /* XXX: Hardcoded... */
          case EVT_XKEY: {
            if (pose_slide_toggle_axis_locks(op, pso, PS_LOCK_X)) {
              do_pose_update = true;
            }
            break;
          }
          case EVT_YKEY: {
            if (pose_slide_toggle_axis_locks(op, pso, PS_LOCK_Y)) {
              do_pose_update = true;
            }
            break;
          }
          case EVT_ZKEY: {
            if (pose_slide_toggle_axis_locks(op, pso, PS_LOCK_Z)) {
              do_pose_update = true;
            }
            break;
          }

          /* Toggle Bone visibility. */
          case EVT_HKEY: {
            View3D *v3d = pso->area->spacedata.first;
            v3d->overlay.flag ^= V3D_OVERLAY_HIDE_BONES;
            ED_region_tag_redraw(pso->region);
          }

          default: /* Some other unhandled key... */
            break;
        }
      }
      else {
        /* Unhandled event - maybe it was some view manipulation? */
        /* Allow to pass through. */
        return OPERATOR_RUNNING_MODAL | OPERATOR_PASS_THROUGH;
      }
    }
  }

  /* Perform pose updates - in response to some user action
   * (e.g. pressing a key or moving the mouse). */
  if (do_pose_update) {
    RNA_float_set(op->ptr, "factor", ED_slider_factor_get(pso->slider));

    /* Update percentage indicator in header. */
    pose_slide_draw_status(C, pso);

    /* Reset transforms (to avoid accumulation errors). */
    pose_slide_reset(pso);

    /* Apply. */
    if (!ELEM(pso->mode, POSESLIDE_PUSH_REST, POSESLIDE_RELAX_REST)) {
      pose_slide_apply(C, pso);
    }
    else {
      pose_slide_rest_pose_apply(C, pso);
    }
  }

  /* Still running. */
  return OPERATOR_RUNNING_MODAL;
}

/**
 * Common code for cancel()
 */
static void pose_slide_cancel(bContext *C, wmOperator *op)
{
  /* Cleanup and done. */
  pose_slide_exit(C, op);
}

/**
 * Common code for exec() methods.
 */
static int pose_slide_exec_common(bContext *C, wmOperator *op, tPoseSlideOp *pso)
{
  /* Settings should have been set up ok for applying, so just apply! */
  if (!ELEM(pso->mode, POSESLIDE_PUSH_REST, POSESLIDE_RELAX_REST)) {
    pose_slide_apply(C, pso);
  }
  else {
    pose_slide_rest_pose_apply(C, pso);
  }

  /* Insert keyframes if needed. */
  pose_slide_autoKeyframe(C, pso);

  /* Cleanup and done. */
  pose_slide_exit(C, op);

  return OPERATOR_FINISHED;
}

/**
 * Common code for defining RNA properties.
 */
static void pose_slide_opdef_properties(wmOperatorType *ot)
{
  PropertyRNA *prop;

  prop = RNA_def_float_factor(ot->srna,
                              "factor",
                              0.5f,
                              0.0f,
                              1.0f,
                              "Factor",
                              "Weighting factor for which keyframe is favored more",
                              0.0,
                              1.0);
  RNA_def_property_flag(prop, PROP_SKIP_SAVE);

  prop = RNA_def_int(ot->srna,
                     "prev_frame",
                     0,
                     MINAFRAME,
                     MAXFRAME,
                     "Previous Keyframe",
                     "Frame number of keyframe immediately before the current frame",
                     0,
                     50);
  RNA_def_property_flag(prop, PROP_SKIP_SAVE);

  prop = RNA_def_int(ot->srna,
                     "next_frame",
                     0,
                     MINAFRAME,
                     MAXFRAME,
                     "Next Keyframe",
                     "Frame number of keyframe immediately after the current frame",
                     0,
                     50);
  RNA_def_property_flag(prop, PROP_SKIP_SAVE);

  prop = RNA_def_enum(ot->srna,
                      "channels",
                      prop_channels_types,
                      PS_TFM_ALL,
                      "Channels",
                      "Set of properties that are affected");
  RNA_def_property_flag(prop, PROP_SKIP_SAVE);
  prop = RNA_def_enum(ot->srna,
                      "axis_lock",
                      prop_axis_lock_types,
                      0,
                      "Axis Lock",
                      "Transform axis to restrict effects to");
  RNA_def_property_flag(prop, PROP_SKIP_SAVE);
}

/* ------------------------------------ */

/**
 * Operator `invoke()` callback for 'push from breakdown' mode.
 */
static int pose_slide_push_invoke(bContext *C, wmOperator *op, const wmEvent *event)
{
  /* Initialize data. */
  if (pose_slide_init(C, op, POSESLIDE_PUSH) == 0) {
    pose_slide_exit(C, op);
    return OPERATOR_CANCELLED;
  }

  /* Do common setup work. */
  return pose_slide_invoke_common(C, op, event);
}

/**
 * Operator `exec()` callback - for push.
 */
static int pose_slide_push_exec(bContext *C, wmOperator *op)
{
  tPoseSlideOp *pso;

  /* Initialize data (from RNA-props). */
  if (pose_slide_init(C, op, POSESLIDE_PUSH) == 0) {
    pose_slide_exit(C, op);
    return OPERATOR_CANCELLED;
  }

  pso = op->customdata;

  /* Do common exec work. */
  return pose_slide_exec_common(C, op, pso);
}

void POSE_OT_push(wmOperatorType *ot)
{
  /* identifiers */
  ot->name = "Push Pose from Breakdown";
  ot->idname = "POSE_OT_push";
  ot->description = "Exaggerate the current pose in regards to the breakdown pose";

  /* callbacks */
  ot->exec = pose_slide_push_exec;
  ot->invoke = pose_slide_push_invoke;
  ot->modal = pose_slide_modal;
  ot->cancel = pose_slide_cancel;
  ot->poll = ED_operator_posemode;

  /* flags */
  ot->flag = OPTYPE_REGISTER | OPTYPE_UNDO | OPTYPE_BLOCKING | OPTYPE_GRAB_CURSOR_X;

  /* Properties */
  pose_slide_opdef_properties(ot);
}

/* ........................ */

/**
 * Invoke callback - for 'relax to breakdown' mode.
 */
static int pose_slide_relax_invoke(bContext *C, wmOperator *op, const wmEvent *event)
{
  /* Initialize data. */
  if (pose_slide_init(C, op, POSESLIDE_RELAX) == 0) {
    pose_slide_exit(C, op);
    return OPERATOR_CANCELLED;
  }

  /* Do common setup work. */
  return pose_slide_invoke_common(C, op, event);
}

/**
 * Operator exec() - for relax.
 */
static int pose_slide_relax_exec(bContext *C, wmOperator *op)
{
  tPoseSlideOp *pso;

  /* Initialize data (from RNA-props). */
  if (pose_slide_init(C, op, POSESLIDE_RELAX) == 0) {
    pose_slide_exit(C, op);
    return OPERATOR_CANCELLED;
  }

  pso = op->customdata;

  /* Do common exec work. */
  return pose_slide_exec_common(C, op, pso);
}

void POSE_OT_relax(wmOperatorType *ot)
{
  /* identifiers */
  ot->name = "Relax Pose to Breakdown";
  ot->idname = "POSE_OT_relax";
  ot->description = "Make the current pose more similar to its breakdown pose";

  /* callbacks */
  ot->exec = pose_slide_relax_exec;
  ot->invoke = pose_slide_relax_invoke;
  ot->modal = pose_slide_modal;
  ot->cancel = pose_slide_cancel;
  ot->poll = ED_operator_posemode;

  /* flags */
  ot->flag = OPTYPE_REGISTER | OPTYPE_UNDO | OPTYPE_BLOCKING | OPTYPE_GRAB_CURSOR_X;

  /* Properties */
  pose_slide_opdef_properties(ot);
}

/* ........................ */
/**
 * Operator `invoke()` - for 'push from rest pose' mode.
 */
static int pose_slide_push_rest_invoke(bContext *C, wmOperator *op, const wmEvent *event)
{
  /* Initialize data. */
  if (pose_slide_init(C, op, POSESLIDE_PUSH_REST) == 0) {
    pose_slide_exit(C, op);
    return OPERATOR_CANCELLED;
  }

  /* do common setup work */
  return pose_slide_invoke_common(C, op, event);
}

/**
 * Operator `exec()` - for push.
 */
static int pose_slide_push_rest_exec(bContext *C, wmOperator *op)
{
  tPoseSlideOp *pso;

  /* Initialize data (from RNA-props). */
  if (pose_slide_init(C, op, POSESLIDE_PUSH_REST) == 0) {
    pose_slide_exit(C, op);
    return OPERATOR_CANCELLED;
  }

  pso = op->customdata;

  /* Do common exec work. */
  return pose_slide_exec_common(C, op, pso);
}

void POSE_OT_push_rest(wmOperatorType *ot)
{
  /* identifiers */
  ot->name = "Push Pose from Rest Pose";
  ot->idname = "POSE_OT_push_rest";
  ot->description = "Push the current pose further away from the rest pose";

  /* callbacks */
  ot->exec = pose_slide_push_rest_exec;
  ot->invoke = pose_slide_push_rest_invoke;
  ot->modal = pose_slide_modal;
  ot->cancel = pose_slide_cancel;
  ot->poll = ED_operator_posemode;

  /* flags */
  ot->flag = OPTYPE_REGISTER | OPTYPE_UNDO | OPTYPE_BLOCKING | OPTYPE_GRAB_CURSOR_X;

  /* Properties */
  pose_slide_opdef_properties(ot);
}

/* ........................ */

/**
 * Operator `invoke()` - for 'relax' mode.
 */
static int pose_slide_relax_rest_invoke(bContext *C, wmOperator *op, const wmEvent *event)
{
  /* Initialize data. */
  if (pose_slide_init(C, op, POSESLIDE_RELAX_REST) == 0) {
    pose_slide_exit(C, op);
    return OPERATOR_CANCELLED;
  }

  /* Do common setup work. */
  return pose_slide_invoke_common(C, op, event);
}

/**
 * Operator `exec()` - for relax.
 */
static int pose_slide_relax_rest_exec(bContext *C, wmOperator *op)
{
  tPoseSlideOp *pso;

  /* Initialize data (from RNA-props). */
  if (pose_slide_init(C, op, POSESLIDE_RELAX_REST) == 0) {
    pose_slide_exit(C, op);
    return OPERATOR_CANCELLED;
  }

  pso = op->customdata;

  /* Do common exec work. */
  return pose_slide_exec_common(C, op, pso);
}

void POSE_OT_relax_rest(wmOperatorType *ot)
{
  /* identifiers */
  ot->name = "Relax Pose to Rest Pose";
  ot->idname = "POSE_OT_relax_rest";
  ot->description = "Make the current pose more similar to the rest pose";

  /* callbacks */
  ot->exec = pose_slide_relax_rest_exec;
  ot->invoke = pose_slide_relax_rest_invoke;
  ot->modal = pose_slide_modal;
  ot->cancel = pose_slide_cancel;
  ot->poll = ED_operator_posemode;

  /* flags */
  ot->flag = OPTYPE_REGISTER | OPTYPE_UNDO | OPTYPE_BLOCKING | OPTYPE_GRAB_CURSOR_X;

  /* Properties */
  pose_slide_opdef_properties(ot);
}

/* ........................ */

/**
 * Operator `invoke()` - for 'breakdown' mode.
 */
static int pose_slide_breakdown_invoke(bContext *C, wmOperator *op, const wmEvent *event)
{
  /* Initialize data. */
  if (pose_slide_init(C, op, POSESLIDE_BREAKDOWN) == 0) {
    pose_slide_exit(C, op);
    return OPERATOR_CANCELLED;
  }

  /* Do common setup work. */
  return pose_slide_invoke_common(C, op, event);
}

/**
 * Operator exec() - for breakdown.
 */
static int pose_slide_breakdown_exec(bContext *C, wmOperator *op)
{
  tPoseSlideOp *pso;

  /* Initialize data (from RNA-props). */
  if (pose_slide_init(C, op, POSESLIDE_BREAKDOWN) == 0) {
    pose_slide_exit(C, op);
    return OPERATOR_CANCELLED;
  }

  pso = op->customdata;

  /* Do common exec work. */
  return pose_slide_exec_common(C, op, pso);
}

void POSE_OT_breakdown(wmOperatorType *ot)
{
  /* identifiers */
  ot->name = "Pose Breakdowner";
  ot->idname = "POSE_OT_breakdown";
  ot->description = "Create a suitable breakdown pose on the current frame";

  /* callbacks */
  ot->exec = pose_slide_breakdown_exec;
  ot->invoke = pose_slide_breakdown_invoke;
  ot->modal = pose_slide_modal;
  ot->cancel = pose_slide_cancel;
  ot->poll = ED_operator_posemode;

  /* flags */
  ot->flag = OPTYPE_REGISTER | OPTYPE_UNDO | OPTYPE_BLOCKING | OPTYPE_GRAB_CURSOR_X;

  /* Properties */
  pose_slide_opdef_properties(ot);
}

/* ........................ */
static int pose_slide_blend_to_neighbors_invoke(bContext *C, wmOperator *op, const wmEvent *event)
{
  /* Initialize data. */
  if (pose_slide_init(C, op, POSESLIDE_BLEND) == 0) {
    pose_slide_exit(C, op);
    return OPERATOR_CANCELLED;
  }

  /* Do common setup work. */
  return pose_slide_invoke_common(C, op, event);
}

static int pose_slide_blend_to_neighbors_exec(bContext *C, wmOperator *op)
{
  tPoseSlideOp *pso;

  /* Initialize data (from RNA-props). */
  if (pose_slide_init(C, op, POSESLIDE_BLEND) == 0) {
    pose_slide_exit(C, op);
    return OPERATOR_CANCELLED;
  }

  pso = op->customdata;

  /* Do common exec work. */
  return pose_slide_exec_common(C, op, pso);
}

void POSE_OT_blend_to_neighbors(wmOperatorType *ot)
{
  /* Identifiers. */
  ot->name = "Blend To Neighbor";
  ot->idname = "POSE_OT_blend_to_neighbor";
  ot->description = "Blend from current position to previous or next keyframe";

  /* Callbacks. */
  ot->exec = pose_slide_blend_to_neighbors_exec;
  ot->invoke = pose_slide_blend_to_neighbors_invoke;
  ot->modal = pose_slide_modal;
  ot->cancel = pose_slide_cancel;
  ot->poll = ED_operator_posemode;

  /* Flags. */
  ot->flag = OPTYPE_REGISTER | OPTYPE_UNDO | OPTYPE_BLOCKING | OPTYPE_GRAB_CURSOR_X;

  /* Properties. */
  pose_slide_opdef_properties(ot);
}

/* **************************************************** */
/* B) Pose Propagate */

/* "termination conditions" - i.e. when we stop */
typedef enum ePosePropagate_Termination {
  /** Stop after the current hold ends. */
  POSE_PROPAGATE_SMART_HOLDS = 0,
  /** Only do on the last keyframe. */
  POSE_PROPAGATE_LAST_KEY,
  /** Stop after the next keyframe. */
  POSE_PROPAGATE_NEXT_KEY,
  /** Stop after the specified frame. */
  POSE_PROPAGATE_BEFORE_FRAME,
  /** Stop when we run out of keyframes. */
  POSE_PROPAGATE_BEFORE_END,

  /** Only do on keyframes that are selected. */
  POSE_PROPAGATE_SELECTED_KEYS,
  /** Only do on the frames where markers are selected. */
  POSE_PROPAGATE_SELECTED_MARKERS,
} ePosePropagate_Termination;

/**
 * Termination data needed for some modes -
 * assumes only one of these entries will be needed at a time.
 */
typedef union tPosePropagate_ModeData {
  /** Smart holds + before frame: frame number to stop on. */
  float end_frame;

  /** Selected markers: listbase for CfraElem's marking these frames. */
  ListBase sel_markers;
} tPosePropagate_ModeData;

/* --------------------------------- */

/**
 * Get frame on which the "hold" for the bone ends.
 * XXX: this may not really work that well if a bone moves on some channels and not others
 *      if this happens to be a major issue, scrap this, and just make this happen
 *      independently per F-Curve
 */
static float pose_propagate_get_boneHoldEndFrame(tPChanFCurveLink *pfl, float startFrame)
{
  struct AnimKeylist *keylist = ED_keylist_create();

  Object *ob = pfl->ob;
  AnimData *adt = ob->adt;
  LinkData *ld;
  float endFrame = startFrame;

  for (ld = pfl->fcurves.first; ld; ld = ld->next) {
    FCurve *fcu = (FCurve *)ld->data;
    fcurve_to_keylist(adt, fcu, keylist, 0);
  }
  ED_keylist_prepare_for_direct_access(keylist);

  /* Find the long keyframe (i.e. hold), and hence obtain the endFrame value
   * - the best case would be one that starts on the frame itself
   */
  const ActKeyColumn *ab = ED_keylist_find_exact(keylist, startFrame);

  /* There are only two cases for no-exact match:
   *  1) the current frame is just before another key but not on a key itself
   *  2) the current frame is on a key, but that key doesn't link to the next
   *
   * If we've got the first case, then we can search for another block,
   * otherwise forget it, as we'd be overwriting some valid data.
   */
  if (ab == NULL) {
    /* We've got case 1, so try the one after. */
    ab = ED_keylist_find_next(keylist, startFrame);

    if ((actkeyblock_get_valid_hold(ab) & ACTKEYBLOCK_FLAG_STATIC_HOLD) == 0) {
      /* Try the block before this frame then as last resort. */
      ab = ED_keylist_find_prev(keylist, startFrame);
    }
  }

  /* Whatever happens, stop searching now.... */
  if ((actkeyblock_get_valid_hold(ab) & ACTKEYBLOCK_FLAG_STATIC_HOLD) == 0) {
    /* Restrict range to just the frame itself
     * i.e. everything is in motion, so no holds to safely overwrite. */
    ab = NULL;
  }

  /* Check if we can go any further than we've already gone. */
  if (ab) {
    /* Go to next if it is also valid and meets "extension" criteria. */
    while (ab->next) {
      const ActKeyColumn *abn = ab->next;

      /* Must be valid. */
      if ((actkeyblock_get_valid_hold(abn) & ACTKEYBLOCK_FLAG_STATIC_HOLD) == 0) {
        break;
      }
      /* Should have the same number of curves. */
      if (ab->totblock != abn->totblock) {
        break;
      }

      /* We can extend the bounds to the end of this "next" block now. */
      ab = abn;
    }

    /* End frame can now take the value of the end of the block. */
    endFrame = ab->next->cfra;
  }

  /* Free temp memory. */
  ED_keylist_free(keylist);

  /* Return the end frame we've found. */
  return endFrame;
}

/**
 * Get reference value from F-Curve using RNA.
 */
static bool pose_propagate_get_refVal(Object *ob, FCurve *fcu, float *value)
{
  PointerRNA id_ptr, ptr;
  PropertyRNA *prop;
  bool found = false;

  /* Base pointer is always the `object -> id_ptr`. */
  RNA_id_pointer_create(&ob->id, &id_ptr);

  /* Resolve the property. */
  if (RNA_path_resolve_property(&id_ptr, fcu->rna_path, &ptr, &prop)) {
    if (RNA_property_array_check(prop)) {
      /* Array. */
      if (fcu->array_index < RNA_property_array_length(&ptr, prop)) {
        found = true;
        switch (RNA_property_type(prop)) {
          case PROP_BOOLEAN:
            *value = (float)RNA_property_boolean_get_index(&ptr, prop, fcu->array_index);
            break;
          case PROP_INT:
            *value = (float)RNA_property_int_get_index(&ptr, prop, fcu->array_index);
            break;
          case PROP_FLOAT:
            *value = RNA_property_float_get_index(&ptr, prop, fcu->array_index);
            break;
          default:
            found = false;
            break;
        }
      }
    }
    else {
      /* Not an array. */
      found = true;
      switch (RNA_property_type(prop)) {
        case PROP_BOOLEAN:
          *value = (float)RNA_property_boolean_get(&ptr, prop);
          break;
        case PROP_INT:
          *value = (float)RNA_property_int_get(&ptr, prop);
          break;
        case PROP_ENUM:
          *value = (float)RNA_property_enum_get(&ptr, prop);
          break;
        case PROP_FLOAT:
          *value = RNA_property_float_get(&ptr, prop);
          break;
        default:
          found = false;
          break;
      }
    }
  }

  return found;
}

/**
 * Propagate just works along each F-Curve in turn.
 */
static void pose_propagate_fcurve(
    wmOperator *op, Object *ob, FCurve *fcu, float startFrame, tPosePropagate_ModeData modeData)
{
  const int mode = RNA_enum_get(op->ptr, "mode");

  BezTriple *bezt;
  float refVal = 0.0f;
  bool keyExists;
  int i;
  bool first = true;

  /* Skip if no keyframes to edit. */
  if ((fcu->bezt == NULL) || (fcu->totvert < 2)) {
    return;
  }

  /* Find the reference value from bones directly, which means that the user
   * doesn't need to firstly keyframe the pose (though this doesn't mean that
   * they can't either). */
  if (!pose_propagate_get_refVal(ob, fcu, &refVal)) {
    return;
  }

  /* Find the first keyframe to start propagating from:
   * - if there's a keyframe on the current frame, we probably want to save this value there too
   *   since it may be as of yet un-keyed
   * - if starting before the starting frame, don't touch the key, as it may have had some valid
   *   values
   * - if only doing selected keyframes, start from the first one
   */
  if (mode != POSE_PROPAGATE_SELECTED_KEYS) {
    const int match = BKE_fcurve_bezt_binarysearch_index(
        fcu->bezt, startFrame, fcu->totvert, &keyExists);

    if (fcu->bezt[match].vec[1][0] < startFrame) {
      i = match + 1;
    }
    else {
      i = match;
    }
  }
  else {
    /* Selected - start from first keyframe. */
    i = 0;
  }

  for (bezt = &fcu->bezt[i]; i < fcu->totvert; i++, bezt++) {
    /* Additional termination conditions based on the operator 'mode' property go here. */
    if (ELEM(mode, POSE_PROPAGATE_BEFORE_FRAME, POSE_PROPAGATE_SMART_HOLDS)) {
      /* Stop if keyframe is outside the accepted range. */
      if (bezt->vec[1][0] > modeData.end_frame) {
        break;
      }
    }
    else if (mode == POSE_PROPAGATE_NEXT_KEY) {
      /* Stop after the first keyframe has been processed. */
      if (first == false) {
        break;
      }
    }
    else if (mode == POSE_PROPAGATE_LAST_KEY) {
      /* Only affect this frame if it will be the last one. */
      if (i != (fcu->totvert - 1)) {
        continue;
      }
    }
    else if (mode == POSE_PROPAGATE_SELECTED_MARKERS) {
      /* Only allow if there's a marker on this frame. */
      CfraElem *ce = NULL;

      /* Stop on matching marker if there is one. */
      for (ce = modeData.sel_markers.first; ce; ce = ce->next) {
        if (ce->cfra == round_fl_to_int(bezt->vec[1][0])) {
          break;
        }
      }

      /* Skip this keyframe if no marker. */
      if (ce == NULL) {
        continue;
      }
    }
    else if (mode == POSE_PROPAGATE_SELECTED_KEYS) {
      /* Only allow if this keyframe is already selected - skip otherwise. */
      if (BEZT_ISSEL_ANY(bezt) == 0) {
        continue;
      }
    }

    /* Just flatten handles, since values will now be the same either side. */
    /* TODO: perhaps a fade-out modulation of the value is required here (optional once again)? */
    bezt->vec[0][1] = bezt->vec[1][1] = bezt->vec[2][1] = refVal;

    /* Select keyframe to indicate that it's been changed. */
    bezt->f2 |= SELECT;
    first = false;
  }
}

/* --------------------------------- */

static int pose_propagate_exec(bContext *C, wmOperator *op)
{
  Scene *scene = CTX_data_scene(C);
  ViewLayer *view_layer = CTX_data_view_layer(C);
  View3D *v3d = CTX_wm_view3d(C);

  ListBase pflinks = {NULL, NULL};
  tPChanFCurveLink *pfl;

  tPosePropagate_ModeData modeData;
  const int mode = RNA_enum_get(op->ptr, "mode");

  /* Isolate F-Curves related to the selected bones. */
  poseAnim_mapping_get(C, &pflinks);

  if (BLI_listbase_is_empty(&pflinks)) {
    /* There is a change the reason the list is empty is
     * that there is no valid object to propagate poses for.
     * This is very unlikely though, so we focus on the most likely issue. */
    BKE_report(op->reports, RPT_ERROR, "No keyframed poses to propagate to");
    return OPERATOR_CANCELLED;
  }

  /* Mode-specific data preprocessing (requiring no access to curves). */
  if (mode == POSE_PROPAGATE_SELECTED_MARKERS) {
    /* Get a list of selected markers. */
    ED_markers_make_cfra_list(&scene->markers, &modeData.sel_markers, SELECT);
  }
  else {
    /* Assume everything else wants endFrame. */
    modeData.end_frame = RNA_float_get(op->ptr, "end_frame");
  }

  /* For each bone, perform the copying required. */
  for (pfl = pflinks.first; pfl; pfl = pfl->next) {
    LinkData *ld;

    /* Mode-specific data preprocessing (requiring access to all curves). */
    if (mode == POSE_PROPAGATE_SMART_HOLDS) {
      /* We store in endFrame the end frame of the "long keyframe" (i.e. a held value) starting
       * from the keyframe that occurs after the current frame. */
      modeData.end_frame = pose_propagate_get_boneHoldEndFrame(pfl, (float)CFRA);
    }

    /* Go through propagating pose to keyframes, curve by curve. */
    for (ld = pfl->fcurves.first; ld; ld = ld->next) {
      pose_propagate_fcurve(op, pfl->ob, (FCurve *)ld->data, (float)CFRA, modeData);
    }
  }

  /* Free temp data. */
  poseAnim_mapping_free(&pflinks);

  if (mode == POSE_PROPAGATE_SELECTED_MARKERS) {
    BLI_freelistN(&modeData.sel_markers);
  }

  /* Updates + notifiers. */
  FOREACH_OBJECT_IN_MODE_BEGIN (view_layer, v3d, OB_ARMATURE, OB_MODE_POSE, ob) {
    poseAnim_mapping_refresh(C, scene, ob);
  }
  FOREACH_OBJECT_IN_MODE_END;

  return OPERATOR_FINISHED;
}

/* --------------------------------- */

void POSE_OT_propagate(wmOperatorType *ot)
{
  static const EnumPropertyItem terminate_items[] = {
      {POSE_PROPAGATE_SMART_HOLDS,
       "WHILE_HELD",
       0,
       "While Held",
       "Propagate pose to all keyframes after current frame that don't change (Default behavior)"},
      {POSE_PROPAGATE_NEXT_KEY,
       "NEXT_KEY",
       0,
       "To Next Keyframe",
       "Propagate pose to first keyframe following the current frame only"},
      {POSE_PROPAGATE_LAST_KEY,
       "LAST_KEY",
       0,
       "To Last Keyframe",
       "Propagate pose to the last keyframe only (i.e. making action cyclic)"},
      {POSE_PROPAGATE_BEFORE_FRAME,
       "BEFORE_FRAME",
       0,
       "Before Frame",
       "Propagate pose to all keyframes between current frame and 'Frame' property"},
      {POSE_PROPAGATE_BEFORE_END,
       "BEFORE_END",
       0,
       "Before Last Keyframe",
       "Propagate pose to all keyframes from current frame until no more are found"},
      {POSE_PROPAGATE_SELECTED_KEYS,
       "SELECTED_KEYS",
       0,
       "On Selected Keyframes",
       "Propagate pose to all selected keyframes"},
      {POSE_PROPAGATE_SELECTED_MARKERS,
       "SELECTED_MARKERS",
       0,
       "On Selected Markers",
       "Propagate pose to all keyframes occurring on frames with Scene Markers after the current "
       "frame"},
      {0, NULL, 0, NULL, NULL},
  };

  /* identifiers */
  ot->name = "Propagate Pose";
  ot->idname = "POSE_OT_propagate";
  ot->description =
      "Copy selected aspects of the current pose to subsequent poses already keyframed";

  /* callbacks */
  ot->exec = pose_propagate_exec;
  ot->poll = ED_operator_posemode; /* XXX: needs selected bones! */

  /* flag */
  ot->flag = OPTYPE_REGISTER | OPTYPE_UNDO;

  /* properties */
  /* TODO: add "fade out" control for tapering off amount of propagation as time goes by? */
  ot->prop = RNA_def_enum(ot->srna,
                          "mode",
                          terminate_items,
                          POSE_PROPAGATE_SMART_HOLDS,
                          "Terminate Mode",
                          "Method used to determine when to stop propagating pose to keyframes");
  RNA_def_float(ot->srna,
                "end_frame",
                250.0,
                FLT_MIN,
                FLT_MAX,
                "End Frame",
                "Frame to stop propagating frames to (for 'Before Frame' mode)",
                1.0,
                250.0);
}

/* **************************************************** */<|MERGE_RESOLUTION|>--- conflicted
+++ resolved
@@ -231,12 +231,7 @@
   pso->cframe = pso->scene->r.cfra;
   pso->mode = mode;
 
-<<<<<<< HEAD
-  /* set range info from property values - these may get overridden for the invoke() */
-  pso->percentage = RNA_float_get(op->ptr, "factor");
-=======
   /* Set range info from property values - these may get overridden for the invoke(). */
->>>>>>> cc66d102
   pso->prevFrame = RNA_int_get(op->ptr, "prev_frame");
   pso->nextFrame = RNA_int_get(op->ptr, "next_frame");
 
@@ -1103,18 +1098,6 @@
 /**
  * Handle an event to toggle channels mode.
  */
-<<<<<<< HEAD
-static void pose_slide_mouse_update_percentage(tPoseSlideOp *pso,
-                                               wmOperator *op,
-                                               const wmEvent *event)
-{
-  pso->percentage = (event->x - pso->region->winrct.xmin) / ((float)pso->region->winx);
-  RNA_float_set(op->ptr, "factor", pso->percentage);
-}
-
-/* handle an event to toggle channels mode */
-=======
->>>>>>> cc66d102
 static void pose_slide_toggle_channels_mode(wmOperator *op,
                                             tPoseSlideOp *pso,
                                             ePoseSlide_Channels channel)
@@ -1243,16 +1226,10 @@
         value = ED_slider_factor_get(pso->slider) * 100.0f;
         applyNumInput(&pso->num, &value);
 
-<<<<<<< HEAD
-        pso->percentage = value / 100.0f;
-        CLAMP(pso->percentage, 0.0f, 1.0f);
-        RNA_float_set(op->ptr, "factor", pso->percentage);
-=======
         float factor = value / 100;
         CLAMP(factor, 0.0f, 1.0f);
         ED_slider_factor_set(pso->slider, factor);
         RNA_float_set(op->ptr, "factor", ED_slider_factor_get(pso->slider));
->>>>>>> cc66d102
 
         /* Update pose to reflect the new values (see below) */
         do_pose_update = true;
