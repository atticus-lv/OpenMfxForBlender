/* SPDX-License-Identifier: GPL-2.0-or-later
 * Copyright 2014 Blender Foundation. All rights reserved. */

/** \file
 * \ingroup edgizmolib
 *
 * \name Arrow Gizmo
 *
 * 2D/3D Gizmo
 *
 * \brief Simple arrow gizmo which is dragged into a certain direction.
 * The arrow head can have varying shapes, e.g. cone, box, etc.
 *
 * - `matrix[0]` is derived from Y and Z.
 * - `matrix[1]` is 'up' for gizmo types that have an up.
 * - `matrix[2]` is the arrow direction (for all arrows).
 */

#include "BLI_math.h"
#include "BLI_utildefines.h"

#include "DNA_view3d_types.h"

#include "BKE_context.h"

#include "GPU_immediate.h"
#include "GPU_immediate_util.h"
#include "GPU_matrix.h"
#include "GPU_select.h"
#include "GPU_state.h"

#include "MEM_guardedalloc.h"

#include "RNA_access.h"
#include "RNA_define.h"

#include "WM_api.h"
#include "WM_types.h"

#include "ED_gizmo_library.h"
#include "ED_screen.h"
#include "ED_view3d.h"

#include "UI_interface.h"

/* own includes */
#include "../gizmo_geometry.h"
#include "../gizmo_library_intern.h"

/* to use custom arrows exported to geom_arrow_gizmo.c */
//#define USE_GIZMO_CUSTOM_ARROWS

<<<<<<< HEAD
/** Margins to add when selecting the arrow stem. */
#define ARROW_SELECT_THRESHOLD_PX_STEM (5 * UI_DPI_FAC)
/** Margins to add when selecting the arrow head. */
#define ARROW_SELECT_THRESHOLD_PX_HEAD (12 * UI_DPI_FAC)
=======
/* Margin to add when selecting the arrow. */
#define ARROW_SELECT_THRESHOLD_PX (5)
>>>>>>> 6177d9f0

typedef struct ArrowGizmo3D {
  wmGizmo gizmo;
  GizmoCommonData data;
} ArrowGizmo3D;

typedef struct ArrowGizmoInteraction {
  GizmoInteraction inter;
  float init_arrow_length;
} ArrowGizmoInteraction;

/* -------------------------------------------------------------------- */

static void gizmo_arrow_matrix_basis_get(const wmGizmo *gz, float r_matrix[4][4])
{
  ArrowGizmo3D *arrow = (ArrowGizmo3D *)gz;

  copy_m4_m4(r_matrix, arrow->gizmo.matrix_basis);
  madd_v3_v3fl(r_matrix[3], arrow->gizmo.matrix_basis[2], arrow->data.offset);
}

static void arrow_draw_geom(const ArrowGizmo3D *arrow,
                            const bool select,
                            const float color[4],
                            const float arrow_length)
{
  uint pos = GPU_vertformat_attr_add(immVertexFormat(), "pos", GPU_COMP_F32, 3, GPU_FETCH_FLOAT);
  bool unbind_shader = true;
  const int draw_style = RNA_enum_get(arrow->gizmo.ptr, "draw_style");
  const int draw_options = RNA_enum_get(arrow->gizmo.ptr, "draw_options");

  immBindBuiltinProgram(GPU_SHADER_3D_POLYLINE_UNIFORM_COLOR);

  float viewport[4];
  GPU_viewport_size_get_f(viewport);
  immUniform2fv("viewportSize", &viewport[2]);

  if (draw_style == ED_GIZMO_ARROW_STYLE_CROSS) {
    immUniform1f("lineWidth", U.pixelsize);
    immUniformColor4fv(color);

    immBegin(GPU_PRIM_LINES, 4);
    immVertex3f(pos, -1.0f, 0.0f, 0.0f);
    immVertex3f(pos, 1.0f, 0.0f, 0.0f);
    immVertex3f(pos, 0.0f, -1.0f, 0.0f);
    immVertex3f(pos, 0.0f, 1.0f, 0.0f);
    immEnd();
  }
  else if (draw_style == ED_GIZMO_ARROW_STYLE_CONE) {
    float aspect[2];
    RNA_float_get_array(arrow->gizmo.ptr, "aspect", aspect);
    const float unitx = aspect[0];
    const float unity = aspect[1];
    const float vec[4][3] = {
        {-unitx, -unity, 0},
        {unitx, -unity, 0},
        {unitx, unity, 0},
        {-unitx, unity, 0},
    };

    immUniform1f("lineWidth", arrow->gizmo.line_width * U.pixelsize);
    wm_gizmo_vec_draw(color, vec, ARRAY_SIZE(vec), pos, GPU_PRIM_LINE_LOOP);
  }
  else {
#ifdef USE_GIZMO_CUSTOM_ARROWS
    wm_gizmo_geometryinfo_draw(&wm_gizmo_geom_data_arrow, select, color);
#else
    const float vec[2][3] = {
        {0.0f, 0.0f, 0.0f},
        {0.0f, 0.0f, arrow_length},
    };

    if (draw_options & ED_GIZMO_ARROW_DRAW_FLAG_STEM) {
<<<<<<< HEAD
      const float stem_width = (arrow->gizmo.line_width * U.pixelsize) +
                               (select ? ARROW_SELECT_THRESHOLD_PX_STEM : 0);
=======
      const float stem_width = arrow->gizmo.line_width * U.pixelsize +
                               (select ? ARROW_SELECT_THRESHOLD_PX * U.dpi_fac : 0);
>>>>>>> 6177d9f0
      immUniform1f("lineWidth", stem_width);
      wm_gizmo_vec_draw(color, vec, ARRAY_SIZE(vec), pos, GPU_PRIM_LINE_STRIP);
    }
    else {
      immUniformColor4fv(color);
    }

    /* *** draw arrow head *** */

    GPU_matrix_push();

<<<<<<< HEAD
    /* NOTE: ideally #ARROW_SELECT_THRESHOLD_PX_HEAD would be added here, however adding a
=======
    /* NOTE: ideally #ARROW_SELECT_THRESHOLD_PX would be added here, however adding a
>>>>>>> 6177d9f0
     * margin in pixel space isn't so simple, nor is it as important as for the arrow stem. */
    if (draw_style == ED_GIZMO_ARROW_STYLE_BOX) {
      const float size = 0.05f;

      /* translate to line end with some extra offset so box starts exactly where line ends */
      GPU_matrix_translate_3f(0.0f, 0.0f, arrow_length + size);
      /* scale down to box size */
      GPU_matrix_scale_3f(size, size, size);

      /* draw cube */
      immUnbindProgram();
      unbind_shader = false;
      wm_gizmo_geometryinfo_draw(&wm_gizmo_geom_data_cube, select, color);
    }
    else {
      BLI_assert(draw_style == ED_GIZMO_ARROW_STYLE_NORMAL);

      const float len = 0.25f;
      const float width = 0.06f;

      /* translate to line end */
      GPU_matrix_translate_3f(0.0f, 0.0f, arrow_length);

      immUnbindProgram();
      immBindBuiltinProgram(GPU_SHADER_3D_UNIFORM_COLOR);
      immUniformColor4fv(color);

      imm_draw_circle_fill_3d(pos, 0.0, 0.0, width, 8);
      imm_draw_cylinder_fill_3d(pos, width, 0.0, len, 8, 1);
    }

    GPU_matrix_pop();
#endif /* USE_GIZMO_CUSTOM_ARROWS */
  }

  if (unbind_shader) {
    immUnbindProgram();
  }
}

static void arrow_draw_intern(ArrowGizmo3D *arrow, const bool select, const bool highlight)
{
  wmGizmo *gz = &arrow->gizmo;
  const float arrow_length = RNA_float_get(gz->ptr, "length");
  float color[4];
  float matrix_final[4][4];

  gizmo_color_get(gz, highlight, color);

  WM_gizmo_calc_matrix_final(gz, matrix_final);

  GPU_matrix_push();
  GPU_matrix_mul(matrix_final);
  GPU_blend(GPU_BLEND_ALPHA);
  arrow_draw_geom(arrow, select, color, arrow_length);
  GPU_blend(GPU_BLEND_NONE);

  GPU_matrix_pop();

  if (gz->interaction_data) {
    ArrowGizmoInteraction *arrow_inter = gz->interaction_data;

    GPU_matrix_push();
    GPU_matrix_mul(arrow_inter->inter.init_matrix_final);

    GPU_blend(GPU_BLEND_ALPHA);
    arrow_draw_geom(
        arrow, select, (const float[4]){0.5f, 0.5f, 0.5f, 0.5f}, arrow_inter->init_arrow_length);
    GPU_blend(GPU_BLEND_NONE);

    GPU_matrix_pop();
  }
}

static void gizmo_arrow_draw_select(const bContext *UNUSED(C), wmGizmo *gz, int select_id)
{
  GPU_select_load_id(select_id);
  arrow_draw_intern((ArrowGizmo3D *)gz, true, false);
}

static void gizmo_arrow_draw(const bContext *UNUSED(C), wmGizmo *gz)
{
  arrow_draw_intern((ArrowGizmo3D *)gz, false, (gz->state & WM_GIZMO_STATE_HIGHLIGHT) != 0);
}

/**
 * Selection for 2D views.
 */
static int gizmo_arrow_test_select(bContext *UNUSED(C), wmGizmo *gz, const int mval[2])
{
  /* This following values are based on manual inspection of `verts[]` defined in
   * geom_arrow_gizmo.c */
  const float head_center_z = (0.974306f + 1.268098f) / 2;
  const float head_geo_x = 0.051304f;
  const float stem_geo_x = 0.012320f;

  /* Project into 2D space since it simplifies pixel threshold tests. */
  ArrowGizmo3D *arrow = (ArrowGizmo3D *)gz;
  const float arrow_length = RNA_float_get(arrow->gizmo.ptr, "length") * head_center_z;

  float matrix_final[4][4];
  WM_gizmo_calc_matrix_final(gz, matrix_final);

  /* Arrow in pixel space. */
  const float arrow_start[2] = {matrix_final[3][0], matrix_final[3][1]};
  float arrow_end[2];
  {
    float co[3] = {0, 0, arrow_length};
    mul_m4_v3(matrix_final, co);
    copy_v2_v2(arrow_end, co);
  }

  const float scale_final = mat4_to_scale(matrix_final);
  const float head_width = ARROW_SELECT_THRESHOLD_PX * scale_final * head_geo_x;
  const float stem_width = ARROW_SELECT_THRESHOLD_PX * scale_final * stem_geo_x;
  float select_threshold_base = gz->line_width * U.pixelsize;

  const float mval_fl[2] = {UNPACK2(mval)};
<<<<<<< HEAD
  const float arrow_stem_threshold_px = ARROW_SELECT_THRESHOLD_PX_STEM;
  const float arrow_head_threshold_px = ARROW_SELECT_THRESHOLD_PX_HEAD;
=======
>>>>>>> 6177d9f0

  /* Distance to arrow head. */
  if (len_squared_v2v2(mval_fl, arrow_end) < square_f(select_threshold_base + head_width)) {
    return 0;
  }

  /* Distance to arrow stem. */
  float co_isect[2];
  const float lambda = closest_to_line_v2(co_isect, mval_fl, arrow_start, arrow_end);
  /* Clamp inside the line, to avoid overlapping with other gizmos,
   * especially around the start of the arrow. */
  if (lambda >= 0.0f && lambda <= 1.0f) {
    if (len_squared_v2v2(mval_fl, co_isect) < square_f(select_threshold_base + stem_width)) {
      return 0;
    }
  }

  return -1;
}

/**
 * Calculate arrow offset independent from prop min value,
 * meaning the range will not be offset by min value first.
 */
static int gizmo_arrow_modal(bContext *C,
                             wmGizmo *gz,
                             const wmEvent *event,
                             eWM_GizmoFlagTweak tweak_flag)
{
  if (event->type != MOUSEMOVE) {
    return OPERATOR_RUNNING_MODAL;
  }
  ArrowGizmo3D *arrow = (ArrowGizmo3D *)gz;
  GizmoInteraction *inter = gz->interaction_data;
  ARegion *region = CTX_wm_region(C);
  RegionView3D *rv3d = region->regiondata;

  float offset[3];
  float facdir = 1.0f;

  /* (src, dst) */
  struct {
    float mval[2];
    float ray_origin[3], ray_direction[3];
    float location[3];
  } proj[2] = {
      {.mval = {UNPACK2(inter->init_mval)}},
      {.mval = {UNPACK2(event->mval)}},
  };

  float arrow_co[3];
  float arrow_no[3];
  copy_v3_v3(arrow_co, inter->init_matrix_basis[3]);
  normalize_v3_v3(arrow_no, arrow->gizmo.matrix_basis[2]);

  int ok = 0;

  for (int j = 0; j < 2; j++) {
    ED_view3d_win_to_ray(region, proj[j].mval, proj[j].ray_origin, proj[j].ray_direction);
    /* Force Y axis if we're view aligned */
    if (j == 0) {
      if (RAD2DEGF(acosf(dot_v3v3(proj[j].ray_direction, arrow->gizmo.matrix_basis[2]))) < 5.0f) {
        normalize_v3_v3(arrow_no, rv3d->viewinv[1]);
      }
    }

    float arrow_no_proj[3];
    project_plane_v3_v3v3(arrow_no_proj, arrow_no, proj[j].ray_direction);

    normalize_v3(arrow_no_proj);

    float plane[4];
    plane_from_point_normal_v3(plane, proj[j].ray_origin, arrow_no_proj);

    float lambda;
    if (isect_ray_plane_v3(arrow_co, arrow_no, plane, &lambda, false)) {
      madd_v3_v3v3fl(proj[j].location, arrow_co, arrow_no, lambda);
      ok++;
    }
  }

  if (ok != 2) {
    return OPERATOR_RUNNING_MODAL;
  }

  sub_v3_v3v3(offset, proj[1].location, proj[0].location);
  facdir = dot_v3v3(arrow_no, offset) < 0.0f ? -1 : 1;

  GizmoCommonData *data = &arrow->data;
  const float ofs_new = facdir * len_v3(offset);

  wmGizmoProperty *gz_prop = WM_gizmo_target_property_find(gz, "offset");

  /* set the property for the operator and call its modal function */
  if (WM_gizmo_target_property_is_valid(gz_prop)) {
    const int transform_flag = RNA_enum_get(arrow->gizmo.ptr, "transform");
    const bool constrained = (transform_flag & ED_GIZMO_ARROW_XFORM_FLAG_CONSTRAINED) != 0;
    const bool inverted = (transform_flag & ED_GIZMO_ARROW_XFORM_FLAG_INVERTED) != 0;
    const bool use_precision = (tweak_flag & WM_GIZMO_TWEAK_PRECISE) != 0;
    float value = gizmo_value_from_offset(
        data, inter, ofs_new, constrained, inverted, use_precision);

    WM_gizmo_target_property_float_set(C, gz, gz_prop, value);
    /* get clamped value */
    value = WM_gizmo_target_property_float_get(gz, gz_prop);

    data->offset = gizmo_offset_from_value(data, value, constrained, inverted);
  }
  else {
    data->offset = ofs_new;
  }

  /* tag the region for redraw */
  ED_region_tag_redraw_editor_overlays(region);
  WM_event_add_mousemove(CTX_wm_window(C));

  return OPERATOR_RUNNING_MODAL;
}

static void gizmo_arrow_setup(wmGizmo *gz)
{
  ArrowGizmo3D *arrow = (ArrowGizmo3D *)gz;

  arrow->gizmo.flag |= WM_GIZMO_DRAW_MODAL;

  arrow->data.range_fac = 1.0f;
}

static int gizmo_arrow_invoke(bContext *UNUSED(C), wmGizmo *gz, const wmEvent *event)
{
  ArrowGizmo3D *arrow = (ArrowGizmo3D *)gz;
  GizmoInteraction *inter = MEM_callocN(sizeof(ArrowGizmoInteraction), __func__);
  wmGizmoProperty *gz_prop = WM_gizmo_target_property_find(gz, "offset");

  /* Some gizmos don't use properties. */
  if (WM_gizmo_target_property_is_valid(gz_prop)) {
    inter->init_value = WM_gizmo_target_property_float_get(gz, gz_prop);
  }

  inter->init_offset = arrow->data.offset;

  inter->init_mval[0] = event->mval[0];
  inter->init_mval[1] = event->mval[1];

  gizmo_arrow_matrix_basis_get(gz, inter->init_matrix_basis);
  WM_gizmo_calc_matrix_final(gz, inter->init_matrix_final);

  ((ArrowGizmoInteraction *)inter)->init_arrow_length = RNA_float_get(gz->ptr, "length");

  gz->interaction_data = inter;

  return OPERATOR_RUNNING_MODAL;
}

static void gizmo_arrow_property_update(wmGizmo *gz, wmGizmoProperty *gz_prop)
{
  ArrowGizmo3D *arrow = (ArrowGizmo3D *)gz;
  const int transform_flag = RNA_enum_get(arrow->gizmo.ptr, "transform");
  const bool constrained = (transform_flag & ED_GIZMO_ARROW_XFORM_FLAG_CONSTRAINED) != 0;
  const bool inverted = (transform_flag & ED_GIZMO_ARROW_XFORM_FLAG_INVERTED) != 0;
  gizmo_property_data_update(gz, &arrow->data, gz_prop, constrained, inverted);
}

static void gizmo_arrow_exit(bContext *C, wmGizmo *gz, const bool cancel)
{
  ArrowGizmo3D *arrow = (ArrowGizmo3D *)gz;
  GizmoCommonData *data = &arrow->data;
  wmGizmoProperty *gz_prop = WM_gizmo_target_property_find(gz, "offset");
  const bool is_prop_valid = WM_gizmo_target_property_is_valid(gz_prop);

  if (cancel) {
    GizmoInteraction *inter = gz->interaction_data;
    if (is_prop_valid) {
      gizmo_property_value_reset(C, gz, inter, gz_prop);
    }
    data->offset = inter->init_offset;
  }
  else {
    /* Assign in case applying the operation needs an updated offset
     * edit-mesh bisect needs this. */
    if (is_prop_valid) {
      const int transform_flag = RNA_enum_get(arrow->gizmo.ptr, "transform");
      const bool constrained = (transform_flag & ED_GIZMO_ARROW_XFORM_FLAG_CONSTRAINED) != 0;
      const bool inverted = (transform_flag & ED_GIZMO_ARROW_XFORM_FLAG_INVERTED) != 0;
      const float value = WM_gizmo_target_property_float_get(gz, gz_prop);
      data->offset = gizmo_offset_from_value(data, value, constrained, inverted);
    }
  }

  if (!cancel) {
    if (is_prop_valid) {
      WM_gizmo_target_property_anim_autokey(C, gz, gz_prop);
    }
  }
}

/* -------------------------------------------------------------------- */
/** \name Arrow Gizmo API
 * \{ */

void ED_gizmo_arrow3d_set_ui_range(wmGizmo *gz, const float min, const float max)
{
  ArrowGizmo3D *arrow = (ArrowGizmo3D *)gz;

  BLI_assert(min < max);
  BLI_assert(!(WM_gizmo_target_property_is_valid(WM_gizmo_target_property_find(gz, "offset")) &&
               "Make sure this function is called before WM_gizmo_target_property_def_rna"));

  arrow->data.range = max - min;
  arrow->data.min = min;
  arrow->data.max = max;
  arrow->data.is_custom_range_set = true;
}

void ED_gizmo_arrow3d_set_range_fac(wmGizmo *gz, const float range_fac)
{
  ArrowGizmo3D *arrow = (ArrowGizmo3D *)gz;
  BLI_assert(!(WM_gizmo_target_property_is_valid(WM_gizmo_target_property_find(gz, "offset")) &&
               "Make sure this function is called before WM_gizmo_target_property_def_rna"));

  arrow->data.range_fac = range_fac;
}

static void GIZMO_GT_arrow_3d(wmGizmoType *gzt)
{
  /* identifiers */
  gzt->idname = "GIZMO_GT_arrow_3d";

  /* api callbacks */
  gzt->draw = gizmo_arrow_draw;
  gzt->draw_select = gizmo_arrow_draw_select;
  gzt->test_select = gizmo_arrow_test_select;
  gzt->matrix_basis_get = gizmo_arrow_matrix_basis_get;
  gzt->modal = gizmo_arrow_modal;
  gzt->setup = gizmo_arrow_setup;
  gzt->invoke = gizmo_arrow_invoke;
  gzt->property_update = gizmo_arrow_property_update;
  gzt->exit = gizmo_arrow_exit;

  gzt->struct_size = sizeof(ArrowGizmo3D);

  /* rna */
  static EnumPropertyItem rna_enum_draw_style_items[] = {
      {ED_GIZMO_ARROW_STYLE_NORMAL, "NORMAL", 0, "Normal", ""},
      {ED_GIZMO_ARROW_STYLE_CROSS, "CROSS", 0, "Cross", ""},
      {ED_GIZMO_ARROW_STYLE_BOX, "BOX", 0, "Box", ""},
      {ED_GIZMO_ARROW_STYLE_CONE, "CONE", 0, "Cone", ""},
      {0, NULL, 0, NULL, NULL},
  };
  static EnumPropertyItem rna_enum_draw_options_items[] = {
      {ED_GIZMO_ARROW_DRAW_FLAG_STEM, "STEM", 0, "Stem", ""},
      {0, NULL, 0, NULL, NULL},
  };
  static EnumPropertyItem rna_enum_transform_items[] = {
      {ED_GIZMO_ARROW_XFORM_FLAG_INVERTED, "INVERT", 0, "Inverted", ""},
      {ED_GIZMO_ARROW_XFORM_FLAG_CONSTRAINED, "CONSTRAIN", 0, "Constrained", ""},
      {0, NULL, 0, NULL, NULL},
  };

  RNA_def_enum(gzt->srna,
               "draw_style",
               rna_enum_draw_style_items,
               ED_GIZMO_ARROW_STYLE_NORMAL,
               "Draw Style",
               "");
  RNA_def_enum_flag(gzt->srna,
                    "draw_options",
                    rna_enum_draw_options_items,
                    ED_GIZMO_ARROW_DRAW_FLAG_STEM,
                    "Draw Options",
                    "");
  RNA_def_enum_flag(gzt->srna, "transform", rna_enum_transform_items, 0, "Transform", "");

  RNA_def_float(
      gzt->srna, "length", 1.0f, -FLT_MAX, FLT_MAX, "Arrow Line Length", "", -FLT_MAX, FLT_MAX);
  RNA_def_float_vector(
      gzt->srna, "aspect", 2, NULL, 0, FLT_MAX, "Aspect", "Cone/box style only", 0.0f, FLT_MAX);

  WM_gizmotype_target_property_def(gzt, "offset", PROP_FLOAT, 1);
}

void ED_gizmotypes_arrow_3d(void)
{
  WM_gizmotype_append(GIZMO_GT_arrow_3d);
}

/** \} */<|MERGE_RESOLUTION|>--- conflicted
+++ resolved
@@ -50,15 +50,8 @@
 /* to use custom arrows exported to geom_arrow_gizmo.c */
 //#define USE_GIZMO_CUSTOM_ARROWS
 
-<<<<<<< HEAD
-/** Margins to add when selecting the arrow stem. */
-#define ARROW_SELECT_THRESHOLD_PX_STEM (5 * UI_DPI_FAC)
-/** Margins to add when selecting the arrow head. */
-#define ARROW_SELECT_THRESHOLD_PX_HEAD (12 * UI_DPI_FAC)
-=======
 /* Margin to add when selecting the arrow. */
 #define ARROW_SELECT_THRESHOLD_PX (5)
->>>>>>> 6177d9f0
 
 typedef struct ArrowGizmo3D {
   wmGizmo gizmo;
@@ -132,13 +125,8 @@
     };
 
     if (draw_options & ED_GIZMO_ARROW_DRAW_FLAG_STEM) {
-<<<<<<< HEAD
-      const float stem_width = (arrow->gizmo.line_width * U.pixelsize) +
-                               (select ? ARROW_SELECT_THRESHOLD_PX_STEM : 0);
-=======
       const float stem_width = arrow->gizmo.line_width * U.pixelsize +
                                (select ? ARROW_SELECT_THRESHOLD_PX * U.dpi_fac : 0);
->>>>>>> 6177d9f0
       immUniform1f("lineWidth", stem_width);
       wm_gizmo_vec_draw(color, vec, ARRAY_SIZE(vec), pos, GPU_PRIM_LINE_STRIP);
     }
@@ -150,11 +138,7 @@
 
     GPU_matrix_push();
 
-<<<<<<< HEAD
-    /* NOTE: ideally #ARROW_SELECT_THRESHOLD_PX_HEAD would be added here, however adding a
-=======
     /* NOTE: ideally #ARROW_SELECT_THRESHOLD_PX would be added here, however adding a
->>>>>>> 6177d9f0
      * margin in pixel space isn't so simple, nor is it as important as for the arrow stem. */
     if (draw_style == ED_GIZMO_ARROW_STYLE_BOX) {
       const float size = 0.05f;
@@ -273,11 +257,6 @@
   float select_threshold_base = gz->line_width * U.pixelsize;
 
   const float mval_fl[2] = {UNPACK2(mval)};
-<<<<<<< HEAD
-  const float arrow_stem_threshold_px = ARROW_SELECT_THRESHOLD_PX_STEM;
-  const float arrow_head_threshold_px = ARROW_SELECT_THRESHOLD_PX_HEAD;
-=======
->>>>>>> 6177d9f0
 
   /* Distance to arrow head. */
   if (len_squared_v2v2(mval_fl, arrow_end) < square_f(select_threshold_base + head_width)) {
