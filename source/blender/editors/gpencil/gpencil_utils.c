--- conflicted
+++ resolved
@@ -523,7 +523,6 @@
  */
 void gp_point_conversion_init(bContext *C, GP_SpaceConversion *r_gsc)
 {
-	Main *bmain = CTX_data_main(C);
 	ScrArea *sa = CTX_wm_area(C);
 	ARegion *ar = CTX_wm_region(C);
 
@@ -548,11 +547,7 @@
 		view3d_operator_needs_opengl(C);
 
 		view3d_region_operator_needs_opengl(win, ar);
-<<<<<<< HEAD
 		ED_view3d_autodist_init(depsgraph, ar, v3d, 0);
-=======
-		ED_view3d_autodist_init(bmain, scene, ar, v3d, 0);
->>>>>>> 7b6af843
 
 		/* for camera view set the subrect */
 		if (rv3d->persp == RV3D_CAMOB) {
