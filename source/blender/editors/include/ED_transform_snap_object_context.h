/* SPDX-License-Identifier: GPL-2.0-or-later */

/** \file
 * \ingroup editors
 */

#pragma once

#include "DNA_scene_types.h"

#ifdef __cplusplus
extern "C" {
#endif

struct BMEdge;
struct BMFace;
struct BMVert;

struct ARegion;
struct Depsgraph;
struct ListBase;
struct Object;
struct Scene;
struct View3D;

/* transform_snap_object.cc */

/* ED_transform_snap_object_*** API */

<<<<<<< HEAD
typedef enum {
  SNAP_ALL = 0,
  SNAP_NOT_SELECTED = 1,
  SNAP_NOT_ACTIVE = 2,
  SNAP_NOT_EDITED = 3,
  SNAP_ONLY_ACTIVE = 4,
  SNAP_SELECTABLE = 5,
} eSnapSelect;

typedef enum {
=======
typedef enum eSnapEditType {
>>>>>>> 6177d9f0
  SNAP_GEOM_FINAL = 0,
  SNAP_GEOM_CAGE = 1,
  SNAP_GEOM_EDIT = 2, /* Bmesh for mesh-type. */
} eSnapEditType;

/** used for storing multiple hits */
struct SnapObjectHitDepth {
  struct SnapObjectHitDepth *next, *prev;

  float depth;
  float co[3];
  float no[3];
  int index;

  struct Object *ob_eval;
  float obmat[4][4];

  /* needed to tell which ray-cast this was part of,
   * the same object may be part of many ray-casts when dupli's are used. */
  unsigned int ob_uuid;
};

/** parameters that define which objects will be used to snap. */
struct SnapObjectParams {
  /* Special context sensitive handling for the active or selected object. */
  eSnapTargetSelect snap_target_select;
  /* Geometry for snapping in edit mode. */
  eSnapEditType edit_mode_type;
  /* snap to the closest element, use when using more than one snap type */
  bool use_occlusion_test : true;
  /* exclude back facing geometry from snapping */
  bool use_backface_culling : true;
  /* Break nearest face snapping into steps to improve transformations across U-shaped targets. */
  short face_nearest_steps;
  /* Enable to force nearest face snapping to snap to target the source was initially near. */
  bool keep_on_same_target;
};

typedef struct SnapObjectContext SnapObjectContext;
SnapObjectContext *ED_transform_snap_object_context_create(struct Scene *scene, int flag);
void ED_transform_snap_object_context_destroy(SnapObjectContext *sctx);

/* callbacks to filter how snap works */
void ED_transform_snap_object_context_set_editmesh_callbacks(
    SnapObjectContext *sctx,
    bool (*test_vert_fn)(struct BMVert *, void *user_data),
    bool (*test_edge_fn)(struct BMEdge *, void *user_data),
    bool (*test_face_fn)(struct BMFace *, void *user_data),
    void *user_data);

bool ED_transform_snap_object_project_ray_ex(struct SnapObjectContext *sctx,
                                             struct Depsgraph *depsgraph,
                                             const View3D *v3d,
                                             const struct SnapObjectParams *params,
                                             const float ray_start[3],
                                             const float ray_normal[3],
                                             float *ray_depth,
                                             /* return args */
                                             float r_loc[3],
                                             float r_no[3],
                                             int *r_index,
                                             struct Object **r_ob,
                                             float r_obmat[4][4]);
bool ED_transform_snap_object_project_ray(SnapObjectContext *sctx,
                                          struct Depsgraph *depsgraph,
                                          const View3D *v3d,
                                          const struct SnapObjectParams *params,
                                          const float ray_origin[3],
                                          const float ray_direction[3],
                                          float *ray_depth,
                                          float r_co[3],
                                          float r_no[3]);

/**
 * Fill in a list of all hits.
 *
 * \param ray_depth: Only depths in this range are considered, -1.0 for maximum.
 * \param sort: Optionally sort the hits by depth.
 * \param r_hit_list: List of #SnapObjectHitDepth (caller must free).
 */
bool ED_transform_snap_object_project_ray_all(SnapObjectContext *sctx,
                                              struct Depsgraph *depsgraph,
                                              const View3D *v3d,
                                              const struct SnapObjectParams *params,
                                              const float ray_start[3],
                                              const float ray_normal[3],
                                              float ray_depth,
                                              bool sort,
                                              struct ListBase *r_hit_list);

/**
 * Perform snapping.
 *
 * Given a 2D region value, snap to vert/edge/face/grid.
 *
 * \param sctx: Snap context.
 * \param snap_to: Target elements to snap source to.
 * \param params: Addition snapping options.
 * \param init_co: Initial world-space coordinate of source (optional).
 * \param mval: Current transformed screen-space coordinate or mouse position (optional).
 * \param prev_co: Current transformed world-space coordinate of source (optional).
 * \param dist_px: Maximum distance to snap (in pixels).
 * \param r_loc: Snapped world-space coordinate.
 * \param r_no: Snapped world-space normal (optional).
 * \param r_index: Index of snapped-to target element (optional).
 * \param r_ob: Snapped-to target object (optional).
 * \param r_obmat: Matrix of snapped-to target object (optional).
 * \param r_face_nor: World-space normal of snapped-to target face (optional).
 * \return Snapped-to element, #eSnapMode.
 */
eSnapMode ED_transform_snap_object_project_view3d_ex(struct SnapObjectContext *sctx,
                                                     struct Depsgraph *depsgraph,
                                                     const ARegion *region,
                                                     const View3D *v3d,
                                                     const eSnapMode snap_to,
                                                     const struct SnapObjectParams *params,
                                                     const float init_co[3],
                                                     const float mval[2],
                                                     const float prev_co[3],
                                                     float *dist_px,
                                                     float r_loc[3],
                                                     float r_no[3],
                                                     int *r_index,
                                                     struct Object **r_ob,
                                                     float r_obmat[4][4],
                                                     float r_face_nor[3]);
/**
 * Convenience function for performing snapping.
 *
 * Given a 2D region value, snap to vert/edge/face.
 *
 * \param sctx: Snap context.
 * \param snap_to: Target elements to snap source to.
 * \param params: Addition snapping options.
 * \param init_co: Initial world-space coordinate of source (optional).
 * \param mval: Current transformed screen-space coordinate or mouse position (optional).
 * \param prev_co: Current transformed world-space coordinate of source (optional).
 * \param dist_px: Maximum distance to snap (in pixels).
 * \param r_loc: Snapped world-space coordinate.
 * \param r_no: Snapped world-space normal (optional).
 * \return Snapped-to element, #eSnapMode.
 */
eSnapMode ED_transform_snap_object_project_view3d(struct SnapObjectContext *sctx,
                                                  struct Depsgraph *depsgraph,
                                                  const ARegion *region,
                                                  const View3D *v3d,
                                                  const eSnapMode snap_to,
                                                  const struct SnapObjectParams *params,
                                                  const float init_co[3],
                                                  const float mval[2],
                                                  const float prev_co[3],
                                                  float *dist_px,
                                                  /* return args */
                                                  float r_loc[3],
                                                  float r_no[3]);

/**
 * see: #ED_transform_snap_object_project_ray_all
 */
bool ED_transform_snap_object_project_all_view3d_ex(SnapObjectContext *sctx,
                                                    struct Depsgraph *depsgraph,
                                                    const ARegion *region,
                                                    const View3D *v3d,
                                                    const struct SnapObjectParams *params,
                                                    const float mval[2],
                                                    float ray_depth,
                                                    bool sort,
                                                    ListBase *r_hit_list);

#ifdef __cplusplus
}
#endif<|MERGE_RESOLUTION|>--- conflicted
+++ resolved
@@ -27,20 +27,7 @@
 
 /* ED_transform_snap_object_*** API */
 
-<<<<<<< HEAD
-typedef enum {
-  SNAP_ALL = 0,
-  SNAP_NOT_SELECTED = 1,
-  SNAP_NOT_ACTIVE = 2,
-  SNAP_NOT_EDITED = 3,
-  SNAP_ONLY_ACTIVE = 4,
-  SNAP_SELECTABLE = 5,
-} eSnapSelect;
-
-typedef enum {
-=======
 typedef enum eSnapEditType {
->>>>>>> 6177d9f0
   SNAP_GEOM_FINAL = 0,
   SNAP_GEOM_CAGE = 1,
   SNAP_GEOM_EDIT = 2, /* Bmesh for mesh-type. */
