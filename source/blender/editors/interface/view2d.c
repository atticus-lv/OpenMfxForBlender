--- conflicted
+++ resolved
@@ -146,13 +146,8 @@
 	}
 
 	scroll = view2d_scroll_mapped(v2d->scroll);
-<<<<<<< HEAD
-	
+
 	/* scrollers are based off regionsize
-=======
-
-	/* scrollers shrink mask area, but should be based off regionsize
->>>>>>> d886e322
 	 *	- they can only be on one to two edges of the region they define
 	 *	- if they overlap, they must not occupy the corners (which are reserved for other widgets)
 	 */
@@ -362,16 +357,12 @@
 
 	/* set masks (always do), but leave scroller scheck to totrect_set */
 	view2d_masks(v2d, 0);
-<<<<<<< HEAD
-	
+
 	if (do_init) {
 		/* Visible by default. */
 		v2d->alpha_hor = v2d->alpha_vert = 255;
 	}
-	
-=======
-
->>>>>>> d886e322
+
 	/* set 'tot' rect before setting cur? */
 	/* XXX confusing stuff here still - I made this function not check scroller hide - that happens in totrect_set */
 	if (tot_changed)
@@ -1149,14 +1140,7 @@
 		wmOrtho2(curmasked.xmin - xofs, curmasked.xmax - xofs, -yofs, ar->winy - yofs);
 	else
 		wmOrtho2(-xofs, ar->winx - xofs, curmasked.ymin - yofs, curmasked.ymax - yofs);
-<<<<<<< HEAD
-} 
-=======
-
-	/* XXX is this necessary? */
-	glLoadIdentity();
-}
->>>>>>> d886e322
+}
 
 
 /* Restore view matrices after drawing */
@@ -1167,13 +1151,8 @@
 	int height = BLI_rcti_size_y(&ar->winrct) + 1;
 
 	wmOrtho2(0.0f, (float)width, 0.0f, (float)height);
-<<<<<<< HEAD
 	gpuLoadIdentity();
-	
-=======
-	glLoadIdentity();
-
->>>>>>> d886e322
+
 	//	ED_region_pixelspace(CTX_wm_region(C));
 }
 
@@ -1326,14 +1305,10 @@
 {
 	float vec1[2], vec2[2];
 	int a, step;
-<<<<<<< HEAD
 	int vertical_minor_step = (BLI_rcti_size_x(&v2d->mask) + 1) / (U.v2d_min_gridsize * UI_DPI_FAC),
 		horizontal_major_step = (BLI_rcti_size_y(&v2d->mask) + 1) / (U.v2d_min_gridsize * UI_DPI_FAC);
 	unsigned char grid_line_color[3];
-	
-=======
-
->>>>>>> d886e322
+
 	/* check for grid first, as it may not exist */
 	if (grid == NULL)
 		return;
@@ -1378,53 +1353,32 @@
 		vec2[1] = v2d->cur.ymax;
 
 		/* minor gridlines */
-<<<<<<< HEAD
 		step = vertical_minor_step;
 		if (step != 0) {
 			UI_GetThemeColor3ubv(TH_GRID, grid_line_color);
-	
+
 			for (a = 0; a < step; a++) {
 				immSkipAttrib(color);
 				immVertex2fv(pos, vec1);
 				immAttrib3ubv(color, grid_line_color);
 				immVertex2fv(pos, vec2);
-				
+
 				vec2[0] = vec1[0] += grid->dx;
 			}
-=======
-		step = (BLI_rcti_size_x(&v2d->mask) + 1) / (U.v2d_min_gridsize * UI_DPI_FAC);
-		UI_ThemeColor(TH_GRID);
-
-		for (a = 0; a < step; a++) {
-			glVertex2fv(vec1);
-			glVertex2fv(vec2);
-
-			vec2[0] = vec1[0] += grid->dx;
->>>>>>> d886e322
 		}
 
 		/* major gridlines */
 		vec2[0] = vec1[0] -= 0.5f * grid->dx;
-<<<<<<< HEAD
 
 		UI_GetThemeColorShade3ubv(TH_GRID, 16, grid_line_color);
-		
+
 		step++;
 		for (a = 0; a <= step; a++) {
 			immSkipAttrib(color);
 			immVertex2fv(pos, vec1);
 			immAttrib3ubv(color, grid_line_color);
 			immVertex2fv(pos, vec2);
-			
-=======
-		UI_ThemeColorShade(TH_GRID, 16);
-
-		step++;
-		for (a = 0; a <= step; a++) {
-			glVertex2fv(vec1);
-			glVertex2fv(vec2);
-
->>>>>>> d886e322
+
 			vec2[0] = vec1[0] -= grid->dx;
 		}
 	}
@@ -1435,10 +1389,9 @@
 		vec1[1] = vec2[1] = grid->starty;
 		vec1[0] = grid->startx;
 		vec2[0] = v2d->cur.xmax;
-<<<<<<< HEAD
-		
+
 		step = horizontal_major_step;
-	
+
 		UI_GetThemeColor3ubv(TH_GRID, grid_line_color);
 
 		for (a = 0; a <= step; a++) {
@@ -1446,17 +1399,7 @@
 			immVertex2fv(pos, vec1);
 			immAttrib3ubv(color, grid_line_color);
 			immVertex2fv(pos, vec2);
-			
-=======
-
-		step = (BLI_rcti_size_y(&v2d->mask) + 1) / (U.v2d_min_gridsize * UI_DPI_FAC);
-
-		UI_ThemeColor(TH_GRID);
-		for (a = 0; a <= step; a++) {
-			glVertex2fv(vec1);
-			glVertex2fv(vec2);
-
->>>>>>> d886e322
+
 			vec2[1] = vec1[1] += grid->dy;
 		}
 
@@ -1467,46 +1410,29 @@
 		if (flag & V2D_HORIZONTAL_FINELINES) {
 			UI_GetThemeColorShade3ubv(TH_GRID, 16, grid_line_color);
 			for (a = 0; a < step; a++) {
-<<<<<<< HEAD
 				immSkipAttrib(color);
 				immVertex2fv(pos, vec1);
 				immAttrib3ubv(color, grid_line_color);
 				immVertex2fv(pos, vec2);
-				
-=======
-				glVertex2fv(vec1);
-				glVertex2fv(vec2);
-
->>>>>>> d886e322
+
 				vec2[1] = vec1[1] -= grid->dy;
 			}
 		}
 	}
 
 	/* Axes are drawn as darker lines */
-<<<<<<< HEAD
 	UI_GetThemeColorShade3ubv(TH_GRID, -50, grid_line_color);
-	
-=======
-	UI_ThemeColorShade(TH_GRID, -50);
-
->>>>>>> d886e322
+
 	/* horizontal axis */
 	if (flag & V2D_HORIZONTAL_AXIS) {
 		vec1[0] = v2d->cur.xmin;
 		vec2[0] = v2d->cur.xmax;
 		vec1[1] = vec2[1] = 0.0f;
-<<<<<<< HEAD
-		
+
 		immSkipAttrib(color);
 		immVertex2fv(pos, vec1);
 		immAttrib3ubv(color, grid_line_color);
 		immVertex2fv(pos, vec2);
-=======
-
-		glVertex2fv(vec1);
-		glVertex2fv(vec2);
->>>>>>> d886e322
 	}
 
 	/* vertical axis */
@@ -1514,17 +1440,11 @@
 		vec1[1] = v2d->cur.ymin;
 		vec2[1] = v2d->cur.ymax;
 		vec1[0] = vec2[0] = 0.0f;
-<<<<<<< HEAD
-		
+
 		immSkipAttrib(color);
 		immVertex2fv(pos, vec1);
 		immAttrib3ubv(color, grid_line_color);
 		immVertex2fv(pos, vec2);
-=======
-
-		glVertex2fv(vec1);
-		glVertex2fv(vec2);
->>>>>>> d886e322
 	}
 
 	immEnd();
@@ -1534,10 +1454,9 @@
 /* Draw a constant grid in given 2d-region */
 void UI_view2d_constant_grid_draw(View2D *v2d, float step)
 {
-<<<<<<< HEAD
 	float start_x, start_y;
 	int count_x, count_y;
-	
+
 	start_x = v2d->cur.xmin;
 	if (start_x < 0.0)
 		start_x += -(float)fmod(v2d->cur.xmin, step);
@@ -1559,7 +1478,7 @@
 		count_y = 0;
 	else
 		count_y = (v2d->cur.ymax - start_y) / step + 1;
-	
+
 	if (count_x > 0 || count_y > 0) {
 		Gwn_VertFormat *format = immVertexFormat();
 		unsigned int pos = GWN_vertformat_attr_add(format, "pos", GWN_COMP_F32, 2, GWN_FETCH_FLOAT);
@@ -1567,10 +1486,10 @@
 		float theme_color[3];
 
 		UI_GetThemeColorShade3fv(TH_BACK, -10, theme_color);
-		
+
 		immBindBuiltinProgram(GPU_SHADER_2D_FLAT_COLOR);
 		immBegin(GWN_PRIM_LINES, count_x * 2 + count_y * 2 + 4);
-		
+
 		immAttrib3fv(color, theme_color);
 		for (int i = 0; i < count_x ; start_x += step, i++) {
 			immVertex2f(pos, start_x, v2d->cur.ymin);
@@ -1581,47 +1500,19 @@
 			immVertex2f(pos, v2d->cur.xmin, start_y);
 			immVertex2f(pos, v2d->cur.xmax, start_y);
 		}
-	
+
 		/* X and Y axis */
 		UI_GetThemeColorShade3fv(TH_BACK, -18, theme_color);
-		
+
 		immAttrib3fv(color, theme_color);
 		immVertex2f(pos, 0.0f, v2d->cur.ymin);
 		immVertex2f(pos, 0.0f, v2d->cur.ymax);
 		immVertex2f(pos, v2d->cur.xmin, 0.0f);
 		immVertex2f(pos, v2d->cur.xmax, 0.0f);
-	
+
 		immEnd();
 		immUnbindProgram();
 	}
-=======
-	float start;
-
-	UI_ThemeColorShade(TH_BACK, -10);
-
-	start = v2d->cur.xmin - (float)fmod(v2d->cur.xmin, step);
-
-	glBegin(GL_LINES);
-	for (; start < v2d->cur.xmax; start += step) {
-		glVertex2f(start, v2d->cur.ymin);
-		glVertex2f(start, v2d->cur.ymax);
-	}
-
-	start = v2d->cur.ymin - (float)fmod(v2d->cur.ymin, step);
-	for (; start < v2d->cur.ymax; start += step) {
-		glVertex2f(v2d->cur.xmin, start);
-		glVertex2f(v2d->cur.xmax, start);
-	}
-
-	/* X and Y axis */
-	UI_ThemeColorShade(TH_BACK, -18);
-	glVertex2f(0.0f, v2d->cur.ymin);
-	glVertex2f(0.0f, v2d->cur.ymax);
-	glVertex2f(v2d->cur.xmin, 0.0f);
-	glVertex2f(v2d->cur.xmax, 0.0f);
-
-	glEnd();
->>>>>>> d886e322
 }
 
 /* Draw a multi-level grid in given 2d-region */
@@ -1645,31 +1536,18 @@
 	unsigned int color = GWN_vertformat_attr_add(format, "color", GWN_COMP_U8, 3, GWN_FETCH_INT_TO_FLOAT_UNIT);
 
 	glLineWidth(1.0f);
-<<<<<<< HEAD
 
 	immBindBuiltinProgram(GPU_SHADER_2D_FLAT_COLOR);
 	immBeginAtMost(GWN_PRIM_LINES, vertex_count);
 
 	for (int level = 0; level < totlevels; ++level) {
 		UI_GetThemeColorShade3ubv(colorid, offset, grid_line_color);
-		
+
 		int i = (int)(v2d->cur.xmin / lstep);
 		if (v2d->cur.xmin > 0.0f)
 			i++;
 		float start = i * lstep;
-		
-=======
-	for (level = 0; level < totlevels; ++level) {
-		int i;
-		float start;
-
-		UI_ThemeColorShade(colorid, offset);
-
-		i = (v2d->cur.xmin >= 0.0f ? -(int)(-v2d->cur.xmin / lstep) : (int)(v2d->cur.xmin / lstep));
-		start = i * lstep;
-
-		glBegin(GL_LINES);
->>>>>>> d886e322
+
 		for (; start < v2d->cur.xmax; start += lstep, ++i) {
 			if (i == 0 || (level < totlevels - 1 && i % level_size == 0))
 				continue;
@@ -1679,15 +1557,10 @@
 			immAttrib3ubv(color, grid_line_color);
 			immVertex2f(pos, start, v2d->cur.ymax);
 		}
-<<<<<<< HEAD
-		
+
 		i = (int)(v2d->cur.ymin / lstep);
 		if (v2d->cur.ymin > 0.0f)
 			i++;
-=======
-
-		i = (v2d->cur.ymin >= 0.0f ? -(int)(-v2d->cur.ymin / lstep) : (int)(v2d->cur.ymin / lstep));
->>>>>>> d886e322
 		start = i * lstep;
 
 		for (; start < v2d->cur.ymax; start += lstep, ++i) {
@@ -1699,20 +1572,7 @@
 			immAttrib3ubv(color, grid_line_color);
 			immVertex2f(pos, v2d->cur.xmax, start);
 		}
-<<<<<<< HEAD
-		
-=======
-
-		/* X and Y axis */
-		UI_ThemeColorShade(colorid, offset - 8);
-		glVertex2f(0.0f, v2d->cur.ymin);
-		glVertex2f(0.0f, v2d->cur.ymax);
-		glVertex2f(v2d->cur.xmin, 0.0f);
-		glVertex2f(v2d->cur.xmax, 0.0f);
-
-		glEnd();
-
->>>>>>> d886e322
+
 		lstep *= level_size;
 		offset -= 6;
 	}
@@ -1786,14 +1646,10 @@
 
 	/* scrollers is allocated here... */
 	scrollers = MEM_callocN(sizeof(View2DScrollers), "View2DScrollers");
-<<<<<<< HEAD
-	
+
 	/* Always update before drawing (for dynamically sized scrollers). */
 	view2d_masks(v2d, false);
-	
-=======
-
->>>>>>> d886e322
+
 	vert = v2d->vert;
 	hor = v2d->hor;
 
@@ -1960,18 +1816,13 @@
 	bTheme *btheme = UI_GetTheme();
 	Scene *scene = CTX_data_scene(C);
 	rcti vert, hor;
-<<<<<<< HEAD
 	const int scroll = view2d_scroll_mapped(v2d->scroll);
 	const char emboss_alpha = btheme->tui.widget_emboss[3];
 	unsigned char scrollers_back_color[4];
 
 	/* Color for scrollbar backs */
 	UI_GetThemeColor4ubv(TH_BACK, scrollers_back_color);
-	
-=======
-	int scroll = view2d_scroll_mapped(v2d->scroll);
-
->>>>>>> d886e322
+
 	/* make copies of rects for less typing */
 	vert = vs->vert;
 	hor = vs->hor;
@@ -1982,28 +1833,19 @@
 		const float alpha_fac = v2d->alpha_hor / 255.0f;
 		rcti slider;
 		int state;
-<<<<<<< HEAD
-		
-=======
-		unsigned char col[4];
-
->>>>>>> d886e322
+
 		slider.xmin = vs->hor_min;
 		slider.xmax = vs->hor_max;
 		slider.ymin = hor.ymin;
 		slider.ymax = hor.ymax;
 
 		state = (v2d->scroll_ui & V2D_SCROLL_H_ACTIVE) ? UI_SCROLL_PRESSED : 0;
-<<<<<<< HEAD
-		
+
 		wcol.inner[3]   *= alpha_fac;
 		wcol.item[3]    *= alpha_fac;
 		wcol.outline[3] *= alpha_fac;
 		btheme->tui.widget_emboss[3] *= alpha_fac; /* will be reset later */
-		
-=======
-
->>>>>>> d886e322
+
 		/* show zoom handles if:
 		 *	- zooming on x-axis is allowed (no scroll otherwise)
 		 *	- slider bubble is large enough (no overdraw confusion)
@@ -2018,16 +1860,6 @@
 			state |= UI_SCROLL_ARROWS;
 		}
 
-<<<<<<< HEAD
-=======
-		/* clean rect behind slider, but not with transparent background */
-		UI_GetThemeColor4ubv(TH_BACK, col);
-		if (col[3] == 255) {
-			glColor3ub(col[0], col[1], col[2]);
-			glRecti(v2d->hor.xmin, v2d->hor.ymin, v2d->hor.xmax, v2d->hor.ymax);
-		}
-
->>>>>>> d886e322
 		UI_draw_widget_scroll(&wcol, &hor, &slider, state);
 
 		/* scale indicators */
@@ -2064,11 +1896,8 @@
 			if (dfac > 0.0f) {
 				float h = 0.1f * UI_UNIT_Y + (float)(hor.ymin);
 
-<<<<<<< HEAD
 				BLF_batch_draw_begin();
 
-=======
->>>>>>> d886e322
 				for (; fac < hor.xmax - 0.5f * U.widget_unit; fac += dfac, val += grid->dx) {
 
 					/* make prints look nicer for scrollers */
@@ -2107,28 +1936,19 @@
 		rcti slider;
 		const float alpha_fac = v2d->alpha_vert / 255.0f;
 		int state;
-<<<<<<< HEAD
-		
-=======
-		unsigned char col[4];
-
->>>>>>> d886e322
+
 		slider.xmin = vert.xmin;
 		slider.xmax = vert.xmax;
 		slider.ymin = vs->vert_min;
 		slider.ymax = vs->vert_max;
 
 		state = (v2d->scroll_ui & V2D_SCROLL_V_ACTIVE) ? UI_SCROLL_PRESSED : 0;
-<<<<<<< HEAD
-		
+
 		wcol.inner[3]   *= alpha_fac;
 		wcol.item[3]    *= alpha_fac;
 		wcol.outline[3] *= alpha_fac;
 		btheme->tui.widget_emboss[3] *= alpha_fac; /* will be reset later */
-		
-=======
-
->>>>>>> d886e322
+
 		/* show zoom handles if:
 		 *	- zooming on y-axis is allowed (no scroll otherwise)
 		 *	- slider bubble is large enough (no overdraw confusion)
@@ -2142,18 +1962,7 @@
 		{
 			state |= UI_SCROLL_ARROWS;
 		}
-<<<<<<< HEAD
-		
-=======
-
-		/* clean rect behind slider, but not with transparent background */
-		UI_GetThemeColor4ubv(TH_BACK, col);
-		if (col[3] == 255) {
-			glColor3ub(col[0], col[1], col[2]);
-			glRecti(v2d->vert.xmin, v2d->vert.ymin, v2d->vert.xmax, v2d->vert.ymax);
-		}
-
->>>>>>> d886e322
+
 		UI_draw_widget_scroll(&wcol, &vert, &slider, state);
 
 
@@ -2185,14 +1994,8 @@
 
 			/* draw vertical steps */
 			if (dfac > 0.0f) {
-<<<<<<< HEAD
 				BLF_rotation(font_id, M_PI_2);
 				BLF_enable(font_id, BLF_ROTATION);
-=======
-
-				BLF_rotation_default(M_PI_2);
-				BLF_enable_default(BLF_ROTATION);
->>>>>>> d886e322
 
 				for (; fac < vert.ymax - 10; fac += dfac, val += grid->dy) {
 
@@ -2202,23 +2005,14 @@
 
 					scroll_printstr(scene, (float)(vert.xmax) - 2.0f, fac, val, grid->powery, vs->yunits, 'v');
 				}
-<<<<<<< HEAD
-				
+
 				BLF_disable(font_id, BLF_ROTATION);
 			}
 		}
 	}
-	
+
 	/* Was changed above, so reset. */
 	btheme->tui.widget_emboss[3] = emboss_alpha;
-=======
-
-				BLF_disable_default(BLF_ROTATION);
-			}
-		}
-	}
-
->>>>>>> d886e322
 }
 
 /* free temporary memory used for drawing scrollers */
