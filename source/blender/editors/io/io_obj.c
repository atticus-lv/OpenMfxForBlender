/* SPDX-License-Identifier: GPL-2.0-or-later */

/** \file
 * \ingroup editor/io
 */

#ifdef WITH_IO_WAVEFRONT_OBJ

#  include "DNA_space_types.h"

#  include "BKE_context.h"
#  include "BKE_main.h"
#  include "BKE_report.h"

#  include "BLI_path_util.h"
#  include "BLI_string.h"
#  include "BLI_utildefines.h"

#  include "BLT_translation.h"

#  include "ED_outliner.h"

#  include "MEM_guardedalloc.h"

#  include "RNA_access.h"
#  include "RNA_define.h"

#  include "UI_interface.h"
#  include "UI_resources.h"

#  include "WM_api.h"
#  include "WM_types.h"

#  include "DEG_depsgraph.h"

#  include "IO_orientation.h"
#  include "IO_path_util_types.h"
#  include "IO_wavefront_obj.h"
#  include "io_obj.h"

static const EnumPropertyItem io_obj_export_evaluation_mode[] = {
    {DAG_EVAL_RENDER, "DAG_EVAL_RENDER", 0, "Render", "Export objects as they appear in render"},
    {DAG_EVAL_VIEWPORT,
     "DAG_EVAL_VIEWPORT",
     0,
     "Viewport",
     "Export objects as they appear in the viewport"},
    {0, NULL, 0, NULL, NULL}};

static const EnumPropertyItem io_obj_path_mode[] = {
    {PATH_REFERENCE_AUTO, "AUTO", 0, "Auto", "Use Relative paths with subdirectories only"},
    {PATH_REFERENCE_ABSOLUTE, "ABSOLUTE", 0, "Absolute", "Always write absolute paths"},
    {PATH_REFERENCE_RELATIVE, "RELATIVE", 0, "Relative", "Write relative paths where possible"},
    {PATH_REFERENCE_MATCH, "MATCH", 0, "Match", "Match Absolute/Relative setting with input path"},
    {PATH_REFERENCE_STRIP, "STRIP", 0, "Strip", "Write filename only"},
    {PATH_REFERENCE_COPY, "COPY", 0, "Copy", "Copy the file to the destination path"},
    {0, NULL, 0, NULL, NULL}};

static int wm_obj_export_invoke(bContext *C, wmOperator *op, const wmEvent *UNUSED(event))
{
  if (!RNA_struct_property_is_set(op->ptr, "filepath")) {
    Main *bmain = CTX_data_main(C);
    char filepath[FILE_MAX];

    if (BKE_main_blendfile_path(bmain)[0] == '\0') {
      BLI_strncpy(filepath, "untitled", sizeof(filepath));
    }
    else {
      BLI_strncpy(filepath, BKE_main_blendfile_path(bmain), sizeof(filepath));
    }

    BLI_path_extension_replace(filepath, sizeof(filepath), ".obj");
    RNA_string_set(op->ptr, "filepath", filepath);
  }

  WM_event_add_fileselect(C, op);
  return OPERATOR_RUNNING_MODAL;
}

static int wm_obj_export_exec(bContext *C, wmOperator *op)
{
  if (!RNA_struct_property_is_set(op->ptr, "filepath")) {
    BKE_report(op->reports, RPT_ERROR, "No filename given");
    return OPERATOR_CANCELLED;
  }
  struct OBJExportParams export_params;
  export_params.file_base_for_tests[0] = '\0';
  RNA_string_get(op->ptr, "filepath", export_params.filepath);
  export_params.blen_filepath = CTX_data_main(C)->filepath;
  export_params.export_animation = RNA_boolean_get(op->ptr, "export_animation");
  export_params.start_frame = RNA_int_get(op->ptr, "start_frame");
  export_params.end_frame = RNA_int_get(op->ptr, "end_frame");

  export_params.forward_axis = RNA_enum_get(op->ptr, "forward_axis");
  export_params.up_axis = RNA_enum_get(op->ptr, "up_axis");
  export_params.scaling_factor = RNA_float_get(op->ptr, "scaling_factor");
  export_params.apply_modifiers = RNA_boolean_get(op->ptr, "apply_modifiers");
  export_params.export_eval_mode = RNA_enum_get(op->ptr, "export_eval_mode");

  export_params.export_selected_objects = RNA_boolean_get(op->ptr, "export_selected_objects");
  export_params.export_uv = RNA_boolean_get(op->ptr, "export_uv");
  export_params.export_normals = RNA_boolean_get(op->ptr, "export_normals");
  export_params.export_colors = RNA_boolean_get(op->ptr, "export_colors");
  export_params.export_materials = RNA_boolean_get(op->ptr, "export_materials");
  export_params.path_mode = RNA_enum_get(op->ptr, "path_mode");
  export_params.export_triangulated_mesh = RNA_boolean_get(op->ptr, "export_triangulated_mesh");
  export_params.export_curves_as_nurbs = RNA_boolean_get(op->ptr, "export_curves_as_nurbs");

  export_params.export_object_groups = RNA_boolean_get(op->ptr, "export_object_groups");
  export_params.export_material_groups = RNA_boolean_get(op->ptr, "export_material_groups");
  export_params.export_vertex_groups = RNA_boolean_get(op->ptr, "export_vertex_groups");
  export_params.export_smooth_groups = RNA_boolean_get(op->ptr, "export_smooth_groups");
  export_params.smooth_groups_bitflags = RNA_boolean_get(op->ptr, "smooth_group_bitflags");

  OBJ_export(C, &export_params);

  return OPERATOR_FINISHED;
}

static void ui_obj_export_settings(uiLayout *layout, PointerRNA *imfptr)
{
  const bool export_animation = RNA_boolean_get(imfptr, "export_animation");
  const bool export_smooth_groups = RNA_boolean_get(imfptr, "export_smooth_groups");
  const bool export_materials = RNA_boolean_get(imfptr, "export_materials");

  uiLayoutSetPropSep(layout, true);
  uiLayoutSetPropDecorate(layout, false);

  /* Animation options. */
  uiLayout *box = uiLayoutBox(layout);
  uiItemL(box, IFACE_("Animation"), ICON_ANIM);
  uiLayout *col = uiLayoutColumn(box, false);
  uiLayout *sub = uiLayoutColumn(col, false);
  uiItemR(sub, imfptr, "export_animation", 0, NULL, ICON_NONE);
  sub = uiLayoutColumn(sub, true);
  uiItemR(sub, imfptr, "start_frame", 0, IFACE_("Frame Start"), ICON_NONE);
  uiItemR(sub, imfptr, "end_frame", 0, IFACE_("End"), ICON_NONE);
  uiLayoutSetEnabled(sub, export_animation);

  /* Object Transform options. */
  box = uiLayoutBox(layout);
  uiItemL(box, IFACE_("Object Properties"), ICON_OBJECT_DATA);
  col = uiLayoutColumn(box, false);
  sub = uiLayoutColumn(col, false);
  uiItemR(sub, imfptr, "forward_axis", 0, IFACE_("Axis Forward"), ICON_NONE);
  uiItemR(sub, imfptr, "up_axis", 0, IFACE_("Up"), ICON_NONE);
  sub = uiLayoutColumn(col, false);
  uiItemR(sub, imfptr, "scaling_factor", 0, NULL, ICON_NONE);
  sub = uiLayoutColumnWithHeading(col, false, IFACE_("Objects"));
  uiItemR(sub, imfptr, "export_selected_objects", 0, IFACE_("Selected Only"), ICON_NONE);
  uiItemR(sub, imfptr, "apply_modifiers", 0, IFACE_("Apply Modifiers"), ICON_NONE);
  uiItemR(sub, imfptr, "export_eval_mode", 0, IFACE_("Properties"), ICON_NONE);
  sub = uiLayoutColumn(sub, false);
  uiLayoutSetEnabled(sub, export_materials);
  uiItemR(sub, imfptr, "path_mode", 0, IFACE_("Path Mode"), ICON_NONE);

  /* Options for what to write. */
  box = uiLayoutBox(layout);
  uiItemL(box, IFACE_("Geometry Export"), ICON_EXPORT);
  col = uiLayoutColumn(box, false);
  sub = uiLayoutColumnWithHeading(col, false, IFACE_("Export"));
  uiItemR(sub, imfptr, "export_uv", 0, IFACE_("UV Coordinates"), ICON_NONE);
  uiItemR(sub, imfptr, "export_normals", 0, IFACE_("Normals"), ICON_NONE);
  uiItemR(sub, imfptr, "export_colors", 0, IFACE_("Colors"), ICON_NONE);
  uiItemR(sub, imfptr, "export_materials", 0, IFACE_("Materials"), ICON_NONE);
  uiItemR(sub, imfptr, "export_triangulated_mesh", 0, IFACE_("Triangulated Mesh"), ICON_NONE);
  uiItemR(sub, imfptr, "export_curves_as_nurbs", 0, IFACE_("Curves as NURBS"), ICON_NONE);

  /* Grouping options. */
  box = uiLayoutBox(layout);
  uiItemL(box, IFACE_("Grouping"), ICON_GROUP);
  col = uiLayoutColumn(box, false);
  sub = uiLayoutColumnWithHeading(col, false, IFACE_("Export"));
  uiItemR(sub, imfptr, "export_object_groups", 0, IFACE_("Object Groups"), ICON_NONE);
  uiItemR(sub, imfptr, "export_material_groups", 0, IFACE_("Material Groups"), ICON_NONE);
  uiItemR(sub, imfptr, "export_vertex_groups", 0, IFACE_("Vertex Groups"), ICON_NONE);
  uiItemR(sub, imfptr, "export_smooth_groups", 0, IFACE_("Smooth Groups"), ICON_NONE);
  sub = uiLayoutColumn(sub, false);
  uiLayoutSetEnabled(sub, export_smooth_groups);
  uiItemR(sub, imfptr, "smooth_group_bitflags", 0, IFACE_("Smooth Group Bitflags"), ICON_NONE);
}

static void wm_obj_export_draw(bContext *UNUSED(C), wmOperator *op)
{
  PointerRNA ptr;
  RNA_pointer_create(NULL, op->type->srna, op->properties, &ptr);
  ui_obj_export_settings(op->layout, &ptr);
}

/**
 * Return true if any property in the UI is changed.
 */
static bool wm_obj_export_check(bContext *C, wmOperator *op)
{
  char filepath[FILE_MAX];
  Scene *scene = CTX_data_scene(C);
  bool changed = false;
  RNA_string_get(op->ptr, "filepath", filepath);

  if (!BLI_path_extension_check(filepath, ".obj")) {
    BLI_path_extension_ensure(filepath, FILE_MAX, ".obj");
    RNA_string_set(op->ptr, "filepath", filepath);
    changed = true;
  }

  {
    int start = RNA_int_get(op->ptr, "start_frame");
    int end = RNA_int_get(op->ptr, "end_frame");
    /* Set the defaults. */
    if (start == INT_MIN) {
      start = scene->r.sfra;
      changed = true;
    }
    if (end == INT_MAX) {
      end = scene->r.efra;
      changed = true;
    }
    /* Fix user errors. */
    if (end < start) {
      end = start;
      changed = true;
    }
    RNA_int_set(op->ptr, "start_frame", start);
    RNA_int_set(op->ptr, "end_frame", end);
  }

  /* Both forward and up axes cannot be the same (or same except opposite sign). */
  if (RNA_enum_get(op->ptr, "forward_axis") % TOTAL_AXES ==
      (RNA_enum_get(op->ptr, "up_axis") % TOTAL_AXES)) {
    /* TODO(@ankitm): Show a warning here. */
    RNA_enum_set(op->ptr, "up_axis", RNA_enum_get(op->ptr, "up_axis") % TOTAL_AXES + 1);
    changed = true;
  }
  return changed;
}

void WM_OT_obj_export(struct wmOperatorType *ot)
{
  PropertyRNA *prop;

  ot->name = "Export Wavefront OBJ";
  ot->description = "Save the scene to a Wavefront OBJ file";
  ot->idname = "WM_OT_obj_export";

  ot->invoke = wm_obj_export_invoke;
  ot->exec = wm_obj_export_exec;
  ot->poll = WM_operator_winactive;
  ot->ui = wm_obj_export_draw;
  ot->check = wm_obj_export_check;

<<<<<<< HEAD
  ot->flag |= OPTYPE_PRESET;
=======
  ot->flag = OPTYPE_PRESET;
>>>>>>> 6177d9f0

  WM_operator_properties_filesel(ot,
                                 FILE_TYPE_FOLDER,
                                 FILE_BLENDER,
                                 FILE_SAVE,
                                 WM_FILESEL_FILEPATH | WM_FILESEL_SHOW_PROPS,
                                 FILE_DEFAULTDISPLAY,
                                 FILE_SORT_ALPHA);

  /* Animation options. */
  RNA_def_boolean(ot->srna,
                  "export_animation",
                  false,
                  "Export Animation",
                  "Export multiple frames instead of the current frame only");
  RNA_def_int(ot->srna,
              "start_frame",
              INT_MIN, /* wm_obj_export_check uses this to set scene->r.sfra. */
              INT_MIN,
              INT_MAX,
              "Start Frame",
              "The first frame to be exported",
              INT_MIN,
              INT_MAX);
  RNA_def_int(ot->srna,
              "end_frame",
              INT_MAX, /* wm_obj_export_check uses this to set scene->r.efra. */
              INT_MIN,
              INT_MAX,
              "End Frame",
              "The last frame to be exported",
              INT_MIN,
              INT_MAX);
  /* Object transform options. */
  RNA_def_enum(
      ot->srna, "forward_axis", io_transform_axis, IO_AXIS_NEGATIVE_Z, "Forward Axis", "");
  RNA_def_enum(ot->srna, "up_axis", io_transform_axis, IO_AXIS_Y, "Up Axis", "");
  RNA_def_float(ot->srna,
                "scaling_factor",
                1.0f,
                0.001f,
                10000.0f,
                "Scale",
                "Upscale the object by this factor",
                0.01,
                1000.0f);
  /* File Writer options. */
<<<<<<< HEAD
  RNA_def_boolean(ot->srna,
                  "apply_modifiers",
                  true,
                  "Apply Modifiers",
                  "Apply modifiers to exported meshes");
=======
  RNA_def_boolean(
      ot->srna, "apply_modifiers", true, "Apply Modifiers", "Apply modifiers to exported meshes");
>>>>>>> 6177d9f0
  RNA_def_enum(ot->srna,
               "export_eval_mode",
               io_obj_export_evaluation_mode,
               DAG_EVAL_VIEWPORT,
               "Object Properties",
               "Determines properties like object visibility, modifiers etc., where they differ "
               "for Render and Viewport");
  RNA_def_boolean(ot->srna,
                  "export_selected_objects",
                  false,
                  "Export Selected Objects",
                  "Export only selected objects instead of all supported objects");
  RNA_def_boolean(ot->srna, "export_uv", true, "Export UVs", "");
  RNA_def_boolean(ot->srna,
                  "export_normals",
                  true,
                  "Export Normals",
                  "Export per-face normals if the face is flat-shaded, per-face-per-loop "
                  "normals if smooth-shaded");
  RNA_def_boolean(ot->srna, "export_colors", false, "Export Colors", "Export per-vertex colors");
  RNA_def_boolean(ot->srna,
                  "export_materials",
                  true,
                  "Export Materials",
                  "Export MTL library. There must be a Principled-BSDF node for image textures to "
                  "be exported to the MTL file");
  RNA_def_enum(ot->srna,
               "path_mode",
               io_obj_path_mode,
               PATH_REFERENCE_AUTO,
               "Path Mode",
               "Method used to reference paths");
  RNA_def_boolean(ot->srna,
                  "export_triangulated_mesh",
                  false,
                  "Export Triangulated Mesh",
                  "All ngons with four or more vertices will be triangulated. Meshes in "
                  "the scene will not be affected. Behaves like Triangulate Modifier with "
                  "ngon-method: \"Beauty\", quad-method: \"Shortest Diagonal\", min vertices: 4");
  RNA_def_boolean(ot->srna,
                  "export_curves_as_nurbs",
                  false,
                  "Export Curves as NURBS",
                  "Export curves in parametric form instead of exporting as mesh");

  RNA_def_boolean(ot->srna,
                  "export_object_groups",
                  false,
                  "Export Object Groups",
                  "Append mesh name to object name, separated by a '_'");
  RNA_def_boolean(ot->srna,
                  "export_material_groups",
                  false,
                  "Export Material Groups",
                  "Generate an OBJ group for each part of a geometry using a different material");
  RNA_def_boolean(
      ot->srna,
      "export_vertex_groups",
      false,
      "Export Vertex Groups",
      "Export the name of the vertex group of a face. It is approximated "
      "by choosing the vertex group with the most members among the vertices of a face");
  RNA_def_boolean(
      ot->srna,
      "export_smooth_groups",
      false,
      "Export Smooth Groups",
      "Every smooth-shaded face is assigned group \"1\" and every flat-shaded face \"off\"");
  RNA_def_boolean(
      ot->srna, "smooth_group_bitflags", false, "Generate Bitflags for Smooth Groups", "");

  /* Only show .obj or .mtl files by default. */
  prop = RNA_def_string(ot->srna, "filter_glob", "*.obj;*.mtl", 0, "Extension Filter", "");
  RNA_def_property_flag(prop, PROP_HIDDEN);
}

static int wm_obj_import_invoke(bContext *C, wmOperator *op, const wmEvent *UNUSED(event))
{
  WM_event_add_fileselect(C, op);
  return OPERATOR_RUNNING_MODAL;
}

static int wm_obj_import_exec(bContext *C, wmOperator *op)
{
  if (!RNA_struct_property_is_set(op->ptr, "filepath")) {
    BKE_report(op->reports, RPT_ERROR, "No filename given");
    return OPERATOR_CANCELLED;
  }

  struct OBJImportParams import_params;
  RNA_string_get(op->ptr, "filepath", import_params.filepath);
  import_params.clamp_size = RNA_float_get(op->ptr, "clamp_size");
  import_params.forward_axis = RNA_enum_get(op->ptr, "forward_axis");
  import_params.up_axis = RNA_enum_get(op->ptr, "up_axis");
  import_params.import_vertex_groups = RNA_boolean_get(op->ptr, "import_vertex_groups");
  import_params.validate_meshes = RNA_boolean_get(op->ptr, "validate_meshes");
  import_params.relative_paths = ((U.flag & USER_RELPATHS) != 0);

  OBJ_import(C, &import_params);

  Scene *scene = CTX_data_scene(C);
  WM_event_add_notifier(C, NC_SCENE | ND_OB_SELECT, scene);
  WM_event_add_notifier(C, NC_SCENE | ND_OB_ACTIVE, scene);
  WM_event_add_notifier(C, NC_SCENE | ND_LAYER_CONTENT, scene);
  ED_outliner_select_sync_from_object_tag(C);

  return OPERATOR_FINISHED;
}

static void ui_obj_import_settings(uiLayout *layout, PointerRNA *imfptr)
{
  uiLayoutSetPropSep(layout, true);
  uiLayoutSetPropDecorate(layout, false);

  uiLayout *box = uiLayoutBox(layout);
  uiItemL(box, IFACE_("Transform"), ICON_OBJECT_DATA);
  uiLayout *col = uiLayoutColumn(box, false);
  uiLayout *sub = uiLayoutColumn(col, false);
  uiItemR(sub, imfptr, "clamp_size", 0, NULL, ICON_NONE);
  sub = uiLayoutColumn(col, false);
  uiItemR(sub, imfptr, "forward_axis", 0, IFACE_("Axis Forward"), ICON_NONE);
  uiItemR(sub, imfptr, "up_axis", 0, IFACE_("Up"), ICON_NONE);

  box = uiLayoutBox(layout);
  uiItemL(box, IFACE_("Options"), ICON_EXPORT);
  col = uiLayoutColumn(box, false);
  uiItemR(col, imfptr, "import_vertex_groups", 0, NULL, ICON_NONE);
  uiItemR(col, imfptr, "validate_meshes", 0, NULL, ICON_NONE);
}

static void wm_obj_import_draw(bContext *C, wmOperator *op)
{
  PointerRNA ptr;
  wmWindowManager *wm = CTX_wm_manager(C);
  RNA_pointer_create(&wm->id, op->type->srna, op->properties, &ptr);
  ui_obj_import_settings(op->layout, &ptr);
}

void WM_OT_obj_import(struct wmOperatorType *ot)
{
  PropertyRNA *prop;

  ot->name = "Import Wavefront OBJ";
  ot->description = "Load a Wavefront OBJ scene";
  ot->idname = "WM_OT_obj_import";
  ot->flag = OPTYPE_REGISTER | OPTYPE_UNDO;

  ot->invoke = wm_obj_import_invoke;
  ot->exec = wm_obj_import_exec;
  ot->poll = WM_operator_winactive;
  ot->ui = wm_obj_import_draw;

  WM_operator_properties_filesel(ot,
                                 FILE_TYPE_FOLDER,
                                 FILE_BLENDER,
                                 FILE_OPENFILE,
                                 WM_FILESEL_FILEPATH | WM_FILESEL_SHOW_PROPS,
                                 FILE_DEFAULTDISPLAY,
                                 FILE_SORT_ALPHA);
  RNA_def_float(
      ot->srna,
      "clamp_size",
      0.0f,
      0.0f,
      1000.0f,
      "Clamp Bounding Box",
      "Resize the objects to keep bounding box under this value. Value 0 disables clamping",
      0.0f,
      1000.0f);
  RNA_def_enum(
      ot->srna, "forward_axis", io_transform_axis, IO_AXIS_NEGATIVE_Z, "Forward Axis", "");
  RNA_def_enum(ot->srna, "up_axis", io_transform_axis, IO_AXIS_Y, "Up Axis", "");
  RNA_def_boolean(ot->srna,
                  "import_vertex_groups",
                  false,
                  "Vertex Groups",
                  "Import OBJ groups as vertex groups");
  RNA_def_boolean(ot->srna,
                  "validate_meshes",
                  false,
                  "Validate Meshes",
                  "Check imported mesh objects for invalid data (slow)");

  /* Only show .obj or .mtl files by default. */
  prop = RNA_def_string(ot->srna, "filter_glob", "*.obj;*.mtl", 0, "Extension Filter", "");
  RNA_def_property_flag(prop, PROP_HIDDEN);
}

#endif /* WITH_IO_WAVEFRONT_OBJ */<|MERGE_RESOLUTION|>--- conflicted
+++ resolved
@@ -248,11 +248,7 @@
   ot->ui = wm_obj_export_draw;
   ot->check = wm_obj_export_check;
 
-<<<<<<< HEAD
-  ot->flag |= OPTYPE_PRESET;
-=======
   ot->flag = OPTYPE_PRESET;
->>>>>>> 6177d9f0
 
   WM_operator_properties_filesel(ot,
                                  FILE_TYPE_FOLDER,
@@ -300,16 +296,8 @@
                 0.01,
                 1000.0f);
   /* File Writer options. */
-<<<<<<< HEAD
-  RNA_def_boolean(ot->srna,
-                  "apply_modifiers",
-                  true,
-                  "Apply Modifiers",
-                  "Apply modifiers to exported meshes");
-=======
   RNA_def_boolean(
       ot->srna, "apply_modifiers", true, "Apply Modifiers", "Apply modifiers to exported meshes");
->>>>>>> 6177d9f0
   RNA_def_enum(ot->srna,
                "export_eval_mode",
                io_obj_export_evaluation_mode,
