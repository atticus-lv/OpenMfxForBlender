/*
 * ***** BEGIN GPL LICENSE BLOCK *****
 *
 * This program is free software; you can redistribute it and/or
 * modify it under the terms of the GNU General Public License
 * as published by the Free Software Foundation; either version 2
 * of the License, or (at your option) any later version.
 *
 * This program is distributed in the hope that it will be useful,
 * but WITHOUT ANY WARRANTY; without even the implied warranty of
 * MERCHANTABILITY or FITNESS FOR A PARTICULAR PURPOSE.  See the
 * GNU General Public License for more details.
 *
 * You should have received a copy of the GNU General Public License
 * along with this program; if not, write to the Free Software Foundation,
 * Inc., 51 Franklin Street, Fifth Floor, Boston, MA 02110-1301, USA.
 *
 * The Original Code is Copyright (C) 2009 Janne Karhu.
 * All rights reserved.
 *
 * Contributor(s): Blender Foundation
 *
 * ***** END GPL LICENSE BLOCK *****
 */

/** \file blender/editors/physics/particle_boids.c
 *  \ingroup edphys
 */


#include <stdlib.h>

#include "MEM_guardedalloc.h"

#include "DNA_particle_types.h"

#include "BLI_listbase.h"
#include "BLI_utildefines.h"

#include "BKE_boids.h"
#include "BKE_context.h"
#include "BKE_main.h"
#include "BKE_particle.h"

#include "DEG_depsgraph.h"
#include "DEG_depsgraph_build.h"

#include "RNA_access.h"
#include "RNA_enum_types.h"
#include "RNA_define.h"

#include "WM_api.h"
#include "WM_types.h"

#include "physics_intern.h"

/************************ add/del boid rule operators *********************/
static int rule_add_exec(bContext *C, wmOperator *op)
{
	PointerRNA ptr = CTX_data_pointer_get_type(C, "particle_settings", &RNA_ParticleSettings);
	ParticleSettings *part = ptr.data;
	int type = RNA_enum_get(op->ptr, "type");

	BoidRule *rule;
	BoidState *state;

	if (!part || part->phystype != PART_PHYS_BOIDS)
		return OPERATOR_CANCELLED;

	state = boid_get_current_state(part->boids);

	for (rule = state->rules.first; rule; rule = rule->next)
		rule->flag &= ~BOIDRULE_CURRENT;

	rule = boid_new_rule(type);
	rule->flag |= BOIDRULE_CURRENT;

	BLI_addtail(&state->rules, rule);

<<<<<<< HEAD
	DEG_id_tag_update(&part->id, OB_RECALC_DATA|PSYS_RECALC_RESET);
=======
	DAG_id_tag_update(&part->id, OB_RECALC_DATA | PSYS_RECALC_RESET);
>>>>>>> 98f4a8ee

	return OPERATOR_FINISHED;
}

void BOID_OT_rule_add(wmOperatorType *ot)
{
	/* identifiers */
	ot->name = "Add Boid Rule";
	ot->description = "Add a boid rule to the current boid state";
	ot->idname = "BOID_OT_rule_add";

	/* api callbacks */
	ot->invoke = WM_menu_invoke;
	ot->exec = rule_add_exec;

	/* flags */
	ot->flag = OPTYPE_REGISTER | OPTYPE_UNDO;

	ot->prop = RNA_def_enum(ot->srna, "type", rna_enum_boidrule_type_items, 0, "Type", "");
}
static int rule_del_exec(bContext *C, wmOperator *UNUSED(op))
{
	Main *bmain = CTX_data_main(C);
	PointerRNA ptr = CTX_data_pointer_get_type(C, "particle_settings", &RNA_ParticleSettings);
	ParticleSettings *part = ptr.data;
	BoidRule *rule;
	BoidState *state;

	if (!part || part->phystype != PART_PHYS_BOIDS)
		return OPERATOR_CANCELLED;

	state = boid_get_current_state(part->boids);

	for (rule = state->rules.first; rule; rule = rule->next) {
		if (rule->flag & BOIDRULE_CURRENT) {
			BLI_remlink(&state->rules, rule);
			MEM_freeN(rule);
			break;
		}
	}
	rule = state->rules.first;

	if (rule)
		rule->flag |= BOIDRULE_CURRENT;

<<<<<<< HEAD
	DEG_relations_tag_update(bmain);
	DEG_id_tag_update(&part->id, OB_RECALC_DATA|PSYS_RECALC_RESET);
=======
	DAG_relations_tag_update(bmain);
	DAG_id_tag_update(&part->id, OB_RECALC_DATA | PSYS_RECALC_RESET);
>>>>>>> 98f4a8ee

	return OPERATOR_FINISHED;
}

void BOID_OT_rule_del(wmOperatorType *ot)
{
	/* identifiers */
	ot->name = "Remove Boid Rule";
	ot->idname = "BOID_OT_rule_del";
	ot->description = "Delete current boid rule";

	/* api callbacks */
	ot->exec = rule_del_exec;

	/* flags */
	ot->flag = OPTYPE_REGISTER | OPTYPE_UNDO;
}

/************************ move up/down boid rule operators *********************/
static int rule_move_up_exec(bContext *C, wmOperator *UNUSED(op))
{
	PointerRNA ptr = CTX_data_pointer_get_type(C, "particle_settings", &RNA_ParticleSettings);
	ParticleSettings *part = ptr.data;
	BoidRule *rule;
	BoidState *state;

	if (!part || part->phystype != PART_PHYS_BOIDS)
		return OPERATOR_CANCELLED;

	state = boid_get_current_state(part->boids);
	for (rule = state->rules.first; rule; rule = rule->next) {
		if (rule->flag & BOIDRULE_CURRENT && rule->prev) {
			BLI_remlink(&state->rules, rule);
			BLI_insertlinkbefore(&state->rules, rule->prev, rule);

<<<<<<< HEAD
			DEG_id_tag_update(&part->id, OB_RECALC_DATA|PSYS_RECALC_RESET);
=======
			DAG_id_tag_update(&part->id, OB_RECALC_DATA | PSYS_RECALC_RESET);
>>>>>>> 98f4a8ee
			break;
		}
	}

	return OPERATOR_FINISHED;
}

void BOID_OT_rule_move_up(wmOperatorType *ot)
{
	ot->name = "Move Up Boid Rule";
	ot->description = "Move boid rule up in the list";
	ot->idname = "BOID_OT_rule_move_up";

	ot->exec = rule_move_up_exec;

	/* flags */
	ot->flag = OPTYPE_REGISTER | OPTYPE_UNDO;
}

static int rule_move_down_exec(bContext *C, wmOperator *UNUSED(op))
{
	PointerRNA ptr = CTX_data_pointer_get_type(C, "particle_settings", &RNA_ParticleSettings);
	ParticleSettings *part = ptr.data;
	BoidRule *rule;
	BoidState *state;

	if (!part || part->phystype != PART_PHYS_BOIDS)
		return OPERATOR_CANCELLED;

	state = boid_get_current_state(part->boids);
	for (rule = state->rules.first; rule; rule = rule->next) {
		if (rule->flag & BOIDRULE_CURRENT && rule->next) {
			BLI_remlink(&state->rules, rule);
			BLI_insertlinkafter(&state->rules, rule->next, rule);

<<<<<<< HEAD
			DEG_id_tag_update(&part->id, OB_RECALC_DATA|PSYS_RECALC_RESET);
=======
			DAG_id_tag_update(&part->id, OB_RECALC_DATA | PSYS_RECALC_RESET);
>>>>>>> 98f4a8ee
			break;
		}
	}

	return OPERATOR_FINISHED;
}

void BOID_OT_rule_move_down(wmOperatorType *ot)
{
	ot->name = "Move Down Boid Rule";
	ot->description = "Move boid rule down in the list";
	ot->idname = "BOID_OT_rule_move_down";

	ot->exec = rule_move_down_exec;

	/* flags */
	ot->flag = OPTYPE_REGISTER | OPTYPE_UNDO;
}


/************************ add/del boid state operators *********************/
static int state_add_exec(bContext *C, wmOperator *UNUSED(op))
{
	PointerRNA ptr = CTX_data_pointer_get_type(C, "particle_settings", &RNA_ParticleSettings);
	ParticleSettings *part = ptr.data;
	BoidState *state;

	if (!part || part->phystype != PART_PHYS_BOIDS)
		return OPERATOR_CANCELLED;

	for (state = part->boids->states.first; state; state = state->next)
		state->flag &= ~BOIDSTATE_CURRENT;

	state = boid_new_state(part->boids);
	state->flag |= BOIDSTATE_CURRENT;

	BLI_addtail(&part->boids->states, state);

	return OPERATOR_FINISHED;
}

void BOID_OT_state_add(wmOperatorType *ot)
{
	/* identifiers */
	ot->name = "Add Boid State";
	ot->description = "Add a boid state to the particle system";
	ot->idname = "BOID_OT_state_add";

	/* api callbacks */
	ot->exec = state_add_exec;

	/* flags */
	ot->flag = OPTYPE_REGISTER | OPTYPE_UNDO;
}
static int state_del_exec(bContext *C, wmOperator *UNUSED(op))
{
	Main *bmain = CTX_data_main(C);
	PointerRNA ptr = CTX_data_pointer_get_type(C, "particle_settings", &RNA_ParticleSettings);
	ParticleSettings *part = ptr.data;
	BoidState *state;

	if (!part || part->phystype != PART_PHYS_BOIDS)
		return OPERATOR_CANCELLED;

	for (state = part->boids->states.first; state; state = state->next) {
		if (state->flag & BOIDSTATE_CURRENT) {
			BLI_remlink(&part->boids->states, state);
			MEM_freeN(state);
			break;
		}
	}

	/* there must be at least one state */
	if (!part->boids->states.first) {
		state = boid_new_state(part->boids);
		BLI_addtail(&part->boids->states, state);
	}
	else
		state = part->boids->states.first;

	state->flag |= BOIDSTATE_CURRENT;

<<<<<<< HEAD
	DEG_relations_tag_update(bmain);
	DEG_id_tag_update(&part->id, OB_RECALC_DATA|PSYS_RECALC_RESET);
=======
	DAG_relations_tag_update(bmain);
	DAG_id_tag_update(&part->id, OB_RECALC_DATA | PSYS_RECALC_RESET);
>>>>>>> 98f4a8ee

	return OPERATOR_FINISHED;
}

void BOID_OT_state_del(wmOperatorType *ot)
{
	/* identifiers */
	ot->name = "Remove Boid State";
	ot->idname = "BOID_OT_state_del";
	ot->description = "Delete current boid state";

	/* api callbacks */
	ot->exec = state_del_exec;

	/* flags */
	ot->flag = OPTYPE_REGISTER | OPTYPE_UNDO;
}

/************************ move up/down boid state operators *********************/
static int state_move_up_exec(bContext *C, wmOperator *UNUSED(op))
{
	PointerRNA ptr = CTX_data_pointer_get_type(C, "particle_settings", &RNA_ParticleSettings);
	ParticleSettings *part = ptr.data;
	BoidSettings *boids;
	BoidState *state;

	if (!part || part->phystype != PART_PHYS_BOIDS)
		return OPERATOR_CANCELLED;

	boids = part->boids;

	for (state = boids->states.first; state; state = state->next) {
		if (state->flag & BOIDSTATE_CURRENT && state->prev) {
			BLI_remlink(&boids->states, state);
			BLI_insertlinkbefore(&boids->states, state->prev, state);
			break;
		}
	}

	return OPERATOR_FINISHED;
}

void BOID_OT_state_move_up(wmOperatorType *ot)
{
	ot->name = "Move Up Boid State";
	ot->description = "Move boid state up in the list";
	ot->idname = "BOID_OT_state_move_up";

	ot->exec = state_move_up_exec;

	/* flags */
	ot->flag = OPTYPE_REGISTER | OPTYPE_UNDO;
}

static int state_move_down_exec(bContext *C, wmOperator *UNUSED(op))
{
	PointerRNA ptr = CTX_data_pointer_get_type(C, "particle_settings", &RNA_ParticleSettings);
	ParticleSettings *part = ptr.data;
	BoidSettings *boids;
	BoidState *state;

	if (!part || part->phystype != PART_PHYS_BOIDS)
		return OPERATOR_CANCELLED;

	boids = part->boids;

	for (state = boids->states.first; state; state = state->next) {
		if (state->flag & BOIDSTATE_CURRENT && state->next) {
			BLI_remlink(&boids->states, state);
			BLI_insertlinkafter(&boids->states, state->next, state);
<<<<<<< HEAD
			DEG_id_tag_update(&part->id, OB_RECALC_DATA|PSYS_RECALC_RESET);
=======
			DAG_id_tag_update(&part->id, OB_RECALC_DATA | PSYS_RECALC_RESET);
>>>>>>> 98f4a8ee
			break;
		}
	}

	return OPERATOR_FINISHED;
}

void BOID_OT_state_move_down(wmOperatorType *ot)
{
	ot->name = "Move Down Boid State";
	ot->description = "Move boid state down in the list";
	ot->idname = "BOID_OT_state_move_down";

	ot->exec = state_move_down_exec;

	/* flags */
	ot->flag = OPTYPE_REGISTER | OPTYPE_UNDO;
}<|MERGE_RESOLUTION|>--- conflicted
+++ resolved
@@ -77,11 +77,7 @@
 
 	BLI_addtail(&state->rules, rule);
 
-<<<<<<< HEAD
-	DEG_id_tag_update(&part->id, OB_RECALC_DATA|PSYS_RECALC_RESET);
-=======
-	DAG_id_tag_update(&part->id, OB_RECALC_DATA | PSYS_RECALC_RESET);
->>>>>>> 98f4a8ee
+	DEG_id_tag_update(&part->id, OB_RECALC_DATA | PSYS_RECALC_RESET);
 
 	return OPERATOR_FINISHED;
 }
@@ -127,13 +123,8 @@
 	if (rule)
 		rule->flag |= BOIDRULE_CURRENT;
 
-<<<<<<< HEAD
 	DEG_relations_tag_update(bmain);
-	DEG_id_tag_update(&part->id, OB_RECALC_DATA|PSYS_RECALC_RESET);
-=======
-	DAG_relations_tag_update(bmain);
-	DAG_id_tag_update(&part->id, OB_RECALC_DATA | PSYS_RECALC_RESET);
->>>>>>> 98f4a8ee
+	DEG_id_tag_update(&part->id, OB_RECALC_DATA | PSYS_RECALC_RESET);
 
 	return OPERATOR_FINISHED;
 }
@@ -169,11 +160,7 @@
 			BLI_remlink(&state->rules, rule);
 			BLI_insertlinkbefore(&state->rules, rule->prev, rule);
 
-<<<<<<< HEAD
-			DEG_id_tag_update(&part->id, OB_RECALC_DATA|PSYS_RECALC_RESET);
-=======
-			DAG_id_tag_update(&part->id, OB_RECALC_DATA | PSYS_RECALC_RESET);
->>>>>>> 98f4a8ee
+			DEG_id_tag_update(&part->id, OB_RECALC_DATA | PSYS_RECALC_RESET);
 			break;
 		}
 	}
@@ -209,11 +196,7 @@
 			BLI_remlink(&state->rules, rule);
 			BLI_insertlinkafter(&state->rules, rule->next, rule);
 
-<<<<<<< HEAD
-			DEG_id_tag_update(&part->id, OB_RECALC_DATA|PSYS_RECALC_RESET);
-=======
-			DAG_id_tag_update(&part->id, OB_RECALC_DATA | PSYS_RECALC_RESET);
->>>>>>> 98f4a8ee
+			DEG_id_tag_update(&part->id, OB_RECALC_DATA | PSYS_RECALC_RESET);
 			break;
 		}
 	}
@@ -296,13 +279,8 @@
 
 	state->flag |= BOIDSTATE_CURRENT;
 
-<<<<<<< HEAD
 	DEG_relations_tag_update(bmain);
-	DEG_id_tag_update(&part->id, OB_RECALC_DATA|PSYS_RECALC_RESET);
-=======
-	DAG_relations_tag_update(bmain);
-	DAG_id_tag_update(&part->id, OB_RECALC_DATA | PSYS_RECALC_RESET);
->>>>>>> 98f4a8ee
+	DEG_id_tag_update(&part->id, OB_RECALC_DATA | PSYS_RECALC_RESET);
 
 	return OPERATOR_FINISHED;
 }
@@ -373,11 +351,7 @@
 		if (state->flag & BOIDSTATE_CURRENT && state->next) {
 			BLI_remlink(&boids->states, state);
 			BLI_insertlinkafter(&boids->states, state->next, state);
-<<<<<<< HEAD
-			DEG_id_tag_update(&part->id, OB_RECALC_DATA|PSYS_RECALC_RESET);
-=======
-			DAG_id_tag_update(&part->id, OB_RECALC_DATA | PSYS_RECALC_RESET);
->>>>>>> 98f4a8ee
+			DEG_id_tag_update(&part->id, OB_RECALC_DATA | PSYS_RECALC_RESET);
 			break;
 		}
 	}
