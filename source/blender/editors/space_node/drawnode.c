/*
 * ***** BEGIN GPL LICENSE BLOCK *****
 *
 * This program is free software; you can redistribute it and/or
 * modify it under the terms of the GNU General Public License
 * as published by the Free Software Foundation; either version 2
 * of the License, or (at your option) any later version. 
 *
 * This program is distributed in the hope that it will be useful,
 * but WITHOUT ANY WARRANTY; without even the implied warranty of
 * MERCHANTABILITY or FITNESS FOR A PARTICULAR PURPOSE.  See the
 * GNU General Public License for more details.
 *
 * You should have received a copy of the GNU General Public License
 * along with this program; if not, write to the Free Software Foundation,
 * Inc., 51 Franklin Street, Fifth Floor, Boston, MA 02110-1301, USA.
 *
 * The Original Code is Copyright (C) 2005 Blender Foundation.
 * All rights reserved.
 *
 * The Original Code is: all of this file.
 *
 * Contributor(s): David Millan Escriva, Juho Vepsäläinen, Bob Holcomb, Thomas Dinges
 *
 * ***** END GPL LICENSE BLOCK *****
 */

/** \file blender/editors/space_node/drawnode.c
 *  \ingroup spnode
 *  \brief lower level node drawing for nodes (boarders, headers etc), also node layout.
 */

#include "BLI_blenlib.h"
#include "BLI_math.h"

#include "DNA_node_types.h"
#include "DNA_object_types.h"
#include "DNA_space_types.h"
#include "DNA_screen_types.h"
#include "DNA_userdef_types.h"
#include "DNA_text_types.h"

#include "BKE_context.h"
#include "BKE_curve.h"
#include "BKE_image.h"
#include "BKE_main.h"
#include "BKE_node.h"
#include "BKE_tracking.h"

#include "BLF_api.h"
#include "BLT_translation.h"

#include "BIF_glutil.h"

#include "GPU_draw.h"
#include "GPU_immediate.h"
#include "GPU_matrix.h"

#include "RNA_access.h"
#include "RNA_define.h"

#include "ED_node.h"

#include "WM_api.h"
#include "WM_types.h"

#include "UI_resources.h"
#include "UI_view2d.h"

#include "IMB_colormanagement.h"
#include "IMB_imbuf_types.h"

#include "node_intern.h"  /* own include */
#include "NOD_composite.h"
#include "NOD_shader.h"
#include "NOD_texture.h"


/* ****************** SOCKET BUTTON DRAW FUNCTIONS ***************** */

static void node_socket_button_label(bContext *UNUSED(C), uiLayout *layout, PointerRNA *UNUSED(ptr), PointerRNA *UNUSED(node_ptr),
                                     const char *text)
{
	uiItemL(layout, text, 0);
}

/* ****************** BUTTON CALLBACKS FOR ALL TREES ***************** */

static void node_buts_value(uiLayout *layout, bContext *UNUSED(C), PointerRNA *ptr)
{
	bNode *node = ptr->data;
	/* first output stores value */
	bNodeSocket *output = node->outputs.first;
	PointerRNA sockptr;
	RNA_pointer_create(ptr->id.data, &RNA_NodeSocket, output, &sockptr);
	
	uiItemR(layout, &sockptr, "default_value", 0, "", ICON_NONE);
}

static void node_buts_rgb(uiLayout *layout, bContext *UNUSED(C), PointerRNA *ptr)
{
	bNode *node = ptr->data;
	/* first output stores value */
	bNodeSocket *output = node->outputs.first;
	PointerRNA sockptr;
	uiLayout *col;
	RNA_pointer_create(ptr->id.data, &RNA_NodeSocket, output, &sockptr);
	
	col = uiLayoutColumn(layout, false);
	uiTemplateColorPicker(col, &sockptr, "default_value", 1, 0, 0, 0);
	uiItemR(col, &sockptr, "default_value", UI_ITEM_R_SLIDER, "", ICON_NONE);
}

static void node_buts_mix_rgb(uiLayout *layout, bContext *UNUSED(C), PointerRNA *ptr)
{	
	uiLayout *row, *col;

	bNodeTree *ntree = (bNodeTree *)ptr->id.data;

	col = uiLayoutColumn(layout, false);
	row = uiLayoutRow(col, true);
	uiItemR(row, ptr, "blend_type", 0, "", ICON_NONE);
	if (ELEM(ntree->type, NTREE_COMPOSIT, NTREE_TEXTURE))
		uiItemR(row, ptr, "use_alpha", 0, "", ICON_IMAGE_RGB_ALPHA);

	uiItemR(col, ptr, "use_clamp", 0, NULL, ICON_NONE);
}

static void node_buts_time(uiLayout *layout, bContext *UNUSED(C), PointerRNA *ptr)
{
	uiLayout *row;
#if 0
	/* XXX no context access here .. */
	bNode *node = ptr->data;
	CurveMapping *cumap = node->storage;
	
	if (cumap) {
		cumap->flag |= CUMA_DRAW_CFRA;
		if (node->custom1 < node->custom2)
			cumap->sample[0] = (float)(CFRA - node->custom1) / (float)(node->custom2 - node->custom1);
	}
#endif

	uiTemplateCurveMapping(layout, ptr, "curve", 's', false, false, false);

	row = uiLayoutRow(layout, true);
	uiItemR(row, ptr, "frame_start", 0, IFACE_("Sta"), ICON_NONE);
	uiItemR(row, ptr, "frame_end", 0, IFACE_("End"), ICON_NONE);
}

static void node_buts_colorramp(uiLayout *layout, bContext *UNUSED(C), PointerRNA *ptr)
{
	uiTemplateColorRamp(layout, ptr, "color_ramp", 0);
}

static void node_buts_curvevec(uiLayout *layout, bContext *UNUSED(C), PointerRNA *ptr)
{
	uiTemplateCurveMapping(layout, ptr, "mapping", 'v', false, false, false);
}

#define SAMPLE_FLT_ISNONE FLT_MAX
static float _sample_col[4] = {SAMPLE_FLT_ISNONE};  /* bad bad, 2.5 will do better?... no it won't... */
void ED_node_sample_set(const float col[4])
{
	if (col) {
		copy_v4_v4(_sample_col, col);
	}
	else {
		copy_v4_fl(_sample_col, SAMPLE_FLT_ISNONE);
	}
}

static void node_buts_curvecol(uiLayout *layout, bContext *UNUSED(C), PointerRNA *ptr)
{
	bNode *node = ptr->data;
	CurveMapping *cumap = node->storage;

	if (_sample_col[0] != SAMPLE_FLT_ISNONE) {
		cumap->flag |= CUMA_DRAW_SAMPLE;
		copy_v3_v3(cumap->sample, _sample_col);
	}
	else {
		cumap->flag &= ~CUMA_DRAW_SAMPLE;
	}

	uiTemplateCurveMapping(layout, ptr, "mapping", 'c', false, false, false);
}

static void node_buts_normal(uiLayout *layout, bContext *UNUSED(C), PointerRNA *ptr)
{
	bNode *node = ptr->data;
	/* first output stores normal */
	bNodeSocket *output = node->outputs.first;
	PointerRNA sockptr;
	RNA_pointer_create(ptr->id.data, &RNA_NodeSocket, output, &sockptr);
	
	uiItemR(layout, &sockptr, "default_value", 0, "", ICON_NONE);
}

#if 0 /* not used in 2.5x yet */
static void node_browse_tex_cb(bContext *C, void *ntree_v, void *node_v)
{
	Main *bmain = CTX_data_main(C);
	bNodeTree *ntree = ntree_v;
	bNode *node = node_v;
	Tex *tex;
	
	if (node->menunr < 1) return;
	
	if (node->id) {
		id_us_min(node->id);
		node->id = NULL;
	}
	tex = BLI_findlink(&bmain->tex, node->menunr - 1);

	node->id = &tex->id;
	id_us_plus(node->id);
	BLI_strncpy(node->name, node->id->name + 2, sizeof(node->name));
	
	nodeSetActive(ntree, node);
	
	if (ntree->type == NTREE_TEXTURE)
		ntreeTexCheckCyclics(ntree);
	
	// allqueue(REDRAWBUTSSHADING, 0);
	// allqueue(REDRAWNODE, 0);
	NodeTagChanged(ntree, node); 
	
	node->menunr = 0;
}
#endif

static void node_buts_texture(uiLayout *layout, bContext *UNUSED(C), PointerRNA *ptr)
{
	bNode *node = ptr->data;

	short multi = (
	    node->id &&
	    ((Tex *)node->id)->use_nodes &&
	    (node->type != CMP_NODE_TEXTURE) &&
	    (node->type != TEX_NODE_TEXTURE)
	    );
	
	uiItemR(layout, ptr, "texture", 0, "", ICON_NONE);
	
	if (multi) {
		/* Number Drawing not optimal here, better have a list*/
		uiItemR(layout, ptr, "node_output", 0, "", ICON_NONE);
	}
}

static void node_buts_math(uiLayout *layout, bContext *UNUSED(C), PointerRNA *ptr)
{ 
	uiItemR(layout, ptr, "operation", 0, "", ICON_NONE);
	uiItemR(layout, ptr, "use_clamp", 0, NULL, ICON_NONE);
}

static int node_resize_area_default(bNode *node, int x, int y)
{
	if (node->flag & NODE_HIDDEN) {
		rctf totr = node->totr;
		/* right part of node */
		totr.xmin = node->totr.xmax - 20.0f;
		if (BLI_rctf_isect_pt(&totr, x, y))
			return NODE_RESIZE_RIGHT;
		else
			return 0;
	}
	else {
		const float size = 10.0f;
		rctf totr = node->totr;
		int dir = 0;
		
		if (x >= totr.xmax - size && x < totr.xmax && y >= totr.ymin && y < totr.ymax)
			dir |= NODE_RESIZE_RIGHT;
		if (x >= totr.xmin && x < totr.xmin + size && y >= totr.ymin && y < totr.ymax)
			dir |= NODE_RESIZE_LEFT;
		return dir;
	}
}

/* ****************** BUTTON CALLBACKS FOR COMMON NODES ***************** */


static void node_draw_buttons_group(uiLayout *layout, bContext *C, PointerRNA *ptr)
{
	uiTemplateIDBrowse(layout, C, ptr, "node_tree", NULL, NULL, NULL);
}

/* XXX Does a bounding box update by iterating over all children.
 * Not ideal to do this in every draw call, but doing as transform callback doesn't work,
 * since the child node totr rects are not updated properly at that point.
 */
static void node_draw_frame_prepare(const bContext *UNUSED(C), bNodeTree *ntree, bNode *node)
{
	const float margin = 1.5f * U.widget_unit;
	NodeFrame *data = (NodeFrame *)node->storage;
	bool bbinit;
	bNode *tnode;
	rctf rect, noderect;
	float xmax, ymax;
	
	/* init rect from current frame size */
	node_to_view(node, node->offsetx, node->offsety, &rect.xmin, &rect.ymax);
	node_to_view(node, node->offsetx + node->width, node->offsety - node->height, &rect.xmax, &rect.ymin);
	
	/* frame can be resized manually only if shrinking is disabled or no children are attached */
	data->flag |= NODE_FRAME_RESIZEABLE;
	/* for shrinking bbox, initialize the rect from first child node */
	bbinit = (data->flag & NODE_FRAME_SHRINK);
	/* fit bounding box to all children */
	for (tnode = ntree->nodes.first; tnode; tnode = tnode->next) {
		if (tnode->parent != node)
			continue;
		
		/* add margin to node rect */
		noderect = tnode->totr;
		noderect.xmin -= margin;
		noderect.xmax += margin;
		noderect.ymin -= margin;
		noderect.ymax += margin;
		
		/* first child initializes frame */
		if (bbinit) {
			bbinit = 0;
			rect = noderect;
			data->flag &= ~NODE_FRAME_RESIZEABLE;
		}
		else
			BLI_rctf_union(&rect, &noderect);
	}
	
	/* now adjust the frame size from view-space bounding box */
	node_from_view(node, rect.xmin, rect.ymax, &node->offsetx, &node->offsety);
	node_from_view(node, rect.xmax, rect.ymin, &xmax, &ymax);
	node->width = xmax - node->offsetx;
	node->height = -ymax + node->offsety;
	
	node->totr = rect;
}

static void node_draw_frame_label(bNodeTree *ntree, bNode *node, const float aspect)
{
	/* XXX font id is crap design */
	const int fontid = UI_style_get()->widgetlabel.uifont_id;
	NodeFrame *data = (NodeFrame *)node->storage;
	rctf *rct = &node->totr;
	int color_id = node_get_colorid(node);
	char label[MAX_NAME];
	/* XXX a bit hacky, should use separate align values for x and y */
	float width, ascender;
	float x, y;
	const int font_size = data->label_size / aspect;
	const float margin = (float)(NODE_DY / 4);
	int label_height;
	unsigned char color[3];

	nodeLabel(ntree, node, label, sizeof(label));

	BLF_enable(fontid, BLF_ASPECT);
	BLF_aspect(fontid, aspect, aspect, 1.0f);
	BLF_size(fontid, MIN2(24, font_size), U.dpi); /* clamp otherwise it can suck up a LOT of memory */
	
	/* title color */
	UI_GetThemeColorBlendShade3ubv(TH_TEXT, color_id, 0.4f, 10, color);
	BLF_color3ubv(fontid, color);

	width = BLF_width(fontid, label, sizeof(label));
	ascender = BLF_ascender(fontid);
	label_height = ((margin / aspect) + (ascender * aspect));
	
	/* 'x' doesn't need aspect correction */
	x = BLI_rctf_cent_x(rct) - (0.5f * width);
	y = rct->ymax - label_height;

	BLF_position(fontid, x, y, 0);
	BLF_draw(fontid, label, BLF_DRAW_STR_DUMMY_MAX);

	/* draw text body */
	if (node->id) {
		Text *text = (Text *)node->id;
		TextLine *line;
		const int   line_height_max = BLF_height_max(fontid);
		const float line_spacing = (line_height_max * aspect);
		const float line_width = (BLI_rctf_size_x(rct) - margin) / aspect;
		int y_min;

		/* 'x' doesn't need aspect correction */
		x = rct->xmin + margin;
		y = rct->ymax - (label_height + line_spacing);
		/* early exit */
		y_min = y + ((margin * 2) - (y - rct->ymin));

		BLF_enable(fontid, BLF_CLIPPING | BLF_WORD_WRAP);
		BLF_clipping(
		        fontid,
		        rct->xmin,
		        /* round to avoid clipping half-way through a line */
		        y - (floorf(((y - rct->ymin) - (margin * 2)) / line_spacing) * line_spacing),
		        rct->xmin + line_width,
		        rct->ymax);

		BLF_wordwrap(fontid, line_width);

		for (line = text->lines.first; line; line = line->next) {
			struct ResultBLF info;
			if (line->line[0]) {
				BLF_position(fontid, x, y, 0);
				BLF_draw_ex(fontid, line->line, line->len, &info);
				y -= line_spacing * info.lines;
			}
			else {
				y -= line_spacing;
			}
			if (y < y_min) {
				break;
			}
		}

		BLF_disable(fontid, BLF_CLIPPING | BLF_WORD_WRAP);
	}

	BLF_disable(fontid, BLF_ASPECT);
}

static void node_draw_frame(const bContext *C, ARegion *ar, SpaceNode *snode,
                            bNodeTree *ntree, bNode *node, bNodeInstanceKey UNUSED(key))
{
	rctf *rct = &node->totr;
	int color_id = node_get_colorid(node);
	float color[4];
	float alpha;
	
	/* skip if out of view */
	if (BLI_rctf_isect(&node->totr, &ar->v2d.cur, NULL) == false) {
		UI_block_end(C, node->block);
		node->block = NULL;
		return;
	}

	UI_GetThemeColor4fv(TH_NODE_FRAME, color);
	alpha = color[3];
	
	/* shadow */
	node_draw_shadow(snode, node, BASIS_RAD, alpha);
	
	/* body */
	if (node->flag & NODE_CUSTOM_COLOR) {
		rgba_float_args_set(color, node->color[0], node->color[1], node->color[2], alpha);
	}
	else
		UI_GetThemeColor4fv(TH_NODE_FRAME, color);

	UI_draw_roundbox_corner_set(UI_CNR_ALL);
	UI_draw_roundbox_aa(true, rct->xmin, rct->ymin, rct->xmax, rct->ymax, BASIS_RAD, color);

	/* outline active and selected emphasis */
	if (node->flag & SELECT) {
		if (node->flag & NODE_ACTIVE)
			UI_GetThemeColorShadeAlpha4fv(TH_ACTIVE, 0, -40, color);
		else
			UI_GetThemeColorShadeAlpha4fv(TH_SELECT, 0, -40, color);

		UI_draw_roundbox_aa(false, rct->xmin, rct->ymin, rct->xmax, rct->ymax, BASIS_RAD, color);
	}

	/* label */
	node_draw_frame_label(ntree, node, snode->aspect);
	
	UI_ThemeClearColor(color_id);
		
	UI_block_end(C, node->block);
	UI_block_draw(C, node->block);
	node->block = NULL;
}

static int node_resize_area_frame(bNode *node, int x, int y)
{
	const float size = 10.0f;
	NodeFrame *data = (NodeFrame *)node->storage;
	rctf totr = node->totr;
	int dir = 0;
	
	/* shrinking frame size is determined by child nodes */
	if (!(data->flag & NODE_FRAME_RESIZEABLE))
		return 0;
	
	if (x >= totr.xmax - size && x < totr.xmax && y >= totr.ymin && y < totr.ymax)
		dir |= NODE_RESIZE_RIGHT;
	if (x >= totr.xmin && x < totr.xmin + size && y >= totr.ymin && y < totr.ymax)
		dir |= NODE_RESIZE_LEFT;
	if (x >= totr.xmin && x < totr.xmax && y >= totr.ymax - size && y < totr.ymax)
		dir |= NODE_RESIZE_TOP;
	if (x >= totr.xmin && x < totr.xmax && y >= totr.ymin && y < totr.ymin + size)
		dir |= NODE_RESIZE_BOTTOM;
	
	return dir;
}

static void node_buts_frame_ex(uiLayout *layout, bContext *UNUSED(C), PointerRNA *ptr)
{
	uiItemR(layout, ptr, "label_size", 0, IFACE_("Label Size"), ICON_NONE);
	uiItemR(layout, ptr, "shrink", 0, IFACE_("Shrink"), ICON_NONE);
	uiItemR(layout, ptr, "text", 0, NULL, ICON_NONE);
}


#define NODE_REROUTE_SIZE   8.0f

static void node_draw_reroute_prepare(const bContext *UNUSED(C), bNodeTree *UNUSED(ntree), bNode *node)
{
	bNodeSocket *nsock;
	float locx, locy;
	float size = NODE_REROUTE_SIZE;
	
	/* get "global" coords */
	node_to_view(node, 0.0f, 0.0f, &locx, &locy);
	
	/* reroute node has exactly one input and one output, both in the same place */
	nsock = node->outputs.first;
	nsock->locx = locx;
	nsock->locy = locy;

	nsock = node->inputs.first;
	nsock->locx = locx;
	nsock->locy = locy;

	node->width = size * 2;
	node->totr.xmin = locx - size;
	node->totr.xmax = locx + size;
	node->totr.ymax = locy + size;
	node->totr.ymin = locy - size;
}

static void node_draw_reroute(const bContext *C, ARegion *ar, SpaceNode *UNUSED(snode),
                              bNodeTree *ntree, bNode *node, bNodeInstanceKey UNUSED(key))
{
	char showname[128]; /* 128 used below */
	rctf *rct = &node->totr;

	/* skip if out of view */
	if (node->totr.xmax < ar->v2d.cur.xmin || node->totr.xmin > ar->v2d.cur.xmax ||
	    node->totr.ymax < ar->v2d.cur.ymin || node->totr.ymin > ar->v2d.cur.ymax)
	{
		UI_block_end(C, node->block);
		node->block = NULL;
		return;
	}

	/* XXX only kept for debugging
	 * selection state is indicated by socket outline below!
	 */
#if 0
	float size = NODE_REROUTE_SIZE;

	/* body */
	float debug_color[4];
	UI_draw_roundbox_corner_set(UI_CNR_ALL);
	UI_GetThemeColor4fv(TH_NODE, debug_color);
	UI_draw_roundbox_aa(true, rct->xmin, rct->ymin, rct->xmax, rct->ymax, size, debug_color);

	/* outline active and selected emphasis */
	if (node->flag & SELECT) {
		glEnable(GL_BLEND);
		glEnable(GL_LINE_SMOOTH);
		/* using different shades of TH_TEXT_HI for the empasis, like triangle */
		if (node->flag & NODE_ACTIVE) {
			UI_GetThemeColorShadeAlpha4fv(TH_TEXT_HI, 0, -40, debug_color);
		}
		else {
			UI_GetThemeColorShadeAlpha4fv(TH_TEXT_HI, -20, -120, debug_color);
		}
		UI_draw_roundbox_4fv(false, rct->xmin, rct->ymin, rct->xmax, rct->ymax, size, debug_color);

		glDisable(GL_LINE_SMOOTH);
		glDisable(GL_BLEND);
	}
#endif

	if (node->label[0] != '\0') {
		/* draw title (node label) */
		BLI_strncpy(showname, node->label, sizeof(showname));
		uiDefBut(node->block, UI_BTYPE_LABEL, 0, showname,
		         (int)(rct->xmin - NODE_DYS), (int)(rct->ymax),
		         (short)512, (short)NODE_DY,
		         NULL, 0, 0, 0, 0, NULL);
	}

	/* only draw input socket. as they all are placed on the same position.
	 * highlight also if node itself is selected, since we don't display the node body separately!
	 */
	node_draw_sockets(&ar->v2d, C, ntree, node, false, node->flag & SELECT);

	UI_block_end(C, node->block);
	UI_block_draw(C, node->block);
	node->block = NULL;
}

/* Special tweak area for reroute node.
 * Since this node is quite small, we use a larger tweak area for grabbing than for selection.
 */
static int node_tweak_area_reroute(bNode *node, int x, int y)
{
	/* square of tweak radius */
	const float tweak_radius_sq = SQUARE(24);
	
	bNodeSocket *sock = node->inputs.first;
	float dx = sock->locx - x;
	float dy = sock->locy - y;
	return (dx * dx + dy * dy <= tweak_radius_sq);
}

static void node_common_set_butfunc(bNodeType *ntype)
{
	switch (ntype->type) {
		case NODE_GROUP:
			ntype->draw_buttons = node_draw_buttons_group;
			break;
		case NODE_FRAME:
			ntype->draw_nodetype = node_draw_frame;
			ntype->draw_nodetype_prepare = node_draw_frame_prepare;
			ntype->draw_buttons_ex = node_buts_frame_ex;
			ntype->resize_area_func = node_resize_area_frame;
			break;
		case NODE_REROUTE:
			ntype->draw_nodetype = node_draw_reroute;
			ntype->draw_nodetype_prepare = node_draw_reroute_prepare;
			ntype->tweak_area_func = node_tweak_area_reroute;
			break;
	}
}

/* ****************** BUTTON CALLBACKS FOR SHADER NODES ***************** */

static void node_buts_image_user(uiLayout *layout, bContext *C, PointerRNA *ptr,
                                 PointerRNA *imaptr, PointerRNA *iuserptr)
{
	uiLayout *col;
	int source;

	if (!imaptr->data)
		return;

	col = uiLayoutColumn(layout, false);
	
	uiItemR(col, imaptr, "source", 0, "", ICON_NONE);
	
	source = RNA_enum_get(imaptr, "source");

	if (source == IMA_SRC_SEQUENCE) {
		/* don't use iuser->framenr directly because it may not be updated if auto-refresh is off */
		Scene *scene = CTX_data_scene(C);
		ImageUser *iuser = iuserptr->data;
		/* Image *ima = imaptr->data; */  /* UNUSED */

		char numstr[32];
		const int framenr = BKE_image_user_frame_get(iuser, CFRA, 0, NULL);
		BLI_snprintf(numstr, sizeof(numstr), IFACE_("Frame: %d"), framenr);
		uiItemL(layout, numstr, ICON_NONE);
	}

	if (ELEM(source, IMA_SRC_SEQUENCE, IMA_SRC_MOVIE)) {
		col = uiLayoutColumn(layout, true);
		uiItemR(col, ptr, "frame_duration", 0, NULL, ICON_NONE);
		uiItemR(col, ptr, "frame_start", 0, NULL, ICON_NONE);
		uiItemR(col, ptr, "frame_offset", 0, NULL, ICON_NONE);
		uiItemR(col, ptr, "use_cyclic", 0, NULL, ICON_NONE);
		uiItemR(col, ptr, "use_auto_refresh", 0, NULL, ICON_NONE);
	}

	if (RNA_enum_get(imaptr, "type") == IMA_TYPE_MULTILAYER &&
	    RNA_boolean_get(ptr, "has_layers"))
	{
		col = uiLayoutColumn(layout, false);
		uiItemR(col, ptr, "layer", 0, NULL, ICON_NONE);
	}
}

static void node_shader_buts_material(uiLayout *layout, bContext *C, PointerRNA *ptr)
{
	bNode *node = ptr->data;
	uiLayout *col;
	
	uiTemplateID(layout, C, ptr, "material", "MATERIAL_OT_new", NULL, NULL);
	
	if (!node->id) return;
	
	col = uiLayoutColumn(layout, false);
	uiItemR(col, ptr, "use_diffuse", 0, NULL, ICON_NONE);
	uiItemR(col, ptr, "use_specular", 0, NULL, ICON_NONE);
	uiItemR(col, ptr, "invert_normal", 0, NULL, ICON_NONE);
}

static void node_shader_buts_mapping(uiLayout *layout, bContext *UNUSED(C), PointerRNA *ptr)
{
	uiLayout *row, *col, *sub;

	uiItemR(layout, ptr, "vector_type", UI_ITEM_R_EXPAND, NULL, ICON_NONE);

	row = uiLayoutRow(layout, false);

	col = uiLayoutColumn(row, true);
	uiItemL(col, IFACE_("Location:"), ICON_NONE);
	uiItemR(col, ptr, "translation", 0, "", ICON_NONE);

	col = uiLayoutColumn(row, true);
	uiItemL(col, IFACE_("Rotation:"), ICON_NONE);
	uiItemR(col, ptr, "rotation", 0, "", ICON_NONE);

	col = uiLayoutColumn(row, true);
	uiItemL(col, IFACE_("Scale:"), ICON_NONE);
	uiItemR(col, ptr, "scale", 0, "", ICON_NONE);

	row = uiLayoutRow(layout, false);

	col = uiLayoutColumn(row, true);
	uiItemR(col, ptr, "use_min", 0, IFACE_("Min"), ICON_NONE);
	sub = uiLayoutColumn(col, true);
	uiLayoutSetActive(sub, RNA_boolean_get(ptr, "use_min"));
	uiItemR(sub, ptr, "min", 0, "", ICON_NONE);

	col = uiLayoutColumn(row, true);
	uiItemR(col, ptr, "use_max", 0, IFACE_("Max"), ICON_NONE);
	sub = uiLayoutColumn(col, true);
	uiLayoutSetActive(sub, RNA_boolean_get(ptr, "use_max"));
	uiItemR(sub, ptr, "max", 0, "", ICON_NONE);
}

static void node_shader_buts_vect_math(uiLayout *layout, bContext *UNUSED(C), PointerRNA *ptr)
{ 
	uiItemR(layout, ptr, "operation", 0, "", ICON_NONE);
}

static void node_shader_buts_vect_transform(uiLayout *layout, bContext *UNUSED(C), PointerRNA *ptr)
{ 
	uiItemR(layout, ptr, "vector_type", UI_ITEM_R_EXPAND, NULL, ICON_NONE);
	uiItemR(layout, ptr, "convert_from", 0, "", ICON_NONE);
	uiItemR(layout, ptr, "convert_to", 0, "", ICON_NONE);
}

static void node_shader_buts_geometry(uiLayout *layout, bContext *C, PointerRNA *ptr)
{
	PointerRNA obptr = CTX_data_pointer_get(C, "active_object");
	uiLayout *col;

	col = uiLayoutColumn(layout, false);

	if (obptr.data && RNA_enum_get(&obptr, "type") == OB_MESH) {
		PointerRNA dataptr = RNA_pointer_get(&obptr, "data");

		uiItemPointerR(col, ptr, "uv_layer", &dataptr, "uv_layers", "", ICON_NONE);
		uiItemPointerR(col, ptr, "color_layer", &dataptr, "vertex_colors", "", ICON_NONE);
	}
	else {
		uiItemR(col, ptr, "uv_layer", 0, IFACE_("UV"), ICON_NONE);
		uiItemR(col, ptr, "color_layer", 0, IFACE_("VCol"), ICON_NONE);
	}
}

static void node_shader_buts_lamp(uiLayout *layout, bContext *UNUSED(C), PointerRNA *ptr)
{
	uiItemR(layout, ptr, "lamp_object", 0, IFACE_("Lamp Object"), ICON_NONE);
}

static void node_shader_buts_attribute(uiLayout *layout, bContext *UNUSED(C), PointerRNA *ptr)
{
	uiItemR(layout, ptr, "attribute_name", 0, IFACE_("Name"), ICON_NONE);
}

static void node_shader_buts_wireframe(uiLayout *layout, bContext *UNUSED(C), PointerRNA *ptr)
{
	uiItemR(layout, ptr, "use_pixel_size", 0, NULL, 0);
}

static void node_shader_buts_tex_image(uiLayout *layout, bContext *C, PointerRNA *ptr)
{
	PointerRNA imaptr = RNA_pointer_get(ptr, "image");
	PointerRNA iuserptr = RNA_pointer_get(ptr, "image_user");

	uiLayoutSetContextPointer(layout, "image_user", &iuserptr);
	uiTemplateID(layout, C, ptr, "image", NULL, "IMAGE_OT_open", NULL);
	uiItemR(layout, ptr, "color_space", 0, "", ICON_NONE);
	uiItemR(layout, ptr, "interpolation", 0, "", ICON_NONE);
	uiItemR(layout, ptr, "projection", 0, "", ICON_NONE);

	if (RNA_enum_get(ptr, "projection") == SHD_PROJ_BOX) {
		uiItemR(layout, ptr, "projection_blend", 0, "Blend", ICON_NONE);
	}

	uiItemR(layout, ptr, "extension", 0, "", ICON_NONE);

	/* note: image user properties used directly here, unlike compositor image node,
	 * which redefines them in the node struct RNA to get proper updates.
	 */
	node_buts_image_user(layout, C, &iuserptr, &imaptr, &iuserptr);
}

static void node_shader_buts_tex_image_ex(uiLayout *layout, bContext *C, PointerRNA *ptr)
{
	PointerRNA iuserptr = RNA_pointer_get(ptr, "image_user");
	uiTemplateImage(layout, C, ptr, "image", &iuserptr, 0, 0);
}

static void node_shader_buts_tex_environment(uiLayout *layout, bContext *C, PointerRNA *ptr)
{
	PointerRNA imaptr = RNA_pointer_get(ptr, "image");
	PointerRNA iuserptr = RNA_pointer_get(ptr, "image_user");

	uiLayoutSetContextPointer(layout, "image_user", &iuserptr);
	uiTemplateID(layout, C, ptr, "image", NULL, "IMAGE_OT_open", NULL);

	node_buts_image_user(layout, C, &iuserptr, &imaptr, &iuserptr);

	uiItemR(layout, ptr, "color_space", 0, "", ICON_NONE);
	uiItemR(layout, ptr, "interpolation", 0, "", ICON_NONE);
	uiItemR(layout, ptr, "projection", 0, "", ICON_NONE);
}

static void node_shader_buts_tex_environment_ex(uiLayout *layout, bContext *C, PointerRNA *ptr)
{
	PointerRNA imaptr = RNA_pointer_get(ptr, "image");
	PointerRNA iuserptr = RNA_pointer_get(ptr, "image_user");
	Image *ima = imaptr.data;

	uiLayoutSetContextPointer(layout, "image_user", &iuserptr);
	uiTemplateID(layout, C, ptr, "image", ima ? NULL : "IMAGE_OT_new", "IMAGE_OT_open", NULL);

	if (!ima)
		return;

	uiItemR(layout, &imaptr, "source", 0, IFACE_("Source"), ICON_NONE);

	if (!(ELEM(ima->source, IMA_SRC_GENERATED, IMA_SRC_VIEWER))) {
		uiLayout *row = uiLayoutRow(layout, true);
		const bool is_packed = BKE_image_has_packedfile(ima);

		if (is_packed)
			uiItemO(row, "", ICON_PACKAGE, "image.unpack");
		else
			uiItemO(row, "", ICON_UGLYPACKAGE, "image.pack");

		row = uiLayoutRow(row, true);
		uiLayoutSetEnabled(row, !is_packed);
		uiItemR(row, &imaptr, "filepath", 0, "", ICON_NONE);
		uiItemO(row, "", ICON_FILE_REFRESH, "image.reload");
	}

	/* multilayer? */
	if (ima->type == IMA_TYPE_MULTILAYER && ima->rr) {
		uiTemplateImageLayers(layout, C, ima, iuserptr.data);
	}
	else if (ima->source != IMA_SRC_GENERATED) {
		uiTemplateImageInfo(layout, C, ima, iuserptr.data);
	}

	uiItemR(layout, ptr, "color_space", 0, IFACE_("Color Space"), ICON_NONE);
	uiItemR(layout, ptr, "interpolation", 0, IFACE_("Interpolation"), ICON_NONE);
	uiItemR(layout, ptr, "projection", 0, IFACE_("Projection"), ICON_NONE);
}

static void node_shader_buts_tex_sky(uiLayout *layout, bContext *UNUSED(C), PointerRNA *ptr)
{	
	uiItemR(layout, ptr, "sky_type", 0, "", ICON_NONE);
	uiItemR(layout, ptr, "sun_direction", 0, "", ICON_NONE);
	uiItemR(layout, ptr, "turbidity", 0, NULL, ICON_NONE);

	if (RNA_enum_get(ptr, "sky_type") == SHD_SKY_NEW)
		uiItemR(layout, ptr, "ground_albedo", 0, NULL, ICON_NONE);
}

static void node_shader_buts_tex_gradient(uiLayout *layout, bContext *UNUSED(C), PointerRNA *ptr)
{
	uiItemR(layout, ptr, "gradient_type", 0, "", ICON_NONE);
}

static void node_shader_buts_tex_magic(uiLayout *layout, bContext *UNUSED(C), PointerRNA *ptr)
{
	uiItemR(layout, ptr, "turbulence_depth", 0, NULL, ICON_NONE);
}

static void node_shader_buts_tex_brick(uiLayout *layout, bContext *UNUSED(C), PointerRNA *ptr)
{
	uiLayout *col;
	
	col = uiLayoutColumn(layout, true);
	uiItemR(col, ptr, "offset", UI_ITEM_R_SLIDER, IFACE_("Offset"), ICON_NONE);
	uiItemR(col, ptr, "offset_frequency", 0, IFACE_("Frequency"), ICON_NONE);
	
	col = uiLayoutColumn(layout, true);
	uiItemR(col, ptr, "squash", 0, IFACE_("Squash"), ICON_NONE);
	uiItemR(col, ptr, "squash_frequency", 0, IFACE_("Frequency"), ICON_NONE);
}

static void node_shader_buts_tex_wave(uiLayout *layout, bContext *UNUSED(C), PointerRNA *ptr)
{
	uiItemR(layout, ptr, "wave_type", 0, "", ICON_NONE);
	uiItemR(layout, ptr, "wave_profile", 0, "", ICON_NONE);
}

static void node_shader_buts_tex_musgrave(uiLayout *layout, bContext *UNUSED(C), PointerRNA *ptr)
{
	uiItemR(layout, ptr, "musgrave_type", 0, "", ICON_NONE);
}

static void node_shader_buts_tex_voronoi(uiLayout *layout, bContext *UNUSED(C), PointerRNA *ptr)
{
	uiItemR(layout, ptr, "coloring", 0, "", ICON_NONE);
}

static void node_shader_buts_tex_pointdensity(uiLayout *layout, bContext *UNUSED(C), PointerRNA *ptr)
{
	bNode *node = ptr->data;
	NodeShaderTexPointDensity *shader_point_density = node->storage;
	Object *ob = (Object *)node->id;
	PointerRNA ob_ptr, obdata_ptr;

	RNA_id_pointer_create((ID *)ob, &ob_ptr);
	RNA_id_pointer_create(ob ? (ID *)ob->data : NULL, &obdata_ptr);

	uiItemR(layout, ptr, "point_source", UI_ITEM_R_EXPAND, NULL, ICON_NONE);
	uiItemR(layout, ptr, "object", 0, NULL, ICON_NONE);

	if (node->id && shader_point_density->point_source == SHD_POINTDENSITY_SOURCE_PSYS) {
		PointerRNA dataptr;
		RNA_id_pointer_create((ID *)node->id, &dataptr);
		uiItemPointerR(layout, ptr, "particle_system", &dataptr, "particle_systems", NULL, ICON_NONE);
	}

	uiItemR(layout, ptr, "space", 0, NULL, ICON_NONE);
	uiItemR(layout, ptr, "radius", 0, NULL, ICON_NONE);
	uiItemR(layout, ptr, "interpolation", 0, NULL, ICON_NONE);
	uiItemR(layout, ptr, "resolution", 0, NULL, ICON_NONE);
	if (shader_point_density->point_source == SHD_POINTDENSITY_SOURCE_PSYS) {
		uiItemR(layout, ptr, "particle_color_source", 0, NULL, ICON_NONE);
	}
	else {
		uiItemR(layout, ptr, "vertex_color_source", 0, NULL, ICON_NONE);
		if (shader_point_density->ob_color_source == SHD_POINTDENSITY_COLOR_VERTWEIGHT) {
			if (ob_ptr.data)
				uiItemPointerR(layout, ptr, "vertex_attribute_name", &ob_ptr, "vertex_groups", "", ICON_NONE);
		}
		if (shader_point_density->ob_color_source == SHD_POINTDENSITY_COLOR_VERTCOL) {
			if (obdata_ptr.data)
				uiItemPointerR(layout, ptr, "vertex_attribute_name", &obdata_ptr, "vertex_colors", "", ICON_NONE);
		}
	}
}

static void node_shader_buts_tex_coord(uiLayout *layout, bContext *UNUSED(C), PointerRNA *ptr)
{
	uiItemR(layout, ptr, "object", 0, NULL, 0);
	uiItemR(layout, ptr, "from_dupli", 0, NULL, 0);
}

static void node_shader_buts_bump(uiLayout *layout, bContext *UNUSED(C), PointerRNA *ptr)
{
	uiItemR(layout, ptr, "invert", 0, NULL, 0);
}

static void node_shader_buts_uvmap(uiLayout *layout, bContext *C, PointerRNA *ptr)
{
	uiItemR(layout, ptr, "from_dupli", 0, NULL, 0);

	if (!RNA_boolean_get(ptr, "from_dupli")) {
		PointerRNA obptr = CTX_data_pointer_get(C, "active_object");

		if (obptr.data && RNA_enum_get(&obptr, "type") == OB_MESH) {
			PointerRNA dataptr = RNA_pointer_get(&obptr, "data");
			uiItemPointerR(layout, ptr, "uv_map", &dataptr, "uv_layers", "", ICON_NONE);
		}
	}
}

static void node_shader_buts_uvalongstroke(uiLayout *layout, bContext *UNUSED(C), PointerRNA *ptr)
{
	uiItemR(layout, ptr, "use_tips", 0, NULL, 0);
}

static void node_shader_buts_normal_map(uiLayout *layout, bContext *C, PointerRNA *ptr)
{
	uiItemR(layout, ptr, "space", 0, "", 0);

	if (RNA_enum_get(ptr, "space") == SHD_NORMAL_MAP_TANGENT) {
		PointerRNA obptr = CTX_data_pointer_get(C, "active_object");

		if (obptr.data && RNA_enum_get(&obptr, "type") == OB_MESH) {
			PointerRNA dataptr = RNA_pointer_get(&obptr, "data");
			uiItemPointerR(layout, ptr, "uv_map", &dataptr, "uv_layers", "", ICON_NONE);
		}
		else
			uiItemR(layout, ptr, "uv_map", 0, "", 0);
	}
}

static void node_shader_buts_tangent(uiLayout *layout, bContext *C, PointerRNA *ptr)
{
	uiLayout *split, *row;

	split = uiLayoutSplit(layout, 0.0f, false);

	uiItemR(split, ptr, "direction_type", 0, "", 0);

	row = uiLayoutRow(split, false);

	if (RNA_enum_get(ptr, "direction_type") == SHD_TANGENT_UVMAP) {
		PointerRNA obptr = CTX_data_pointer_get(C, "active_object");

		if (obptr.data && RNA_enum_get(&obptr, "type") == OB_MESH) {
			PointerRNA dataptr = RNA_pointer_get(&obptr, "data");
			uiItemPointerR(row, ptr, "uv_map", &dataptr, "uv_layers", "", ICON_NONE);
		}
		else
			uiItemR(row, ptr, "uv_map", 0, "", 0);
	}
	else
		uiItemR(row, ptr, "axis", UI_ITEM_R_EXPAND, NULL, 0);
}

static void node_shader_buts_glossy(uiLayout *layout, bContext *UNUSED(C), PointerRNA *ptr)
{
	uiItemR(layout, ptr, "distribution", 0, "", ICON_NONE);
}

static void node_shader_buts_anisotropic(uiLayout *layout, bContext *UNUSED(C), PointerRNA *ptr)
{
	uiItemR(layout, ptr, "distribution", 0, "", ICON_NONE);
}

static void node_shader_buts_subsurface(uiLayout *layout, bContext *UNUSED(C), PointerRNA *ptr)
{
	uiItemR(layout, ptr, "falloff", 0, "", ICON_NONE);
}


static void node_shader_buts_toon(uiLayout *layout, bContext *UNUSED(C), PointerRNA *ptr)
{
	uiItemR(layout, ptr, "component", 0, "", ICON_NONE);
}

static void node_shader_buts_hair(uiLayout *layout, bContext *UNUSED(C), PointerRNA *ptr)
{
	uiItemR(layout, ptr, "component", 0, "", ICON_NONE);
}

static void node_shader_buts_script(uiLayout *layout, bContext *UNUSED(C), PointerRNA *ptr)
{
	uiLayout *row;

	row = uiLayoutRow(layout, false);
	uiItemR(row, ptr, "mode", UI_ITEM_R_EXPAND, NULL, ICON_NONE);

	row = uiLayoutRow(layout, true);

	if (RNA_enum_get(ptr, "mode") == NODE_SCRIPT_INTERNAL)
		uiItemR(row, ptr, "script", 0, "", ICON_NONE);
	else
		uiItemR(row, ptr, "filepath", 0, "", ICON_NONE);

	uiItemO(row, "", ICON_FILE_REFRESH, "node.shader_script_update");
}

static void node_shader_buts_script_ex(uiLayout *layout, bContext *C, PointerRNA *ptr)
{
	uiItemS(layout);

	node_shader_buts_script(layout, C, ptr);

#if 0  /* not implemented yet */
	if (RNA_enum_get(ptr, "mode") == NODE_SCRIPT_EXTERNAL)
		uiItemR(layout, ptr, "use_auto_update", 0, NULL, ICON_NONE);
#endif
}

static void node_buts_output_linestyle(uiLayout *layout, bContext *UNUSED(C), PointerRNA *ptr)
{
	uiLayout *row, *col;

	col = uiLayoutColumn(layout, false);
	row = uiLayoutRow(col, true);
	uiItemR(row, ptr, "blend_type", 0, "", ICON_NONE);
	uiItemR(col, ptr, "use_clamp", 0, NULL, ICON_NONE);
}

/* only once called */
static void node_shader_set_butfunc(bNodeType *ntype)
{
	switch (ntype->type) {
		case SH_NODE_MATERIAL:
		case SH_NODE_MATERIAL_EXT:
			ntype->draw_buttons = node_shader_buts_material;
			break;
		case SH_NODE_TEXTURE:
			ntype->draw_buttons = node_buts_texture;
			break;
		case SH_NODE_NORMAL:
			ntype->draw_buttons = node_buts_normal;
			break;
		case SH_NODE_CURVE_VEC:
			ntype->draw_buttons = node_buts_curvevec;
			break;
		case SH_NODE_CURVE_RGB:
			ntype->draw_buttons = node_buts_curvecol;
			break;
		case SH_NODE_MAPPING:
			ntype->draw_buttons = node_shader_buts_mapping;
			break;
		case SH_NODE_VALUE:
			ntype->draw_buttons = node_buts_value;
			break;
		case SH_NODE_RGB:
			ntype->draw_buttons = node_buts_rgb;
			break;
		case SH_NODE_MIX_RGB:
			ntype->draw_buttons = node_buts_mix_rgb;
			break;
		case SH_NODE_VALTORGB:
			ntype->draw_buttons = node_buts_colorramp;
			break;
		case SH_NODE_MATH: 
			ntype->draw_buttons = node_buts_math;
			break; 
		case SH_NODE_VECT_MATH: 
			ntype->draw_buttons = node_shader_buts_vect_math;
			break; 
		case SH_NODE_VECT_TRANSFORM: 
			ntype->draw_buttons = node_shader_buts_vect_transform;
			break; 
		case SH_NODE_GEOMETRY:
			ntype->draw_buttons = node_shader_buts_geometry;
			break;
		case SH_NODE_LAMP:
			ntype->draw_buttons = node_shader_buts_lamp;
			break;
		case SH_NODE_ATTRIBUTE:
			ntype->draw_buttons = node_shader_buts_attribute;
			break;
		case SH_NODE_WIREFRAME:
			ntype->draw_buttons = node_shader_buts_wireframe;
			break;
		case SH_NODE_TEX_SKY:
			ntype->draw_buttons = node_shader_buts_tex_sky;
			break;
		case SH_NODE_TEX_IMAGE:
			ntype->draw_buttons = node_shader_buts_tex_image;
			ntype->draw_buttons_ex = node_shader_buts_tex_image_ex;
			break;
		case SH_NODE_TEX_ENVIRONMENT:
			ntype->draw_buttons = node_shader_buts_tex_environment;
			ntype->draw_buttons_ex = node_shader_buts_tex_environment_ex;
			break;
		case SH_NODE_TEX_GRADIENT:
			ntype->draw_buttons = node_shader_buts_tex_gradient;
			break;
		case SH_NODE_TEX_MAGIC:
			ntype->draw_buttons = node_shader_buts_tex_magic;
			break;
		case SH_NODE_TEX_BRICK:
			ntype->draw_buttons = node_shader_buts_tex_brick;
			break;
		case SH_NODE_TEX_WAVE:
			ntype->draw_buttons = node_shader_buts_tex_wave;
			break;
		case SH_NODE_TEX_MUSGRAVE:
			ntype->draw_buttons = node_shader_buts_tex_musgrave;
			break;
		case SH_NODE_TEX_VORONOI:
			ntype->draw_buttons = node_shader_buts_tex_voronoi;
			break;
		case SH_NODE_TEX_POINTDENSITY:
			ntype->draw_buttons = node_shader_buts_tex_pointdensity;
			break;
		case SH_NODE_TEX_COORD:
			ntype->draw_buttons = node_shader_buts_tex_coord;
			break;
		case SH_NODE_BUMP:
			ntype->draw_buttons = node_shader_buts_bump;
			break;
		case SH_NODE_NORMAL_MAP:
			ntype->draw_buttons = node_shader_buts_normal_map;
			break;
		case SH_NODE_TANGENT:
			ntype->draw_buttons = node_shader_buts_tangent;
			break;
		case SH_NODE_BSDF_GLOSSY:
		case SH_NODE_BSDF_GLASS:
		case SH_NODE_BSDF_REFRACTION:
		case SH_NODE_BSDF_PRINCIPLED:
			ntype->draw_buttons = node_shader_buts_glossy;
			break;
		case SH_NODE_BSDF_ANISOTROPIC:
			ntype->draw_buttons = node_shader_buts_anisotropic;
			break;
		case SH_NODE_SUBSURFACE_SCATTERING:
			ntype->draw_buttons = node_shader_buts_subsurface;
			break;
		case SH_NODE_BSDF_TOON:
			ntype->draw_buttons = node_shader_buts_toon;
			break;
		case SH_NODE_BSDF_HAIR:
			ntype->draw_buttons = node_shader_buts_hair;
			break;
		case SH_NODE_SCRIPT:
			ntype->draw_buttons = node_shader_buts_script;
			ntype->draw_buttons_ex = node_shader_buts_script_ex;
			break;
		case SH_NODE_UVMAP:
			ntype->draw_buttons = node_shader_buts_uvmap;
			break;
		case SH_NODE_UVALONGSTROKE:
			ntype->draw_buttons = node_shader_buts_uvalongstroke;
			break;
		case SH_NODE_OUTPUT_LINESTYLE:
			ntype->draw_buttons = node_buts_output_linestyle;
			break;
	}
}

/* ****************** BUTTON CALLBACKS FOR COMPOSITE NODES ***************** */

static void node_buts_image_views(uiLayout *layout, bContext *UNUSED(C), PointerRNA *ptr,
                                 PointerRNA *imaptr)
{
	uiLayout *col;

	if (!imaptr->data)
		return;

	col = uiLayoutColumn(layout, false);

	if (RNA_boolean_get(ptr, "has_views")) {
		if (RNA_enum_get(ptr, "view") == 0)
			uiItemR(col, ptr, "view", 0, NULL, ICON_CAMERA_STEREO);
		else
			uiItemR(col, ptr, "view", 0, NULL, ICON_SCENE);
	}
}

static void node_composit_buts_image(uiLayout *layout, bContext *C, PointerRNA *ptr)
{
	bNode *node = ptr->data;
	PointerRNA imaptr, iuserptr;
	
	RNA_pointer_create((ID *)ptr->id.data, &RNA_ImageUser, node->storage, &iuserptr);
	uiLayoutSetContextPointer(layout, "image_user", &iuserptr);
	uiTemplateID(layout, C, ptr, "image", NULL, "IMAGE_OT_open", NULL);
	if (!node->id) return;
	
	imaptr = RNA_pointer_get(ptr, "image");

	node_buts_image_user(layout, C, ptr, &imaptr, &iuserptr);

	node_buts_image_views(layout, C, ptr, &imaptr);
}

static void node_composit_buts_image_ex(uiLayout *layout, bContext *C, PointerRNA *ptr)
{
	bNode *node = ptr->data;
	PointerRNA iuserptr;

	RNA_pointer_create((ID *)ptr->id.data, &RNA_ImageUser, node->storage, &iuserptr);
	uiLayoutSetContextPointer(layout, "image_user", &iuserptr);
	uiTemplateImage(layout, C, ptr, "image", &iuserptr, 0, 1);
}

static void node_composit_buts_renderlayers(uiLayout *layout, bContext *C, PointerRNA *ptr)
{
	bNode *node = ptr->data;
	uiLayout *col, *row;
	PointerRNA op_ptr;
	PointerRNA scn_ptr;
	PropertyRNA *prop;
	const char *layer_name;
	char scene_name[MAX_ID_NAME - 2];

	uiTemplateID(layout, C, ptr, "scene", NULL, NULL, NULL);
	
	if (!node->id) return;

	col = uiLayoutColumn(layout, false);
	row = uiLayoutRow(col, true);
	uiItemR(row, ptr, "layer", 0, "", ICON_NONE);
	
	prop = RNA_struct_find_property(ptr, "layer");
	if (!(RNA_property_enum_identifier(C, ptr, prop, RNA_property_enum_get(ptr, prop), &layer_name)))
		return;
	
	scn_ptr = RNA_pointer_get(ptr, "scene");
	RNA_string_get(&scn_ptr, "name", scene_name);

	op_ptr = uiItemFullO(row, "RENDER_OT_render", "", ICON_RENDER_STILL, NULL, WM_OP_INVOKE_DEFAULT, UI_ITEM_O_RETURN_PROPS);
	RNA_string_set(&op_ptr, "layer", layer_name);
	RNA_string_set(&op_ptr, "scene", scene_name);
}


static void node_composit_buts_blur(uiLayout *layout, bContext *UNUSED(C), PointerRNA *ptr)
{
	uiLayout *col, *row;
	int reference;
	int filter;
	
	col = uiLayoutColumn(layout, false);
	filter = RNA_enum_get(ptr, "filter_type");
	reference = RNA_boolean_get(ptr, "use_variable_size");

	uiItemR(col, ptr, "filter_type", 0, "", ICON_NONE);
	if (filter != R_FILTER_FAST_GAUSS) {
		uiItemR(col, ptr, "use_variable_size", 0, NULL, ICON_NONE);
		if (!reference) {
			uiItemR(col, ptr, "use_bokeh", 0, NULL, ICON_NONE);
		}
		uiItemR(col, ptr, "use_gamma_correction", 0, NULL, ICON_NONE);
	}
	
	uiItemR(col, ptr, "use_relative", 0, NULL, ICON_NONE);
	
	if (RNA_boolean_get(ptr, "use_relative")) {
		uiItemL(col, IFACE_("Aspect Correction"), ICON_NONE);
		row = uiLayoutRow(layout, true);
		uiItemR(row, ptr, "aspect_correction", UI_ITEM_R_EXPAND, NULL, ICON_NONE);
		
		col = uiLayoutColumn(layout, true);
		uiItemR(col, ptr, "factor_x", 0, IFACE_("X"), ICON_NONE);
		uiItemR(col, ptr, "factor_y", 0, IFACE_("Y"), ICON_NONE);
	}
	else {
		col = uiLayoutColumn(layout, true);
		uiItemR(col, ptr, "size_x", 0, IFACE_("X"), ICON_NONE);
		uiItemR(col, ptr, "size_y", 0, IFACE_("Y"), ICON_NONE);
	}
	uiItemR(col, ptr, "use_extended_bounds", 0, NULL, ICON_NONE);
}

static void node_composit_buts_dblur(uiLayout *layout, bContext *UNUSED(C), PointerRNA *ptr)
{
	uiLayout *col;
	
	uiItemR(layout, ptr, "iterations", 0, NULL, ICON_NONE);
	uiItemR(layout, ptr, "use_wrap", 0, NULL, ICON_NONE);
	
	col = uiLayoutColumn(layout, true);
	uiItemL(col, IFACE_("Center:"), ICON_NONE);
	uiItemR(col, ptr, "center_x", 0, IFACE_("X"), ICON_NONE);
	uiItemR(col, ptr, "center_y", 0, IFACE_("Y"), ICON_NONE);
	
	uiItemS(layout);
	
	col = uiLayoutColumn(layout, true);
	uiItemR(col, ptr, "distance", 0, NULL, ICON_NONE);
	uiItemR(col, ptr, "angle", 0, NULL, ICON_NONE);
	
	uiItemS(layout);
	
	uiItemR(layout, ptr, "spin", 0, NULL, ICON_NONE);
	uiItemR(layout, ptr, "zoom", 0, NULL, ICON_NONE);
}

static void node_composit_buts_bilateralblur(uiLayout *layout, bContext *UNUSED(C), PointerRNA *ptr)
{	
	uiLayout *col;
	
	col = uiLayoutColumn(layout, true);
	uiItemR(col, ptr, "iterations", 0, NULL, ICON_NONE);
	uiItemR(col, ptr, "sigma_color", 0, NULL, ICON_NONE);
	uiItemR(col, ptr, "sigma_space", 0, NULL, ICON_NONE);
}

static void node_composit_buts_defocus(uiLayout *layout, bContext *C, PointerRNA *ptr)
{
	uiLayout *sub, *col;
	
	col = uiLayoutColumn(layout, false);
	uiItemL(col, IFACE_("Bokeh Type:"), ICON_NONE);
	uiItemR(col, ptr, "bokeh", 0, "", ICON_NONE);
	uiItemR(col, ptr, "angle", 0, NULL, ICON_NONE);

	uiItemR(layout, ptr, "use_gamma_correction", 0, NULL, ICON_NONE);

	col = uiLayoutColumn(layout, false);
	uiLayoutSetActive(col, RNA_boolean_get(ptr, "use_zbuffer") == true);
	uiItemR(col, ptr, "f_stop", 0, NULL, ICON_NONE);

	uiItemR(layout, ptr, "blur_max", 0, NULL, ICON_NONE);
	uiItemR(layout, ptr, "threshold", 0, NULL, ICON_NONE);

	col = uiLayoutColumn(layout, false);
	uiItemR(col, ptr, "use_preview", 0, NULL, ICON_NONE);

	uiTemplateID(layout, C, ptr, "scene", NULL, NULL, NULL);

	col = uiLayoutColumn(layout, false);
	uiItemR(col, ptr, "use_zbuffer", 0, NULL, ICON_NONE);
	sub = uiLayoutColumn(col, false);
	uiLayoutSetActive(sub, RNA_boolean_get(ptr, "use_zbuffer") == false);
	uiItemR(sub, ptr, "z_scale", 0, NULL, ICON_NONE);
}

/* qdn: glare node */
static void node_composit_buts_glare(uiLayout *layout, bContext *UNUSED(C), PointerRNA *ptr)
{	
	uiItemR(layout, ptr, "glare_type", 0, "", ICON_NONE);
	uiItemR(layout, ptr, "quality", 0, "", ICON_NONE);

	if (RNA_enum_get(ptr, "glare_type") != 1) {
		uiItemR(layout, ptr, "iterations", 0, NULL, ICON_NONE);
	
		if (RNA_enum_get(ptr, "glare_type") != 0)
			uiItemR(layout, ptr, "color_modulation", UI_ITEM_R_SLIDER, NULL, ICON_NONE);
	}
	
	uiItemR(layout, ptr, "mix", 0, NULL, ICON_NONE);
	uiItemR(layout, ptr, "threshold", 0, NULL, ICON_NONE);

	if (RNA_enum_get(ptr, "glare_type") == 2) {
		uiItemR(layout, ptr, "streaks", 0, NULL, ICON_NONE);
		uiItemR(layout, ptr, "angle_offset", 0, NULL, ICON_NONE);
	}
	if (RNA_enum_get(ptr, "glare_type") == 0 || RNA_enum_get(ptr, "glare_type") == 2) {
		uiItemR(layout, ptr, "fade", UI_ITEM_R_SLIDER, NULL, ICON_NONE);
		
		if (RNA_enum_get(ptr, "glare_type") == 0)
			uiItemR(layout, ptr, "use_rotate_45", 0, NULL, ICON_NONE);
	}
	if (RNA_enum_get(ptr, "glare_type") == 1) {
		uiItemR(layout, ptr, "size", 0, NULL, ICON_NONE);
	}
}

static void node_composit_buts_tonemap(uiLayout *layout, bContext *UNUSED(C), PointerRNA *ptr)
{	
	uiLayout *col;

	col = uiLayoutColumn(layout, false);
	uiItemR(col, ptr, "tonemap_type", 0, "", ICON_NONE);
	if (RNA_enum_get(ptr, "tonemap_type") == 0) {
		uiItemR(col, ptr, "key", UI_ITEM_R_SLIDER, NULL, ICON_NONE);
		uiItemR(col, ptr, "offset", 0, NULL, ICON_NONE);
		uiItemR(col, ptr, "gamma", 0, NULL, ICON_NONE);
	}
	else {
		uiItemR(col, ptr, "intensity", 0, NULL, ICON_NONE);
		uiItemR(col, ptr, "contrast", UI_ITEM_R_SLIDER, NULL, ICON_NONE);
		uiItemR(col, ptr, "adaptation", UI_ITEM_R_SLIDER, NULL, ICON_NONE);
		uiItemR(col, ptr, "correction", UI_ITEM_R_SLIDER, NULL, ICON_NONE);
	}
}

static void node_composit_buts_lensdist(uiLayout *layout, bContext *UNUSED(C), PointerRNA *ptr)
{
	uiLayout *col;

	col = uiLayoutColumn(layout, false);
	uiItemR(col, ptr, "use_projector", 0, NULL, ICON_NONE);

	col = uiLayoutColumn(col, false);
	uiLayoutSetActive(col, RNA_boolean_get(ptr, "use_projector") == false);
	uiItemR(col, ptr, "use_jitter", 0, NULL, ICON_NONE);
	uiItemR(col, ptr, "use_fit", 0, NULL, ICON_NONE);
}

static void node_composit_buts_vecblur(uiLayout *layout, bContext *UNUSED(C), PointerRNA *ptr)
{
	uiLayout *col;
	
	col = uiLayoutColumn(layout, false);
	uiItemR(col, ptr, "samples", 0, NULL, ICON_NONE);
	uiItemR(col, ptr, "factor", 0, IFACE_("Blur"), ICON_NONE);
	
	col = uiLayoutColumn(layout, true);
	uiItemL(col, IFACE_("Speed:"), ICON_NONE);
	uiItemR(col, ptr, "speed_min", 0, IFACE_("Min"), ICON_NONE);
	uiItemR(col, ptr, "speed_max", 0, IFACE_("Max"), ICON_NONE);

	uiItemR(layout, ptr, "use_curved", 0, NULL, ICON_NONE);
}

static void node_composit_buts_filter(uiLayout *layout, bContext *UNUSED(C), PointerRNA *ptr)
{
	uiItemR(layout, ptr, "filter_type", 0, "", ICON_NONE);
}

static void node_composit_buts_flip(uiLayout *layout, bContext *UNUSED(C), PointerRNA *ptr)
{
	uiItemR(layout, ptr, "axis", 0, "", ICON_NONE);
}

static void node_composit_buts_crop(uiLayout *layout, bContext *UNUSED(C), PointerRNA *ptr)
{
	uiLayout *col;

	uiItemR(layout, ptr, "use_crop_size", 0, NULL, ICON_NONE);
	uiItemR(layout, ptr, "relative", 0, NULL, ICON_NONE);

	col = uiLayoutColumn(layout, true);
	if (RNA_boolean_get(ptr, "relative")) {
		uiItemR(col, ptr, "rel_min_x", 0, IFACE_("Left"), ICON_NONE);
		uiItemR(col, ptr, "rel_max_x", 0, IFACE_("Right"), ICON_NONE);
		uiItemR(col, ptr, "rel_min_y", 0, IFACE_("Up"), ICON_NONE);
		uiItemR(col, ptr, "rel_max_y", 0, IFACE_("Down"), ICON_NONE);
	}
	else {
		uiItemR(col, ptr, "min_x", 0, IFACE_("Left"), ICON_NONE);
		uiItemR(col, ptr, "max_x", 0, IFACE_("Right"), ICON_NONE);
		uiItemR(col, ptr, "min_y", 0, IFACE_("Up"), ICON_NONE);
		uiItemR(col, ptr, "max_y", 0, IFACE_("Down"), ICON_NONE);
	}
}

static void node_composit_buts_splitviewer(uiLayout *layout, bContext *UNUSED(C), PointerRNA *ptr)
{
	uiLayout *row, *col;
	
	col = uiLayoutColumn(layout, false);
	row = uiLayoutRow(col, false);
	uiItemR(row, ptr, "axis", UI_ITEM_R_EXPAND, NULL, ICON_NONE);
	uiItemR(col, ptr, "factor", 0, NULL, ICON_NONE);
}

static void node_composit_buts_double_edge_mask(uiLayout *layout, bContext *UNUSED(C), PointerRNA *ptr)
{
	uiLayout *col;

	col = uiLayoutColumn(layout, false);

	uiItemL(col, IFACE_("Inner Edge:"), ICON_NONE);
	uiItemR(col, ptr, "inner_mode", 0, "", ICON_NONE);
	uiItemL(col, IFACE_("Buffer Edge:"), ICON_NONE);
	uiItemR(col, ptr, "edge_mode", 0, "", ICON_NONE);
}

static void node_composit_buts_map_range(uiLayout *layout, bContext *UNUSED(C), PointerRNA *ptr)
{
	uiLayout *col;

	col = uiLayoutColumn(layout, true);
	uiItemR(col, ptr, "use_clamp", 0, NULL, ICON_NONE);
}

static void node_composit_buts_map_value(uiLayout *layout, bContext *UNUSED(C), PointerRNA *ptr)
{
	uiLayout *sub, *col;
	
	col = uiLayoutColumn(layout, true);
	uiItemR(col, ptr, "offset", 0, NULL, ICON_NONE);
	uiItemR(col, ptr, "size", 0, NULL, ICON_NONE);
	
	col = uiLayoutColumn(layout, true);
	uiItemR(col, ptr, "use_min", 0, NULL, ICON_NONE);
	sub = uiLayoutColumn(col, false);
	uiLayoutSetActive(sub, RNA_boolean_get(ptr, "use_min"));
	uiItemR(sub, ptr, "min", 0, "", ICON_NONE);
	
	col = uiLayoutColumn(layout, true);
	uiItemR(col, ptr, "use_max", 0, NULL, ICON_NONE);
	sub = uiLayoutColumn(col, false);
	uiLayoutSetActive(sub, RNA_boolean_get(ptr, "use_max"));
	uiItemR(sub, ptr, "max", 0, "", ICON_NONE);
}

static void node_composit_buts_alphaover(uiLayout *layout, bContext *UNUSED(C), PointerRNA *ptr)
{	
	uiLayout *col;
	
	col = uiLayoutColumn(layout, true);
	uiItemR(col, ptr, "use_premultiply", 0, NULL, ICON_NONE);
	uiItemR(col, ptr, "premul", 0, NULL, ICON_NONE);
}

static void node_composit_buts_zcombine(uiLayout *layout, bContext *UNUSED(C), PointerRNA *ptr)
{	
	uiLayout *col;
	
	col = uiLayoutColumn(layout, true);
	uiItemR(col, ptr, "use_alpha", 0, NULL, ICON_NONE);
	uiItemR(col, ptr, "use_antialias_z", 0, NULL, ICON_NONE);
}

static void node_composit_buts_dilateerode(uiLayout *layout, bContext *UNUSED(C), PointerRNA *ptr)
{
	uiItemR(layout, ptr, "mode", 0, NULL, ICON_NONE);
	uiItemR(layout, ptr, "distance", 0, NULL, ICON_NONE);
	switch (RNA_enum_get(ptr, "mode")) {
		case CMP_NODE_DILATEERODE_DISTANCE_THRESH:
			uiItemR(layout, ptr, "edge", 0, NULL, ICON_NONE);
			break;
		case CMP_NODE_DILATEERODE_DISTANCE_FEATHER:
			uiItemR(layout, ptr, "falloff", 0, NULL, ICON_NONE);
			break;
	}
}

static void node_composit_buts_inpaint(uiLayout *layout, bContext *UNUSED(C), PointerRNA *ptr)
{
	uiItemR(layout, ptr, "distance", 0, NULL, ICON_NONE);
}

static void node_composit_buts_despeckle(uiLayout *layout, bContext *UNUSED(C), PointerRNA *ptr)
{
	uiLayout *col;

	col = uiLayoutColumn(layout, false);
	uiItemR(col, ptr, "threshold", 0, NULL, ICON_NONE);
	uiItemR(col, ptr, "threshold_neighbor", 0, NULL, ICON_NONE);
}

static void node_composit_buts_diff_matte(uiLayout *layout, bContext *UNUSED(C), PointerRNA *ptr)
{
	uiLayout *col;
	
	col = uiLayoutColumn(layout, true);
	uiItemR(col, ptr, "tolerance", UI_ITEM_R_SLIDER, NULL, ICON_NONE);
	uiItemR(col, ptr, "falloff", UI_ITEM_R_SLIDER, NULL, ICON_NONE);
}

static void node_composit_buts_distance_matte(uiLayout *layout, bContext *UNUSED(C), PointerRNA *ptr)
{
	uiLayout *col, *row;
	
	col = uiLayoutColumn(layout, true);

	uiItemL(layout, IFACE_("Color Space:"), ICON_NONE);
	row = uiLayoutRow(layout, false);
	uiItemR(row, ptr, "channel", UI_ITEM_R_EXPAND, NULL, ICON_NONE);

	uiItemR(col, ptr, "tolerance", UI_ITEM_R_SLIDER, NULL, ICON_NONE);
	uiItemR(col, ptr, "falloff", UI_ITEM_R_SLIDER, NULL, ICON_NONE);
}

static void node_composit_buts_color_spill(uiLayout *layout, bContext *UNUSED(C), PointerRNA *ptr)
{
	uiLayout *row, *col;
	
	uiItemL(layout, IFACE_("Despill Channel:"), ICON_NONE);
	row = uiLayoutRow(layout, false);
	uiItemR(row, ptr, "channel", UI_ITEM_R_EXPAND, NULL, ICON_NONE);

	col = uiLayoutColumn(layout, false);
	uiItemR(col, ptr, "limit_method", 0, NULL, ICON_NONE);

	if (RNA_enum_get(ptr, "limit_method") == 0) {
		uiItemL(col, IFACE_("Limiting Channel:"), ICON_NONE);
		row = uiLayoutRow(col, false);
		uiItemR(row, ptr, "limit_channel", UI_ITEM_R_EXPAND, NULL, ICON_NONE);
	}

	uiItemR(col, ptr, "ratio", UI_ITEM_R_SLIDER, NULL, ICON_NONE);
	uiItemR(col, ptr, "use_unspill", 0, NULL, ICON_NONE);
	if (RNA_boolean_get(ptr, "use_unspill") == true) {
		uiItemR(col, ptr, "unspill_red", UI_ITEM_R_SLIDER, NULL, ICON_NONE);
		uiItemR(col, ptr, "unspill_green", UI_ITEM_R_SLIDER, NULL, ICON_NONE);
		uiItemR(col, ptr, "unspill_blue", UI_ITEM_R_SLIDER, NULL, ICON_NONE);
	}
}

static void node_composit_buts_chroma_matte(uiLayout *layout, bContext *UNUSED(C), PointerRNA *ptr)
{
	uiLayout *col;
	
	col = uiLayoutColumn(layout, false);
	uiItemR(col, ptr, "tolerance", 0, NULL, ICON_NONE);
	uiItemR(col, ptr, "threshold", 0, NULL, ICON_NONE);
	
	col = uiLayoutColumn(layout, true);
	/*uiItemR(col, ptr, "lift", UI_ITEM_R_SLIDER, NULL, ICON_NONE);  Removed for now */
	uiItemR(col, ptr, "gain", UI_ITEM_R_SLIDER, NULL, ICON_NONE);
	/*uiItemR(col, ptr, "shadow_adjust", UI_ITEM_R_SLIDER, NULL, ICON_NONE);  Removed for now*/
}

static void node_composit_buts_color_matte(uiLayout *layout, bContext *UNUSED(C), PointerRNA *ptr)
{
	uiLayout *col;
	
	col = uiLayoutColumn(layout, true);
	uiItemR(col, ptr, "color_hue", UI_ITEM_R_SLIDER, NULL, ICON_NONE);
	uiItemR(col, ptr, "color_saturation", UI_ITEM_R_SLIDER, NULL, ICON_NONE);
	uiItemR(col, ptr, "color_value", UI_ITEM_R_SLIDER, NULL, ICON_NONE);
}

static void node_composit_buts_channel_matte(uiLayout *layout, bContext *UNUSED(C), PointerRNA *ptr)
{	
	uiLayout *col, *row;

	uiItemL(layout, IFACE_("Color Space:"), ICON_NONE);
	row = uiLayoutRow(layout, false);
	uiItemR(row, ptr, "color_space", UI_ITEM_R_EXPAND, NULL, ICON_NONE);

	col = uiLayoutColumn(layout, false);
	uiItemL(col, IFACE_("Key Channel:"), ICON_NONE);
	row = uiLayoutRow(col, false);
	uiItemR(row, ptr, "matte_channel", UI_ITEM_R_EXPAND, NULL, ICON_NONE);

	col = uiLayoutColumn(layout, false);

	uiItemR(col, ptr, "limit_method", 0, NULL, ICON_NONE);
	if (RNA_enum_get(ptr, "limit_method") == 0) {
		uiItemL(col, IFACE_("Limiting Channel:"), ICON_NONE);
		row = uiLayoutRow(col, false);
		uiItemR(row, ptr, "limit_channel", UI_ITEM_R_EXPAND, NULL, ICON_NONE);
	}

	uiItemR(col, ptr, "limit_max", UI_ITEM_R_SLIDER, NULL, ICON_NONE);
	uiItemR(col, ptr, "limit_min", UI_ITEM_R_SLIDER, NULL, ICON_NONE);
}

static void node_composit_buts_luma_matte(uiLayout *layout, bContext *UNUSED(C), PointerRNA *ptr)
{
	uiLayout *col;
	
	col = uiLayoutColumn(layout, true);
	uiItemR(col, ptr, "limit_max", UI_ITEM_R_SLIDER, NULL, ICON_NONE);
	uiItemR(col, ptr, "limit_min", UI_ITEM_R_SLIDER, NULL, ICON_NONE);
}

static void node_composit_buts_map_uv(uiLayout *layout, bContext *UNUSED(C), PointerRNA *ptr)
{
	uiItemR(layout, ptr, "alpha", 0, NULL, ICON_NONE);
}

static void node_composit_buts_id_mask(uiLayout *layout, bContext *UNUSED(C), PointerRNA *ptr)
{
	uiItemR(layout, ptr, "index", 0, NULL, ICON_NONE);
	uiItemR(layout, ptr, "use_antialiasing", 0, NULL, ICON_NONE);
}

static void node_composit_buts_file_output(uiLayout *layout, bContext *UNUSED(C), PointerRNA *ptr)
{
	PointerRNA imfptr = RNA_pointer_get(ptr, "format");
	const bool multilayer = RNA_enum_get(&imfptr, "file_format") == R_IMF_IMTYPE_MULTILAYER;

	if (multilayer)
		uiItemL(layout, IFACE_("Path:"), ICON_NONE);
	else
		uiItemL(layout, IFACE_("Base Path:"), ICON_NONE);
	uiItemR(layout, ptr, "base_path", 0, "", ICON_NONE);
}
static void node_composit_buts_file_output_ex(uiLayout *layout, bContext *C, PointerRNA *ptr)
{
	Scene *scene = CTX_data_scene(C);
	PointerRNA imfptr = RNA_pointer_get(ptr, "format");
	PointerRNA active_input_ptr, op_ptr;
	wmOperatorType *ot;
	uiLayout *row, *col;
	int active_index;
	const bool multilayer = RNA_enum_get(&imfptr, "file_format") == R_IMF_IMTYPE_MULTILAYER;
	const bool is_multiview = (scene->r.scemode & R_MULTIVIEW) != 0;
	
	node_composit_buts_file_output(layout, C, ptr);
	uiTemplateImageSettings(layout, &imfptr, false);
	
	/* disable stereo output for multilayer, too much work for something that no one will use */
	/* if someone asks for that we can implement it */
	if (is_multiview)
		uiTemplateImageFormatViews(layout, &imfptr, NULL);

	uiItemS(layout);
	
	uiItemO(layout, IFACE_("Add Input"), ICON_ZOOMIN, "NODE_OT_output_file_add_socket");
	
	row = uiLayoutRow(layout, false);
	col = uiLayoutColumn(row, true);
	
	active_index = RNA_int_get(ptr, "active_input_index");
	/* using different collection properties if multilayer format is enabled */
	if (multilayer) {
		uiTemplateList(col, C, "UI_UL_list", "file_output_node", ptr, "layer_slots", ptr, "active_input_index",
		               NULL, 0, 0, 0, 0);
		RNA_property_collection_lookup_int(ptr, RNA_struct_find_property(ptr, "layer_slots"),
		                                   active_index, &active_input_ptr);
	}
	else {
		uiTemplateList(col, C, "UI_UL_list", "file_output_node", ptr, "file_slots", ptr, "active_input_index",
		               NULL, 0, 0, 0, 0);
		RNA_property_collection_lookup_int(ptr, RNA_struct_find_property(ptr, "file_slots"),
		                                   active_index, &active_input_ptr);
	}
	/* XXX collection lookup does not return the ID part of the pointer, setting this manually here */
	active_input_ptr.id.data = ptr->id.data;
	
	col = uiLayoutColumn(row, true);
	ot = WM_operatortype_find("NODE_OT_output_file_move_active_socket", false);
	op_ptr = uiItemFullO_ptr(col, ot, "", ICON_TRIA_UP, NULL, WM_OP_INVOKE_DEFAULT, UI_ITEM_O_RETURN_PROPS);
	RNA_enum_set(&op_ptr, "direction", 1);
	op_ptr = uiItemFullO_ptr(col, ot, "", ICON_TRIA_DOWN, NULL, WM_OP_INVOKE_DEFAULT, UI_ITEM_O_RETURN_PROPS);
	RNA_enum_set(&op_ptr, "direction", 2);
	
	if (active_input_ptr.data) {
		if (multilayer) {
			col = uiLayoutColumn(layout, true);
			
			uiItemL(col, IFACE_("Layer:"), ICON_NONE);
			row = uiLayoutRow(col, false);
			uiItemR(row, &active_input_ptr, "name", 0, "", ICON_NONE);
			uiItemFullO(row, "NODE_OT_output_file_remove_active_socket", "",
			            ICON_X, NULL, WM_OP_EXEC_DEFAULT, UI_ITEM_R_ICON_ONLY);
		}
		else {
			col = uiLayoutColumn(layout, true);
			
			uiItemL(col, IFACE_("File Subpath:"), ICON_NONE);
			row = uiLayoutRow(col, false);
			uiItemR(row, &active_input_ptr, "path", 0, "", ICON_NONE);
			uiItemFullO(row, "NODE_OT_output_file_remove_active_socket", "",
			            ICON_X, NULL, WM_OP_EXEC_DEFAULT, UI_ITEM_R_ICON_ONLY);
			
			/* format details for individual files */
			imfptr = RNA_pointer_get(&active_input_ptr, "format");
			
			col = uiLayoutColumn(layout, true);
			uiItemL(col, IFACE_("Format:"), ICON_NONE);
			uiItemR(col, &active_input_ptr, "use_node_format", 0, NULL, ICON_NONE);
			
			col = uiLayoutColumn(layout, false);
			uiLayoutSetActive(col, RNA_boolean_get(&active_input_ptr, "use_node_format") == false);
			uiTemplateImageSettings(col, &imfptr, false);

			if (is_multiview)
				uiTemplateImageFormatViews(layout, &imfptr, NULL);
		}
	}
}

static void node_composit_buts_scale(uiLayout *layout, bContext *UNUSED(C), PointerRNA *ptr)
{
	uiItemR(layout, ptr, "space", 0, "", ICON_NONE);

	if (RNA_enum_get(ptr, "space") == CMP_SCALE_RENDERPERCENT) {
		uiLayout *row;
		uiItemR(layout, ptr, "frame_method", UI_ITEM_R_EXPAND, NULL, ICON_NONE);
		row = uiLayoutRow(layout, true);
		uiItemR(row, ptr, "offset_x", 0, "X", ICON_NONE);
		uiItemR(row, ptr, "offset_y", 0, "Y", ICON_NONE);
	}
}

static void node_composit_buts_rotate(uiLayout *layout, bContext *UNUSED(C), PointerRNA *ptr)
{
	uiItemR(layout, ptr, "filter_type", 0, "", ICON_NONE);
}

static void node_composit_buts_invert(uiLayout *layout, bContext *UNUSED(C), PointerRNA *ptr)
{
	uiLayout *col;
	
	col = uiLayoutColumn(layout, false);
	uiItemR(col, ptr, "invert_rgb", 0, NULL, ICON_NONE);
	uiItemR(col, ptr, "invert_alpha", 0, NULL, ICON_NONE);
}

static void node_composit_buts_premulkey(uiLayout *layout, bContext *UNUSED(C), PointerRNA *ptr)
{
	uiItemR(layout, ptr, "mapping", 0, "", ICON_NONE);
}

static void node_composit_buts_view_levels(uiLayout *layout, bContext *UNUSED(C), PointerRNA *ptr)
{
	uiItemR(layout, ptr, "channel", UI_ITEM_R_EXPAND, NULL, ICON_NONE);
}

static void node_composit_buts_colorbalance(uiLayout *layout, bContext *UNUSED(C), PointerRNA *ptr)
{
	uiLayout *split, *col, *row;
	
	uiItemR(layout, ptr, "correction_method", 0, NULL, ICON_NONE);
	
	if (RNA_enum_get(ptr, "correction_method") == 0) {
	
		split = uiLayoutSplit(layout, 0.0f, false);
		col = uiLayoutColumn(split, false);
		uiTemplateColorPicker(col, ptr, "lift", 1, 1, 0, 1);
		row = uiLayoutRow(col, false);
		uiItemR(row, ptr, "lift", 0, NULL, ICON_NONE);
		
		col = uiLayoutColumn(split, false);
		uiTemplateColorPicker(col, ptr, "gamma", 1, 1, 1, 1);
		row = uiLayoutRow(col, false);
		uiItemR(row, ptr, "gamma", 0, NULL, ICON_NONE);
		
		col = uiLayoutColumn(split, false);
		uiTemplateColorPicker(col, ptr, "gain", 1, 1, 1, 1);
		row = uiLayoutRow(col, false);
		uiItemR(row, ptr, "gain", 0, NULL, ICON_NONE);

	}
	else {
		
		split = uiLayoutSplit(layout, 0.0f, false);
		col = uiLayoutColumn(split, false);
		uiTemplateColorPicker(col, ptr, "offset", 1, 1, 0, 1);
		row = uiLayoutRow(col, false);
		uiItemR(row, ptr, "offset", 0, NULL, ICON_NONE);
		uiItemR(col, ptr, "offset_basis", 0, NULL, ICON_NONE);
		
		col = uiLayoutColumn(split, false);
		uiTemplateColorPicker(col, ptr, "power", 1, 1, 0, 1);
		row = uiLayoutRow(col, false);
		uiItemR(row, ptr, "power", 0, NULL, ICON_NONE);
		
		col = uiLayoutColumn(split, false);
		uiTemplateColorPicker(col, ptr, "slope", 1, 1, 0, 1);
		row = uiLayoutRow(col, false);
		uiItemR(row, ptr, "slope", 0, NULL, ICON_NONE);
	}

}
static void node_composit_buts_colorbalance_ex(uiLayout *layout, bContext *UNUSED(C), PointerRNA *ptr)
{
	uiItemR(layout, ptr, "correction_method", 0, NULL, ICON_NONE);

	if (RNA_enum_get(ptr, "correction_method") == 0) {

		uiTemplateColorPicker(layout, ptr, "lift", 1, 1, 0, 1);
		uiItemR(layout, ptr, "lift", 0, NULL, ICON_NONE);

		uiTemplateColorPicker(layout, ptr, "gamma", 1, 1, 1, 1);
		uiItemR(layout, ptr, "gamma", 0, NULL, ICON_NONE);

		uiTemplateColorPicker(layout, ptr, "gain", 1, 1, 1, 1);
		uiItemR(layout, ptr, "gain", 0, NULL, ICON_NONE);
	}
	else {
		uiTemplateColorPicker(layout, ptr, "offset", 1, 1, 0, 1);
		uiItemR(layout, ptr, "offset", 0, NULL, ICON_NONE);

		uiTemplateColorPicker(layout, ptr, "power", 1, 1, 0, 1);
		uiItemR(layout, ptr, "power", 0, NULL, ICON_NONE);

		uiTemplateColorPicker(layout, ptr, "slope", 1, 1, 0, 1);
		uiItemR(layout, ptr, "slope", 0, NULL, ICON_NONE);
	}
}


static void node_composit_buts_huecorrect(uiLayout *layout, bContext *UNUSED(C), PointerRNA *ptr)
{
	bNode *node = ptr->data;
	CurveMapping *cumap = node->storage;

	if (_sample_col[0] != SAMPLE_FLT_ISNONE) {
		cumap->flag |= CUMA_DRAW_SAMPLE;
		copy_v3_v3(cumap->sample, _sample_col);
	}
	else {
		cumap->flag &= ~CUMA_DRAW_SAMPLE;
	}

	uiTemplateCurveMapping(layout, ptr, "mapping", 'h', false, false, false);
}

static void node_composit_buts_ycc(uiLayout *layout, bContext *UNUSED(C), PointerRNA *ptr)
{ 
	uiItemR(layout, ptr, "mode", 0, "", ICON_NONE);
}

static void node_composit_buts_movieclip(uiLayout *layout, bContext *C, PointerRNA *ptr)
{
	uiTemplateID(layout, C, ptr, "clip", NULL, "CLIP_OT_open", NULL);
}

static void node_composit_buts_movieclip_ex(uiLayout *layout, bContext *C, PointerRNA *ptr)
{
	bNode *node = ptr->data;
	PointerRNA clipptr;

	uiTemplateID(layout, C, ptr, "clip", NULL, "CLIP_OT_open", NULL);

	if (!node->id)
		return;

	clipptr = RNA_pointer_get(ptr, "clip");

	uiTemplateColorspaceSettings(layout, &clipptr, "colorspace_settings");
}

static void node_composit_buts_stabilize2d(uiLayout *layout, bContext *C, PointerRNA *ptr)
{
	bNode *node = ptr->data;

	uiTemplateID(layout, C, ptr, "clip", NULL, "CLIP_OT_open", NULL);

	if (!node->id)
		return;

	uiItemR(layout, ptr, "filter_type", 0, "", ICON_NONE);
	uiItemR(layout, ptr, "invert", 0, NULL, ICON_NONE);
}

static void node_composit_buts_translate(uiLayout *layout, bContext *UNUSED(C), PointerRNA *ptr)
{
	uiItemR(layout, ptr, "use_relative", 0, NULL, ICON_NONE);
	uiItemR(layout, ptr, "wrap_axis", 0, NULL, ICON_NONE);
}

static void node_composit_buts_transform(uiLayout *layout, bContext *UNUSED(C), PointerRNA *ptr)
{
	uiItemR(layout, ptr, "filter_type", 0, "", ICON_NONE);
}

static void node_composit_buts_moviedistortion(uiLayout *layout, bContext *C, PointerRNA *ptr)
{
	bNode *node = ptr->data;

	uiTemplateID(layout, C, ptr, "clip", NULL, "CLIP_OT_open", NULL);

	if (!node->id)
		return;

	uiItemR(layout, ptr, "distortion_type", 0, "", ICON_NONE);
}

static void node_composit_buts_colorcorrection(uiLayout *layout, bContext *UNUSED(C), PointerRNA *ptr)
{
	uiLayout *row;
	
	row = uiLayoutRow(layout, false);
	uiItemR(row, ptr, "red", 0, NULL, ICON_NONE);
	uiItemR(row, ptr, "green", 0, NULL, ICON_NONE);
	uiItemR(row, ptr, "blue", 0, NULL, ICON_NONE);

	row = uiLayoutRow(layout, false);
	uiItemL(row, "", ICON_NONE);
	uiItemL(row, IFACE_("Saturation"), ICON_NONE);
	uiItemL(row, IFACE_("Contrast"), ICON_NONE);
	uiItemL(row, IFACE_("Gamma"), ICON_NONE);
	uiItemL(row, IFACE_("Gain"), ICON_NONE);
	uiItemL(row, IFACE_("Lift"), ICON_NONE);

	row = uiLayoutRow(layout, false);
	uiItemL(row, IFACE_("Master"), ICON_NONE);
	uiItemR(row, ptr, "master_saturation", UI_ITEM_R_SLIDER, "", ICON_NONE);
	uiItemR(row, ptr, "master_contrast", UI_ITEM_R_SLIDER, "", ICON_NONE);
	uiItemR(row, ptr, "master_gamma", UI_ITEM_R_SLIDER, "", ICON_NONE);
	uiItemR(row, ptr, "master_gain", UI_ITEM_R_SLIDER, "", ICON_NONE);
	uiItemR(row, ptr, "master_lift", UI_ITEM_R_SLIDER, "", ICON_NONE);

	row = uiLayoutRow(layout, false);
	uiItemL(row, IFACE_("Highlights"), ICON_NONE);
	uiItemR(row, ptr, "highlights_saturation", UI_ITEM_R_SLIDER, "", ICON_NONE);
	uiItemR(row, ptr, "highlights_contrast", UI_ITEM_R_SLIDER, "", ICON_NONE);
	uiItemR(row, ptr, "highlights_gamma", UI_ITEM_R_SLIDER, "", ICON_NONE);
	uiItemR(row, ptr, "highlights_gain", UI_ITEM_R_SLIDER, "", ICON_NONE);
	uiItemR(row, ptr, "highlights_lift", UI_ITEM_R_SLIDER, "", ICON_NONE);

	row = uiLayoutRow(layout, false);
	uiItemL(row, IFACE_("Midtones"), ICON_NONE);
	uiItemR(row, ptr, "midtones_saturation", UI_ITEM_R_SLIDER, "", ICON_NONE);
	uiItemR(row, ptr, "midtones_contrast", UI_ITEM_R_SLIDER, "", ICON_NONE);
	uiItemR(row, ptr, "midtones_gamma", UI_ITEM_R_SLIDER, "", ICON_NONE);
	uiItemR(row, ptr, "midtones_gain", UI_ITEM_R_SLIDER, "", ICON_NONE);
	uiItemR(row, ptr, "midtones_lift", UI_ITEM_R_SLIDER, "", ICON_NONE);

	row = uiLayoutRow(layout, false);
	uiItemL(row, IFACE_("Shadows"), ICON_NONE);
	uiItemR(row, ptr, "shadows_saturation", UI_ITEM_R_SLIDER, "", ICON_NONE);
	uiItemR(row, ptr, "shadows_contrast", UI_ITEM_R_SLIDER, "", ICON_NONE);
	uiItemR(row, ptr, "shadows_gamma", UI_ITEM_R_SLIDER, "", ICON_NONE);
	uiItemR(row, ptr, "shadows_gain", UI_ITEM_R_SLIDER, "", ICON_NONE);
	uiItemR(row, ptr, "shadows_lift", UI_ITEM_R_SLIDER, "", ICON_NONE);

	row = uiLayoutRow(layout, false);
	uiItemR(row, ptr, "midtones_start", UI_ITEM_R_SLIDER, NULL, ICON_NONE);
	uiItemR(row, ptr, "midtones_end", UI_ITEM_R_SLIDER, NULL, ICON_NONE);
}

static void node_composit_buts_colorcorrection_ex(uiLayout *layout, bContext *UNUSED(C), PointerRNA *ptr)
{
	uiLayout *row;
	
	row = uiLayoutRow(layout, false);
	uiItemR(row, ptr, "red", 0, NULL, ICON_NONE);
	uiItemR(row, ptr, "green", 0, NULL, ICON_NONE);
	uiItemR(row, ptr, "blue", 0, NULL, ICON_NONE);
	row = layout;
	uiItemL(row, IFACE_("Saturation"), ICON_NONE);
	uiItemR(row, ptr, "master_saturation", UI_ITEM_R_SLIDER, NULL, ICON_NONE);
	uiItemR(row, ptr, "highlights_saturation", UI_ITEM_R_SLIDER, NULL, ICON_NONE);
	uiItemR(row, ptr, "midtones_saturation", UI_ITEM_R_SLIDER, NULL, ICON_NONE);
	uiItemR(row, ptr, "shadows_saturation", UI_ITEM_R_SLIDER, NULL, ICON_NONE);

	uiItemL(row, IFACE_("Contrast"), ICON_NONE);
	uiItemR(row, ptr, "master_contrast", UI_ITEM_R_SLIDER, NULL, ICON_NONE);
	uiItemR(row, ptr, "highlights_contrast", UI_ITEM_R_SLIDER, NULL, ICON_NONE);
	uiItemR(row, ptr, "midtones_contrast", UI_ITEM_R_SLIDER, NULL, ICON_NONE);
	uiItemR(row, ptr, "shadows_contrast", UI_ITEM_R_SLIDER, NULL, ICON_NONE);

	uiItemL(row, IFACE_("Gamma"), ICON_NONE);
	uiItemR(row, ptr, "master_gamma", UI_ITEM_R_SLIDER, NULL, ICON_NONE);
	uiItemR(row, ptr, "highlights_gamma", UI_ITEM_R_SLIDER, NULL, ICON_NONE);
	uiItemR(row, ptr, "midtones_gamma", UI_ITEM_R_SLIDER, NULL, ICON_NONE);
	uiItemR(row, ptr, "shadows_gamma", UI_ITEM_R_SLIDER, NULL, ICON_NONE);

	uiItemL(row, IFACE_("Gain"), ICON_NONE);
	uiItemR(row, ptr, "master_gain", UI_ITEM_R_SLIDER, NULL, ICON_NONE);
	uiItemR(row, ptr, "highlights_gain", UI_ITEM_R_SLIDER, NULL, ICON_NONE);
	uiItemR(row, ptr, "midtones_gain", UI_ITEM_R_SLIDER, NULL, ICON_NONE);
	uiItemR(row, ptr, "shadows_gain", UI_ITEM_R_SLIDER, NULL, ICON_NONE);
	
	uiItemL(row, IFACE_("Lift"), ICON_NONE);
	uiItemR(row, ptr, "master_lift", UI_ITEM_R_SLIDER, NULL, ICON_NONE);
	uiItemR(row, ptr, "highlights_lift", UI_ITEM_R_SLIDER, NULL, ICON_NONE);
	uiItemR(row, ptr, "midtones_lift", UI_ITEM_R_SLIDER, NULL, ICON_NONE);
	uiItemR(row, ptr, "shadows_lift", UI_ITEM_R_SLIDER, NULL, ICON_NONE);

	row = uiLayoutRow(layout, false);
	uiItemR(row, ptr, "midtones_start", 0, NULL, ICON_NONE);
	uiItemR(row, ptr, "midtones_end", 0, NULL, ICON_NONE);
}

static void node_composit_buts_switch(uiLayout *layout, bContext *UNUSED(C), PointerRNA *ptr)
{
	uiItemR(layout, ptr, "check", 0, NULL, ICON_NONE);
}

static void node_composit_buts_switch_view_ex(uiLayout *layout, bContext *UNUSED(C), PointerRNA *UNUSED(ptr))
{
	uiItemFullO(layout, "NODE_OT_switch_view_update", "Update Views", ICON_FILE_REFRESH, NULL, WM_OP_INVOKE_DEFAULT, 0);
}

static void node_composit_buts_boxmask(uiLayout *layout, bContext *UNUSED(C), PointerRNA *ptr)
{
	uiLayout *row;
	
	row = uiLayoutRow(layout, true);
	uiItemR(row, ptr, "x", 0, NULL, ICON_NONE);
	uiItemR(row, ptr, "y", 0, NULL, ICON_NONE);
	
	row = uiLayoutRow(layout, true);
	uiItemR(row, ptr, "width", UI_ITEM_R_SLIDER, NULL, ICON_NONE);
	uiItemR(row, ptr, "height", UI_ITEM_R_SLIDER, NULL, ICON_NONE);

	uiItemR(layout, ptr, "rotation", 0, NULL, ICON_NONE);
	uiItemR(layout, ptr, "mask_type", 0, NULL, ICON_NONE);
}

static void node_composit_buts_bokehimage(uiLayout *layout, bContext *UNUSED(C), PointerRNA *ptr)
{
	uiItemR(layout, ptr, "flaps", 0, NULL, ICON_NONE);
	uiItemR(layout, ptr, "angle", 0, NULL, ICON_NONE);
	uiItemR(layout, ptr, "rounding", UI_ITEM_R_SLIDER, NULL, ICON_NONE);
	uiItemR(layout, ptr, "catadioptric", UI_ITEM_R_SLIDER, NULL, ICON_NONE);
	uiItemR(layout, ptr, "shift", UI_ITEM_R_SLIDER, NULL, ICON_NONE);
}

static void node_composit_buts_bokehblur(uiLayout *layout, bContext *UNUSED(C), PointerRNA *ptr)
{
	uiItemR(layout, ptr, "use_variable_size", 0, NULL, ICON_NONE);
	// uiItemR(layout, ptr, "f_stop", 0, NULL, ICON_NONE);  // UNUSED
	uiItemR(layout, ptr, "blur_max", 0, NULL, ICON_NONE);
	uiItemR(layout, ptr, "use_extended_bounds", 0, NULL, ICON_NONE);
}

static void node_composit_backdrop_viewer(SpaceNode *snode, ImBuf *backdrop, bNode *node, int x, int y)
{
//	node_composit_backdrop_canvas(snode, backdrop, node, x, y);
	if (node->custom1 == 0) {
		const float backdropWidth = backdrop->x;
		const float backdropHeight = backdrop->y;
		const float cx = x + snode->zoom * backdropWidth  * node->custom3;
		const float cy = y + snode->zoom * backdropHeight * node->custom4;
		const float cross_size = 12 * U.pixelsize;

		Gwn_VertFormat *format = immVertexFormat();
		unsigned int pos = GWN_vertformat_attr_add(format, "pos", GWN_COMP_F32, 2, GWN_FETCH_FLOAT);

<<<<<<< HEAD
		immBindBuiltinProgram(GPU_SHADER_2D_UNIFORM_COLOR);

		immUniformColor3f(1.0f, 1.0f, 1.0f);

		immBegin(GWN_PRIM_LINES, 4);
		immVertex2f(pos, cx - 25, cy - 25);
		immVertex2f(pos, cx + 25, cy + 25);
		immVertex2f(pos, cx + 25, cy - 25);
		immVertex2f(pos, cx - 25, cy + 25);
		immEnd();

		immUnbindProgram();
=======
		glBegin(GL_LINES);
		glVertex2f(cx - cross_size, cy - cross_size);
		glVertex2f(cx + cross_size, cy + cross_size);
		glVertex2f(cx + cross_size, cy - cross_size);
		glVertex2f(cx - cross_size, cy + cross_size);
		glEnd();
>>>>>>> 6f633dec
	}
}

static void node_composit_backdrop_boxmask(SpaceNode *snode, ImBuf *backdrop, bNode *node, int x, int y)
{
	NodeBoxMask *boxmask = node->storage;
	const float backdropWidth = backdrop->x;
	const float backdropHeight = backdrop->y;
	const float aspect = backdropWidth / backdropHeight;
	const float rad = -boxmask->rotation;
	const float cosine = cosf(rad);
	const float sine = sinf(rad);
	const float halveBoxWidth = backdropWidth * (boxmask->width / 2.0f);
	const float halveBoxHeight = backdropHeight * (boxmask->height / 2.0f) * aspect;

	float cx, cy, x1, x2, x3, x4;
	float y1, y2, y3, y4;

	cx  = x + snode->zoom * backdropWidth * boxmask->x;
	cy = y + snode->zoom * backdropHeight * boxmask->y;

	x1 = cx - (cosine * halveBoxWidth + sine * halveBoxHeight) * snode->zoom;
	x2 = cx - (cosine * -halveBoxWidth + sine * halveBoxHeight) * snode->zoom;
	x3 = cx - (cosine * -halveBoxWidth + sine * -halveBoxHeight) * snode->zoom;
	x4 = cx - (cosine * halveBoxWidth + sine * -halveBoxHeight) * snode->zoom;
	y1 = cy - (-sine * halveBoxWidth + cosine * halveBoxHeight) * snode->zoom;
	y2 = cy - (-sine * -halveBoxWidth + cosine * halveBoxHeight) * snode->zoom;
	y3 = cy - (-sine * -halveBoxWidth + cosine * -halveBoxHeight) * snode->zoom;
	y4 = cy - (-sine * halveBoxWidth + cosine * -halveBoxHeight) * snode->zoom;

	Gwn_VertFormat *format = immVertexFormat();
	unsigned int pos = GWN_vertformat_attr_add(format, "pos", GWN_COMP_F32, 2, GWN_FETCH_FLOAT);

	immBindBuiltinProgram(GPU_SHADER_2D_UNIFORM_COLOR);

	immUniformColor3f(1.0f, 1.0f, 1.0f);

	immBegin(GWN_PRIM_LINE_LOOP, 4);
	immVertex2f(pos, x1, y1);
	immVertex2f(pos, x2, y2);
	immVertex2f(pos, x3, y3);
	immVertex2f(pos, x4, y4);
	immEnd();

	immUnbindProgram();
}

static void node_composit_backdrop_ellipsemask(SpaceNode *snode, ImBuf *backdrop, bNode *node, int x, int y)
{
	NodeEllipseMask *ellipsemask = node->storage;
	const float backdropWidth = backdrop->x;
	const float backdropHeight = backdrop->y;
	const float aspect = backdropWidth / backdropHeight;
	const float rad = -ellipsemask->rotation;
	const float cosine = cosf(rad);
	const float sine = sinf(rad);
	const float halveBoxWidth = backdropWidth * (ellipsemask->width / 2.0f);
	const float halveBoxHeight = backdropHeight * (ellipsemask->height / 2.0f) * aspect;

	float cx, cy, x1, x2, x3, x4;
	float y1, y2, y3, y4;

	cx  = x + snode->zoom * backdropWidth * ellipsemask->x;
	cy = y + snode->zoom * backdropHeight * ellipsemask->y;

	x1 = cx - (cosine * halveBoxWidth + sine * halveBoxHeight) * snode->zoom;
	x2 = cx - (cosine * -halveBoxWidth + sine * halveBoxHeight) * snode->zoom;
	x3 = cx - (cosine * -halveBoxWidth + sine * -halveBoxHeight) * snode->zoom;
	x4 = cx - (cosine * halveBoxWidth + sine * -halveBoxHeight) * snode->zoom;
	y1 = cy - (-sine * halveBoxWidth + cosine * halveBoxHeight) * snode->zoom;
	y2 = cy - (-sine * -halveBoxWidth + cosine * halveBoxHeight) * snode->zoom;
	y3 = cy - (-sine * -halveBoxWidth + cosine * -halveBoxHeight) * snode->zoom;
	y4 = cy - (-sine * halveBoxWidth + cosine * -halveBoxHeight) * snode->zoom;

	Gwn_VertFormat *format = immVertexFormat();
	unsigned int pos = GWN_vertformat_attr_add(format, "pos", GWN_COMP_F32, 2, GWN_FETCH_FLOAT);

	immBindBuiltinProgram(GPU_SHADER_2D_UNIFORM_COLOR);

	immUniformColor3f(1.0f, 1.0f, 1.0f);

	immBegin(GWN_PRIM_LINE_LOOP, 4);
	immVertex2f(pos, x1, y1);
	immVertex2f(pos, x2, y2);
	immVertex2f(pos, x3, y3);
	immVertex2f(pos, x4, y4);
	immEnd();

	immUnbindProgram();
}

static void node_composit_buts_ellipsemask(uiLayout *layout, bContext *UNUSED(C), PointerRNA *ptr)
{
	uiLayout *row;
	row = uiLayoutRow(layout, true);
	uiItemR(row, ptr, "x", 0, NULL, ICON_NONE);
	uiItemR(row, ptr, "y", 0, NULL, ICON_NONE);
	row = uiLayoutRow(layout, true);
	uiItemR(row, ptr, "width", UI_ITEM_R_SLIDER, NULL, ICON_NONE);
	uiItemR(row, ptr, "height", UI_ITEM_R_SLIDER, NULL, ICON_NONE);

	uiItemR(layout, ptr, "rotation", 0, NULL, ICON_NONE);
	uiItemR(layout, ptr, "mask_type", 0, NULL, ICON_NONE);
}

static void node_composit_buts_composite(uiLayout *layout, bContext *UNUSED(C), PointerRNA *ptr)
{
	uiItemR(layout, ptr, "use_alpha", 0, NULL, ICON_NONE);
}

static void node_composit_buts_viewer(uiLayout *layout, bContext *UNUSED(C), PointerRNA *ptr)
{
	uiItemR(layout, ptr, "use_alpha", 0, NULL, ICON_NONE);
}

static void node_composit_buts_viewer_ex(uiLayout *layout, bContext *UNUSED(C), PointerRNA *ptr)
{
	uiLayout *col;
	
	uiItemR(layout, ptr, "use_alpha", 0, NULL, ICON_NONE);
	uiItemR(layout, ptr, "tile_order", 0, NULL, ICON_NONE);
	if (RNA_enum_get(ptr, "tile_order") == 0) {
		col = uiLayoutColumn(layout, true);
		uiItemR(col, ptr, "center_x", 0, NULL, ICON_NONE);
		uiItemR(col, ptr, "center_y", 0, NULL, ICON_NONE);
	}
}

static void node_composit_buts_mask(uiLayout *layout, bContext *C, PointerRNA *ptr)
{
	bNode *node = ptr->data;

	uiTemplateID(layout, C, ptr, "mask", NULL, NULL, NULL);
	uiItemR(layout, ptr, "use_antialiasing", 0, NULL, ICON_NONE);
	uiItemR(layout, ptr, "use_feather", 0, NULL, ICON_NONE);

	uiItemR(layout, ptr, "size_source", 0, "", ICON_NONE);

	if (node->custom1 & (CMP_NODEFLAG_MASK_FIXED | CMP_NODEFLAG_MASK_FIXED_SCENE)) {
		uiItemR(layout, ptr, "size_x", 0, NULL, ICON_NONE);
		uiItemR(layout, ptr, "size_y", 0, NULL, ICON_NONE);
	}

	uiItemR(layout, ptr, "use_motion_blur", 0, NULL, ICON_NONE);
	if (node->custom1 & CMP_NODEFLAG_MASK_MOTION_BLUR) {
		uiItemR(layout, ptr, "motion_blur_samples", 0, NULL, ICON_NONE);
		uiItemR(layout, ptr, "motion_blur_shutter", 0, NULL, ICON_NONE);
	}
}

static void node_composit_buts_keyingscreen(uiLayout *layout, bContext *C, PointerRNA *ptr)
{
	bNode *node = ptr->data;

	uiTemplateID(layout, C, ptr, "clip", NULL, NULL, NULL);

	if (node->id) {
		MovieClip *clip = (MovieClip *) node->id;
		uiLayout *col;
		PointerRNA tracking_ptr;

		RNA_pointer_create(&clip->id, &RNA_MovieTracking, &clip->tracking, &tracking_ptr);

		col = uiLayoutColumn(layout, true);
		uiItemPointerR(col, ptr, "tracking_object", &tracking_ptr, "objects", "", ICON_OBJECT_DATA);
	}
}

static void node_composit_buts_keying(uiLayout *layout, bContext *UNUSED(C), PointerRNA *ptr)
{
	/* bNode *node = ptr->data; */ /* UNUSED */

	uiItemR(layout, ptr, "blur_pre", 0, NULL, ICON_NONE);
	uiItemR(layout, ptr, "screen_balance", 0, NULL, ICON_NONE);
	uiItemR(layout, ptr, "despill_factor", 0, NULL, ICON_NONE);
	uiItemR(layout, ptr, "despill_balance", 0, NULL, ICON_NONE);
	uiItemR(layout, ptr, "edge_kernel_radius", 0, NULL, ICON_NONE);
	uiItemR(layout, ptr, "edge_kernel_tolerance", 0, NULL, ICON_NONE);
	uiItemR(layout, ptr, "clip_black", 0, NULL, ICON_NONE);
	uiItemR(layout, ptr, "clip_white", 0, NULL, ICON_NONE);
	uiItemR(layout, ptr, "dilate_distance", 0, NULL, ICON_NONE);
	uiItemR(layout, ptr, "feather_falloff", 0, NULL, ICON_NONE);
	uiItemR(layout, ptr, "feather_distance", 0, NULL, ICON_NONE);
	uiItemR(layout, ptr, "blur_post", 0, NULL, ICON_NONE);
}

static void node_composit_buts_trackpos(uiLayout *layout, bContext *C, PointerRNA *ptr)
{
	bNode *node = ptr->data;

	uiTemplateID(layout, C, ptr, "clip", NULL, "CLIP_OT_open", NULL);

	if (node->id) {
		MovieClip *clip = (MovieClip *) node->id;
		MovieTracking *tracking = &clip->tracking;
		MovieTrackingObject *object;
		uiLayout *col;
		PointerRNA tracking_ptr;
		NodeTrackPosData *data = node->storage;

		RNA_pointer_create(&clip->id, &RNA_MovieTracking, tracking, &tracking_ptr);

		col = uiLayoutColumn(layout, false);
		uiItemPointerR(col, ptr, "tracking_object", &tracking_ptr, "objects", "", ICON_OBJECT_DATA);

		object = BKE_tracking_object_get_named(tracking, data->tracking_object);
		if (object) {
			PointerRNA object_ptr;

			RNA_pointer_create(&clip->id, &RNA_MovieTrackingObject, object, &object_ptr);

			uiItemPointerR(col, ptr, "track_name", &object_ptr, "tracks", "", ICON_ANIM_DATA);
		}
		else {
			uiItemR(layout, ptr, "track_name", 0, "", ICON_ANIM_DATA);
		}

		uiItemR(layout, ptr, "position", 0, NULL, ICON_NONE);

		if (ELEM(node->custom1, CMP_TRACKPOS_RELATIVE_FRAME, CMP_TRACKPOS_ABSOLUTE_FRAME)) {
			uiItemR(layout, ptr, "frame_relative", 0, NULL, ICON_NONE);
		}
	}
}

static void node_composit_buts_planetrackdeform(uiLayout *layout, bContext *C, PointerRNA *ptr)
{
	bNode *node = ptr->data;
	NodePlaneTrackDeformData *data = node->storage;

	uiTemplateID(layout, C, ptr, "clip", NULL, "CLIP_OT_open", NULL);

	if (node->id) {
		MovieClip *clip = (MovieClip *) node->id;
		MovieTracking *tracking = &clip->tracking;
		MovieTrackingObject *object;
		uiLayout *col;
		PointerRNA tracking_ptr;

		RNA_pointer_create(&clip->id, &RNA_MovieTracking, tracking, &tracking_ptr);

		col = uiLayoutColumn(layout, false);
		uiItemPointerR(col, ptr, "tracking_object", &tracking_ptr, "objects", "", ICON_OBJECT_DATA);

		object = BKE_tracking_object_get_named(tracking, data->tracking_object);
		if (object) {
			PointerRNA object_ptr;

			RNA_pointer_create(&clip->id, &RNA_MovieTrackingObject, object, &object_ptr);

			uiItemPointerR(col, ptr, "plane_track_name", &object_ptr, "plane_tracks", "", ICON_ANIM_DATA);
		}
		else {
			uiItemR(layout, ptr, "plane_track_name", 0, "", ICON_ANIM_DATA);
		}
	}

	uiItemR(layout, ptr, "use_motion_blur", 0, NULL, ICON_NONE);
	if (data->flag & CMP_NODEFLAG_PLANETRACKDEFORM_MOTION_BLUR) {
		uiItemR(layout, ptr, "motion_blur_samples", 0, NULL, ICON_NONE);
		uiItemR(layout, ptr, "motion_blur_shutter", 0, NULL, ICON_NONE);
	}
}

static void node_composit_buts_cornerpin(uiLayout *UNUSED(layout), bContext *UNUSED(C), PointerRNA *UNUSED(ptr))
{
}

static void node_composit_buts_sunbeams(uiLayout *layout, bContext *UNUSED(C), PointerRNA *ptr)
{
	uiItemR(layout, ptr, "source", UI_ITEM_R_EXPAND, "", ICON_NONE);
	uiItemR(layout, ptr, "ray_length", UI_ITEM_R_SLIDER, NULL, ICON_NONE);
}

static void node_composit_buts_brightcontrast(uiLayout *layout, bContext *UNUSED(C), PointerRNA *ptr)
{
	uiItemR(layout, ptr, "use_premultiply", 0, NULL, ICON_NONE);
}

/* only once called */
static void node_composit_set_butfunc(bNodeType *ntype)
{
	switch (ntype->type) {
		case CMP_NODE_IMAGE:
			ntype->draw_buttons = node_composit_buts_image;
			ntype->draw_buttons_ex = node_composit_buts_image_ex;
			break;
		case CMP_NODE_R_LAYERS:
			ntype->draw_buttons = node_composit_buts_renderlayers;
			break;
		case CMP_NODE_NORMAL:
			ntype->draw_buttons = node_buts_normal;
			break;
		case CMP_NODE_CURVE_VEC:
			ntype->draw_buttons = node_buts_curvevec;
			break;
		case CMP_NODE_CURVE_RGB:
			ntype->draw_buttons = node_buts_curvecol;
			break;
		case CMP_NODE_VALUE:
			ntype->draw_buttons = node_buts_value;
			break;
		case CMP_NODE_RGB:
			ntype->draw_buttons = node_buts_rgb;
			break;
		case CMP_NODE_FLIP:
			ntype->draw_buttons = node_composit_buts_flip;
			break;
		case CMP_NODE_SPLITVIEWER:
			ntype->draw_buttons = node_composit_buts_splitviewer;
			break;
		case CMP_NODE_MIX_RGB:
			ntype->draw_buttons = node_buts_mix_rgb;
			break;
		case CMP_NODE_VALTORGB:
			ntype->draw_buttons = node_buts_colorramp;
			break;
		case CMP_NODE_CROP:
			ntype->draw_buttons = node_composit_buts_crop;
			break;
		case CMP_NODE_BLUR:
			ntype->draw_buttons = node_composit_buts_blur;
			break;
		case CMP_NODE_DBLUR:
			ntype->draw_buttons = node_composit_buts_dblur;
			break;
		case CMP_NODE_BILATERALBLUR:
			ntype->draw_buttons = node_composit_buts_bilateralblur;
			break;
		case CMP_NODE_DEFOCUS:
			ntype->draw_buttons = node_composit_buts_defocus;
			break;
		case CMP_NODE_GLARE:
			ntype->draw_buttons = node_composit_buts_glare;
			break;
		case CMP_NODE_TONEMAP:
			ntype->draw_buttons = node_composit_buts_tonemap;
			break;
		case CMP_NODE_LENSDIST:
			ntype->draw_buttons = node_composit_buts_lensdist;
			break;
		case CMP_NODE_VECBLUR:
			ntype->draw_buttons = node_composit_buts_vecblur;
			break;
		case CMP_NODE_FILTER:
			ntype->draw_buttons = node_composit_buts_filter;
			break;
		case CMP_NODE_MAP_VALUE:
			ntype->draw_buttons = node_composit_buts_map_value;
			break;
		case CMP_NODE_MAP_RANGE:
			ntype->draw_buttons = node_composit_buts_map_range;
			break;
		case CMP_NODE_TIME:
			ntype->draw_buttons = node_buts_time;
			break;
		case CMP_NODE_ALPHAOVER:
			ntype->draw_buttons = node_composit_buts_alphaover;
			break;
		case CMP_NODE_TEXTURE:
			ntype->draw_buttons = node_buts_texture;
			break;
		case CMP_NODE_DILATEERODE:
			ntype->draw_buttons = node_composit_buts_dilateerode;
			break;
		case CMP_NODE_INPAINT:
			ntype->draw_buttons = node_composit_buts_inpaint;
			break;
		case CMP_NODE_DESPECKLE:
			ntype->draw_buttons = node_composit_buts_despeckle;
			break;
		case CMP_NODE_OUTPUT_FILE:
			ntype->draw_buttons = node_composit_buts_file_output;
			ntype->draw_buttons_ex = node_composit_buts_file_output_ex;
			break;
		case CMP_NODE_DIFF_MATTE:
			ntype->draw_buttons = node_composit_buts_diff_matte;
			break;
		case CMP_NODE_DIST_MATTE:
			ntype->draw_buttons = node_composit_buts_distance_matte;
			break;
		case CMP_NODE_COLOR_SPILL:
			ntype->draw_buttons = node_composit_buts_color_spill;
			break;
		case CMP_NODE_CHROMA_MATTE:
			ntype->draw_buttons = node_composit_buts_chroma_matte;
			break;
		case CMP_NODE_COLOR_MATTE:
			ntype->draw_buttons = node_composit_buts_color_matte;
			break;
		case CMP_NODE_SCALE:
			ntype->draw_buttons = node_composit_buts_scale;
			break;
		case CMP_NODE_ROTATE:
			ntype->draw_buttons = node_composit_buts_rotate;
			break;
		case CMP_NODE_CHANNEL_MATTE:
			ntype->draw_buttons = node_composit_buts_channel_matte;
			break;
		case CMP_NODE_LUMA_MATTE:
			ntype->draw_buttons = node_composit_buts_luma_matte;
			break;
		case CMP_NODE_MAP_UV:
			ntype->draw_buttons = node_composit_buts_map_uv;
			break;
		case CMP_NODE_ID_MASK:
			ntype->draw_buttons = node_composit_buts_id_mask;
			break;
		case CMP_NODE_DOUBLEEDGEMASK:
			ntype->draw_buttons = node_composit_buts_double_edge_mask;
			break;
		case CMP_NODE_MATH:
			ntype->draw_buttons = node_buts_math;
			break;
		case CMP_NODE_INVERT:
			ntype->draw_buttons = node_composit_buts_invert;
			break;
		case CMP_NODE_PREMULKEY:
			ntype->draw_buttons = node_composit_buts_premulkey;
			break;
		case CMP_NODE_VIEW_LEVELS:
			ntype->draw_buttons = node_composit_buts_view_levels;
			break;
		case CMP_NODE_COLORBALANCE:
			ntype->draw_buttons = node_composit_buts_colorbalance;
			ntype->draw_buttons_ex = node_composit_buts_colorbalance_ex;
			break;
		case CMP_NODE_HUECORRECT:
			ntype->draw_buttons = node_composit_buts_huecorrect;
			break;
		case CMP_NODE_ZCOMBINE:
			ntype->draw_buttons = node_composit_buts_zcombine;
			break;
		case CMP_NODE_COMBYCCA:
		case CMP_NODE_SEPYCCA:
			ntype->draw_buttons = node_composit_buts_ycc;
			break;
		case CMP_NODE_MOVIECLIP:
			ntype->draw_buttons = node_composit_buts_movieclip;
			ntype->draw_buttons_ex = node_composit_buts_movieclip_ex;
			break;
		case CMP_NODE_STABILIZE2D:
			ntype->draw_buttons = node_composit_buts_stabilize2d;
			break;
		case CMP_NODE_TRANSFORM:
			ntype->draw_buttons = node_composit_buts_transform;
			break;
		case CMP_NODE_TRANSLATE:
			ntype->draw_buttons = node_composit_buts_translate;
			break;
		case CMP_NODE_MOVIEDISTORTION:
			ntype->draw_buttons = node_composit_buts_moviedistortion;
			break;
		case CMP_NODE_COLORCORRECTION:
			ntype->draw_buttons = node_composit_buts_colorcorrection;
			ntype->draw_buttons_ex = node_composit_buts_colorcorrection_ex;
			break;
		case CMP_NODE_SWITCH:
			ntype->draw_buttons = node_composit_buts_switch;
			break;
		case CMP_NODE_SWITCH_VIEW:
			ntype->draw_buttons_ex = node_composit_buts_switch_view_ex;
			break;
		case CMP_NODE_MASK_BOX:
			ntype->draw_buttons = node_composit_buts_boxmask;
			ntype->draw_backdrop = node_composit_backdrop_boxmask;
			break;
		case CMP_NODE_MASK_ELLIPSE:
			ntype->draw_buttons = node_composit_buts_ellipsemask;
			ntype->draw_backdrop = node_composit_backdrop_ellipsemask;
			break;
		case CMP_NODE_BOKEHIMAGE:
			ntype->draw_buttons = node_composit_buts_bokehimage;
			break;
		case CMP_NODE_BOKEHBLUR:
			ntype->draw_buttons = node_composit_buts_bokehblur;
			break;
		case CMP_NODE_VIEWER:
			ntype->draw_buttons = node_composit_buts_viewer;
			ntype->draw_buttons_ex = node_composit_buts_viewer_ex;
			ntype->draw_backdrop = node_composit_backdrop_viewer;
			break;
		case CMP_NODE_COMPOSITE:
			ntype->draw_buttons = node_composit_buts_composite;
			break;
		case CMP_NODE_MASK:
			ntype->draw_buttons = node_composit_buts_mask;
			break;
		case CMP_NODE_KEYINGSCREEN:
			ntype->draw_buttons = node_composit_buts_keyingscreen;
			break;
		case CMP_NODE_KEYING:
			ntype->draw_buttons = node_composit_buts_keying;
			break;
		case CMP_NODE_TRACKPOS:
			ntype->draw_buttons = node_composit_buts_trackpos;
			break;
		case CMP_NODE_PLANETRACKDEFORM:
			ntype->draw_buttons = node_composit_buts_planetrackdeform;
			break;
		case CMP_NODE_CORNERPIN:
			ntype->draw_buttons = node_composit_buts_cornerpin;
			break;
		case CMP_NODE_SUNBEAMS:
			ntype->draw_buttons = node_composit_buts_sunbeams;
			break;
		case CMP_NODE_BRIGHTCONTRAST:
			ntype->draw_buttons = node_composit_buts_brightcontrast;
	}
}

/* ****************** BUTTON CALLBACKS FOR TEXTURE NODES ***************** */

static void node_texture_buts_bricks(uiLayout *layout, bContext *UNUSED(C), PointerRNA *ptr)
{
	uiLayout *col;
	
	col = uiLayoutColumn(layout, true);
	uiItemR(col, ptr, "offset", UI_ITEM_R_SLIDER, IFACE_("Offset"), ICON_NONE);
	uiItemR(col, ptr, "offset_frequency", 0, IFACE_("Frequency"), ICON_NONE);
	
	col = uiLayoutColumn(layout, true);
	uiItemR(col, ptr, "squash", 0, IFACE_("Squash"), ICON_NONE);
	uiItemR(col, ptr, "squash_frequency", 0, IFACE_("Frequency"), ICON_NONE);
}

static void node_texture_buts_proc(uiLayout *layout, bContext *UNUSED(C), PointerRNA *ptr)
{
	PointerRNA tex_ptr;
	bNode *node = ptr->data;
	ID *id = ptr->id.data;
	Tex *tex = (Tex *)node->storage;
	uiLayout *col, *row;
	
	RNA_pointer_create(id, &RNA_Texture, tex, &tex_ptr);

	col = uiLayoutColumn(layout, false);

	switch (tex->type) {
		case TEX_BLEND:
			uiItemR(col, &tex_ptr, "progression", 0, "", ICON_NONE);
			row = uiLayoutRow(col, false);
			uiItemR(row, &tex_ptr, "use_flip_axis", UI_ITEM_R_EXPAND, NULL, ICON_NONE);
			break;

		case TEX_MARBLE:
			row = uiLayoutRow(col, false);
			uiItemR(row, &tex_ptr, "marble_type", UI_ITEM_R_EXPAND, NULL, ICON_NONE);
			row = uiLayoutRow(col, false);
			uiItemR(row, &tex_ptr, "noise_type", UI_ITEM_R_EXPAND, NULL, ICON_NONE);
			row = uiLayoutRow(col, false);
			uiItemR(row, &tex_ptr, "noise_basis", 0, "", ICON_NONE);
			row = uiLayoutRow(col, false);
			uiItemR(row, &tex_ptr, "noise_basis_2", UI_ITEM_R_EXPAND, NULL, ICON_NONE);
			break;

		case TEX_MAGIC:
			uiItemR(col, &tex_ptr, "noise_depth", 0, NULL, ICON_NONE);
			break;

		case TEX_STUCCI:
			row = uiLayoutRow(col, false);
			uiItemR(row, &tex_ptr, "stucci_type", UI_ITEM_R_EXPAND, NULL, ICON_NONE);
			row = uiLayoutRow(col, false);
			uiItemR(row, &tex_ptr, "noise_type", UI_ITEM_R_EXPAND, NULL, ICON_NONE);
			uiItemR(col, &tex_ptr, "noise_basis", 0, "", ICON_NONE);
			break;

		case TEX_WOOD:
			uiItemR(col, &tex_ptr, "noise_basis", 0, "", ICON_NONE);
			uiItemR(col, &tex_ptr, "wood_type", 0, "", ICON_NONE);
			row = uiLayoutRow(col, false);
			uiItemR(row, &tex_ptr, "noise_basis_2", UI_ITEM_R_EXPAND, NULL, ICON_NONE);
			row = uiLayoutRow(col, false);
			uiLayoutSetActive(row, !(ELEM(tex->stype, TEX_BAND, TEX_RING)));
			uiItemR(row, &tex_ptr, "noise_type", UI_ITEM_R_EXPAND, NULL, ICON_NONE);
			break;
			
		case TEX_CLOUDS:
			uiItemR(col, &tex_ptr, "noise_basis", 0, "", ICON_NONE);
			row = uiLayoutRow(col, false);
			uiItemR(row, &tex_ptr, "cloud_type", UI_ITEM_R_EXPAND, NULL, ICON_NONE);
			row = uiLayoutRow(col, false);
			uiItemR(row, &tex_ptr, "noise_type", UI_ITEM_R_EXPAND, NULL, ICON_NONE);
			uiItemR(col, &tex_ptr, "noise_depth", UI_ITEM_R_EXPAND, IFACE_("Depth"), ICON_NONE);
			break;
			
		case TEX_DISTNOISE:
			uiItemR(col, &tex_ptr, "noise_basis", 0, "", ICON_NONE);
			uiItemR(col, &tex_ptr, "noise_distortion", 0, "", ICON_NONE);
			break;

		case TEX_MUSGRAVE:
			uiItemR(col, &tex_ptr, "musgrave_type", 0, "", ICON_NONE);
			uiItemR(col, &tex_ptr, "noise_basis", 0, "", ICON_NONE);
			break;
		case TEX_VORONOI:
			uiItemR(col, &tex_ptr, "distance_metric", 0, "", ICON_NONE);
			if (tex->vn_distm == TEX_MINKOVSKY) {
				uiItemR(col, &tex_ptr, "minkovsky_exponent", 0, NULL, ICON_NONE);
			}
			uiItemR(col, &tex_ptr, "color_mode", 0, "", ICON_NONE);
			break;
	}
}

static void node_texture_buts_image(uiLayout *layout, bContext *C, PointerRNA *ptr)
{
	uiTemplateID(layout, C, ptr, "image", NULL, "IMAGE_OT_open", NULL);
}

static void node_texture_buts_image_ex(uiLayout *layout, bContext *C, PointerRNA *ptr)
{
	bNode *node = ptr->data;
	PointerRNA iuserptr;

	RNA_pointer_create((ID *)ptr->id.data, &RNA_ImageUser, node->storage, &iuserptr);
	uiTemplateImage(layout, C, ptr, "image", &iuserptr, 0, 0);
}

static void node_texture_buts_output(uiLayout *layout, bContext *UNUSED(C), PointerRNA *ptr)
{
	uiItemR(layout, ptr, "filepath", 0, "", ICON_NONE);
}

/* only once called */
static void node_texture_set_butfunc(bNodeType *ntype)
{
	if (ntype->type >= TEX_NODE_PROC && ntype->type < TEX_NODE_PROC_MAX) {
		ntype->draw_buttons = node_texture_buts_proc;
	}
	else {
		switch (ntype->type) {

			case TEX_NODE_MATH:
				ntype->draw_buttons = node_buts_math;
				break;

			case TEX_NODE_MIX_RGB:
				ntype->draw_buttons = node_buts_mix_rgb;
				break;

			case TEX_NODE_VALTORGB:
				ntype->draw_buttons = node_buts_colorramp;
				break;

			case TEX_NODE_CURVE_RGB:
				ntype->draw_buttons = node_buts_curvecol;
				break;

			case TEX_NODE_CURVE_TIME:
				ntype->draw_buttons = node_buts_time;
				break;

			case TEX_NODE_TEXTURE:
				ntype->draw_buttons = node_buts_texture;
				break;

			case TEX_NODE_BRICKS:
				ntype->draw_buttons = node_texture_buts_bricks;
				break;

			case TEX_NODE_IMAGE:
				ntype->draw_buttons = node_texture_buts_image;
				ntype->draw_buttons_ex = node_texture_buts_image_ex;
				break;

			case TEX_NODE_OUTPUT:
				ntype->draw_buttons = node_texture_buts_output;
				break;
		}
	}
}

/* ******* init draw callbacks for all tree types, only called in usiblender.c, once ************* */

static void node_property_update_default(Main *bmain, Scene *UNUSED(scene), PointerRNA *ptr)
{
	bNodeTree *ntree = ptr->id.data;
	bNode *node = ptr->data;
	ED_node_tag_update_nodetree(bmain, ntree, node);
}

static void node_socket_template_properties_update(bNodeType *ntype, bNodeSocketTemplate *stemp)
{
	StructRNA *srna = ntype->ext.srna;
	PropertyRNA *prop = RNA_struct_type_find_property(srna, stemp->identifier);
	
	if (prop)
		RNA_def_property_update_runtime(prop, node_property_update_default);
}

static void node_template_properties_update(bNodeType *ntype)
{
	bNodeSocketTemplate *stemp;
	
	if (ntype->inputs) {
		for (stemp = ntype->inputs; stemp->type >= 0; ++stemp)
			node_socket_template_properties_update(ntype, stemp);
	}
	if (ntype->outputs) {
		for (stemp = ntype->outputs; stemp->type >= 0; ++stemp)
			node_socket_template_properties_update(ntype, stemp);
	}
}

static void node_socket_undefined_draw(bContext *UNUSED(C), uiLayout *layout, PointerRNA *UNUSED(ptr), PointerRNA *UNUSED(node_ptr),
                                       const char *UNUSED(text))
{
	uiItemL(layout, IFACE_("Undefined Socket Type"), ICON_ERROR);
}

static void node_socket_undefined_draw_color(bContext *UNUSED(C), PointerRNA *UNUSED(ptr), PointerRNA *UNUSED(node_ptr), float *r_color)
{
	r_color[0] = 1.0f;
	r_color[1] = 0.0f;
	r_color[2] = 0.0f;
	r_color[3] = 1.0f;
}

static void node_socket_undefined_interface_draw(bContext *UNUSED(C), uiLayout *layout, PointerRNA *UNUSED(ptr))
{
	uiItemL(layout, IFACE_("Undefined Socket Type"), ICON_ERROR);
}

static void node_socket_undefined_interface_draw_color(bContext *UNUSED(C), PointerRNA *UNUSED(ptr), float *r_color)
{
	r_color[0] = 1.0f;
	r_color[1] = 0.0f;
	r_color[2] = 0.0f;
	r_color[3] = 1.0f;
}

void ED_node_init_butfuncs(void)
{
	/* Fallback types for undefined tree, nodes, sockets
	 * Defined in blenkernel, but not registered in type hashes.
	 */
	/*extern bNodeTreeType NodeTreeTypeUndefined;*/
	extern bNodeType NodeTypeUndefined;
	extern bNodeSocketType NodeSocketTypeUndefined;
	
	/* default ui functions */
	NodeTypeUndefined.draw_nodetype = node_draw_default;
	NodeTypeUndefined.draw_nodetype_prepare = node_update_default;
	NodeTypeUndefined.select_area_func = node_select_area_default;
	NodeTypeUndefined.tweak_area_func = node_tweak_area_default;
	NodeTypeUndefined.draw_buttons = NULL;
	NodeTypeUndefined.draw_buttons_ex = NULL;
	NodeTypeUndefined.resize_area_func = node_resize_area_default;
	
	NodeSocketTypeUndefined.draw = node_socket_undefined_draw;
	NodeSocketTypeUndefined.draw_color = node_socket_undefined_draw_color;
	NodeSocketTypeUndefined.interface_draw = node_socket_undefined_interface_draw;
	NodeSocketTypeUndefined.interface_draw_color = node_socket_undefined_interface_draw_color;
	
	/* node type ui functions */
	NODE_TYPES_BEGIN(ntype)
		/* default ui functions */
		ntype->draw_nodetype = node_draw_default;
		ntype->draw_nodetype_prepare = node_update_default;
		ntype->select_area_func = node_select_area_default;
		ntype->tweak_area_func = node_tweak_area_default;
		ntype->draw_buttons = NULL;
		ntype->draw_buttons_ex = NULL;
		ntype->resize_area_func = node_resize_area_default;
		
		node_common_set_butfunc(ntype);
		
		node_composit_set_butfunc(ntype);
		node_shader_set_butfunc(ntype);
		node_texture_set_butfunc(ntype);
		
		/* define update callbacks for socket properties */
		node_template_properties_update(ntype);
	NODE_TYPES_END
	
	/* tree type icons */
	ntreeType_Composite->ui_icon = ICON_RENDERLAYERS;
	ntreeType_Shader->ui_icon = ICON_MATERIAL;
	ntreeType_Texture->ui_icon = ICON_TEXTURE;
}

void ED_init_custom_node_type(bNodeType *ntype)
{
	/* default ui functions */
	ntype->draw_nodetype = node_draw_default;
	ntype->draw_nodetype_prepare = node_update_default;
	ntype->resize_area_func = node_resize_area_default;
	ntype->select_area_func = node_select_area_default;
	ntype->tweak_area_func = node_tweak_area_default;
}

void ED_init_custom_node_socket_type(bNodeSocketType *stype)
{
	/* default ui functions */
	stype->draw = node_socket_button_label;
}

/* maps standard socket integer type to a color */
static const float std_node_socket_colors[][4] = {
	{0.63, 0.63, 0.63, 1.0},    /* SOCK_FLOAT */
	{0.39, 0.39, 0.78, 1.0},    /* SOCK_VECTOR */
	{0.78, 0.78, 0.16, 1.0},    /* SOCK_RGBA */
	{0.39, 0.78, 0.39, 1.0},    /* SOCK_SHADER */
	{0.70, 0.65, 0.19, 1.0},    /* SOCK_BOOLEAN */
	{0.0, 0.0, 0.0, 1.0},       /*__SOCK_MESH (deprecated) */
	{0.06, 0.52, 0.15, 1.0},    /* SOCK_INT */
	{1.0, 1.0, 1.0, 1.0},       /* SOCK_STRING */
};

/* common color callbacks for standard types */
static void std_node_socket_draw_color(bContext *UNUSED(C), PointerRNA *ptr, PointerRNA *UNUSED(node_ptr), float *r_color)
{
	bNodeSocket *sock = ptr->data;
	int type = sock->typeinfo->type;
	copy_v4_v4(r_color, std_node_socket_colors[type]);
}
static void std_node_socket_interface_draw_color(bContext *UNUSED(C), PointerRNA *ptr, float *r_color)
{
	bNodeSocket *sock = ptr->data;
	int type = sock->typeinfo->type;
	copy_v4_v4(r_color, std_node_socket_colors[type]);
}

/* draw function for file output node sockets, displays only sub-path and format, no value button */
static void node_file_output_socket_draw(bContext *C, uiLayout *layout, PointerRNA *ptr, PointerRNA *node_ptr)
{
	bNodeTree *ntree = ptr->id.data;
	bNodeSocket *sock = ptr->data;
	uiLayout *row;
	PointerRNA inputptr, imfptr;
	int imtype;
	
	row = uiLayoutRow(layout, false);
	
	imfptr = RNA_pointer_get(node_ptr, "format");
	imtype = RNA_enum_get(&imfptr, "file_format");

	if (imtype == R_IMF_IMTYPE_MULTILAYER) {
		NodeImageMultiFileSocket *input = sock->storage;
		RNA_pointer_create(&ntree->id, &RNA_NodeOutputFileSlotLayer, input, &inputptr);
		
		uiItemL(row, input->layer, ICON_NONE);
	}
	else {
		NodeImageMultiFileSocket *input = sock->storage;
		PropertyRNA *imtype_prop;
		const char *imtype_name;
		uiBlock *block;
		RNA_pointer_create(&ntree->id, &RNA_NodeOutputFileSlotFile, input, &inputptr);
		
		uiItemL(row, input->path, ICON_NONE);
		
		if (!RNA_boolean_get(&inputptr, "use_node_format"))
			imfptr = RNA_pointer_get(&inputptr, "format");
		
		imtype_prop = RNA_struct_find_property(&imfptr, "file_format");
		RNA_property_enum_name((bContext *)C, &imfptr, imtype_prop,
		                       RNA_property_enum_get(&imfptr, imtype_prop), &imtype_name);
		block = uiLayoutGetBlock(row);
		UI_block_emboss_set(block, UI_EMBOSS_PULLDOWN);
		uiItemL(row, imtype_name, ICON_NONE);
		UI_block_emboss_set(block, UI_EMBOSS_NONE);
	}
}

static void std_node_socket_draw(bContext *C, uiLayout *layout, PointerRNA *ptr, PointerRNA *node_ptr, const char *text)
{
	bNode *node = node_ptr->data;
	bNodeSocket *sock = ptr->data;
	int type = sock->typeinfo->type;
	/*int subtype = sock->typeinfo->subtype;*/
	
	/* XXX not nice, eventually give this node its own socket type ... */
	if (node->type == CMP_NODE_OUTPUT_FILE) {
		node_file_output_socket_draw(C, layout, ptr, node_ptr);
		return;
	}

	if ((sock->in_out == SOCK_OUT) || (sock->flag & SOCK_IN_USE) || (sock->flag & SOCK_HIDE_VALUE)) {
		node_socket_button_label(C, layout, ptr, node_ptr, text);
		return;
	}
	
	switch (type) {
		case SOCK_FLOAT:
		case SOCK_INT:
		case SOCK_BOOLEAN:
			uiItemR(layout, ptr, "default_value", 0, text, 0);
			break;
		case SOCK_VECTOR:
			uiTemplateComponentMenu(layout, ptr, "default_value", text);
			break;
		case SOCK_RGBA:
		{
			uiLayout *row = uiLayoutRow(layout, false);
			uiLayoutSetAlignment(row, UI_LAYOUT_ALIGN_LEFT);
			/* draw the socket name right of the actual button */
			uiItemR(row, ptr, "default_value", 0, "", 0);
			uiItemL(row, text, 0);
			break;
		}
		case SOCK_STRING:
		{
			uiLayout *row = uiLayoutRow(layout, true);
			/* draw the socket name right of the actual button */
			uiItemR(row, ptr, "default_value", 0, "", 0);
			uiItemL(row, text, 0);
			break;
		}
		default:
			node_socket_button_label(C, layout, ptr, node_ptr, text);
			break;
	}
}

static void std_node_socket_interface_draw(bContext *UNUSED(C), uiLayout *layout, PointerRNA *ptr)
{
	bNodeSocket *sock = ptr->data;
	int type = sock->typeinfo->type;
	/*int subtype = sock->typeinfo->subtype;*/
	
	switch (type) {
		case SOCK_FLOAT:
		{
			uiLayout *row;
			uiItemR(layout, ptr, "default_value", 0, NULL, 0);
			row = uiLayoutRow(layout, true);
			uiItemR(row, ptr, "min_value", 0, IFACE_("Min"), 0);
			uiItemR(row, ptr, "max_value", 0, IFACE_("Max"), 0);
			break;
		}
		case SOCK_INT:
		{
			uiLayout *row;
			uiItemR(layout, ptr, "default_value", 0, NULL, 0);
			row = uiLayoutRow(layout, true);
			uiItemR(row, ptr, "min_value", 0, IFACE_("Min"), 0);
			uiItemR(row, ptr, "max_value", 0, IFACE_("Max"), 0);
			break;
		}
		case SOCK_BOOLEAN:
		{
			uiItemR(layout, ptr, "default_value", 0, NULL, 0);
			break;
		}
		case SOCK_VECTOR:
		{
			uiLayout *row;
			uiItemR(layout, ptr, "default_value", UI_ITEM_R_EXPAND, NULL, 0);
			row = uiLayoutRow(layout, true);
			uiItemR(row, ptr, "min_value", 0, IFACE_("Min"), 0);
			uiItemR(row, ptr, "max_value", 0, IFACE_("Max"), 0);
			break;
		}
		case SOCK_RGBA:
		{
			uiItemR(layout, ptr, "default_value", 0, NULL, 0);
			break;
		}
		case SOCK_STRING:
		{
			uiItemR(layout, ptr, "default_value", 0, NULL, 0);
			break;
		}
	}
}

void ED_init_standard_node_socket_type(bNodeSocketType *stype)
{
	stype->draw = std_node_socket_draw;
	stype->draw_color = std_node_socket_draw_color;
	stype->interface_draw = std_node_socket_interface_draw;
	stype->interface_draw_color = std_node_socket_interface_draw_color;
}

static void node_socket_virtual_draw_color(bContext *UNUSED(C), PointerRNA *UNUSED(ptr), PointerRNA *UNUSED(node_ptr), float *r_color)
{
	/* alpha = 0, empty circle */
	zero_v4(r_color);
}

void ED_init_node_socket_type_virtual(bNodeSocketType *stype)
{
	stype->draw = node_socket_button_label;
	stype->draw_color = node_socket_virtual_draw_color;
}

/* ************** Generic drawing ************** */

void draw_nodespace_back_pix(const bContext *C, ARegion *ar, SpaceNode *snode, bNodeInstanceKey parent_key)
{
	bNodeInstanceKey active_viewer_key = (snode->nodetree ? snode->nodetree->active_viewer_key : NODE_INSTANCE_KEY_NONE);
	float shuffle[4] = {0.0f, 0.0f, 0.0f, 0.0f};
	Image *ima;
	void *lock;
	ImBuf *ibuf;
	
	if (!(snode->flag & SNODE_BACKDRAW) || !ED_node_is_compositor(snode))
		return;
	
	if (parent_key.value != active_viewer_key.value)
		return;
	
	ima = BKE_image_verify_viewer(IMA_TYPE_COMPOSITE, "Viewer Node");
	ibuf = BKE_image_acquire_ibuf(ima, NULL, &lock);
	if (ibuf) {
		float x, y; 

		gpuPushProjectionMatrix();
		gpuPushMatrix();

		/* somehow the offset has to be calculated inverse */
		
		glaDefine2DArea(&ar->winrct);
		wmOrtho2_region_pixelspace(ar);
		
		x = (ar->winx - snode->zoom * ibuf->x) / 2 + snode->xof;
		y = (ar->winy - snode->zoom * ibuf->y) / 2 + snode->yof;
		
		if (ibuf->rect || ibuf->rect_float) {
			unsigned char *display_buffer = NULL;
			void *cache_handle = NULL;
			
			if (snode->flag & (SNODE_SHOW_R | SNODE_SHOW_G | SNODE_SHOW_B | SNODE_SHOW_ALPHA)) {
				
				display_buffer = IMB_display_buffer_acquire_ctx(C, ibuf, &cache_handle);

				if (snode->flag & SNODE_SHOW_R)
					shuffle[0] = 1.0f;
				else if (snode->flag & SNODE_SHOW_G)
					shuffle[1] = 1.0f;
				else if (snode->flag & SNODE_SHOW_B)
					shuffle[2] = 1.0f;
				else
					shuffle[3] = 1.0f;

				IMMDrawPixelsTexState state = immDrawPixelsTexSetup(GPU_SHADER_2D_IMAGE_SHUFFLE_COLOR);
				GPU_shader_uniform_vector(state.shader, GPU_shader_get_uniform(state.shader, "shuffle"), 4, 1, shuffle);

				immDrawPixelsTex(&state, x, y, ibuf->x, ibuf->y, GL_RGBA, GL_UNSIGNED_BYTE, GL_NEAREST,
				                 display_buffer, snode->zoom, snode->zoom, NULL);

				GPU_shader_unbind();
			}
			else if (snode->flag & SNODE_USE_ALPHA) {
				glEnable(GL_BLEND);
				glBlendFunc(GL_SRC_ALPHA, GL_ONE_MINUS_SRC_ALPHA);

				glaDrawImBuf_glsl_ctx(C, ibuf, x, y, GL_NEAREST, snode->zoom, snode->zoom);

				glDisable(GL_BLEND);
			}
			else {
				glaDrawImBuf_glsl_ctx(C, ibuf, x, y, GL_NEAREST, snode->zoom, snode->zoom);
			}
			
			if (cache_handle)
				IMB_display_buffer_release(cache_handle);
		}
		
		/** \note draw selected info on backdrop */
		if (snode->edittree) {
			bNode *node = snode->edittree->nodes.first;
			rctf *viewer_border = &snode->nodetree->viewer_border;
			while (node) {
				if (node->flag & NODE_SELECT) {
					if (node->typeinfo->draw_backdrop) {
						node->typeinfo->draw_backdrop(snode, ibuf, node, x, y);
					}
				}
				node = node->next;
			}
			
			if ((snode->nodetree->flag & NTREE_VIEWER_BORDER) &&
			    viewer_border->xmin < viewer_border->xmax &&
			    viewer_border->ymin < viewer_border->ymax)
			{
				rcti pixel_border;
				BLI_rcti_init(&pixel_border,
				              x + snode->zoom * viewer_border->xmin * ibuf->x,
				              x + snode->zoom * viewer_border->xmax * ibuf->x,
				              y + snode->zoom * viewer_border->ymin * ibuf->y,
				              y + snode->zoom * viewer_border->ymax * ibuf->y);

				unsigned int pos = GWN_vertformat_attr_add(immVertexFormat(), "pos", GWN_COMP_F32, 2, GWN_FETCH_FLOAT);
				immBindBuiltinProgram(GPU_SHADER_2D_UNIFORM_COLOR);
				immUniformThemeColor(TH_ACTIVE);

				immDrawBorderCorners(pos, &pixel_border, 1.0f, 1.0f);

				immUnbindProgram();
			}
		}

		gpuPopProjectionMatrix();
		gpuPopMatrix();
	}
	
	BKE_image_release_ibuf(ima, ibuf, lock);
}


/* if v2d not NULL, it clips and returns 0 if not visible */
bool node_link_bezier_points(View2D *v2d, SpaceNode *snode, bNodeLink *link, float coord_array[][2], int resol)
{
	float dist, vec[4][2];
	float deltax, deltay;
	float cursor[2] = {0.0f, 0.0f};
	int toreroute, fromreroute;
	
	/* this function can be called with snode null (via cut_links_intersect) */
	/* XXX map snode->cursor back to view space */
	if (snode) {
		cursor[0] = snode->cursor[0] * UI_DPI_FAC;
		cursor[1] = snode->cursor[1] * UI_DPI_FAC;
	}
	
	/* in v0 and v3 we put begin/end points */
	if (link->fromsock) {
		vec[0][0] = link->fromsock->locx;
		vec[0][1] = link->fromsock->locy;
		fromreroute = (link->fromnode && link->fromnode->type == NODE_REROUTE);
	}
	else {
		if (snode == NULL) return 0;
		copy_v2_v2(vec[0], cursor);
		fromreroute = 0;
	}
	if (link->tosock) {
		vec[3][0] = link->tosock->locx;
		vec[3][1] = link->tosock->locy;
		toreroute = (link->tonode && link->tonode->type == NODE_REROUTE);
	}
	else {
		if (snode == NULL) return 0;
		copy_v2_v2(vec[3], cursor);
		toreroute = 0;
	}

	/* may be called outside of drawing (so pass spacetype) */
	dist = UI_GetThemeValueType(TH_NODE_CURVING, SPACE_NODE) * 0.10f * fabsf(vec[0][0] - vec[3][0]);
	deltax = vec[3][0] - vec[0][0];
	deltay = vec[3][1] - vec[0][1];
	/* check direction later, for top sockets */
	if (fromreroute) {
		if (ABS(deltax) > ABS(deltay)) {
			vec[1][1] = vec[0][1];
			vec[1][0] = vec[0][0] + (deltax > 0 ? dist : -dist);
		}
		else {
			vec[1][0] = vec[0][0];
			vec[1][1] = vec[0][1] + (deltay > 0 ? dist : -dist);
		}
	}
	else {
		vec[1][0] = vec[0][0] + dist;
		vec[1][1] = vec[0][1];
	}
	if (toreroute) {
		if (ABS(deltax) > ABS(deltay)) {
			vec[2][1] = vec[3][1];
			vec[2][0] = vec[3][0] + (deltax > 0 ? -dist : dist);
		}
		else {
			vec[2][0] = vec[3][0];
			vec[2][1] = vec[3][1] + (deltay > 0 ? -dist : dist);
		}

	}
	else {
		vec[2][0] = vec[3][0] - dist;
		vec[2][1] = vec[3][1];
	}
	if (v2d && min_ffff(vec[0][0], vec[1][0], vec[2][0], vec[3][0]) > v2d->cur.xmax) {
		/* clipped */
	}
	else if (v2d && max_ffff(vec[0][0], vec[1][0], vec[2][0], vec[3][0]) < v2d->cur.xmin) {
		/* clipped */
	}
	else {
		/* always do all three, to prevent data hanging around */
		BKE_curve_forward_diff_bezier(vec[0][0], vec[1][0], vec[2][0], vec[3][0],
		                              coord_array[0] + 0, resol, sizeof(float) * 2);
		BKE_curve_forward_diff_bezier(vec[0][1], vec[1][1], vec[2][1], vec[3][1],
		                              coord_array[0] + 1, resol, sizeof(float) * 2);
		
		return 1;
	}
	return 0;
}

#define LINK_RESOL  24
#define LINK_ARROW  12  /* position of arrow on the link, LINK_RESOL/2 */
#define ARROW_SIZE (7 * UI_DPI_FAC)
void node_draw_link_bezier(View2D *v2d, SpaceNode *snode, bNodeLink *link,
                           int th_col1, bool do_shaded, int th_col2, bool do_triple, int th_col3)
{
	float coord_array[LINK_RESOL + 1][2];
	
	if (node_link_bezier_points(v2d, snode, link, coord_array, LINK_RESOL)) {
		float dist, spline_step = 0.0f;
		int i;
		int drawarrow;
		/* store current linewidth */
		float linew;
		float arrow[2], arrow1[2], arrow2[2];
		glGetFloatv(GL_LINE_WIDTH, &linew);
		unsigned int pos;
		
		/* we can reuse the dist variable here to increment the GL curve eval amount*/
		dist = 1.0f / (float)LINK_RESOL;
		
		glEnable(GL_LINE_SMOOTH);
		
		drawarrow = ((link->tonode && (link->tonode->type == NODE_REROUTE)) &&
		             (link->fromnode && (link->fromnode->type == NODE_REROUTE)));

		if (drawarrow) {
			/* draw arrow in line segment LINK_ARROW */
			float d_xy[2], len;

			sub_v2_v2v2(d_xy, coord_array[LINK_ARROW], coord_array[LINK_ARROW - 1]);
			len = len_v2(d_xy);
			mul_v2_fl(d_xy, ARROW_SIZE / len);
			arrow1[0] = coord_array[LINK_ARROW][0] - d_xy[0] + d_xy[1];
			arrow1[1] = coord_array[LINK_ARROW][1] - d_xy[1] - d_xy[0];
			arrow2[0] = coord_array[LINK_ARROW][0] - d_xy[0] - d_xy[1];
			arrow2[1] = coord_array[LINK_ARROW][1] - d_xy[1] + d_xy[0];
			arrow[0] = coord_array[LINK_ARROW][0];
			arrow[1] = coord_array[LINK_ARROW][1];
		}

		if (do_triple || drawarrow || (!do_shaded)) {
			pos = GWN_vertformat_attr_add(immVertexFormat(), "pos", GWN_COMP_F32, 2, GWN_FETCH_FLOAT);
			immBindBuiltinProgram(GPU_SHADER_2D_UNIFORM_COLOR);
		}

		if (do_triple) {
			immUniformThemeColorShadeAlpha(th_col3, -80, -120);
			glLineWidth(4.0f);

			immBegin(GWN_PRIM_LINE_STRIP, (LINK_RESOL + 1));

			for (i = 0; i <= LINK_RESOL; i++) {
				immVertex2fv(pos, coord_array[i]);
			}

			immEnd();

			if (drawarrow) {
				immBegin(GWN_PRIM_LINE_STRIP, 3);
				immVertex2fv(pos, arrow1);
				immVertex2fv(pos, arrow);
				immVertex2fv(pos, arrow2);
				immEnd();
			}
		}

		glLineWidth(1.5f);

		if (drawarrow) {
			immUniformThemeColorBlend(th_col1, th_col2, 0.5f);

			immBegin(GWN_PRIM_LINE_STRIP, 3);
			immVertex2fv(pos, arrow1);
			immVertex2fv(pos, arrow);
			immVertex2fv(pos, arrow2);
			immEnd();
		}

		if (!do_shaded) {
			immUniformThemeColor(th_col1);

			immBegin(GWN_PRIM_LINE_STRIP, (LINK_RESOL + 1));

			for (i = 0; i <= LINK_RESOL; i++) {
				immVertex2fv(pos, coord_array[i]);
			}

			immEnd();
		}

		if (do_triple || drawarrow || (!do_shaded)) {
			immUnbindProgram();
		}

		if (do_shaded) {
			unsigned char col[3];

			Gwn_VertFormat *format = immVertexFormat();
			pos = GWN_vertformat_attr_add(format, "pos", GWN_COMP_F32, 2, GWN_FETCH_FLOAT);
			unsigned int color = GWN_vertformat_attr_add(format, "color", GWN_COMP_U8, 3, GWN_FETCH_INT_TO_FLOAT_UNIT);

			immBindBuiltinProgram(GPU_SHADER_2D_SMOOTH_COLOR);

			immBegin(GWN_PRIM_LINE_STRIP, (LINK_RESOL + 1));

			for (i = 0; i <= LINK_RESOL; i++) {
				UI_GetThemeColorBlend3ubv(th_col1, th_col2, spline_step, col);
				immAttrib3ubv(color, col);

				immVertex2fv(pos, coord_array[i]);

				spline_step += dist;
			}

			immEnd();

			immUnbindProgram();
		}
		
		glDisable(GL_LINE_SMOOTH);
	}
}

/* note; this is used for fake links in groups too */
void node_draw_link(View2D *v2d, SpaceNode *snode, bNodeLink *link)
{
	bool do_shaded = false;
	bool do_triple = false;
	int th_col1 = TH_WIRE_INNER, th_col2 = TH_WIRE_INNER, th_col3 = TH_WIRE;
	
	if (link->fromsock == NULL && link->tosock == NULL)
		return;
	
	/* new connection */
	if (!link->fromsock || !link->tosock) {
		th_col1 = TH_ACTIVE;
		do_triple = true;
	}
	else {
		/* going to give issues once... */
		if (link->tosock->flag & SOCK_UNAVAIL)
			return;
		if (link->fromsock->flag & SOCK_UNAVAIL)
			return;

		if (link->flag & NODE_LINK_VALID) {
			/* special indicated link, on drop-node */
			if (link->flag & NODE_LINKFLAG_HILITE) {
				th_col1 = th_col2 = TH_ACTIVE;
			}
			else {
				/* regular link */
				if (link->fromnode && link->fromnode->flag & SELECT)
					th_col1 = TH_EDGE_SELECT;
				if (link->tonode && link->tonode->flag & SELECT)
					th_col2 = TH_EDGE_SELECT;
			}
			do_shaded = true;
			do_triple = true;
		}
		else {
			th_col1 = TH_REDALERT;
		}
	}

	node_draw_link_bezier(v2d, snode, link, th_col1, do_shaded, th_col2, do_triple, th_col3);
//	node_draw_link_straight(v2d, snode, link, th_col1, do_shaded, th_col2, do_triple, th_col3);
}

void ED_node_draw_snap(View2D *v2d, const float cent[2], float size, NodeBorder border, unsigned pos)
{
	immBegin(GWN_PRIM_LINES, 4);
	
	if (border & (NODE_LEFT | NODE_RIGHT)) {
		immVertex2f(pos, cent[0], v2d->cur.ymin);
		immVertex2f(pos, cent[0], v2d->cur.ymax);
	}
	else {
		immVertex2f(pos, cent[0], cent[1] - size);
		immVertex2f(pos, cent[0], cent[1] + size);
	}
	
	if (border & (NODE_TOP | NODE_BOTTOM)) {
		immVertex2f(pos, v2d->cur.xmin, cent[1]);
		immVertex2f(pos, v2d->cur.xmax, cent[1]);
	}
	else {
		immVertex2f(pos, cent[0] - size, cent[1]);
		immVertex2f(pos, cent[0] + size, cent[1]);
	}
	
	immEnd();
}<|MERGE_RESOLUTION|>--- conflicted
+++ resolved
@@ -2161,27 +2161,18 @@
 		Gwn_VertFormat *format = immVertexFormat();
 		unsigned int pos = GWN_vertformat_attr_add(format, "pos", GWN_COMP_F32, 2, GWN_FETCH_FLOAT);
 
-<<<<<<< HEAD
 		immBindBuiltinProgram(GPU_SHADER_2D_UNIFORM_COLOR);
 
 		immUniformColor3f(1.0f, 1.0f, 1.0f);
 
 		immBegin(GWN_PRIM_LINES, 4);
-		immVertex2f(pos, cx - 25, cy - 25);
-		immVertex2f(pos, cx + 25, cy + 25);
-		immVertex2f(pos, cx + 25, cy - 25);
-		immVertex2f(pos, cx - 25, cy + 25);
+		immVertex2f(pos, cx - cross_size, cy - cross_size);
+		immVertex2f(pos, cx + cross_size, cy + cross_size);
+		immVertex2f(pos, cx + cross_size, cy - cross_size);
+		immVertex2f(pos, cx - cross_size, cy + cross_size);
 		immEnd();
 
 		immUnbindProgram();
-=======
-		glBegin(GL_LINES);
-		glVertex2f(cx - cross_size, cy - cross_size);
-		glVertex2f(cx + cross_size, cy + cross_size);
-		glVertex2f(cx + cross_size, cy - cross_size);
-		glVertex2f(cx - cross_size, cy + cross_size);
-		glEnd();
->>>>>>> 6f633dec
 	}
 }
 
