--- conflicted
+++ resolved
@@ -86,12 +86,6 @@
 
 #include "FN_field_cpp_type.hh"
 
-<<<<<<< HEAD
-using blender::Map;
-using blender::Set;
-using blender::Span;
-using blender::Vector;
-=======
 #include "node_intern.hh" /* own include */
 
 using blender::fn::CPPType;
@@ -100,7 +94,6 @@
 using blender::fn::GField;
 using blender::fn::GPointer;
 namespace geo_log = blender::nodes::geometry_nodes_eval_log;
->>>>>>> cc66d102
 
 extern "C" {
 /* XXX interface.h */
@@ -2370,29 +2363,6 @@
 
 static void reroute_node_prepare_for_draw(bNode &node)
 {
-<<<<<<< HEAD
-  Map<bNodeSocket *, int> counts;
-  LISTBASE_FOREACH (bNodeLink *, link, &ntree->links) {
-    if (link->tosock->flag & SOCK_MULTI_INPUT) {
-      int &count = counts.lookup_or_add(link->tosock, 0);
-      count++;
-    }
-  }
-  /* Count temporary links going into this socket. */
-  LISTBASE_FOREACH (bNodeLinkDrag *, nldrag, &snode->runtime->linkdrag) {
-    LISTBASE_FOREACH (LinkData *, linkdata, &nldrag->links) {
-      bNodeLink *link = (bNodeLink *)linkdata->data;
-      if (link->tosock && (link->tosock->flag & SOCK_MULTI_INPUT)) {
-        int &count = counts.lookup_or_add(link->tosock, 0);
-        count++;
-      }
-    }
-  }
-  LISTBASE_FOREACH (bNode *, node, &ntree->nodes) {
-    LISTBASE_FOREACH (bNodeSocket *, socket, &node->inputs) {
-      if (socket->flag & SOCK_MULTI_INPUT) {
-        socket->total_inputs = counts.lookup_default(socket, 0);
-=======
   /* get "global" coords */
   const float2 loc = node_to_view(node, float2(0));
 
@@ -2441,7 +2411,6 @@
       }
       else {
         node_update_basis(C, ntree, node, block);
->>>>>>> cc66d102
       }
     }
   }
