/*
 * This program is free software; you can redistribute it and/or
 * modify it under the terms of the GNU General Public License
 * as published by the Free Software Foundation; either version 2
 * of the License, or (at your option) any later version.
 *
 * This program is distributed in the hope that it will be useful,
 * but WITHOUT ANY WARRANTY; without even the implied warranty of
 * MERCHANTABILITY or FITNESS FOR A PARTICULAR PURPOSE.  See the
 * GNU General Public License for more details.
 *
 * You should have received a copy of the GNU General Public License
 * along with this program; if not, write to the Free Software Foundation,
 * Inc., 51 Franklin Street, Fifth Floor, Boston, MA 02110-1301, USA.
 *
 * The Original Code is Copyright (C) 2001-2002 by NaN Holding BV.
 * All rights reserved.
 */

/** \file
 * \ingroup spseq
 */

#include <ctype.h>
#include <math.h>
#include <stdlib.h>
#include <string.h>

#include "MEM_guardedalloc.h"

#include "BLI_blenlib.h"
#include "BLI_ghash.h"
#include "BLI_math.h"
#include "BLI_utildefines.h"

#include "BLT_translation.h"

#include "DNA_mask_types.h"
#include "DNA_scene_types.h"
#include "DNA_sound_types.h"
#include "DNA_space_types.h"

#include "BKE_context.h"
#include "BKE_global.h"
#include "BKE_lib_id.h"
#include "BKE_main.h"
#include "BKE_mask.h"
#include "BKE_movieclip.h"
#include "BKE_report.h"
#include "BKE_sound.h"

#include "IMB_imbuf.h"

#include "WM_api.h"
#include "WM_types.h"

#include "RNA_define.h"
#include "RNA_enum_types.h"

#include "SEQ_add.h"
#include "SEQ_effects.h"
#include "SEQ_iterator.h"
#include "SEQ_proxy.h"
#include "SEQ_relations.h"
#include "SEQ_render.h"
#include "SEQ_select.h"
#include "SEQ_sequencer.h"
#include "SEQ_time.h"
#include "SEQ_transform.h"
#include "SEQ_utils.h"

/* For menu, popup, icons, etc. */
#include "ED_screen.h"
#include "ED_sequencer.h"

#include "UI_interface.h"

#ifdef WITH_AUDASPACE
#  include <AUD_Sequence.h>
#endif

#include "DEG_depsgraph.h"
#include "DEG_depsgraph_build.h"

/* Own include. */
#include "sequencer_intern.h"

typedef struct SequencerAddData {
  ImageFormatData im_format;
} SequencerAddData;

/* Generic functions, reused by add strip operators. */

/* Avoid passing multiple args and be more verbose. */
#define SEQPROP_STARTFRAME (1 << 0)
#define SEQPROP_ENDFRAME (1 << 1)
#define SEQPROP_NOPATHS (1 << 2)
#define SEQPROP_NOCHAN (1 << 3)
#define SEQPROP_FIT_METHOD (1 << 4)
#define SEQPROP_VIEW_TRANSFORM (1 << 5)

static const EnumPropertyItem scale_fit_methods[] = {
    {SEQ_SCALE_TO_FIT, "FIT", 0, "Scale to Fit", "Scale image to fit within the canvas"},
    {SEQ_SCALE_TO_FILL, "FILL", 0, "Scale to Fill", "Scale image to completely fill the canvas"},
    {SEQ_STRETCH_TO_FILL, "STRETCH", 0, "Stretch to Fill", "Stretch image to fill the canvas"},
    {SEQ_USE_ORIGINAL_SIZE, "ORIGINAL", 0, "Use Original Size", "Keep image at its original size"},
    {0, NULL, 0, NULL, NULL},
};

static void sequencer_generic_props__internal(wmOperatorType *ot, int flag)
{
  PropertyRNA *prop;

  if (flag & SEQPROP_STARTFRAME) {
    RNA_def_int(ot->srna,
                "frame_start",
                0,
                INT_MIN,
                INT_MAX,
                "Start Frame",
                "Start frame of the sequence strip",
                -MAXFRAME,
                MAXFRAME);
  }

  if (flag & SEQPROP_ENDFRAME) {
    /* Not usual since most strips have a fixed length. */
    RNA_def_int(ot->srna,
                "frame_end",
                0,
                INT_MIN,
                INT_MAX,
                "End Frame",
                "End frame for the color strip",
                -MAXFRAME,
                MAXFRAME);
  }

  RNA_def_int(
      ot->srna, "channel", 1, 1, MAXSEQ, "Channel", "Channel to place this strip into", 1, MAXSEQ);

  RNA_def_boolean(
      ot->srna, "replace_sel", 1, "Replace Selection", "Replace the current selection");

  /* Only for python scripts which import strips and place them after. */
  prop = RNA_def_boolean(
      ot->srna, "overlap", 0, "Allow Overlap", "Don't correct overlap on new sequence strips");
  RNA_def_property_flag(prop, PROP_HIDDEN);

  if (flag & SEQPROP_FIT_METHOD) {
    ot->prop = RNA_def_enum(ot->srna,
                            "fit_method",
                            scale_fit_methods,
                            SEQ_SCALE_TO_FIT,
                            "Fit Method",
                            "Scale fit method");
  }

  if (flag & SEQPROP_VIEW_TRANSFORM) {
    ot->prop = RNA_def_boolean(ot->srna,
                               "set_view_transform",
                               true,
                               "Set View Transform",
                               "Set appropriate view transform based on media color space");
  }
}

static void sequencer_generic_invoke_path__internal(bContext *C,
                                                    wmOperator *op,
                                                    const char *identifier)
{
  if (RNA_struct_find_property(op->ptr, identifier)) {
    Scene *scene = CTX_data_scene(C);
    Sequence *last_seq = SEQ_select_active_get(scene);
    if (last_seq && last_seq->strip && SEQ_HAS_PATH(last_seq)) {
      Main *bmain = CTX_data_main(C);
      char path[FILE_MAX];
      BLI_strncpy(path, last_seq->strip->dir, sizeof(path));
      BLI_path_abs(path, BKE_main_blendfile_path(bmain));
      RNA_string_set(op->ptr, identifier, path);
    }
  }
}

static int sequencer_generic_invoke_xy_guess_channel(bContext *C, int type)
{
  Sequence *tgt = NULL;
  Sequence *seq;
  Scene *scene = CTX_data_scene(C);
  Editing *ed = SEQ_editing_ensure(scene);
  int timeline_frame = (int)CFRA;
  int proximity = INT_MAX;

  if (!ed || !ed->seqbasep) {
    return 1;
  }

  for (seq = ed->seqbasep->first; seq; seq = seq->next) {
    if ((ELEM(type, -1, seq->type)) && (seq->enddisp < timeline_frame) &&
        (timeline_frame - seq->enddisp < proximity)) {
      tgt = seq;
      proximity = timeline_frame - seq->enddisp;
    }
  }

  if (tgt) {
    return tgt->machine + 1;
  }
  return 1;
}

static void sequencer_generic_invoke_xy__internal(bContext *C, wmOperator *op, int flag, int type)
{
  Scene *scene = CTX_data_scene(C);

  int timeline_frame = (int)CFRA;

  /* Effect strips don't need a channel initialized from the mouse. */
  if (!(flag & SEQPROP_NOCHAN) && RNA_struct_property_is_set(op->ptr, "channel") == 0) {
    RNA_int_set(op->ptr, "channel", sequencer_generic_invoke_xy_guess_channel(C, type));
  }

  RNA_int_set(op->ptr, "frame_start", timeline_frame);

  if ((flag & SEQPROP_ENDFRAME) && RNA_struct_property_is_set(op->ptr, "frame_end") == 0) {
    RNA_int_set(op->ptr, "frame_end", timeline_frame + 25); /* XXX arbitrary but ok for now. */
  }

  if (!(flag & SEQPROP_NOPATHS)) {
    sequencer_generic_invoke_path__internal(C, op, "filepath");
    sequencer_generic_invoke_path__internal(C, op, "directory");
  }
}

static void load_data_init_from_operator(SeqLoadData *load_data, bContext *C, wmOperator *op)
{
  Main *bmain = CTX_data_main(C);

  PropertyRNA *prop;
  const bool relative = (prop = RNA_struct_find_property(op->ptr, "relative_path")) &&
                        RNA_property_boolean_get(op->ptr, prop);
  memset(load_data, 0, sizeof(SeqLoadData));

  load_data->start_frame = RNA_int_get(op->ptr, "frame_start");
  load_data->channel = RNA_int_get(op->ptr, "channel");
  load_data->image.end_frame = load_data->start_frame;
  load_data->image.len = 1;

  if ((prop = RNA_struct_find_property(op->ptr, "fit_method"))) {
    load_data->fit_method = RNA_enum_get(op->ptr, "fit_method");
    SEQ_tool_settings_fit_method_set(CTX_data_scene(C), load_data->fit_method);
  }

  if ((prop = RNA_struct_find_property(op->ptr, "filepath"))) {
    RNA_property_string_get(op->ptr, prop, load_data->path);
    BLI_strncpy(load_data->name, BLI_path_basename(load_data->path), sizeof(load_data->name));
  }
  else if ((prop = RNA_struct_find_property(op->ptr, "directory"))) {
    char *directory = RNA_string_get_alloc(op->ptr, "directory", NULL, 0, NULL);

    if ((prop = RNA_struct_find_property(op->ptr, "files"))) {
      RNA_PROP_BEGIN (op->ptr, itemptr, prop) {
        char *filename = RNA_string_get_alloc(&itemptr, "name", NULL, 0, NULL);
        BLI_strncpy(load_data->name, filename, sizeof(load_data->name));
        BLI_join_dirfile(load_data->path, sizeof(load_data->path), directory, filename);
        MEM_freeN(filename);
        break;
      }
      RNA_PROP_END;
    }
    MEM_freeN(directory);
  }

  if (relative) {
    BLI_path_rel(load_data->path, BKE_main_blendfile_path(bmain));
  }

  if ((prop = RNA_struct_find_property(op->ptr, "frame_end"))) {
    load_data->image.end_frame = RNA_property_int_get(op->ptr, prop);
    load_data->effect.end_frame = load_data->image.end_frame;
  }

  if ((prop = RNA_struct_find_property(op->ptr, "cache")) &&
      RNA_property_boolean_get(op->ptr, prop)) {
    load_data->flags |= SEQ_LOAD_SOUND_CACHE;
  }

  if ((prop = RNA_struct_find_property(op->ptr, "mono")) &&
      RNA_property_boolean_get(op->ptr, prop)) {
    load_data->flags |= SEQ_LOAD_SOUND_MONO;
  }

  if ((prop = RNA_struct_find_property(op->ptr, "use_framerate")) &&
      RNA_property_boolean_get(op->ptr, prop)) {
    load_data->flags |= SEQ_LOAD_MOVIE_SYNC_FPS;
  }

  if ((prop = RNA_struct_find_property(op->ptr, "set_view_transform")) &&
      RNA_property_boolean_get(op->ptr, prop)) {
    load_data->flags |= SEQ_LOAD_SET_VIEW_TRANSFORM;
  }

  if ((prop = RNA_struct_find_property(op->ptr, "use_multiview")) &&
      RNA_property_boolean_get(op->ptr, prop)) {
    if (op->customdata) {
      SequencerAddData *sad = op->customdata;
      ImageFormatData *imf = &sad->im_format;

      load_data->use_multiview = true;
      load_data->views_format = imf->views_format;
      load_data->stereo3d_format = &imf->stereo3d_format;
    }
  }
}

static void seq_load_apply_generic_options(bContext *C, wmOperator *op, Sequence *seq)
{
  Scene *scene = CTX_data_scene(C);
  Editing *ed = SEQ_editing_get(scene);

  if (seq == NULL) {
    return;
  }

  if (RNA_boolean_get(op->ptr, "replace_sel")) {
    seq->flag |= SELECT;
    SEQ_select_active_set(scene, seq);
  }

  if (RNA_boolean_get(op->ptr, "overlap") == false) {
    if (SEQ_transform_test_overlap(ed->seqbasep, seq)) {
      SEQ_transform_seqbase_shuffle(ed->seqbasep, seq, scene);
    }
  }
}

static bool seq_effect_add_properties_poll(const bContext *UNUSED(C),
                                           wmOperator *op,
                                           const PropertyRNA *prop)
{
  const char *prop_id = RNA_property_identifier(prop);
  int type = RNA_enum_get(op->ptr, "type");

  /* Hide start/end frames for effect strips that are locked to their parents' location. */
  if (SEQ_effect_get_num_inputs(type) != 0) {
    if (STR_ELEM(prop_id, "frame_start", "frame_end")) {
      return false;
    }
  }
  if ((type != SEQ_TYPE_COLOR) && (STREQ(prop_id, "color"))) {
    return false;
  }

  return true;
}

static int sequencer_add_scene_strip_exec(bContext *C, wmOperator *op)
{
  Main *bmain = CTX_data_main(C);
  Scene *scene = CTX_data_scene(C);
  const Editing *ed = SEQ_editing_ensure(scene);
  Scene *sce_seq = BLI_findlink(&bmain->scenes, RNA_enum_get(op->ptr, "scene"));

  if (sce_seq == NULL) {
    BKE_report(op->reports, RPT_ERROR, "Scene not found");
    return OPERATOR_CANCELLED;
  }

  if (RNA_boolean_get(op->ptr, "replace_sel")) {
    ED_sequencer_deselect_all(scene);
  }

  SeqLoadData load_data;
  load_data_init_from_operator(&load_data, C, op);
  load_data.scene = sce_seq;

  Sequence *seq = SEQ_add_scene_strip(scene, ed->seqbasep, &load_data);
  seq_load_apply_generic_options(C, op, seq);

  DEG_id_tag_update(&scene->id, ID_RECALC_SEQUENCER_STRIPS);
  DEG_relations_tag_update(bmain);
  WM_event_add_notifier(C, NC_SCENE | ND_SEQUENCER, scene);

  return OPERATOR_FINISHED;
}

static void sequencer_disable_one_time_properties(bContext *C, wmOperator *op)
{
  Editing *ed = SEQ_editing_get(CTX_data_scene(C));
  /* Disable following properties if there are any existing strips, unless overridden by user. */
  if (ed && ed->seqbasep && ed->seqbasep->first) {
    if (RNA_struct_find_property(op->ptr, "use_framerate")) {
      RNA_boolean_set(op->ptr, "use_framerate", false);
    }
    if (RNA_struct_find_property(op->ptr, "set_view_transform")) {
      RNA_boolean_set(op->ptr, "set_view_transform", false);
    }
  }
}

static int sequencer_add_scene_strip_invoke(bContext *C, wmOperator *op, const wmEvent *event)
{
  sequencer_disable_one_time_properties(C, op);
  if (!RNA_struct_property_is_set(op->ptr, "scene")) {
    return WM_enum_search_invoke(C, op, event);
  }

  sequencer_generic_invoke_xy__internal(C, op, 0, SEQ_TYPE_SCENE);
  return sequencer_add_scene_strip_exec(C, op);
}

void SEQUENCER_OT_scene_strip_add(struct wmOperatorType *ot)
{
  PropertyRNA *prop;

  /* Identifiers. */
  ot->name = "Add Scene Strip";
  ot->idname = "SEQUENCER_OT_scene_strip_add";
  ot->description = "Add a strip to the sequencer using a blender scene as a source";

  /* Api callbacks. */
  ot->invoke = sequencer_add_scene_strip_invoke;
  ot->exec = sequencer_add_scene_strip_exec;
  ot->poll = ED_operator_sequencer_active_editable;

  /* Flags. */
  ot->flag = OPTYPE_REGISTER | OPTYPE_UNDO;

  sequencer_generic_props__internal(ot, SEQPROP_STARTFRAME);
  prop = RNA_def_enum(ot->srna, "scene", DummyRNA_NULL_items, 0, "Scene", "");
  RNA_def_enum_funcs(prop, RNA_scene_without_active_itemf);
  RNA_def_property_flag(prop, PROP_ENUM_NO_TRANSLATE);
  ot->prop = prop;
}

static int sequencer_add_movieclip_strip_exec(bContext *C, wmOperator *op)
{
  Main *bmain = CTX_data_main(C);
  Scene *scene = CTX_data_scene(C);
  const Editing *ed = SEQ_editing_ensure(scene);
  MovieClip *clip = BLI_findlink(&bmain->movieclips, RNA_enum_get(op->ptr, "clip"));

  if (clip == NULL) {
    BKE_report(op->reports, RPT_ERROR, "Movie clip not found");
    return OPERATOR_CANCELLED;
  }

  if (RNA_boolean_get(op->ptr, "replace_sel")) {
    ED_sequencer_deselect_all(scene);
  }

  SeqLoadData load_data;
  load_data_init_from_operator(&load_data, C, op);
  load_data.clip = clip;

  Sequence *seq = SEQ_add_movieclip_strip(scene, ed->seqbasep, &load_data);
  seq_load_apply_generic_options(C, op, seq);

  DEG_id_tag_update(&scene->id, ID_RECALC_SEQUENCER_STRIPS);
  WM_event_add_notifier(C, NC_SCENE | ND_SEQUENCER, scene);

  return OPERATOR_FINISHED;
}

static int sequencer_add_movieclip_strip_invoke(bContext *C, wmOperator *op, const wmEvent *event)
{
  if (!RNA_struct_property_is_set(op->ptr, "clip")) {
    return WM_enum_search_invoke(C, op, event);
  }

  sequencer_generic_invoke_xy__internal(C, op, 0, SEQ_TYPE_MOVIECLIP);
  return sequencer_add_movieclip_strip_exec(C, op);
}

void SEQUENCER_OT_movieclip_strip_add(struct wmOperatorType *ot)
{
  PropertyRNA *prop;

  /* Identifiers. */
  ot->name = "Add MovieClip Strip";
  ot->idname = "SEQUENCER_OT_movieclip_strip_add";
  ot->description = "Add a movieclip strip to the sequencer";

  /* Api callbacks. */
  ot->invoke = sequencer_add_movieclip_strip_invoke;
  ot->exec = sequencer_add_movieclip_strip_exec;
  ot->poll = ED_operator_sequencer_active_editable;

  /* Flags. */
  ot->flag = OPTYPE_REGISTER | OPTYPE_UNDO;

  sequencer_generic_props__internal(ot, SEQPROP_STARTFRAME);
  prop = RNA_def_enum(ot->srna, "clip", DummyRNA_NULL_items, 0, "Clip", "");
  RNA_def_enum_funcs(prop, RNA_movieclip_itemf);
  RNA_def_property_translation_context(prop, BLT_I18NCONTEXT_ID_MOVIECLIP);
  RNA_def_property_flag(prop, PROP_ENUM_NO_TRANSLATE);
  ot->prop = prop;
}

static int sequencer_add_mask_strip_exec(bContext *C, wmOperator *op)
{
  Main *bmain = CTX_data_main(C);
  Scene *scene = CTX_data_scene(C);
  const Editing *ed = SEQ_editing_ensure(scene);
  Mask *mask = BLI_findlink(&bmain->masks, RNA_enum_get(op->ptr, "mask"));

  if (mask == NULL) {
    BKE_report(op->reports, RPT_ERROR, "Mask not found");
    return OPERATOR_CANCELLED;
  }

  if (RNA_boolean_get(op->ptr, "replace_sel")) {
    ED_sequencer_deselect_all(scene);
  }

  SeqLoadData load_data;
  load_data_init_from_operator(&load_data, C, op);
  load_data.mask = mask;

  Sequence *seq = SEQ_add_mask_strip(scene, ed->seqbasep, &load_data);
  seq_load_apply_generic_options(C, op, seq);

  DEG_id_tag_update(&scene->id, ID_RECALC_SEQUENCER_STRIPS);
  WM_event_add_notifier(C, NC_SCENE | ND_SEQUENCER, scene);

  return OPERATOR_FINISHED;
}

static int sequencer_add_mask_strip_invoke(bContext *C, wmOperator *op, const wmEvent *event)
{
  if (!RNA_struct_property_is_set(op->ptr, "mask")) {
    return WM_enum_search_invoke(C, op, event);
  }

  sequencer_generic_invoke_xy__internal(C, op, 0, SEQ_TYPE_MASK);
  return sequencer_add_mask_strip_exec(C, op);
}

void SEQUENCER_OT_mask_strip_add(struct wmOperatorType *ot)
{
  PropertyRNA *prop;

  /* Identifiers. */
  ot->name = "Add Mask Strip";
  ot->idname = "SEQUENCER_OT_mask_strip_add";
  ot->description = "Add a mask strip to the sequencer";

  /* Api callbacks. */
  ot->invoke = sequencer_add_mask_strip_invoke;
  ot->exec = sequencer_add_mask_strip_exec;
  ot->poll = ED_operator_sequencer_active_editable;

  /* Flags. */
  ot->flag = OPTYPE_REGISTER | OPTYPE_UNDO;

  sequencer_generic_props__internal(ot, SEQPROP_STARTFRAME);
  prop = RNA_def_enum(ot->srna, "mask", DummyRNA_NULL_items, 0, "Mask", "");
  RNA_def_enum_funcs(prop, RNA_mask_itemf);
  RNA_def_property_flag(prop, PROP_ENUM_NO_TRANSLATE);
  ot->prop = prop;
}

static void sequencer_add_init(bContext *UNUSED(C), wmOperator *op)
{
  op->customdata = MEM_callocN(sizeof(SequencerAddData), __func__);
}

static void sequencer_add_cancel(bContext *UNUSED(C), wmOperator *op)
{
  MEM_SAFE_FREE(op->customdata);
}

static bool sequencer_add_draw_check_fn(PointerRNA *UNUSED(ptr),
                                        PropertyRNA *prop,
                                        void *UNUSED(user_data))
{
  const char *prop_id = RNA_property_identifier(prop);

  return !(STR_ELEM(prop_id, "filepath", "directory", "filename"));
}

/* Strips are added in context of timeline which has different preview size than actual preview. We
 * must search for preview area. In most cases there will be only one preview area, but there can
 * be more with different preview sizes. */
static IMB_Proxy_Size seq_get_proxy_size_flags(bContext *C)
{
  bScreen *screen = CTX_wm_screen(C);
  IMB_Proxy_Size proxy_sizes = 0;
  LISTBASE_FOREACH (ScrArea *, area, &screen->areabase) {
    LISTBASE_FOREACH (SpaceLink *, sl, &area->spacedata) {
      switch (sl->spacetype) {
        case SPACE_SEQ: {
          SpaceSeq *sseq = (SpaceSeq *)sl;
          if (!ELEM(sseq->view, SEQ_VIEW_PREVIEW, SEQ_VIEW_SEQUENCE_PREVIEW)) {
            continue;
          }
          proxy_sizes |= SEQ_rendersize_to_proxysize(sseq->render_size);
        }
      }
    }
  }
  return proxy_sizes;
}

static void seq_build_proxy(bContext *C, SeqCollection *movie_strips)
{
  if (U.sequencer_proxy_setup != USER_SEQ_PROXY_SETUP_AUTOMATIC) {
    return;
  }

  wmJob *wm_job = ED_seq_proxy_wm_job_get(C);
  ProxyJob *pj = ED_seq_proxy_job_get(C, wm_job);

  Sequence *seq;
  SEQ_ITERATOR_FOREACH (seq, movie_strips) {
    /* Enable and set proxy size. */
    SEQ_proxy_set(seq, true);
    seq->strip->proxy->build_size_flags = seq_get_proxy_size_flags(C);
    seq->strip->proxy->build_flags |= SEQ_PROXY_SKIP_EXISTING;
    SEQ_proxy_rebuild_context(pj->main, pj->depsgraph, pj->scene, seq, NULL, &pj->queue, true);
  }

  if (!WM_jobs_is_running(wm_job)) {
    G.is_break = false;
    WM_jobs_start(CTX_wm_manager(C), wm_job);
  }
  ED_area_tag_redraw(CTX_wm_area(C));
}

static void sequencer_add_movie_clamp_sound_strip_length(Scene *scene,
                                                         ListBase *seqbase,
                                                         Sequence *seq_movie,
                                                         Sequence *seq_sound)
{
  if (ELEM(NULL, seq_movie, seq_sound) || seq_sound->len <= seq_movie->len) {
    return;
  }

  SEQ_transform_set_right_handle_frame(seq_sound, SEQ_transform_get_right_handle_frame(seq_movie));
  SEQ_transform_set_left_handle_frame(seq_sound, SEQ_transform_get_left_handle_frame(seq_movie));
  SEQ_time_update_sequence(scene, seqbase, seq_sound);
}

static void sequencer_add_movie_multiple_strips(bContext *C,
                                                wmOperator *op,
                                                SeqLoadData *load_data,
                                                SeqCollection *r_movie_strips)
{
  Main *bmain = CTX_data_main(C);
  Scene *scene = CTX_data_scene(C);
  const Editing *ed = SEQ_editing_ensure(scene);

  RNA_BEGIN (op->ptr, itemptr, "files") {
    char dir_only[FILE_MAX];
    char file_only[FILE_MAX];
    RNA_string_get(op->ptr, "directory", dir_only);
    RNA_string_get(&itemptr, "name", file_only);
    BLI_join_dirfile(load_data->path, sizeof(load_data->path), dir_only, file_only);
    BLI_strncpy(load_data->name, file_only, sizeof(load_data->name));
    Sequence *seq_movie = NULL;
    Sequence *seq_sound = NULL;
<<<<<<< HEAD
    double video_start_offset;
=======
>>>>>>> cc66d102

    load_data->channel++;
    seq_movie = SEQ_add_movie_strip(bmain, scene, ed->seqbasep, load_data, &video_start_offset);
    load_data->channel--;
    if (seq_movie == NULL) {
      BKE_reportf(op->reports, RPT_ERROR, "File '%s' could not be loaded", load_data->path);
    }
    else {
      if (RNA_boolean_get(op->ptr, "sound")) {
<<<<<<< HEAD
        seq_sound = SEQ_add_sound_strip(bmain, scene, ed->seqbasep, load_data, video_start_offset);
=======
        seq_sound = SEQ_add_sound_strip(bmain, scene, ed->seqbasep, load_data);
        sequencer_add_movie_clamp_sound_strip_length(scene, ed->seqbasep, seq_movie, seq_sound);
>>>>>>> cc66d102
      }

      load_data->start_frame += seq_movie->enddisp - seq_movie->startdisp;
      seq_load_apply_generic_options(C, op, seq_sound);
      seq_load_apply_generic_options(C, op, seq_movie);
      SEQ_collection_append_strip(seq_movie, r_movie_strips);
    }
  }
  RNA_END;
}

static bool sequencer_add_movie_single_strip(bContext *C,
                                             wmOperator *op,
                                             SeqLoadData *load_data,
                                             SeqCollection *r_movie_strips)
{
  Main *bmain = CTX_data_main(C);
  Scene *scene = CTX_data_scene(C);
  const Editing *ed = SEQ_editing_ensure(scene);

  Sequence *seq_movie = NULL;
  Sequence *seq_sound = NULL;
<<<<<<< HEAD
  double video_start_offset;
=======
>>>>>>> cc66d102

  load_data->channel++;
  seq_movie = SEQ_add_movie_strip(bmain, scene, ed->seqbasep, load_data, &video_start_offset);
  load_data->channel--;

  if (seq_movie == NULL) {
    BKE_reportf(op->reports, RPT_ERROR, "File '%s' could not be loaded", load_data->path);
    return false;
  }
  if (RNA_boolean_get(op->ptr, "sound")) {
<<<<<<< HEAD
    seq_sound = SEQ_add_sound_strip(bmain, scene, ed->seqbasep, load_data, video_start_offset);
=======
    seq_sound = SEQ_add_sound_strip(bmain, scene, ed->seqbasep, load_data);
    sequencer_add_movie_clamp_sound_strip_length(scene, ed->seqbasep, seq_movie, seq_sound);
>>>>>>> cc66d102
  }
  seq_load_apply_generic_options(C, op, seq_sound);
  seq_load_apply_generic_options(C, op, seq_movie);
  SEQ_collection_append_strip(seq_movie, r_movie_strips);

  return true;
}

static int sequencer_add_movie_strip_exec(bContext *C, wmOperator *op)
{
  Main *bmain = CTX_data_main(C);
  Scene *scene = CTX_data_scene(C);
  SeqLoadData load_data;

  load_data_init_from_operator(&load_data, C, op);

  if (RNA_boolean_get(op->ptr, "replace_sel")) {
    ED_sequencer_deselect_all(scene);
  }

  SeqCollection *movie_strips = SEQ_collection_create(__func__);
  const int tot_files = RNA_property_collection_length(op->ptr,
                                                       RNA_struct_find_property(op->ptr, "files"));
  if (tot_files > 1) {
    sequencer_add_movie_multiple_strips(C, op, &load_data, movie_strips);
  }
  else {
<<<<<<< HEAD
    if (!sequencer_add_movie_single_strip(C, op, &load_data)) {
      sequencer_add_cancel(C, op);
      return OPERATOR_CANCELLED;
    }
  }

  /* Free custom data. */
  sequencer_add_cancel(C, op);
=======
    sequencer_add_movie_single_strip(C, op, &load_data, movie_strips);
  }

  if (SEQ_collection_len(movie_strips) == 0) {
    SEQ_collection_free(movie_strips);
    return OPERATOR_CANCELLED;
  }
>>>>>>> cc66d102

  seq_build_proxy(C, movie_strips);
  DEG_relations_tag_update(bmain);
  DEG_id_tag_update(&scene->id, ID_RECALC_SEQUENCER_STRIPS);
  WM_event_add_notifier(C, NC_SCENE | ND_SEQUENCER, scene);

  /* Free custom data. */
  sequencer_add_cancel(C, op);
  SEQ_collection_free(movie_strips);

  return OPERATOR_FINISHED;
}

static int sequencer_add_movie_strip_invoke(bContext *C,
                                            wmOperator *op,
                                            const wmEvent *UNUSED(event))
{
  PropertyRNA *prop;
  Scene *scene = CTX_data_scene(C);

  sequencer_disable_one_time_properties(C, op);

  RNA_enum_set(op->ptr, "fit_method", SEQ_tool_settings_fit_method_get(scene));

  /* This is for drag and drop. */
  if ((RNA_struct_property_is_set(op->ptr, "files") && RNA_collection_length(op->ptr, "files")) ||
      RNA_struct_property_is_set(op->ptr, "filepath")) {
    sequencer_generic_invoke_xy__internal(C, op, SEQPROP_NOPATHS, SEQ_TYPE_MOVIE);
    return sequencer_add_movie_strip_exec(C, op);
  }

  sequencer_generic_invoke_xy__internal(C, op, 0, SEQ_TYPE_MOVIE);
  sequencer_add_init(C, op);

  /* Show multiview save options only if scene use multiview. */
  prop = RNA_struct_find_property(op->ptr, "show_multiview");
  RNA_property_boolean_set(op->ptr, prop, (scene->r.scemode & R_MULTIVIEW) != 0);

  WM_event_add_fileselect(C, op);
  return OPERATOR_RUNNING_MODAL;
}

static void sequencer_add_draw(bContext *UNUSED(C), wmOperator *op)
{
  uiLayout *layout = op->layout;
  SequencerAddData *sad = op->customdata;
  ImageFormatData *imf = &sad->im_format;
  PointerRNA imf_ptr;

  /* Main draw call. */
  uiDefAutoButsRNA(
      layout, op->ptr, sequencer_add_draw_check_fn, NULL, NULL, UI_BUT_LABEL_ALIGN_NONE, false);

  /* Image template. */
  RNA_pointer_create(NULL, &RNA_ImageFormatSettings, imf, &imf_ptr);

  /* Multiview template. */
  if (RNA_boolean_get(op->ptr, "show_multiview")) {
    uiTemplateImageFormatViews(layout, &imf_ptr, op->ptr);
  }
}

void SEQUENCER_OT_movie_strip_add(struct wmOperatorType *ot)
{

  /* Identifiers. */
  ot->name = "Add Movie Strip";
  ot->idname = "SEQUENCER_OT_movie_strip_add";
  ot->description = "Add a movie strip to the sequencer";

  /* Api callbacks. */
  ot->invoke = sequencer_add_movie_strip_invoke;
  ot->exec = sequencer_add_movie_strip_exec;
  ot->cancel = sequencer_add_cancel;
  ot->ui = sequencer_add_draw;
  ot->poll = ED_operator_sequencer_active_editable;

  /* Flags. */
  ot->flag = OPTYPE_REGISTER | OPTYPE_UNDO;

  WM_operator_properties_filesel(ot,
                                 FILE_TYPE_FOLDER | FILE_TYPE_MOVIE,
                                 FILE_SPECIAL,
                                 FILE_OPENFILE,
                                 WM_FILESEL_FILEPATH | WM_FILESEL_RELPATH | WM_FILESEL_FILES |
                                     WM_FILESEL_SHOW_PROPS | WM_FILESEL_DIRECTORY,
                                 FILE_DEFAULTDISPLAY,
                                 FILE_SORT_DEFAULT);
  sequencer_generic_props__internal(
      ot, SEQPROP_STARTFRAME | SEQPROP_FIT_METHOD | SEQPROP_VIEW_TRANSFORM);
  RNA_def_boolean(ot->srna, "sound", true, "Sound", "Load sound with the movie");
  RNA_def_boolean(ot->srna,
                  "use_framerate",
                  true,
                  "Use Movie Framerate",
                  "Use framerate from the movie to keep sound and video in sync");
}

static void sequencer_add_sound_multiple_strips(bContext *C,
                                                wmOperator *op,
                                                SeqLoadData *load_data)
{
  Main *bmain = CTX_data_main(C);
  Scene *scene = CTX_data_scene(C);
  Editing *ed = SEQ_editing_ensure(scene);

  RNA_BEGIN (op->ptr, itemptr, "files") {
    char dir_only[FILE_MAX];
    char file_only[FILE_MAX];
    RNA_string_get(op->ptr, "directory", dir_only);
    RNA_string_get(&itemptr, "name", file_only);
    BLI_join_dirfile(load_data->path, sizeof(load_data->path), dir_only, file_only);
    BLI_strncpy(load_data->name, file_only, sizeof(load_data->name));
    Sequence *seq = SEQ_add_sound_strip(bmain, scene, ed->seqbasep, load_data, 0.0f);
    if (seq == NULL) {
      BKE_reportf(op->reports, RPT_ERROR, "File '%s' could not be loaded", load_data->path);
    }
    else {
      seq_load_apply_generic_options(C, op, seq);
      load_data->start_frame += seq->enddisp - seq->startdisp;
    }
  }
  RNA_END;
}

static bool sequencer_add_sound_single_strip(bContext *C, wmOperator *op, SeqLoadData *load_data)
{
  Main *bmain = CTX_data_main(C);
  Scene *scene = CTX_data_scene(C);
  Editing *ed = SEQ_editing_ensure(scene);

  Sequence *seq = SEQ_add_sound_strip(bmain, scene, ed->seqbasep, load_data, 0.0f);
  if (seq == NULL) {
    BKE_reportf(op->reports, RPT_ERROR, "File '%s' could not be loaded", load_data->path);
    return false;
  }
  seq_load_apply_generic_options(C, op, seq);

  return true;
}

static int sequencer_add_sound_strip_exec(bContext *C, wmOperator *op)
{
  Main *bmain = CTX_data_main(C);
  Scene *scene = CTX_data_scene(C);
  SeqLoadData load_data;
  load_data_init_from_operator(&load_data, C, op);

  if (RNA_boolean_get(op->ptr, "replace_sel")) {
    ED_sequencer_deselect_all(scene);
  }

  const int tot_files = RNA_property_collection_length(op->ptr,
                                                       RNA_struct_find_property(op->ptr, "files"));
  if (tot_files > 1) {
    sequencer_add_sound_multiple_strips(C, op, &load_data);
  }
  else {
    if (!sequencer_add_sound_single_strip(C, op, &load_data)) {
      return OPERATOR_CANCELLED;
    }
  }

  if (op->customdata) {
    MEM_freeN(op->customdata);
  }

  DEG_relations_tag_update(bmain);
  DEG_id_tag_update(&scene->id, ID_RECALC_SEQUENCER_STRIPS);
  WM_event_add_notifier(C, NC_SCENE | ND_SEQUENCER, scene);

  return OPERATOR_FINISHED;
}

static int sequencer_add_sound_strip_invoke(bContext *C,
                                            wmOperator *op,
                                            const wmEvent *UNUSED(event))
{
  /* This is for drag and drop. */
  if ((RNA_struct_property_is_set(op->ptr, "files") && RNA_collection_length(op->ptr, "files")) ||
      RNA_struct_property_is_set(op->ptr, "filepath")) {
    sequencer_generic_invoke_xy__internal(C, op, SEQPROP_NOPATHS, SEQ_TYPE_SOUND_RAM);
    return sequencer_add_sound_strip_exec(C, op);
  }

  sequencer_generic_invoke_xy__internal(C, op, 0, SEQ_TYPE_SOUND_RAM);

  WM_event_add_fileselect(C, op);
  return OPERATOR_RUNNING_MODAL;
}

void SEQUENCER_OT_sound_strip_add(struct wmOperatorType *ot)
{

  /* Identifiers. */
  ot->name = "Add Sound Strip";
  ot->idname = "SEQUENCER_OT_sound_strip_add";
  ot->description = "Add a sound strip to the sequencer";

  /* Api callbacks. */
  ot->invoke = sequencer_add_sound_strip_invoke;
  ot->exec = sequencer_add_sound_strip_exec;
  ot->poll = ED_operator_sequencer_active_editable;

  /* Flags. */
  ot->flag = OPTYPE_REGISTER | OPTYPE_UNDO;

  WM_operator_properties_filesel(ot,
                                 FILE_TYPE_FOLDER | FILE_TYPE_SOUND,
                                 FILE_SPECIAL,
                                 FILE_OPENFILE,
                                 WM_FILESEL_FILEPATH | WM_FILESEL_RELPATH | WM_FILESEL_FILES |
                                     WM_FILESEL_SHOW_PROPS | WM_FILESEL_DIRECTORY,
                                 FILE_DEFAULTDISPLAY,
                                 FILE_SORT_DEFAULT);
  sequencer_generic_props__internal(ot, SEQPROP_STARTFRAME);
  RNA_def_boolean(ot->srna, "cache", false, "Cache", "Cache the sound in memory");
  RNA_def_boolean(ot->srna, "mono", false, "Mono", "Merge all the sound's channels into one");
}

int sequencer_image_seq_get_minmax_frame(wmOperator *op,
                                         int sfra,
                                         int *r_minframe,
                                         int *r_numdigits)
{
  int minframe = INT32_MAX, maxframe = INT32_MIN;
  int numdigits = 0;

  RNA_BEGIN (op->ptr, itemptr, "files") {
    char *filename;
    int frame;
    filename = RNA_string_get_alloc(&itemptr, "name", NULL, 0, NULL);

    if (filename) {
      if (BLI_path_frame_get(filename, &frame, &numdigits)) {
        minframe = min_ii(minframe, frame);
        maxframe = max_ii(maxframe, frame);
      }

      MEM_freeN(filename);
    }
  }
  RNA_END;

  if (minframe == INT32_MAX) {
    minframe = sfra;
    maxframe = minframe + 1;
  }

  *r_minframe = minframe;
  *r_numdigits = numdigits;

  return maxframe - minframe + 1;
}

void sequencer_image_seq_reserve_frames(
    wmOperator *op, StripElem *se, int len, int minframe, int numdigits)
{
  char *filename = NULL;
  RNA_BEGIN (op->ptr, itemptr, "files") {
    filename = RNA_string_get_alloc(&itemptr, "name", NULL, 0, NULL);
    break;
  }
  RNA_END;

  if (filename) {
    char ext[PATH_MAX];
    char filename_stripped[PATH_MAX];
    /* Strip the frame from filename and substitute with `#`. */
    BLI_path_frame_strip(filename, ext);

    for (int i = 0; i < len; i++, se++) {
      BLI_strncpy(filename_stripped, filename, sizeof(filename_stripped));
      BLI_path_frame(filename_stripped, minframe + i, numdigits);
      BLI_snprintf(se->name, sizeof(se->name), "%s%s", filename_stripped, ext);
    }

    MEM_freeN(filename);
  }
}

static int sequencer_add_image_strip_calculate_length(wmOperator *op,
                                                      const int start_frame,
                                                      int *minframe,
                                                      int *numdigits)
{
  const bool use_placeholders = RNA_boolean_get(op->ptr, "use_placeholders");

  if (use_placeholders) {
    return sequencer_image_seq_get_minmax_frame(op, start_frame, minframe, numdigits);
  }
  return RNA_property_collection_length(op->ptr, RNA_struct_find_property(op->ptr, "files"));
}

static void sequencer_add_image_strip_load_files(
    wmOperator *op, Sequence *seq, SeqLoadData *load_data, const int minframe, const int numdigits)
{
  const bool use_placeholders = RNA_boolean_get(op->ptr, "use_placeholders");
  /* size of Strip->dir. */
  char directory[768];
  BLI_split_dir_part(load_data->path, directory, sizeof(directory));
  SEQ_add_image_set_directory(seq, directory);

  if (use_placeholders) {
    sequencer_image_seq_reserve_frames(
        op, seq->strip->stripdata, load_data->image.len, minframe, numdigits);
  }
  else {
    size_t strip_frame = 0;
    RNA_BEGIN (op->ptr, itemptr, "files") {
      char *filename = RNA_string_get_alloc(&itemptr, "name", NULL, 0, NULL);
      SEQ_add_image_load_file(seq, strip_frame, filename);
      MEM_freeN(filename);
      strip_frame++;
    }
    RNA_END;
  }
}

static int sequencer_add_image_strip_exec(bContext *C, wmOperator *op)
{
  Scene *scene = CTX_data_scene(C);
  Editing *ed = SEQ_editing_ensure(scene);

  SeqLoadData load_data;
  load_data_init_from_operator(&load_data, C, op);

  int minframe, numdigits;
  load_data.image.len = sequencer_add_image_strip_calculate_length(
      op, load_data.start_frame, &minframe, &numdigits);
  if (load_data.image.len == 0) {
    sequencer_add_cancel(C, op);
    return OPERATOR_CANCELLED;
  }

  if (RNA_boolean_get(op->ptr, "replace_sel")) {
    ED_sequencer_deselect_all(scene);
  }

  Sequence *seq = SEQ_add_image_strip(CTX_data_main(C), scene, ed->seqbasep, &load_data);
  sequencer_add_image_strip_load_files(op, seq, &load_data, minframe, numdigits);
  SEQ_add_image_init_alpha_mode(seq);

  /* Adjust length. */
  if (load_data.image.len == 1) {
    SEQ_transform_set_right_handle_frame(seq, load_data.image.end_frame);
    SEQ_time_update_sequence(scene, SEQ_active_seqbase_get(ed), seq);
  }

  seq_load_apply_generic_options(C, op, seq);

  DEG_id_tag_update(&scene->id, ID_RECALC_SEQUENCER_STRIPS);
  WM_event_add_notifier(C, NC_SCENE | ND_SEQUENCER, scene);

  /* Free custom data. */
  sequencer_add_cancel(C, op);

  return OPERATOR_FINISHED;
}

static int sequencer_add_image_strip_invoke(bContext *C,
                                            wmOperator *op,
                                            const wmEvent *UNUSED(event))
{
  PropertyRNA *prop;
  Scene *scene = CTX_data_scene(C);

  sequencer_disable_one_time_properties(C, op);

  RNA_enum_set(op->ptr, "fit_method", SEQ_tool_settings_fit_method_get(scene));

  /* Name set already by drag and drop. */
  if (RNA_struct_property_is_set(op->ptr, "files") && RNA_collection_length(op->ptr, "files")) {
    sequencer_generic_invoke_xy__internal(
        C, op, SEQPROP_ENDFRAME | SEQPROP_NOPATHS, SEQ_TYPE_IMAGE);
    return sequencer_add_image_strip_exec(C, op);
  }

  sequencer_generic_invoke_xy__internal(C, op, SEQPROP_ENDFRAME, SEQ_TYPE_IMAGE);
  sequencer_add_init(C, op);

  /* Show multiview save options only if scene use multiview. */
  prop = RNA_struct_find_property(op->ptr, "show_multiview");
  RNA_property_boolean_set(op->ptr, prop, (scene->r.scemode & R_MULTIVIEW) != 0);

  WM_event_add_fileselect(C, op);
  return OPERATOR_RUNNING_MODAL;
}

void SEQUENCER_OT_image_strip_add(struct wmOperatorType *ot)
{

  /* Identifiers. */
  ot->name = "Add Image Strip";
  ot->idname = "SEQUENCER_OT_image_strip_add";
  ot->description = "Add an image or image sequence to the sequencer";

  /* Api callbacks. */
  ot->invoke = sequencer_add_image_strip_invoke;
  ot->exec = sequencer_add_image_strip_exec;
  ot->cancel = sequencer_add_cancel;
  ot->ui = sequencer_add_draw;
  ot->poll = ED_operator_sequencer_active_editable;

  /* Flags. */
  ot->flag = OPTYPE_REGISTER | OPTYPE_UNDO;

  WM_operator_properties_filesel(ot,
                                 FILE_TYPE_FOLDER | FILE_TYPE_IMAGE,
                                 FILE_SPECIAL,
                                 FILE_OPENFILE,
                                 WM_FILESEL_DIRECTORY | WM_FILESEL_RELPATH | WM_FILESEL_FILES |
                                     WM_FILESEL_SHOW_PROPS | WM_FILESEL_DIRECTORY,
                                 FILE_DEFAULTDISPLAY,
                                 FILE_SORT_DEFAULT);
  sequencer_generic_props__internal(
      ot, SEQPROP_STARTFRAME | SEQPROP_ENDFRAME | SEQPROP_FIT_METHOD | SEQPROP_VIEW_TRANSFORM);

  RNA_def_boolean(ot->srna,
                  "use_placeholders",
                  false,
                  "Use Placeholders",
                  "Use placeholders for missing frames of the strip");
}

static int sequencer_add_effect_strip_exec(bContext *C, wmOperator *op)
{
  Scene *scene = CTX_data_scene(C);
  Editing *ed = SEQ_editing_ensure(scene);
  const char *error_msg;

  SeqLoadData load_data;
  load_data_init_from_operator(&load_data, C, op);
  load_data.effect.type = RNA_enum_get(op->ptr, "type");

  Sequence *seq1, *seq2, *seq3;
  if (!seq_effect_find_selected(
          scene, NULL, load_data.effect.type, &seq1, &seq2, &seq3, &error_msg)) {
    BKE_report(op->reports, RPT_ERROR, error_msg);
    return OPERATOR_CANCELLED;
  }

  if (RNA_boolean_get(op->ptr, "replace_sel")) {
    ED_sequencer_deselect_all(scene);
  }

  load_data.effect.seq1 = seq1;
  load_data.effect.seq2 = seq2;
  load_data.effect.seq3 = seq3;

  /* Set channel. If unset, use lowest free one above strips. */
  if (!RNA_struct_property_is_set(op->ptr, "channel")) {
    if (seq1 != NULL) {
      int chan = max_iii(
          seq1 ? seq1->machine : 0, seq2 ? seq2->machine : 0, seq3 ? seq3->machine : 0);
      if (chan < MAXSEQ) {
        load_data.channel = chan;
      }
    }
  }

  Sequence *seq = SEQ_add_effect_strip(scene, ed->seqbasep, &load_data);
  seq_load_apply_generic_options(C, op, seq);

  if (seq->type == SEQ_TYPE_COLOR) {
    SolidColorVars *colvars = (SolidColorVars *)seq->effectdata;
    RNA_float_get_array(op->ptr, "color", colvars->col);
  }

  DEG_id_tag_update(&scene->id, ID_RECALC_SEQUENCER_STRIPS);
  WM_event_add_notifier(C, NC_SCENE | ND_SEQUENCER, scene);

  return OPERATOR_FINISHED;
}

static int sequencer_add_effect_strip_invoke(bContext *C,
                                             wmOperator *op,
                                             const wmEvent *UNUSED(event))
{
  bool is_type_set = RNA_struct_property_is_set(op->ptr, "type");
  int type = -1;
  int prop_flag = SEQPROP_ENDFRAME | SEQPROP_NOPATHS;

  if (is_type_set) {
    type = RNA_enum_get(op->ptr, "type");

    /* When invoking an effect strip which uses inputs, skip initializing the channel from the
     * mouse. */
    if (SEQ_effect_get_num_inputs(type) != 0) {
      prop_flag |= SEQPROP_NOCHAN;
    }
  }

  sequencer_generic_invoke_xy__internal(C, op, prop_flag, type);

  return sequencer_add_effect_strip_exec(C, op);
}

static char *sequencer_add_effect_strip_desc(bContext *UNUSED(C),
                                             wmOperatorType *UNUSED(op),
                                             PointerRNA *ptr)
{
  const int type = RNA_enum_get(ptr, "type");

  switch (type) {
    case SEQ_TYPE_CROSS:
      return BLI_strdup(TIP_("Add a crossfade transition to the sequencer"));
    case SEQ_TYPE_ADD:
      return BLI_strdup(TIP_("Add an add effect strip to the sequencer"));
    case SEQ_TYPE_SUB:
      return BLI_strdup(TIP_("Add a subtract effect strip to the sequencer"));
    case SEQ_TYPE_ALPHAOVER:
      return BLI_strdup(TIP_("Add an alpha over effect strip to the sequencer"));
    case SEQ_TYPE_ALPHAUNDER:
      return BLI_strdup(TIP_("Add an alpha under effect strip to the sequencer"));
    case SEQ_TYPE_GAMCROSS:
      return BLI_strdup(TIP_("Add a gamma cross transition to the sequencer"));
    case SEQ_TYPE_MUL:
      return BLI_strdup(TIP_("Add a multiply effect strip to the sequencer"));
    case SEQ_TYPE_OVERDROP:
      return BLI_strdup(TIP_("Add an alpha over drop effect strip to the sequencer"));
    case SEQ_TYPE_WIPE:
      return BLI_strdup(TIP_("Add a wipe transition to the sequencer"));
    case SEQ_TYPE_GLOW:
      return BLI_strdup(TIP_("Add a glow effect strip to the sequencer"));
    case SEQ_TYPE_TRANSFORM:
      return BLI_strdup(TIP_("Add a transform effect strip to the sequencer"));
    case SEQ_TYPE_COLOR:
      return BLI_strdup(TIP_("Add a color strip to the sequencer"));
    case SEQ_TYPE_SPEED:
      return BLI_strdup(TIP_("Add a speed effect strip to the sequencer"));
    case SEQ_TYPE_MULTICAM:
      return BLI_strdup(TIP_("Add a multicam selector effect strip to the sequencer"));
    case SEQ_TYPE_ADJUSTMENT:
      return BLI_strdup(TIP_("Add an adjustment layer effect strip to the sequencer"));
    case SEQ_TYPE_GAUSSIAN_BLUR:
      return BLI_strdup(TIP_("Add a gaussian blur effect strip to the sequencer"));
    case SEQ_TYPE_TEXT:
      return BLI_strdup(TIP_("Add a text strip to the sequencer"));
    case SEQ_TYPE_COLORMIX:
      return BLI_strdup(TIP_("Add a color mix effect strip to the sequencer"));
    default:
      break;
  }

  /* Use default description. */
  return NULL;
}

void SEQUENCER_OT_effect_strip_add(struct wmOperatorType *ot)
{
  PropertyRNA *prop;

  /* Identifiers. */
  ot->name = "Add Effect Strip";
  ot->idname = "SEQUENCER_OT_effect_strip_add";
  ot->description = "Add an effect to the sequencer, most are applied on top of existing strips";

  /* Api callbacks. */
  ot->invoke = sequencer_add_effect_strip_invoke;
  ot->exec = sequencer_add_effect_strip_exec;
  ot->poll = ED_operator_sequencer_active_editable;
  ot->poll_property = seq_effect_add_properties_poll;
  ot->get_description = sequencer_add_effect_strip_desc;

  /* Flags. */
  ot->flag = OPTYPE_REGISTER | OPTYPE_UNDO;

  RNA_def_enum(ot->srna,
               "type",
               sequencer_prop_effect_types,
               SEQ_TYPE_CROSS,
               "Type",
               "Sequencer effect type");
  sequencer_generic_props__internal(ot, SEQPROP_STARTFRAME | SEQPROP_ENDFRAME);
  /* Only used when strip is of the Color type. */
  prop = RNA_def_float_color(ot->srna,
                             "color",
                             3,
                             NULL,
                             0.0f,
                             1.0f,
                             "Color",
                             "Initialize the strip with this color",
                             0.0f,
                             1.0f);
  RNA_def_property_subtype(prop, PROP_COLOR_GAMMA);
}<|MERGE_RESOLUTION|>--- conflicted
+++ resolved
@@ -659,25 +659,17 @@
     BLI_strncpy(load_data->name, file_only, sizeof(load_data->name));
     Sequence *seq_movie = NULL;
     Sequence *seq_sound = NULL;
-<<<<<<< HEAD
-    double video_start_offset;
-=======
->>>>>>> cc66d102
 
     load_data->channel++;
-    seq_movie = SEQ_add_movie_strip(bmain, scene, ed->seqbasep, load_data, &video_start_offset);
+    seq_movie = SEQ_add_movie_strip(bmain, scene, ed->seqbasep, load_data);
     load_data->channel--;
     if (seq_movie == NULL) {
       BKE_reportf(op->reports, RPT_ERROR, "File '%s' could not be loaded", load_data->path);
     }
     else {
       if (RNA_boolean_get(op->ptr, "sound")) {
-<<<<<<< HEAD
-        seq_sound = SEQ_add_sound_strip(bmain, scene, ed->seqbasep, load_data, video_start_offset);
-=======
         seq_sound = SEQ_add_sound_strip(bmain, scene, ed->seqbasep, load_data);
         sequencer_add_movie_clamp_sound_strip_length(scene, ed->seqbasep, seq_movie, seq_sound);
->>>>>>> cc66d102
       }
 
       load_data->start_frame += seq_movie->enddisp - seq_movie->startdisp;
@@ -700,13 +692,9 @@
 
   Sequence *seq_movie = NULL;
   Sequence *seq_sound = NULL;
-<<<<<<< HEAD
-  double video_start_offset;
-=======
->>>>>>> cc66d102
 
   load_data->channel++;
-  seq_movie = SEQ_add_movie_strip(bmain, scene, ed->seqbasep, load_data, &video_start_offset);
+  seq_movie = SEQ_add_movie_strip(bmain, scene, ed->seqbasep, load_data);
   load_data->channel--;
 
   if (seq_movie == NULL) {
@@ -714,12 +702,8 @@
     return false;
   }
   if (RNA_boolean_get(op->ptr, "sound")) {
-<<<<<<< HEAD
-    seq_sound = SEQ_add_sound_strip(bmain, scene, ed->seqbasep, load_data, video_start_offset);
-=======
     seq_sound = SEQ_add_sound_strip(bmain, scene, ed->seqbasep, load_data);
     sequencer_add_movie_clamp_sound_strip_length(scene, ed->seqbasep, seq_movie, seq_sound);
->>>>>>> cc66d102
   }
   seq_load_apply_generic_options(C, op, seq_sound);
   seq_load_apply_generic_options(C, op, seq_movie);
@@ -747,16 +731,6 @@
     sequencer_add_movie_multiple_strips(C, op, &load_data, movie_strips);
   }
   else {
-<<<<<<< HEAD
-    if (!sequencer_add_movie_single_strip(C, op, &load_data)) {
-      sequencer_add_cancel(C, op);
-      return OPERATOR_CANCELLED;
-    }
-  }
-
-  /* Free custom data. */
-  sequencer_add_cancel(C, op);
-=======
     sequencer_add_movie_single_strip(C, op, &load_data, movie_strips);
   }
 
@@ -764,7 +738,6 @@
     SEQ_collection_free(movie_strips);
     return OPERATOR_CANCELLED;
   }
->>>>>>> cc66d102
 
   seq_build_proxy(C, movie_strips);
   DEG_relations_tag_update(bmain);
@@ -878,7 +851,7 @@
     RNA_string_get(&itemptr, "name", file_only);
     BLI_join_dirfile(load_data->path, sizeof(load_data->path), dir_only, file_only);
     BLI_strncpy(load_data->name, file_only, sizeof(load_data->name));
-    Sequence *seq = SEQ_add_sound_strip(bmain, scene, ed->seqbasep, load_data, 0.0f);
+    Sequence *seq = SEQ_add_sound_strip(bmain, scene, ed->seqbasep, load_data);
     if (seq == NULL) {
       BKE_reportf(op->reports, RPT_ERROR, "File '%s' could not be loaded", load_data->path);
     }
@@ -896,7 +869,7 @@
   Scene *scene = CTX_data_scene(C);
   Editing *ed = SEQ_editing_ensure(scene);
 
-  Sequence *seq = SEQ_add_sound_strip(bmain, scene, ed->seqbasep, load_data, 0.0f);
+  Sequence *seq = SEQ_add_sound_strip(bmain, scene, ed->seqbasep, load_data);
   if (seq == NULL) {
     BKE_reportf(op->reports, RPT_ERROR, "File '%s' could not be loaded", load_data->path);
     return false;
