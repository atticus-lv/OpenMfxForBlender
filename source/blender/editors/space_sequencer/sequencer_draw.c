/*
 * This program is free software; you can redistribute it and/or
 * modify it under the terms of the GNU General Public License
 * as published by the Free Software Foundation; either version 2
 * of the License, or (at your option) any later version.
 *
 * This program is distributed in the hope that it will be useful,
 * but WITHOUT ANY WARRANTY; without even the implied warranty of
 * MERCHANTABILITY or FITNESS FOR A PARTICULAR PURPOSE.  See the
 * GNU General Public License for more details.
 *
 * You should have received a copy of the GNU General Public License
 * along with this program; if not, write to the Free Software Foundation,
 * Inc., 51 Franklin Street, Fifth Floor, Boston, MA 02110-1301, USA.
 *
 * The Original Code is Copyright (C) 2001-2002 by NaN Holding BV.
 * All rights reserved.
 */

/** \file
 * \ingroup spseq
 */

#include <math.h>
#include <string.h>

#include "BLI_blenlib.h"
#include "BLI_math.h"
#include "BLI_string_utils.h"
#include "BLI_threads.h"
#include "BLI_utildefines.h"

#include "IMB_imbuf_types.h"

#include "DNA_anim_types.h"
#include "DNA_mask_types.h"
#include "DNA_object_types.h"
#include "DNA_scene_types.h"
#include "DNA_screen_types.h"
#include "DNA_sound_types.h"
#include "DNA_space_types.h"
#include "DNA_userdef_types.h"

#include "BKE_context.h"
#include "BKE_fcurve.h"
#include "BKE_global.h"
#include "BKE_scene.h"
#include "BKE_sound.h"

#include "IMB_colormanagement.h"
#include "IMB_imbuf.h"

#include "GPU_framebuffer.h"
#include "GPU_immediate.h"
#include "GPU_immediate_util.h"
#include "GPU_matrix.h"
#include "GPU_state.h"
#include "GPU_vertex_buffer.h"
#include "GPU_viewport.h"

#include "ED_anim_api.h"
#include "ED_gpencil.h"
#include "ED_markers.h"
#include "ED_mask.h"
#include "ED_screen.h"
#include "ED_sequencer.h"
#include "ED_space_api.h"
#include "ED_time_scrub_ui.h"
#include "ED_util.h"

#include "BIF_glutil.h"

#include "SEQ_effects.h"
#include "SEQ_iterator.h"
#include "SEQ_prefetch.h"
#include "SEQ_proxy.h"
#include "SEQ_relations.h"
#include "SEQ_render.h"
#include "SEQ_select.h"
#include "SEQ_sequencer.h"
#include "SEQ_time.h"
#include "SEQ_transform.h"
#include "SEQ_utils.h"

#include "UI_interface.h"
#include "UI_resources.h"
#include "UI_view2d.h"

#include "WM_api.h"
#include "WM_types.h"

#include "BLF_api.h"

#include "MEM_guardedalloc.h"

/* Own include. */
#include "sequencer_intern.h"

#define SEQ_LEFTHANDLE 1
#define SEQ_RIGHTHANDLE 2
#define SEQ_HANDLE_SIZE 8.0f
#define SEQ_SCROLLER_TEXT_OFFSET 8
#define MUTE_ALPHA 120

static Sequence *special_seq_update = NULL;

void color3ubv_from_seq(const Scene *curscene,
                        const Sequence *seq,
                        const bool show_strip_color_tag,
                        uchar r_col[3])
{
  if (show_strip_color_tag && (uint)seq->color_tag < SEQUENCE_COLOR_TOT &&
      seq->color_tag != SEQUENCE_COLOR_NONE) {
    bTheme *btheme = UI_GetTheme();
    const ThemeStripColor *strip_color = &btheme->strip_color[seq->color_tag];
    copy_v3_v3_uchar(r_col, strip_color->color);
    return;
  }

  uchar blendcol[3];

  /* Sometimes the active theme is not the sequencer theme, e.g. when an operator invokes the file
   * browser. This makes sure we get the right color values for the theme. */
  struct bThemeState theme_state;
  UI_Theme_Store(&theme_state);
  UI_SetTheme(SPACE_SEQ, RGN_TYPE_WINDOW);

  switch (seq->type) {
    case SEQ_TYPE_IMAGE:
      UI_GetThemeColor3ubv(TH_SEQ_IMAGE, r_col);
      break;

    case SEQ_TYPE_META:
      UI_GetThemeColor3ubv(TH_SEQ_META, r_col);
      break;

    case SEQ_TYPE_MOVIE:
      UI_GetThemeColor3ubv(TH_SEQ_MOVIE, r_col);
      break;

    case SEQ_TYPE_MOVIECLIP:
      UI_GetThemeColor3ubv(TH_SEQ_MOVIECLIP, r_col);
      break;

    case SEQ_TYPE_MASK:
      UI_GetThemeColor3ubv(TH_SEQ_MASK, r_col);
      break;

    case SEQ_TYPE_SCENE:
      UI_GetThemeColor3ubv(TH_SEQ_SCENE, r_col);

      if (seq->scene == curscene) {
        UI_GetColorPtrShade3ubv(r_col, r_col, 20);
      }
      break;

    /* Transitions use input colors, fallback for when the input is a transition itself. */
    case SEQ_TYPE_CROSS:
    case SEQ_TYPE_GAMCROSS:
    case SEQ_TYPE_WIPE:
      r_col[0] = 130;
      r_col[1] = 130;
      r_col[2] = 130;
      break;

    /* Effects. */
    case SEQ_TYPE_TRANSFORM:
    case SEQ_TYPE_SPEED:
    case SEQ_TYPE_ADD:
    case SEQ_TYPE_SUB:
    case SEQ_TYPE_MUL:
    case SEQ_TYPE_ALPHAOVER:
    case SEQ_TYPE_ALPHAUNDER:
    case SEQ_TYPE_OVERDROP:
    case SEQ_TYPE_GLOW:
    case SEQ_TYPE_MULTICAM:
    case SEQ_TYPE_ADJUSTMENT:
    case SEQ_TYPE_GAUSSIAN_BLUR:
    case SEQ_TYPE_COLORMIX:
      UI_GetThemeColor3ubv(TH_SEQ_EFFECT, r_col);

      /* Slightly offset hue to distinguish different effects. */
      if (seq->type == SEQ_TYPE_ADD) {
        rgb_byte_set_hue_float_offset(r_col, 0.03);
      }
      else if (seq->type == SEQ_TYPE_SUB) {
        rgb_byte_set_hue_float_offset(r_col, 0.06);
      }
      else if (seq->type == SEQ_TYPE_MUL) {
        rgb_byte_set_hue_float_offset(r_col, 0.13);
      }
      else if (seq->type == SEQ_TYPE_ALPHAOVER) {
        rgb_byte_set_hue_float_offset(r_col, 0.16);
      }
      else if (seq->type == SEQ_TYPE_ALPHAUNDER) {
        rgb_byte_set_hue_float_offset(r_col, 0.23);
      }
      else if (seq->type == SEQ_TYPE_OVERDROP) {
        rgb_byte_set_hue_float_offset(r_col, 0.26);
      }
      else if (seq->type == SEQ_TYPE_COLORMIX) {
        rgb_byte_set_hue_float_offset(r_col, 0.33);
      }
      else if (seq->type == SEQ_TYPE_GAUSSIAN_BLUR) {
        rgb_byte_set_hue_float_offset(r_col, 0.43);
      }
      else if (seq->type == SEQ_TYPE_GLOW) {
        rgb_byte_set_hue_float_offset(r_col, 0.46);
      }
      else if (seq->type == SEQ_TYPE_ADJUSTMENT) {
        rgb_byte_set_hue_float_offset(r_col, 0.55);
      }
      else if (seq->type == SEQ_TYPE_SPEED) {
        rgb_byte_set_hue_float_offset(r_col, 0.65);
      }
      else if (seq->type == SEQ_TYPE_TRANSFORM) {
        rgb_byte_set_hue_float_offset(r_col, 0.75);
      }
      else if (seq->type == SEQ_TYPE_MULTICAM) {
        rgb_byte_set_hue_float_offset(r_col, 0.85);
      }
      break;

    case SEQ_TYPE_COLOR:
      UI_GetThemeColor3ubv(TH_SEQ_COLOR, r_col);
      break;

    case SEQ_TYPE_SOUND_RAM:
      UI_GetThemeColor3ubv(TH_SEQ_AUDIO, r_col);
      blendcol[0] = blendcol[1] = blendcol[2] = 128;
      if (seq->flag & SEQ_MUTE) {
        UI_GetColorPtrBlendShade3ubv(r_col, blendcol, r_col, 0.5, 20);
      }
      break;

    case SEQ_TYPE_TEXT:
      UI_GetThemeColor3ubv(TH_SEQ_TEXT, r_col);
      break;

    default:
      r_col[0] = 10;
      r_col[1] = 255;
      r_col[2] = 40;
      break;
  }

  UI_Theme_Restore(&theme_state);
}

typedef struct WaveVizData {
  float pos[2];
  float rms_pos;
  bool clip;
  bool end;
} WaveVizData;

static int get_section_len(WaveVizData *start, WaveVizData *end)
{
  int len = 0;
  while (start != end) {
    len++;
    if (start->end) {
      return len;
    }
    start++;
  }
  return len;
}

static void draw_waveform(WaveVizData *iter, WaveVizData *end, GPUPrimType prim_type, bool use_rms)
{
  int strip_len = get_section_len(iter, end);
  if (strip_len > 1) {
    GPU_blend(GPU_BLEND_ALPHA);
    GPUVertFormat *format = immVertexFormat();
    uint pos = GPU_vertformat_attr_add(format, "pos", GPU_COMP_F32, 2, GPU_FETCH_FLOAT);
    uint col = GPU_vertformat_attr_add(format, "color", GPU_COMP_F32, 4, GPU_FETCH_FLOAT);

    immBindBuiltinProgram(GPU_SHADER_2D_FLAT_COLOR);
    immBegin(prim_type, strip_len);

    while (iter != end) {
      if (iter->clip) {
        immAttr4f(col, 1.0f, 0.0f, 0.0f, 0.5f);
      }
      else if (use_rms) {
        immAttr4f(col, 1.0f, 1.0f, 1.0f, 0.8f);
      }
      else {
        immAttr4f(col, 1.0f, 1.0f, 1.0f, 0.5f);
      }

      if (use_rms) {
        immVertex2f(pos, iter->pos[0], iter->rms_pos);
      }
      else {
        immVertex2f(pos, iter->pos[0], iter->pos[1]);
      }

      if (iter->end) {
        /* End of line. */
        iter++;
        strip_len = get_section_len(iter, end);
        if (strip_len != 0) {
          immEnd();
          immUnbindProgram();
          immBindBuiltinProgram(GPU_SHADER_2D_FLAT_COLOR);
          immBegin(prim_type, strip_len);
        }
      }
      else {
        iter++;
      }
    }
    immEnd();
    immUnbindProgram();

    GPU_blend(GPU_BLEND_NONE);
  }
}

static float clamp_frame_coord_to_pixel(float frame_coord,
                                        float pixel_frac,
                                        float frames_per_pixel)
{
  float cur_pixel = (frame_coord / frames_per_pixel);
  float new_pixel = (int)(frame_coord / frames_per_pixel) + pixel_frac;
  if (cur_pixel > new_pixel) {
    new_pixel += 1.0f;
  }
  return new_pixel * frames_per_pixel;
}

typedef struct WaveVizData {
  float pos[2];
  float rms_pos;
  bool clip;
  bool end;
} WaveVizData;

static int get_section_len(WaveVizData *start, WaveVizData *end)
{
  int len = 0;
  while (start != end) {
    len++;
    if (start->end) {
      return len;
    }
    start++;
  }
  return len;
}

static void draw_waveform(WaveVizData *iter, WaveVizData *end, GPUPrimType prim_type, bool use_rms)
{
  int strip_len = get_section_len(iter, end);
  if (strip_len > 1) {
    GPU_blend(GPU_BLEND_ALPHA);
    GPUVertFormat *format = immVertexFormat();
    uint pos = GPU_vertformat_attr_add(format, "pos", GPU_COMP_F32, 2, GPU_FETCH_FLOAT);
    uint col = GPU_vertformat_attr_add(format, "color", GPU_COMP_F32, 4, GPU_FETCH_FLOAT);

    immBindBuiltinProgram(GPU_SHADER_2D_FLAT_COLOR);
    immBegin(prim_type, strip_len);

    while (iter != end) {
      if (iter->clip) {
        immAttr4f(col, 1.0f, 0.0f, 0.0f, 0.5f);
      }
      else if (use_rms) {
        immAttr4f(col, 1.0f, 1.0f, 1.0f, 0.8f);
      }
      else {
        immAttr4f(col, 1.0f, 1.0f, 1.0f, 0.5f);
      }

      if (use_rms) {
        immVertex2f(pos, iter->pos[0], iter->rms_pos);
      }
      else {
        immVertex2f(pos, iter->pos[0], iter->pos[1]);
      }

      if (iter->end) {
        /* End of line. */
        iter++;
        strip_len = get_section_len(iter, end);
        if (strip_len != 0) {
          immEnd();
          immUnbindProgram();
          immBindBuiltinProgram(GPU_SHADER_2D_FLAT_COLOR);
          immBegin(prim_type, strip_len);
        }
      }
      else {
        iter++;
      }
    }
    immEnd();
    immUnbindProgram();

    GPU_blend(GPU_BLEND_NONE);
  }
}

static float clamp_frame_coord_to_pixel(float frame_coord,
                                        float pixel_frac,
                                        float frames_per_pixel)
{
  float cur_pixel = (frame_coord / frames_per_pixel);
  float new_pixel = (int)(frame_coord / frames_per_pixel) + pixel_frac;
  if (cur_pixel > new_pixel) {
    new_pixel += 1.0f;
  }
  return new_pixel * frames_per_pixel;
}

/**
 * \param x1, x2, y1, y2: The starting and end X value to draw the wave, same for y1 and y2.
 * \param frames_per_pixel: The amount of pixels a whole frame takes up (x-axis direction).
 */
static void draw_seq_waveform_overlay(View2D *v2d,
                                      const bContext *C,
                                      SpaceSeq *sseq,
                                      Scene *scene,
                                      Sequence *seq,
                                      float x1,
                                      float y1,
                                      float x2,
                                      float y2,
                                      float frames_per_pixel)
{
<<<<<<< HEAD
  if (seq->sound && ((sseq->flag & SEQ_ALL_WAVEFORMS) || (seq->flag & SEQ_AUDIO_DRAW_WAVEFORM))) {
    /* Make sure that the start drawing position is aligned to the pixels on the screen to avoid
     * flickering whem moving around the strip.
     * To do this we figure out the fractional offset in pixel space by checking where the
     * window starts.
     * We then append this pixel offset to our strip start coordiate to ensure we are aligned to
=======
  if (seq->sound && ((sseq->timeline_overlay.flag & SEQ_TIMELINE_ALL_WAVEFORMS) ||
                     (seq->flag & SEQ_AUDIO_DRAW_WAVEFORM))) {
    /* Make sure that the start drawing position is aligned to the pixels on the screen to avoid
     * flickering when moving around the strip.
     * To do this we figure out the fractional offset in pixel space by checking where the
     * window starts.
     * We then append this pixel offset to our strip start coordinate to ensure we are aligned to
>>>>>>> cc66d102
     * the screen pixel grid. */
    float pixel_frac = v2d->cur.xmin / frames_per_pixel - floor(v2d->cur.xmin / frames_per_pixel);
    float x1_adj = clamp_frame_coord_to_pixel(x1, pixel_frac, frames_per_pixel);

    /* Offset x1 and x2 values, to match view min/max, if strip is out of bounds. */
    float x1_offset = max_ff(v2d->cur.xmin, x1_adj);
    float x2_offset = min_ff(v2d->cur.xmax, x2);

    /* Calculate how long the strip that is in view is in pixels. */
    int pix_strip_len = round((x2_offset - x1_offset) / frames_per_pixel);

    if (pix_strip_len < 2) {
      return;
    }

    bSound *sound = seq->sound;

    BLI_spin_lock(sound->spinlock);
    if (!sound->waveform) {
      /* Load the waveform data if it hasn't been loaded and cached already. */
      if (!(sound->tags & SOUND_TAGS_WAVEFORM_LOADING)) {
        /* Prevent sounds from reloading. */
        sound->tags |= SOUND_TAGS_WAVEFORM_LOADING;
        BLI_spin_unlock(sound->spinlock);
        sequencer_preview_add_sound(C, seq);
      }
      else {
        BLI_spin_unlock(sound->spinlock);
      }
      return; /* Nothing to draw. */
    }
    BLI_spin_unlock(sound->spinlock);

    SoundWaveform *waveform = sound->waveform;

    /* Waveform could not be built. */
    if (waveform->length == 0) {
      return;
    }

    /* F-curve lookup is quite expensive, so do this after precondition. */
    FCurve *fcu = id_data_find_fcurve(&scene->id, seq, &RNA_Sequence, "volume", 0, NULL);
<<<<<<< HEAD

    WaveVizData *tri_strip_arr = MEM_callocN(sizeof(*tri_strip_arr) * pix_strip_len * 2,
                                             "tri_strip");
    WaveVizData *line_strip_arr = MEM_callocN(sizeof(*line_strip_arr) * pix_strip_len,
                                              "line_strip");

    WaveVizData *tri_strip_iter = tri_strip_arr;
    WaveVizData *line_strip_iter = line_strip_arr;

    /* The y coordinate for the middle of the strip. */
    float y_mid = (y1 + y2) / 2.0f;
    /* The lenght from the middle of the strip to the top/bottom. */
    float y_scale = (y2 - y1) / 2.0f;
    float volume = seq->volume;

    /* Value to keep track if the previous item to be drawn was a line strip. */
    int8_t was_line_strip = -1; /* -1 == no previous value. */

    float samples_per_frame = SOUND_WAVE_SAMPLES_PER_SECOND / FPS;

    /* How many samples do we have for each pixel? */
    float samples_per_pix = samples_per_frame * frames_per_pixel;

    float strip_start_offset = seq->startofs + seq->anim_startofs;
    float start_sample = 0;

    if (strip_start_offset != 0) {
      /* If start offset is not zero, we need to make sure that we pick the same start sample as if
       * we simply scrolled the start of the strip offscreen. Otherwise we will get flickering when
       * changing start offset as the pixel alignment will not be the same for the drawn samples.
       */
      strip_start_offset = clamp_frame_coord_to_pixel(
          x1 - strip_start_offset, pixel_frac, frames_per_pixel);
      start_sample = fabsf(strip_start_offset - x1_adj) * samples_per_frame;
    }

    start_sample += seq->sound->offset_time * SOUND_WAVE_SAMPLES_PER_SECOND;
    /* If we scrolled the start off-screen, then the start sample should be at the first visible
     * sample. */
    start_sample += (x1_offset - x1_adj) * samples_per_frame;

    for (int i = 0; i < pix_strip_len; i++) {
      float sample_offset = start_sample + i * samples_per_pix;
      int p = sample_offset;

      if (p >= waveform->length) {
        break;
      }

      float value_min = waveform->data[p * 3];
      float value_max = waveform->data[p * 3 + 1];
      float rms = waveform->data[p * 3 + 2];

      if (p + 1 < waveform->length) {
        /* Use simple linear interpolation. */
        float f = sample_offset - p;
        value_min = (1.0f - f) * value_min + f * waveform->data[p * 3 + 3];
        value_max = (1.0f - f) * value_max + f * waveform->data[p * 3 + 4];
        rms = (1.0f - f) * rms + f * waveform->data[p * 3 + 5];
        if (samples_per_pix > 1.0f) {
          /* We need to sum up the values we skip over until the next step. */
          float next_pos = sample_offset + samples_per_pix;
          int end_idx = next_pos;

          for (int j = p + 1; (j < waveform->length) && (j < end_idx); j++) {
            value_min = min_ff(value_min, waveform->data[j * 3]);
            value_max = max_ff(value_max, waveform->data[j * 3 + 1]);
            rms = max_ff(rms, waveform->data[j * 3 + 2]);
          }
        }
      }
=======

    WaveVizData *tri_strip_arr = MEM_callocN(sizeof(*tri_strip_arr) * pix_strip_len * 2,
                                             "tri_strip");
    WaveVizData *line_strip_arr = MEM_callocN(sizeof(*line_strip_arr) * pix_strip_len,
                                              "line_strip");

    WaveVizData *tri_strip_iter = tri_strip_arr;
    WaveVizData *line_strip_iter = line_strip_arr;

    /* The y coordinate for the middle of the strip. */
    float y_mid = (y1 + y2) / 2.0f;
    /* The length from the middle of the strip to the top/bottom. */
    float y_scale = (y2 - y1) / 2.0f;
    float volume = seq->volume;

    /* Value to keep track if the previous item to be drawn was a line strip. */
    int8_t was_line_strip = -1; /* -1 == no previous value. */

    float samples_per_frame = SOUND_WAVE_SAMPLES_PER_SECOND / FPS;

    /* How many samples do we have for each pixel? */
    float samples_per_pix = samples_per_frame * frames_per_pixel;

    float strip_start_offset = seq->startofs + seq->anim_startofs;
    float start_sample = 0;

    if (strip_start_offset != 0) {
      /* If start offset is not zero, we need to make sure that we pick the same start sample as if
       * we simply scrolled the start of the strip off-screen. Otherwise we will get flickering
       * when changing start offset as the pixel alignment will not be the same for the drawn
       * samples. */
      strip_start_offset = clamp_frame_coord_to_pixel(
          x1 - strip_start_offset, pixel_frac, frames_per_pixel);
      start_sample = fabsf(strip_start_offset - x1_adj) * samples_per_frame;
    }

    start_sample += seq->sound->offset_time * SOUND_WAVE_SAMPLES_PER_SECOND;
    /* If we scrolled the start off-screen, then the start sample should be at the first visible
     * sample. */
    start_sample += (x1_offset - x1_adj) * samples_per_frame;

    for (int i = 0; i < pix_strip_len; i++) {
      float sample_offset = start_sample + i * samples_per_pix;
      int p = sample_offset;

      if (p < 0) {
        continue;
      }

      if (p >= waveform->length) {
        break;
      }

      float value_min = waveform->data[p * 3];
      float value_max = waveform->data[p * 3 + 1];
      float rms = waveform->data[p * 3 + 2];

      if (p + 1 < waveform->length) {
        /* Use simple linear interpolation. */
        float f = sample_offset - p;
        value_min = (1.0f - f) * value_min + f * waveform->data[p * 3 + 3];
        value_max = (1.0f - f) * value_max + f * waveform->data[p * 3 + 4];
        rms = (1.0f - f) * rms + f * waveform->data[p * 3 + 5];
        if (samples_per_pix > 1.0f) {
          /* We need to sum up the values we skip over until the next step. */
          float next_pos = sample_offset + samples_per_pix;
          int end_idx = next_pos;

          for (int j = p + 1; (j < waveform->length) && (j < end_idx); j++) {
            value_min = min_ff(value_min, waveform->data[j * 3]);
            value_max = max_ff(value_max, waveform->data[j * 3 + 1]);
            rms = max_ff(rms, waveform->data[j * 3 + 2]);
          }
        }
      }
>>>>>>> cc66d102

      if (fcu && !BKE_fcurve_is_empty(fcu)) {
        float evaltime = x1_offset + (i * frames_per_pixel);
        volume = evaluate_fcurve(fcu, evaltime);
        CLAMP_MIN(volume, 0.0f);
      }

      value_min *= volume;
      value_max *= volume;
      rms *= volume;

      bool clipping = false;
<<<<<<< HEAD

      if (value_max > 1 || value_min < -1) {
        clipping = true;

=======

      if (value_max > 1 || value_min < -1) {
        clipping = true;

>>>>>>> cc66d102
        CLAMP_MAX(value_max, 1.0f);
        CLAMP_MIN(value_min, -1.0f);
      }

      bool is_line_strip = (value_max - value_min < 0.05f);

      if (was_line_strip != -1 && is_line_strip != was_line_strip) {
        /* If the previously added strip type isn't the same as the current one,
<<<<<<< HEAD
         * add transision areas so they transistion smoothly between each other.
         */
=======
         * add transition areas so they transition smoothly between each other. */
>>>>>>> cc66d102
        if (is_line_strip) {
          /* This will be a line strip, end the tri strip. */
          tri_strip_iter->pos[0] = x1_offset + i * frames_per_pixel;
          tri_strip_iter->pos[1] = y_mid + value_min * y_scale;
          tri_strip_iter->clip = clipping;
          tri_strip_iter->rms_pos = tri_strip_iter->pos[1];
          tri_strip_iter->end = true;

          /* End of section. */
          tri_strip_iter++;

          /* Check if we are at the end.
           * If so, skip one point line. */
          if (i + 1 == pix_strip_len) {
            continue;
          }
        }
        else {
          /* This will be a tri strip. */
          line_strip_iter--;
          tri_strip_iter->pos[0] = line_strip_iter->pos[0];
          tri_strip_iter->pos[1] = line_strip_iter->pos[1];
          tri_strip_iter->clip = line_strip_iter->clip;
          tri_strip_iter->rms_pos = line_strip_iter->pos[1];
          tri_strip_iter++;

          /* Check if line had only one point. */
          line_strip_iter--;
          if (line_strip_iter < line_strip_arr || line_strip_iter->end) {
            /* Only one point, skip it. */
            line_strip_iter++;
          }
          else {
            /* End of section. */
            line_strip_iter++;
            line_strip_iter->end = true;
            line_strip_iter++;
          }
        }
      }

      was_line_strip = is_line_strip;

      if (is_line_strip) {
        line_strip_iter->pos[0] = x1_offset + i * frames_per_pixel;
        line_strip_iter->pos[1] = y_mid + value_min * y_scale;
        line_strip_iter->clip = clipping;
        line_strip_iter++;
      }
      else {
        tri_strip_iter->pos[0] = x1_offset + i * frames_per_pixel;
        tri_strip_iter->pos[1] = y_mid + value_min * y_scale;
        tri_strip_iter->clip = clipping;
        tri_strip_iter->rms_pos = y_mid + max_ff(-rms, value_min) * y_scale;
        tri_strip_iter++;

        tri_strip_iter->pos[0] = x1_offset + i * frames_per_pixel;
        tri_strip_iter->pos[1] = y_mid + value_max * y_scale;
        tri_strip_iter->clip = clipping;
        tri_strip_iter->rms_pos = y_mid + min_ff(rms, value_max) * y_scale;
        tri_strip_iter++;
      }
    }

    WaveVizData *tri_strip_end = tri_strip_iter;
    WaveVizData *line_strip_end = line_strip_iter;

    tri_strip_iter = tri_strip_arr;
    line_strip_iter = line_strip_arr;

    draw_waveform(line_strip_iter, line_strip_end, GPU_PRIM_LINE_STRIP, false);
    draw_waveform(tri_strip_iter, tri_strip_end, GPU_PRIM_TRI_STRIP, false);
    draw_waveform(tri_strip_iter, tri_strip_end, GPU_PRIM_TRI_STRIP, true);

    MEM_freeN(tri_strip_arr);
    MEM_freeN(line_strip_arr);
  }
}

static void drawmeta_contents(Scene *scene,
                              Sequence *seqm,
                              float x1,
                              float y1,
                              float x2,
                              float y2,
                              const bool show_strip_color_tag)
{
  Sequence *seq;
  uchar col[4];

  int chan_min = MAXSEQ;
  int chan_max = 0;
  int chan_range = 0;
  float draw_range = y2 - y1;
  float draw_height;
  ListBase *seqbase;
  int offset;

  seqbase = SEQ_get_seqbase_from_sequence(seqm, &offset);
  if (!seqbase || BLI_listbase_is_empty(seqbase)) {
    return;
  }

  if (seqm->type == SEQ_TYPE_SCENE) {
    offset = seqm->start - offset;
  }
  else {
    offset = 0;
  }

  GPU_blend(GPU_BLEND_ALPHA);

  for (seq = seqbase->first; seq; seq = seq->next) {
    chan_min = min_ii(chan_min, seq->machine);
    chan_max = max_ii(chan_max, seq->machine);
  }

  chan_range = (chan_max - chan_min) + 1;
  draw_height = draw_range / chan_range;

  col[3] = 196; /* Alpha, used for all meta children. */

  uint pos = GPU_vertformat_attr_add(immVertexFormat(), "pos", GPU_COMP_F32, 2, GPU_FETCH_FLOAT);
  immBindBuiltinProgram(GPU_SHADER_2D_UNIFORM_COLOR);

  /* Draw only immediate children (1 level depth). */
  for (seq = seqbase->first; seq; seq = seq->next) {
    const int startdisp = seq->startdisp + offset;
    const int enddisp = seq->enddisp + offset;

    if ((startdisp > x2 || enddisp < x1) == 0) {
      float y_chan = (seq->machine - chan_min) / (float)(chan_range)*draw_range;
      float x1_chan = startdisp;
      float x2_chan = enddisp;
      float y1_chan, y2_chan;

      if (seq->type == SEQ_TYPE_COLOR) {
        SolidColorVars *colvars = (SolidColorVars *)seq->effectdata;
        rgb_float_to_uchar(col, colvars->col);
      }
      else {
        color3ubv_from_seq(scene, seq, show_strip_color_tag, col);
      }

      if ((seqm->flag & SEQ_MUTE) || (seq->flag & SEQ_MUTE)) {
        col[3] = 64;
      }
      else {
        col[3] = 196;
      }

      immUniformColor4ubv(col);

      /* Clamp within parent sequence strip bounds. */
      if (x1_chan < x1) {
        x1_chan = x1;
      }
      if (x2_chan > x2) {
        x2_chan = x2;
      }

      y1_chan = y1 + y_chan + (draw_height * SEQ_STRIP_OFSBOTTOM);
      y2_chan = y1 + y_chan + (draw_height * SEQ_STRIP_OFSTOP);

      immRectf(pos, x1_chan, y1_chan, x2_chan, y2_chan);
    }
  }

  immUnbindProgram();

  GPU_blend(GPU_BLEND_NONE);
}

float sequence_handle_size_get_clamped(Sequence *seq, const float pixelx)
{
  const float maxhandle = (pixelx * SEQ_HANDLE_SIZE) * U.pixelsize;

  /* Ensure that handle is not wider, than quarter of strip. */
  return min_ff(maxhandle, ((float)(seq->enddisp - seq->startdisp) / 4.0f));
}

/* Draw a handle, on left or right side of strip. */
static void draw_seq_handle(View2D *v2d,
                            Sequence *seq,
                            const float handsize_clamped,
                            const short direction,
                            uint pos,
                            bool seq_active,
                            float pixelx,
                            bool y_threshold)
{
  float rx1 = 0, rx2 = 0;
  float x1, x2, y1, y2;
  uint whichsel = 0;
  uchar col[4];

  x1 = seq->startdisp;
  x2 = seq->enddisp;

  y1 = seq->machine + SEQ_STRIP_OFSBOTTOM;
  y2 = seq->machine + SEQ_STRIP_OFSTOP;

  /* Set up co-ordinates and dimensions for either left or right handle. */
  if (direction == SEQ_LEFTHANDLE) {
    rx1 = x1;
    rx2 = x1 + handsize_clamped;
    whichsel = SEQ_LEFTSEL;
  }
  else if (direction == SEQ_RIGHTHANDLE) {
    rx1 = x2 - handsize_clamped;
    rx2 = x2;
    whichsel = SEQ_RIGHTSEL;
  }

  if (!(seq->type & SEQ_TYPE_EFFECT) || SEQ_effect_get_num_inputs(seq->type) == 0) {
    GPU_blend(GPU_BLEND_ALPHA);

    GPU_blend(GPU_BLEND_ALPHA);

    if (seq->flag & whichsel) {
      if (seq_active) {
        UI_GetThemeColor3ubv(TH_SEQ_ACTIVE, col);
      }
      else {
        UI_GetThemeColor3ubv(TH_SEQ_SELECTED, col);
        /* Make handles slightly brighter than the outlines. */
        UI_GetColorPtrShade3ubv(col, col, 50);
      }
      col[3] = 255;
      immUniformColor4ubv(col);
    }
    else {
      immUniformColor4ub(0, 0, 0, 50);
    }

    immRectf(pos, rx1, y1, rx2, y2);
    GPU_blend(GPU_BLEND_NONE);
  }

  /* Draw numbers for start and end of the strip next to its handles. */
  if (y_threshold &&
      (((seq->flag & SELECT) && (G.moving & G_TRANSFORM_SEQ)) || (seq->flag & whichsel))) {

    char numstr[64];
    size_t numstr_len;
    const int fontid = BLF_default();
    BLF_set_default();

    /* Calculate if strip is wide enough for showing the labels. */
    numstr_len = BLI_snprintf_rlen(numstr, sizeof(numstr), "%d%d", seq->startdisp, seq->enddisp);
    float tot_width = BLF_width(fontid, numstr, numstr_len);

    if ((x2 - x1) / pixelx > 20 + tot_width) {
      col[0] = col[1] = col[2] = col[3] = 255;
      float text_margin = 1.2f * handsize_clamped;

      if (direction == SEQ_LEFTHANDLE) {
        numstr_len = BLI_snprintf_rlen(numstr, sizeof(numstr), "%d", seq->startdisp);
        x1 += text_margin;
        y1 += 0.09f;
      }
      else {
        numstr_len = BLI_snprintf_rlen(numstr, sizeof(numstr), "%d", seq->enddisp - 1);
        x1 = x2 - (text_margin + pixelx * BLF_width(fontid, numstr, numstr_len));
        y1 += 0.09f;
      }
      UI_view2d_text_cache_add(v2d, x1, y1, numstr, numstr_len, col);
    }
  }
}

static void draw_seq_outline(Scene *scene,
                             Sequence *seq,
                             uint pos,
                             float x1,
                             float x2,
                             float y1,
                             float y2,
                             float pixelx,
                             float pixely,
                             bool seq_active)
{
  uchar col[3];

  /* Get the color for the outline. */
  if (seq_active && (seq->flag & SELECT)) {
    UI_GetThemeColor3ubv(TH_SEQ_ACTIVE, col);
  }
  else if (seq->flag & SELECT) {
    UI_GetThemeColor3ubv(TH_SEQ_SELECTED, col);
  }
  else {
    /* Color for unselected strips is a bit darker than the background. */
    UI_GetThemeColorShade3ubv(TH_BACK, -40, col);
  }

  /* Outline while translating strips:
   *  - Slightly lighter.
   *  - Red when overlapping with other strips.
   */
  const eSeqOverlapMode overlap_mode = SEQ_tool_settings_overlap_mode_get(scene);
  if ((G.moving & G_TRANSFORM_SEQ) && (seq->flag & SELECT) &&
      overlap_mode != SEQ_OVERLAP_OVERWRITE) {
    if (seq->flag & SEQ_OVERLAP) {
      col[0] = 255;
      col[1] = col[2] = 33;
    }
    else {
      UI_GetColorPtrShade3ubv(col, col, 70);
    }
  }
  immUniformColor3ubv(col);

  /* 2px wide outline for selected strips. */
  /* XXX: some platforms don't support OpenGL lines wider than 1px (see T57570),
   * draw outline as four boxes instead. */
  if (seq->flag & SELECT) {
    /* Left */
    immRectf(pos, x1 - pixelx, y1, x1 + pixelx, y2);
    /* Bottom */
    immRectf(pos, x1 - pixelx, y1, x2 + pixelx, y1 + 2 * pixely);
    /* Right */
    immRectf(pos, x2 - pixelx, y1, x2 + pixelx, y2);
    /* Top */
    immRectf(pos, x1 - pixelx, y2 - 2 * pixely, x2 + pixelx, y2);
  }
  else {
    /* 1px wide outline for unselected strips. */
    imm_draw_box_wire_2d(pos, x1, y1, x2, y2);
  }
}

static const char *draw_seq_text_get_name(Sequence *seq)
{
  const char *name = seq->name + 2;
  if (name[0] == '\0') {
    name = SEQ_sequence_give_name(seq);
  }
  return name;
}

static void draw_seq_text_get_source(Sequence *seq, char *r_source, size_t source_len)
{
  *r_source = '\0';

  /* Set source for the most common types. */
  switch (seq->type) {
    case SEQ_TYPE_IMAGE:
    case SEQ_TYPE_MOVIE: {
      BLI_join_dirfile(r_source, source_len, seq->strip->dir, seq->strip->stripdata->name);
      break;
    }
    case SEQ_TYPE_SOUND_RAM: {
      if (seq->sound != NULL) {
        BLI_strncpy(r_source, seq->sound->filepath, source_len);
      }
      break;
    }
    case SEQ_TYPE_MULTICAM: {
      BLI_snprintf(r_source, source_len, "Channel: %d", seq->multicam_source);
      break;
    }
    case SEQ_TYPE_TEXT: {
      const TextVars *textdata = seq->effectdata;
      BLI_strncpy(r_source, textdata->text, source_len);
      break;
    }
    case SEQ_TYPE_SCENE: {
      if (seq->scene != NULL) {
        if (seq->scene_camera != NULL) {
          BLI_snprintf(r_source,
                       source_len,
                       "%s (%s)",
                       seq->scene->id.name + 2,
                       seq->scene_camera->id.name + 2);
        }
        else {
          BLI_strncpy(r_source, seq->scene->id.name + 2, source_len);
        }
      }
      break;
    }
    case SEQ_TYPE_MOVIECLIP: {
      if (seq->clip != NULL) {
        BLI_strncpy(r_source, seq->clip->id.name + 2, source_len);
      }
      break;
    }
    case SEQ_TYPE_MASK: {
      if (seq->mask != NULL) {
        BLI_strncpy(r_source, seq->mask->id.name + 2, source_len);
      }
      break;
    }
  }
}

static size_t draw_seq_text_get_overlay_string(SpaceSeq *sseq,
                                               Sequence *seq,
                                               char *r_overlay_string,
                                               size_t overlay_string_len)
{
  const char *text_sep = " | ";
  const char *text_array[5];
  int i = 0;

  if (sseq->timeline_overlay.flag & SEQ_TIMELINE_SHOW_STRIP_NAME) {
    text_array[i++] = draw_seq_text_get_name(seq);
  }

  char source[FILE_MAX];
  if (sseq->timeline_overlay.flag & SEQ_TIMELINE_SHOW_STRIP_SOURCE) {
    draw_seq_text_get_source(seq, source, sizeof(source));
    if (source[0] != '\0') {
      if (i != 0) {
        text_array[i++] = text_sep;
      }
      text_array[i++] = source;
    }
  }

  char strip_duration_text[16];
  if (sseq->timeline_overlay.flag & SEQ_TIMELINE_SHOW_STRIP_DURATION) {
    const int strip_duration = seq->enddisp - seq->startdisp;
    SNPRINTF(strip_duration_text, "%d", strip_duration);
    if (i != 0) {
      text_array[i++] = text_sep;
    }
    text_array[i++] = strip_duration_text;
  }

  BLI_assert(i <= ARRAY_SIZE(text_array));

  return BLI_string_join_array(r_overlay_string, overlay_string_len, text_array, i) -
         r_overlay_string;
}

/* Draw info text on a sequence strip. */
static void draw_seq_text_overlay(View2D *v2d,
                                  Sequence *seq,
                                  SpaceSeq *sseq,
                                  float x1,
                                  float x2,
                                  float y1,
                                  float y2,
                                  bool seq_active)
{
  char overlay_string[FILE_MAX];
  size_t overlay_string_len = draw_seq_text_get_overlay_string(
      sseq, seq, overlay_string, sizeof(overlay_string));

  if (overlay_string_len == 0) {
    return;
  }

  /* White text for the active strip. */
  uchar col[4];
  col[0] = col[1] = col[2] = seq_active ? 255 : 10;
  col[3] = 255;

  /* Make the text duller when the strip is muted. */
  if (seq->flag & SEQ_MUTE) {
    if (seq_active) {
      UI_GetColorPtrShade3ubv(col, col, -70);
    }
    else {
      UI_GetColorPtrShade3ubv(col, col, 15);
    }
  }

  rctf rect;
  rect.xmin = x1;
  rect.ymin = y1;
  rect.xmax = x2;
  rect.ymax = y2;

  UI_view2d_text_cache_add_rectf(v2d, &rect, overlay_string, overlay_string_len, col);
}

static void draw_sequence_extensions_overlay(
    Scene *scene, Sequence *seq, uint pos, float pixely, const bool show_strip_color_tag)
{
  float x1, x2, y1, y2;
  uchar col[4], blend_col[3];

  x1 = seq->startdisp;
  x2 = seq->enddisp;

  y1 = seq->machine + SEQ_STRIP_OFSBOTTOM;
  y2 = seq->machine + SEQ_STRIP_OFSTOP;

  GPU_blend(GPU_BLEND_ALPHA);

  color3ubv_from_seq(scene, seq, show_strip_color_tag, col);
  if (seq->flag & SELECT) {
    UI_GetColorPtrShade3ubv(col, col, 50);
  }
  col[3] = seq->flag & SEQ_MUTE ? MUTE_ALPHA : 200;
  UI_GetColorPtrShade3ubv(col, blend_col, 10);

  if (seq->startofs) {
    immUniformColor4ubv(col);
    immRectf(pos, (float)(seq->start), y1 - pixely, x1, y1 - SEQ_STRIP_OFSBOTTOM);

    /* Outline. */
    immUniformColor3ubv(blend_col);
    imm_draw_box_wire_2d(pos, x1, y1 - pixely, (float)(seq->start), y1 - SEQ_STRIP_OFSBOTTOM);
  }
  if (seq->endofs) {
    immUniformColor4ubv(col);
    immRectf(pos, x2, y2 + pixely, (float)(seq->start + seq->len), y2 + SEQ_STRIP_OFSBOTTOM);

    /* Outline. */
    immUniformColor3ubv(blend_col);
    imm_draw_box_wire_2d(
        pos, x2, y2 + pixely, (float)(seq->start + seq->len), y2 + SEQ_STRIP_OFSBOTTOM);
  }
  GPU_blend(GPU_BLEND_NONE);
}

static void draw_color_strip_band(Sequence *seq, uint pos, float text_margin_y, float y1)
{
  uchar col[4];
  SolidColorVars *colvars = (SolidColorVars *)seq->effectdata;

  GPU_blend(GPU_BLEND_ALPHA);
  rgb_float_to_uchar(col, colvars->col);

  /* Draw muted strips semi-transparent. */
  if (seq->flag & SEQ_MUTE) {
    col[3] = MUTE_ALPHA;
  }
  /* Draw background semi-transparent when overlapping strips. */
  else if (seq->flag & SEQ_OVERLAP) {
    col[3] = OVERLAP_ALPHA;
  }
  else {
    col[3] = 255;
  }

  immUniformColor4ubv(col);

  immRectf(pos, seq->startdisp, y1, seq->enddisp, text_margin_y);

  /* 1px line to better separate the color band. */
  UI_GetColorPtrShade3ubv(col, col, -20);
  immUniformColor4ubv(col);

  immBegin(GPU_PRIM_LINES, 2);
  immVertex2f(pos, seq->startdisp, text_margin_y);
  immVertex2f(pos, seq->enddisp, text_margin_y);
  immEnd();

  GPU_blend(GPU_BLEND_NONE);
}

static void draw_seq_background(Scene *scene,
                                Sequence *seq,
                                uint pos,
                                float x1,
                                float x2,
                                float y1,
                                float y2,
                                bool is_single_image,
                                bool show_strip_color_tag)
{
  uchar col[4];
  GPU_blend(GPU_BLEND_ALPHA);

  /* Get the correct color per strip type, transitions use their inputs ones. */
  if (ELEM(seq->type, SEQ_TYPE_CROSS, SEQ_TYPE_GAMCROSS, SEQ_TYPE_WIPE)) {
    Sequence *seq1 = seq->seq1;
    if (seq1->type == SEQ_TYPE_COLOR) {
      SolidColorVars *colvars = (SolidColorVars *)seq1->effectdata;
      rgb_float_to_uchar(col, colvars->col);
    }
    else {
      color3ubv_from_seq(scene, seq1, show_strip_color_tag, col);
    }
  }
  else {
    color3ubv_from_seq(scene, seq, show_strip_color_tag, col);
  }

  /* Draw muted strips semi-transparent. */
  if (seq->flag & SEQ_MUTE) {
    col[3] = MUTE_ALPHA;
  }
  /* Draw background semi-transparent when overlapping strips. */
  else if (seq->flag & SEQ_OVERLAP) {
    col[3] = OVERLAP_ALPHA;
  }
  else {
    col[3] = 255;
  }

  immUniformColor4ubv(col);

  /* Draw the main strip body. */
  if (is_single_image) {
    immRectf(pos,
             SEQ_transform_get_left_handle_frame(seq),
             y1,
             SEQ_transform_get_right_handle_frame(seq),
             y2);
  }
  else {
    immRectf(pos, x1, y1, x2, y2);
  }

  /* Draw background for hold still regions. */
  if (!is_single_image && (seq->startstill || seq->endstill)) {
    UI_GetColorPtrShade3ubv(col, col, -35);
    immUniformColor4ubv(col);

    if (seq->startstill) {
      const float content_start = min_ff(seq->enddisp, seq->start);
      immRectf(pos, seq->startdisp, y1, content_start, y2);
    }
    if (seq->endstill) {
      const float content_end = max_ff(seq->startdisp, seq->start + seq->len);
      immRectf(pos, content_end, y1, seq->enddisp, y2);
    }
  }

  /* Draw right half of transition strips. */
  if (ELEM(seq->type, SEQ_TYPE_CROSS, SEQ_TYPE_GAMCROSS, SEQ_TYPE_WIPE)) {
    float vert_pos[3][2];
    Sequence *seq1 = seq->seq1;
    Sequence *seq2 = seq->seq2;

    if (seq2->type == SEQ_TYPE_COLOR) {
      SolidColorVars *colvars = (SolidColorVars *)seq2->effectdata;
      rgb_float_to_uchar(col, colvars->col);
    }
    else {
      color3ubv_from_seq(scene, seq2, show_strip_color_tag, col);
      /* If the transition inputs are of the same type, draw the right side slightly darker. */
      if (seq1->type == seq2->type) {
        UI_GetColorPtrShade3ubv(col, col, -15);
      }
    }
    immUniformColor4ubv(col);

    copy_v2_fl2(vert_pos[0], x1, y2);
    copy_v2_fl2(vert_pos[1], x2, y2);
    copy_v2_fl2(vert_pos[2], x2, y1);

    immBegin(GPU_PRIM_TRIS, 3);
    immVertex2fv(pos, vert_pos[0]);
    immVertex2fv(pos, vert_pos[1]);
    immVertex2fv(pos, vert_pos[2]);
    immEnd();
  }

  GPU_blend(GPU_BLEND_NONE);
}

static void draw_seq_locked(float x1, float y1, float x2, float y2)
{
  GPU_blend(GPU_BLEND_ALPHA);

  uint pos = GPU_vertformat_attr_add(immVertexFormat(), "pos", GPU_COMP_F32, 2, GPU_FETCH_FLOAT);
  immBindBuiltinProgram(GPU_SHADER_2D_DIAG_STRIPES);

  immUniform4f("color1", 1.0f, 1.0f, 1.0f, 0.0f);
  immUniform4f("color2", 0.0f, 0.0f, 0.0f, 0.25f);
  immUniform1i("size1", 8);
  immUniform1i("size2", 4);

  immRectf(pos, x1, y1, x2, y2);

  immUnbindProgram();

  GPU_blend(GPU_BLEND_NONE);
}

static void draw_seq_invalid(float x1, float x2, float y2, float text_margin_y)
{
  GPU_blend(GPU_BLEND_ALPHA);

  uint pos = GPU_vertformat_attr_add(immVertexFormat(), "pos", GPU_COMP_F32, 2, GPU_FETCH_FLOAT);
  immBindBuiltinProgram(GPU_SHADER_2D_UNIFORM_COLOR);
  immUniformColor4f(1.0f, 0.0f, 0.0f, 0.9f);
  immRectf(pos, x1, y2, x2, text_margin_y);

  immUnbindProgram();
  GPU_blend(GPU_BLEND_NONE);
}

static void calculate_seq_text_offsets(
    View2D *v2d, Sequence *seq, float *x1, float *x2, float pixelx)
{
  const float handsize_clamped = sequence_handle_size_get_clamped(seq, pixelx);
  float text_margin = 2.0f * handsize_clamped;

  *x1 += text_margin;
  *x2 -= text_margin;

  float scroller_vert_xoffs = (V2D_SCROLL_HANDLE_WIDTH + SEQ_SCROLLER_TEXT_OFFSET) * pixelx;

  /* Info text on the strip. */
  if (*x1 < v2d->cur.xmin + scroller_vert_xoffs) {
    *x1 = v2d->cur.xmin + scroller_vert_xoffs;
  }
  else if (*x1 > v2d->cur.xmax) {
    *x1 = v2d->cur.xmax;
  }
  if (*x2 < v2d->cur.xmin) {
    *x2 = v2d->cur.xmin;
  }
  else if (*x2 > v2d->cur.xmax) {
    *x2 = v2d->cur.xmax;
  }
}

static void fcurve_batch_add_verts(GPUVertBuf *vbo,
                                   float y1,
                                   float y2,
                                   float y_height,
                                   int timeline_frame,
                                   float curve_val,
                                   unsigned int *vert_count)
{
  float vert_pos[2][2];

  copy_v2_fl2(vert_pos[0], timeline_frame, (curve_val * y_height) + y1);
  copy_v2_fl2(vert_pos[1], timeline_frame, y2);

  GPU_vertbuf_vert_set(vbo, *vert_count, vert_pos[0]);
  GPU_vertbuf_vert_set(vbo, *vert_count + 1, vert_pos[1]);
  *vert_count += 2;
}

/**
 * Draw f-curves as darkened regions of the strip:
 * - Volume for sound strips.
 * - Opacity for the other types.
 */
static void draw_seq_fcurve_overlay(
    Scene *scene, View2D *v2d, Sequence *seq, float x1, float y1, float x2, float y2, float pixelx)
{
  FCurve *fcu;

  if (seq->type == SEQ_TYPE_SOUND_RAM) {
    fcu = id_data_find_fcurve(&scene->id, seq, &RNA_Sequence, "volume", 0, NULL);
  }
  else {
    fcu = id_data_find_fcurve(&scene->id, seq, &RNA_Sequence, "blend_alpha", 0, NULL);
  }

  if (fcu && !BKE_fcurve_is_empty(fcu)) {

    /* Clamp curve evaluation to the editor's borders. */
    int eval_start = max_ff(x1, v2d->cur.xmin);
    int eval_end = min_ff(x2, v2d->cur.xmax + 1);

    int eval_step = max_ii(1, floor(pixelx));

    if (eval_start >= eval_end) {
      return;
    }

    GPUVertFormat format = {0};
    GPU_vertformat_attr_add(&format, "pos", GPU_COMP_F32, 2, GPU_FETCH_FLOAT);
    GPUVertBuf *vbo = GPU_vertbuf_create_with_format(&format);

    uint max_verts = 2 * ((eval_end - eval_start) / eval_step + 1);
    GPU_vertbuf_data_alloc(vbo, max_verts);
    uint vert_count = 0;

    const float y_height = y2 - y1;
    float curve_val;
    float prev_val = INT_MIN;
    bool skip = false;

    for (int timeline_frame = eval_start; timeline_frame <= eval_end;
         timeline_frame += eval_step) {
      curve_val = evaluate_fcurve(fcu, timeline_frame);
      CLAMP(curve_val, 0.0f, 1.0f);

      /* Avoid adding adjacent verts that have the same value. */
      if (curve_val == prev_val && timeline_frame < eval_end - eval_step) {
        skip = true;
        continue;
      }

      /* If some frames were skipped above, we need to close the shape. */
      if (skip) {
        fcurve_batch_add_verts(
            vbo, y1, y2, y_height, timeline_frame - eval_step, prev_val, &vert_count);
        skip = false;
      }

      fcurve_batch_add_verts(vbo, y1, y2, y_height, timeline_frame, curve_val, &vert_count);
      prev_val = curve_val;
    }

    GPUBatch *batch = GPU_batch_create_ex(GPU_PRIM_TRI_STRIP, vbo, NULL, GPU_BATCH_OWNS_VBO);
    GPU_vertbuf_data_len_set(vbo, vert_count);
    GPU_batch_program_set_builtin(batch, GPU_SHADER_2D_UNIFORM_COLOR);
    GPU_batch_uniform_4f(batch, "color", 0.0f, 0.0f, 0.0f, 0.15f);
    GPU_blend(GPU_BLEND_ALPHA);

    if (vert_count > 0) {
      GPU_batch_draw(batch);
    }

    GPU_blend(GPU_BLEND_NONE);
    GPU_batch_discard(batch);
  }
}

/* Draw visible strips. Bounds check are already made. */
static void draw_seq_strip(const bContext *C,
                           SpaceSeq *sseq,
                           Scene *scene,
                           ARegion *region,
                           Sequence *seq,
                           float pixelx,
                           bool seq_active)
{
  View2D *v2d = &region->v2d;
  float x1, x2, y1, y2;
  const float handsize_clamped = sequence_handle_size_get_clamped(seq, pixelx);
  float pixely = BLI_rctf_size_y(&v2d->cur) / BLI_rcti_size_y(&v2d->mask);

  /* Check if we are doing "solo preview". */
  bool is_single_image = (char)SEQ_transform_single_image_check(seq);

  /* Use the seq->color_tag to display the tag color. */
  const bool show_strip_color_tag = (sseq->timeline_overlay.flag &
                                     SEQ_TIMELINE_SHOW_STRIP_COLOR_TAG);

  /* Draw strip body. */
  x1 = (seq->startstill) ? seq->start : seq->startdisp;
  y1 = seq->machine + SEQ_STRIP_OFSBOTTOM;
  x2 = (seq->endstill) ? (seq->start + seq->len) : seq->enddisp;
  y2 = seq->machine + SEQ_STRIP_OFSTOP;

  /* Limit body to strip bounds. Meta strip can end up with content outside of strip range. */
  x1 = min_ff(x1, seq->enddisp);
  x2 = max_ff(x2, seq->startdisp);

  float text_margin_y;
  bool y_threshold;
  if ((sseq->timeline_overlay.flag & SEQ_TIMELINE_SHOW_STRIP_NAME) ||
      (sseq->timeline_overlay.flag & SEQ_TIMELINE_SHOW_STRIP_SOURCE) ||
      (sseq->timeline_overlay.flag & SEQ_TIMELINE_SHOW_STRIP_DURATION)) {

    /* Calculate height needed for drawing text on strip. */
    text_margin_y = y2 - min_ff(0.40f, 20 * U.dpi_fac * pixely);

    /* Is there enough space for drawing something else than text? */
    y_threshold = ((y2 - y1) / pixely) > 20 * U.dpi_fac;
  }
  else {
    text_margin_y = y2;
    y_threshold = false;
  }

  uint pos = GPU_vertformat_attr_add(immVertexFormat(), "pos", GPU_COMP_F32, 2, GPU_FETCH_FLOAT);
  immBindBuiltinProgram(GPU_SHADER_2D_UNIFORM_COLOR);

  draw_seq_background(scene, seq, pos, x1, x2, y1, y2, is_single_image, show_strip_color_tag);

  /* Draw a color band inside color strip. */
  if (seq->type == SEQ_TYPE_COLOR && y_threshold) {
    draw_color_strip_band(seq, pos, text_margin_y, y1);
  }

  /* Draw strip offsets when flag is enabled or during "solo preview". */
  if (sseq->flag & SEQ_SHOW_OVERLAY) {
    if (!is_single_image && (seq->startofs || seq->endofs) && pixely > 0) {
      if ((sseq->timeline_overlay.flag & SEQ_TIMELINE_SHOW_STRIP_OFFSETS) ||
          (seq == special_seq_update)) {
        draw_sequence_extensions_overlay(scene, seq, pos, pixely, show_strip_color_tag);
      }
    }
  }
  immUnbindProgram();

  x1 = seq->startdisp;
  x2 = seq->enddisp;

  if ((seq->type == SEQ_TYPE_META) ||
      ((seq->type == SEQ_TYPE_SCENE) && (seq->flag & SEQ_SCENE_STRIPS))) {
    drawmeta_contents(scene, seq, x1, y1, x2, y2, show_strip_color_tag);
  }

  if ((sseq->flag & SEQ_SHOW_OVERLAY) &&
      (sseq->timeline_overlay.flag & SEQ_TIMELINE_SHOW_THUMBNAILS) &&
      (ELEM(seq->type, SEQ_TYPE_MOVIE, SEQ_TYPE_IMAGE))) {
    draw_seq_strip_thumbnail(
        v2d, C, scene, seq, y1, y_threshold ? text_margin_y : y2, pixelx, pixely);
  }

  if ((sseq->flag & SEQ_SHOW_OVERLAY) &&
      (sseq->timeline_overlay.flag & SEQ_TIMELINE_SHOW_FCURVES)) {
    draw_seq_fcurve_overlay(scene, v2d, seq, x1, y1, x2, y2, pixelx);
  }

  /* Draw sound strip waveform. */
  if ((seq->type == SEQ_TYPE_SOUND_RAM) && ((sseq->flag & SEQ_SHOW_OVERLAY)) &&
      (sseq->timeline_overlay.flag & SEQ_TIMELINE_NO_WAVEFORMS) == 0) {
    draw_seq_waveform_overlay(v2d,
                              C,
                              sseq,
                              scene,
                              seq,
                              x1,
                              y_threshold ? y1 + 0.05f : y1,
                              x2,
                              y_threshold ? text_margin_y : y2,
                              BLI_rctf_size_x(&region->v2d.cur) / region->winx);
  }
  /* Draw locked state. */
  if (seq->flag & SEQ_LOCK) {
    draw_seq_locked(x1, y1, x2, y2);
  }

  /* Draw Red line on the top of invalid strip (Missing media). */
  if (!SEQ_sequence_has_source(seq)) {
    draw_seq_invalid(x1, x2, y2, text_margin_y);
  }

  pos = GPU_vertformat_attr_add(immVertexFormat(), "pos", GPU_COMP_F32, 2, GPU_FETCH_FLOAT);
  immBindBuiltinProgram(GPU_SHADER_2D_UNIFORM_COLOR);

  if ((seq->flag & SEQ_LOCK) == 0) {
    draw_seq_handle(
        v2d, seq, handsize_clamped, SEQ_LEFTHANDLE, pos, seq_active, pixelx, y_threshold);
    draw_seq_handle(
        v2d, seq, handsize_clamped, SEQ_RIGHTHANDLE, pos, seq_active, pixelx, y_threshold);
  }

  draw_seq_outline(scene, seq, pos, x1, x2, y1, y2, pixelx, pixely, seq_active);

  immUnbindProgram();

  calculate_seq_text_offsets(v2d, seq, &x1, &x2, pixelx);

  /* If a waveform is drawn, avoid drawing text when there is not enough vertical space. */
  if (seq->type == SEQ_TYPE_SOUND_RAM) {
    if (!y_threshold && (sseq->timeline_overlay.flag & SEQ_TIMELINE_NO_WAVEFORMS) == 0 &&
        ((sseq->timeline_overlay.flag & SEQ_TIMELINE_ALL_WAVEFORMS) ||
         (seq->flag & SEQ_AUDIO_DRAW_WAVEFORM))) {
      return;
    }
  }

  if (sseq->flag & SEQ_SHOW_OVERLAY) {
    /* Don't draw strip if there is not enough vertical or horizontal space. */
    if (((x2 - x1) > 32 * pixelx * U.dpi_fac) && ((y2 - y1) > 8 * pixely * U.dpi_fac)) {
      /* Depending on the vertical space, draw text on top or in the center of strip. */
      draw_seq_text_overlay(
          v2d, seq, sseq, x1, x2, y_threshold ? text_margin_y : y1, y2, seq_active);
    }
  }
}

static void draw_effect_inputs_highlight(Sequence *seq)
{
  Sequence *seq1 = seq->seq1;
  Sequence *seq2 = seq->seq2;
  Sequence *seq3 = seq->seq3;
  GPU_blend(GPU_BLEND_ALPHA);

  uint pos = GPU_vertformat_attr_add(immVertexFormat(), "pos", GPU_COMP_F32, 2, GPU_FETCH_FLOAT);
  immBindBuiltinProgram(GPU_SHADER_2D_UNIFORM_COLOR);

  immUniformColor4ub(255, 255, 255, 48);
  immRectf(pos,
           seq1->startdisp,
           seq1->machine + SEQ_STRIP_OFSBOTTOM,
           seq1->enddisp,
           seq1->machine + SEQ_STRIP_OFSTOP);

  if (seq2 && seq2 != seq1) {
    immRectf(pos,
             seq2->startdisp,
             seq2->machine + SEQ_STRIP_OFSBOTTOM,
             seq2->enddisp,
             seq2->machine + SEQ_STRIP_OFSTOP);
  }
  if (seq3 && !ELEM(seq3, seq1, seq2)) {
    immRectf(pos,
             seq3->startdisp,
             seq3->machine + SEQ_STRIP_OFSBOTTOM,
             seq3->enddisp,
             seq3->machine + SEQ_STRIP_OFSTOP);
  }
  immUnbindProgram();
  GPU_blend(GPU_BLEND_NONE);
}

void sequencer_special_update_set(Sequence *seq)
{
  special_seq_update = seq;
}

Sequence *ED_sequencer_special_preview_get(void)
{
  return special_seq_update;
}

void ED_sequencer_special_preview_set(bContext *C, const int mval[2])
{
  Scene *scene = CTX_data_scene(C);
  ARegion *region = CTX_wm_region(C);
  int hand;
  Sequence *seq;
  seq = find_nearest_seq(scene, &region->v2d, &hand, mval);
  sequencer_special_update_set(seq);
}

void ED_sequencer_special_preview_clear(void)
{
  sequencer_special_update_set(NULL);
}

ImBuf *sequencer_ibuf_get(struct Main *bmain,
                          ARegion *region,
                          struct Depsgraph *depsgraph,
                          Scene *scene,
                          SpaceSeq *sseq,
                          int timeline_frame,
                          int frame_ofs,
                          const char *viewname)
{
  SeqRenderData context = {0};
  ImBuf *ibuf;
  int rectx, recty;
  double render_size;
  short is_break = G.is_break;

  if (sseq->render_size == SEQ_RENDER_SIZE_NONE) {
    return NULL;
  }

  if (sseq->render_size == SEQ_RENDER_SIZE_SCENE) {
    render_size = scene->r.size / 100.0;
  }
  else {
    render_size = SEQ_rendersize_to_scale_factor(sseq->render_size);
  }

  rectx = roundf(render_size * scene->r.xsch);
  recty = roundf(render_size * scene->r.ysch);

  SEQ_render_new_render_data(
      bmain, depsgraph, scene, rectx, recty, sseq->render_size, false, &context);
  context.view_id = BKE_scene_multiview_view_id_get(&scene->r, viewname);
  context.use_proxies = (sseq->flag & SEQ_USE_PROXIES) != 0;

  /* Sequencer could start rendering, in this case we need to be sure it wouldn't be canceled
   * by Escape pressed somewhere in the past. */
  G.is_break = false;

  GPUViewport *viewport = WM_draw_region_get_bound_viewport(region);
  GPUFrameBuffer *fb = GPU_framebuffer_active_get();
  if (viewport) {
    /* Unbind viewport to release the DRW context. */
    GPU_viewport_unbind(viewport);
  }
  else {
    /* Rendering can change OGL context. Save & Restore frame-buffer. */
    GPU_framebuffer_restore();
  }

  if (special_seq_update) {
    ibuf = SEQ_render_give_ibuf_direct(&context, timeline_frame + frame_ofs, special_seq_update);
  }
  else {
    ibuf = SEQ_render_give_ibuf(&context, timeline_frame + frame_ofs, sseq->chanshown);
  }

  if (viewport) {
    /* Follows same logic as wm_draw_window_offscreen to make sure to restore the same viewport. */
    int view = (sseq->multiview_eye == STEREO_RIGHT_ID) ? 1 : 0;
    GPU_viewport_bind(viewport, view, &region->winrct);
  }
  else if (fb) {
    GPU_framebuffer_bind(fb);
  }

  /* Restore state so real rendering would be canceled if needed. */
  G.is_break = is_break;

  return ibuf;
}

static void sequencer_check_scopes(SequencerScopes *scopes, ImBuf *ibuf)
{
  if (scopes->reference_ibuf != ibuf) {
    if (scopes->zebra_ibuf) {
      IMB_freeImBuf(scopes->zebra_ibuf);
      scopes->zebra_ibuf = NULL;
    }

    if (scopes->waveform_ibuf) {
      IMB_freeImBuf(scopes->waveform_ibuf);
      scopes->waveform_ibuf = NULL;
    }

    if (scopes->sep_waveform_ibuf) {
      IMB_freeImBuf(scopes->sep_waveform_ibuf);
      scopes->sep_waveform_ibuf = NULL;
    }

    if (scopes->vector_ibuf) {
      IMB_freeImBuf(scopes->vector_ibuf);
      scopes->vector_ibuf = NULL;
    }

    if (scopes->histogram_ibuf) {
      IMB_freeImBuf(scopes->histogram_ibuf);
      scopes->histogram_ibuf = NULL;
    }
  }
}

static ImBuf *sequencer_make_scope(Scene *scene, ImBuf *ibuf, ImBuf *(*make_scope_fn)(ImBuf *ibuf))
{
  ImBuf *display_ibuf = IMB_dupImBuf(ibuf);
  ImBuf *scope;

  IMB_colormanagement_imbuf_make_display_space(
      display_ibuf, &scene->view_settings, &scene->display_settings);

  scope = make_scope_fn(display_ibuf);

  IMB_freeImBuf(display_ibuf);

  return scope;
}

static void sequencer_display_size(Scene *scene, float r_viewrect[2])
{
  r_viewrect[0] = (float)scene->r.xsch;
  r_viewrect[1] = (float)scene->r.ysch;

  r_viewrect[0] *= scene->r.xasp / scene->r.yasp;
}

static void sequencer_draw_gpencil_overlay(const bContext *C)
{
  /* Draw grease-pencil (image aligned). */
  ED_annotation_draw_2dimage(C);

  /* Orthographic at pixel level. */
  UI_view2d_view_restore(C);

  /* Draw grease-pencil (screen aligned). */
  ED_annotation_draw_view2d(C, 0);
}

/* Draw content and safety borders borders. */
static void sequencer_draw_borders_overlay(const SpaceSeq *sseq,
                                           const View2D *v2d,
                                           const Scene *scene)
{
  float x1 = v2d->tot.xmin;
  float y1 = v2d->tot.ymin;
  float x2 = v2d->tot.xmax;
  float y2 = v2d->tot.ymax;

  GPU_line_width(1.0f);

  /* Draw border. */
  const uint shdr_pos = GPU_vertformat_attr_add(
      immVertexFormat(), "pos", GPU_COMP_F32, 2, GPU_FETCH_FLOAT);

  immBindBuiltinProgram(GPU_SHADER_2D_LINE_DASHED_UNIFORM_COLOR);

  float viewport_size[4];
  GPU_viewport_size_get_f(viewport_size);
  immUniform2f("viewport_size", viewport_size[2] / UI_DPI_FAC, viewport_size[3] / UI_DPI_FAC);

  immUniformThemeColor(TH_BACK);
  immUniform1i("colors_len", 0); /* Simple dashes. */
  immUniform1f("dash_width", 6.0f);
  immUniform1f("dash_factor", 0.5f);

  imm_draw_box_wire_2d(shdr_pos, x1 - 0.5f, y1 - 0.5f, x2 + 0.5f, y2 + 0.5f);

  /* Draw safety border. */
  if (sseq->preview_overlay.flag & SEQ_PREVIEW_SHOW_SAFE_MARGINS) {
    immUniformThemeColorBlend(TH_VIEW_OVERLAY, TH_BACK, 0.25f);

    UI_draw_safe_areas(shdr_pos,
                       &(const rctf){
                           .xmin = x1,
                           .xmax = x2,
                           .ymin = y1,
                           .ymax = y2,
                       },
                       scene->safe_areas.title,
                       scene->safe_areas.action);

    if (sseq->preview_overlay.flag & SEQ_PREVIEW_SHOW_SAFE_CENTER) {
      UI_draw_safe_areas(shdr_pos,
                         &(const rctf){
                             .xmin = x1,
                             .xmax = x2,
                             .ymin = y1,
                             .ymax = y2,
                         },
                         scene->safe_areas.title_center,
                         scene->safe_areas.action_center);
    }
  }

  immUnbindProgram();
}

#if 0
void sequencer_draw_maskedit(const bContext *C, Scene *scene, ARegion *region, SpaceSeq *sseq)
{
  /* NOTE: sequencer mask editing isn't finished, the draw code is working but editing not.
   * For now just disable drawing since the strip frame will likely be offset. */

  // if (sc->mode == SC_MODE_MASKEDIT)
  if (0 && sseq->mainb == SEQ_DRAW_IMG_IMBUF) {
    Mask *mask = SEQ_active_mask_get(scene);

    if (mask) {
      int width, height;
      float aspx = 1.0f, aspy = 1.0f;
      // ED_mask_get_size(C, &width, &height);

      //Scene *scene = CTX_data_scene(C);
      width = (scene->r.size * scene->r.xsch) / 100;
      height = (scene->r.size * scene->r.ysch) / 100;

      ED_mask_draw_region(mask,
                          region,
                          0,
                          0,
                          0, /* TODO */
                          width,
                          height,
                          aspx,
                          aspy,
                          false,
                          true,
                          NULL,
                          C);
    }
  }
}
#endif

/* Force redraw, when prefetching and using cache view. */
static void seq_prefetch_wm_notify(const bContext *C, Scene *scene)
{
  if (SEQ_prefetch_need_redraw(CTX_data_main(C), scene)) {
    WM_event_add_notifier(C, NC_SCENE | ND_SEQUENCER, NULL);
  }
}

static void *sequencer_OCIO_transform_ibuf(const bContext *C,
                                           ImBuf *ibuf,
                                           bool *r_glsl_used,
                                           eGPUTextureFormat *r_format,
                                           eGPUDataFormat *r_data,
                                           void **r_buffer_cache_handle)
{
  void *display_buffer;
  bool force_fallback = false;
  *r_glsl_used = false;
  force_fallback |= (ED_draw_imbuf_method(ibuf) != IMAGE_DRAW_METHOD_GLSL);
  force_fallback |= (ibuf->dither != 0.0f);

  /* Default */
  *r_format = GPU_RGBA8;
  *r_data = GPU_DATA_UBYTE;

  /* Fallback to CPU based color space conversion. */
  if (force_fallback) {
    *r_glsl_used = false;
    display_buffer = NULL;
  }
  else if (ibuf->rect_float) {
    display_buffer = ibuf->rect_float;

    *r_data = GPU_DATA_FLOAT;
    if (ibuf->channels == 4) {
      *r_format = GPU_RGBA16F;
    }
    else if (ibuf->channels == 3) {
      /* Alpha is implicitly 1. */
      *r_format = GPU_RGB16F;
    }
    else {
      BLI_assert_msg(0, "Incompatible number of channels for float buffer in sequencer");
      *r_format = GPU_RGBA16F;
      display_buffer = NULL;
    }

    if (ibuf->float_colorspace) {
      *r_glsl_used = IMB_colormanagement_setup_glsl_draw_from_space_ctx(
          C, ibuf->float_colorspace, ibuf->dither, true);
    }
    else {
      *r_glsl_used = IMB_colormanagement_setup_glsl_draw_ctx(C, ibuf->dither, true);
    }
  }
  else if (ibuf->rect) {
    display_buffer = ibuf->rect;

    *r_glsl_used = IMB_colormanagement_setup_glsl_draw_from_space_ctx(
        C, ibuf->rect_colorspace, ibuf->dither, false);
  }
  else {
    display_buffer = NULL;
  }

  /* There is data to be displayed, but GLSL is not initialized
   * properly, in this case we fallback to CPU-based display transform. */
  if ((ibuf->rect || ibuf->rect_float) && !*r_glsl_used) {
    display_buffer = IMB_display_buffer_acquire_ctx(C, ibuf, r_buffer_cache_handle);
    *r_format = GPU_RGBA8;
    *r_data = GPU_DATA_UBYTE;
  }

  return display_buffer;
}

static void sequencer_stop_running_jobs(const bContext *C, Scene *scene)
{
  if (G.is_rendering == false && (scene->r.seq_prev_type) == OB_RENDER) {
    /* Stop all running jobs, except screen one. Currently previews frustrate Render.
     * Need to make so sequencers rendering doesn't conflict with compositor. */
    WM_jobs_kill_type(CTX_wm_manager(C), NULL, WM_JOB_TYPE_COMPOSITE);

    /* In case of final rendering used for preview, kill all previews,
     * otherwise threading conflict will happen in rendering module. */
    WM_jobs_kill_type(CTX_wm_manager(C), NULL, WM_JOB_TYPE_RENDER_PREVIEW);
  }
}

static void sequencer_preview_clear(void)
{
  UI_ThemeClearColor(TH_SEQ_PREVIEW);
}

static void sequencer_preview_get_rect(rctf *preview,
                                       Scene *scene,
                                       ARegion *region,
                                       SpaceSeq *sseq,
                                       bool draw_overlay,
                                       bool draw_backdrop)
{
  struct View2D *v2d = &region->v2d;
  float viewrect[2];

  sequencer_display_size(scene, viewrect);
  BLI_rctf_init(preview, -1.0f, 1.0f, -1.0f, 1.0f);

  if (draw_overlay && (sseq->overlay_frame_type == SEQ_OVERLAY_FRAME_TYPE_RECT)) {
    preview->xmax = v2d->tot.xmin +
                    (fabsf(BLI_rctf_size_x(&v2d->tot)) * scene->ed->overlay_frame_rect.xmax);
    preview->xmin = v2d->tot.xmin +
                    (fabsf(BLI_rctf_size_x(&v2d->tot)) * scene->ed->overlay_frame_rect.xmin);
    preview->ymax = v2d->tot.ymin +
                    (fabsf(BLI_rctf_size_y(&v2d->tot)) * scene->ed->overlay_frame_rect.ymax);
    preview->ymin = v2d->tot.ymin +
                    (fabsf(BLI_rctf_size_y(&v2d->tot)) * scene->ed->overlay_frame_rect.ymin);
  }
  else if (draw_backdrop) {
    float aspect = BLI_rcti_size_x(&region->winrct) / (float)BLI_rcti_size_y(&region->winrct);
    float image_aspect = viewrect[0] / viewrect[1];

    if (aspect >= image_aspect) {
      preview->xmax = image_aspect / aspect;
      preview->xmin = -preview->xmax;
    }
    else {
      preview->ymax = aspect / image_aspect;
      preview->ymin = -preview->ymax;
    }
  }
  else {
    *preview = v2d->tot;
  }
}

static void sequencer_draw_display_buffer(const bContext *C,
                                          Scene *scene,
                                          ARegion *region,
                                          SpaceSeq *sseq,
                                          ImBuf *ibuf,
                                          ImBuf *scope,
                                          bool draw_overlay,
                                          bool draw_backdrop)
{
  void *display_buffer;
  void *buffer_cache_handle = NULL;

  if (sseq->mainb == SEQ_DRAW_IMG_IMBUF && sseq->flag & SEQ_USE_ALPHA) {
    GPU_blend(GPU_BLEND_ALPHA);
  }

  /* Format needs to be created prior to any #immBindShader call.
   * Do it here because OCIO binds its own shader. */
  eGPUTextureFormat format;
  eGPUDataFormat data;
  bool glsl_used = false;
  GPUVertFormat *imm_format = immVertexFormat();
  uint pos = GPU_vertformat_attr_add(imm_format, "pos", GPU_COMP_F32, 2, GPU_FETCH_FLOAT);
  uint texCoord = GPU_vertformat_attr_add(
      imm_format, "texCoord", GPU_COMP_F32, 2, GPU_FETCH_FLOAT);

  if (scope) {
    ibuf = scope;

    if (ibuf->rect_float && ibuf->rect == NULL) {
      IMB_rect_from_float(ibuf);
    }

    display_buffer = (uchar *)ibuf->rect;
    format = GPU_RGBA8;
    data = GPU_DATA_UBYTE;
  }
  else {
    display_buffer = sequencer_OCIO_transform_ibuf(
        C, ibuf, &glsl_used, &format, &data, &buffer_cache_handle);
  }

  if (draw_backdrop) {
    GPU_matrix_push();
    GPU_matrix_identity_set();
    GPU_matrix_push_projection();
    GPU_matrix_identity_projection_set();
  }

  GPUTexture *texture = GPU_texture_create_2d(
      "seq_display_buf", ibuf->x, ibuf->y, 1, format, NULL);
  GPU_texture_update(texture, data, display_buffer);
  GPU_texture_filter_mode(texture, false);

  GPU_texture_bind(texture, 0);

  if (!glsl_used) {
    immBindBuiltinProgram(GPU_SHADER_2D_IMAGE_COLOR);
    immUniformColor3f(1.0f, 1.0f, 1.0f);
    immUniform1i("image", 0);
  }

  immBegin(GPU_PRIM_TRI_FAN, 4);

  rctf preview;
  rctf canvas;
  sequencer_preview_get_rect(&preview, scene, region, sseq, draw_overlay, draw_backdrop);

  if (draw_overlay && (sseq->overlay_frame_type == SEQ_OVERLAY_FRAME_TYPE_RECT)) {
    canvas = scene->ed->overlay_frame_rect;
  }
  else {
    BLI_rctf_init(&canvas, 0.0f, 1.0f, 0.0f, 1.0f);
  }

  immAttr2f(texCoord, canvas.xmin, canvas.ymin);
  immVertex2f(pos, preview.xmin, preview.ymin);

  immAttr2f(texCoord, canvas.xmin, canvas.ymax);
  immVertex2f(pos, preview.xmin, preview.ymax);

  immAttr2f(texCoord, canvas.xmax, canvas.ymax);
  immVertex2f(pos, preview.xmax, preview.ymax);

  immAttr2f(texCoord, canvas.xmax, canvas.ymin);
  immVertex2f(pos, preview.xmax, preview.ymin);

  immEnd();

  GPU_texture_unbind(texture);
  GPU_texture_free(texture);

  if (!glsl_used) {
    immUnbindProgram();
  }
  else {
    IMB_colormanagement_finish_glsl_draw();
  }

  if (buffer_cache_handle) {
    IMB_display_buffer_release(buffer_cache_handle);
  }

  if (sseq->mainb == SEQ_DRAW_IMG_IMBUF && sseq->flag & SEQ_USE_ALPHA) {
    GPU_blend(GPU_BLEND_NONE);
  }

  if (draw_backdrop) {
    GPU_matrix_pop();
    GPU_matrix_pop_projection();
  }
}

static ImBuf *sequencer_get_scope(Scene *scene, SpaceSeq *sseq, ImBuf *ibuf, bool draw_backdrop)
{
  struct ImBuf *scope = NULL;
  SequencerScopes *scopes = &sseq->scopes;

  if (!draw_backdrop && (sseq->mainb != SEQ_DRAW_IMG_IMBUF || sseq->zebra != 0)) {
    sequencer_check_scopes(scopes, ibuf);

    switch (sseq->mainb) {
      case SEQ_DRAW_IMG_IMBUF:
        if (!scopes->zebra_ibuf) {
          ImBuf *display_ibuf = IMB_dupImBuf(ibuf);

          if (display_ibuf->rect_float) {
            IMB_colormanagement_imbuf_make_display_space(
                display_ibuf, &scene->view_settings, &scene->display_settings);
          }
          scopes->zebra_ibuf = make_zebra_view_from_ibuf(display_ibuf, sseq->zebra);
          IMB_freeImBuf(display_ibuf);
        }
        scope = scopes->zebra_ibuf;
        break;
      case SEQ_DRAW_IMG_WAVEFORM:
        if ((sseq->flag & SEQ_DRAW_COLOR_SEPARATED) != 0) {
          if (!scopes->sep_waveform_ibuf) {
            scopes->sep_waveform_ibuf = sequencer_make_scope(
                scene, ibuf, make_sep_waveform_view_from_ibuf);
          }
          scope = scopes->sep_waveform_ibuf;
        }
        else {
          if (!scopes->waveform_ibuf) {
            scopes->waveform_ibuf = sequencer_make_scope(
                scene, ibuf, make_waveform_view_from_ibuf);
          }
          scope = scopes->waveform_ibuf;
        }
        break;
      case SEQ_DRAW_IMG_VECTORSCOPE:
        if (!scopes->vector_ibuf) {
          scopes->vector_ibuf = sequencer_make_scope(scene, ibuf, make_vectorscope_view_from_ibuf);
        }
        scope = scopes->vector_ibuf;
        break;
      case SEQ_DRAW_IMG_HISTOGRAM:
        if (!scopes->histogram_ibuf) {
          scopes->histogram_ibuf = sequencer_make_scope(
              scene, ibuf, make_histogram_view_from_ibuf);
        }
        scope = scopes->histogram_ibuf;
        break;
    }

    /* Future files may have new scopes we don't catch above. */
    if (scope) {
      scopes->reference_ibuf = ibuf;
    }
  }
  return scope;
}

static bool sequencer_draw_get_transform_preview(SpaceSeq *sseq, Scene *scene)
{
  Sequence *last_seq = SEQ_select_active_get(scene);
  if (last_seq == NULL) {
    return false;
  }

  return (G.moving & G_TRANSFORM_SEQ) && (last_seq->flag & SELECT) &&
         ((last_seq->flag & SEQ_LEFTSEL) || (last_seq->flag & SEQ_RIGHTSEL)) &&
         (sseq->draw_flag & SEQ_DRAW_TRANSFORM_PREVIEW);
}

static int sequencer_draw_get_transform_preview_frame(Scene *scene)
{
  Sequence *last_seq = SEQ_select_active_get(scene);
  /* #sequencer_draw_get_transform_preview must already have been called. */
  BLI_assert(last_seq != NULL);
  int preview_frame;

  if (last_seq->flag & SEQ_RIGHTSEL) {
    preview_frame = last_seq->enddisp - 1;
  }
  else {
    preview_frame = last_seq->startdisp;
  }

  return preview_frame;
}

static void seq_draw_image_origin_and_outline(const bContext *C, Sequence *seq, bool is_active_seq)
{
  SpaceSeq *sseq = CTX_wm_space_seq(C);
  const ARegion *region = CTX_wm_region(C);
  if (region->regiontype == RGN_TYPE_PREVIEW && !sequencer_view_preview_only_poll(C)) {
    return;
  }
  if ((seq->flag & SELECT) == 0) {
    return;
  }
  if (ED_screen_animation_no_scrub(CTX_wm_manager(C))) {
    return;
  }
  if ((sseq->flag & SEQ_SHOW_OVERLAY) == 0 ||
      (sseq->preview_overlay.flag & SEQ_PREVIEW_SHOW_OUTLINE_SELECTED) == 0) {
    return;
  }
  if (ELEM(sseq->mainb, SEQ_DRAW_IMG_WAVEFORM, SEQ_DRAW_IMG_VECTORSCOPE, SEQ_DRAW_IMG_HISTOGRAM)) {
    return;
  }

  float origin[2];
  SEQ_image_transform_origin_offset_pixelspace_get(CTX_data_scene(C), seq, origin);

  /* Origin. */
  GPUVertFormat *format = immVertexFormat();
  uint pos = GPU_vertformat_attr_add(format, "pos", GPU_COMP_F32, 2, GPU_FETCH_FLOAT);
  immBindBuiltinProgram(GPU_SHADER_2D_POINT_UNIFORM_SIZE_UNIFORM_COLOR_OUTLINE_AA);
  immUniform1f("outlineWidth", 1.5f);
  immUniformColor3f(1.0f, 1.0f, 1.0f);
  immUniform4f("outlineColor", 0.0f, 0.0f, 0.0f, 1.0f);
  immUniform1f("size", 15.0f * U.pixelsize);
  immBegin(GPU_PRIM_POINTS, 1);
  immVertex2f(pos, origin[0], origin[1]);
  immEnd();
  immUnbindProgram();

  /* Outline. */
  float seq_image_quad[4][2];
  SEQ_image_transform_final_quad_get(CTX_data_scene(C), seq, seq_image_quad);

  GPU_line_smooth(true);
  GPU_blend(GPU_BLEND_ALPHA);
  GPU_line_width(2);
  immBindBuiltinProgram(GPU_SHADER_2D_UNIFORM_COLOR);

  float col[3];
  if (is_active_seq) {
    UI_GetThemeColor3fv(TH_SEQ_ACTIVE, col);
  }
  else {
    UI_GetThemeColor3fv(TH_SEQ_SELECTED, col);
  }
  immUniformColor3fv(col);
  immUniform1f("lineWidth", U.pixelsize);
  immBegin(GPU_PRIM_LINE_LOOP, 4);
  immVertex2f(pos, seq_image_quad[0][0], seq_image_quad[0][1]);
  immVertex2f(pos, seq_image_quad[1][0], seq_image_quad[1][1]);
  immVertex2f(pos, seq_image_quad[2][0], seq_image_quad[2][1]);
  immVertex2f(pos, seq_image_quad[3][0], seq_image_quad[3][1]);
  immEnd();
  immUnbindProgram();
  GPU_line_width(1);
  GPU_blend(GPU_BLEND_NONE);
  GPU_line_smooth(false);
}

void sequencer_draw_preview(const bContext *C,
                            Scene *scene,
                            ARegion *region,
                            SpaceSeq *sseq,
                            int timeline_frame,
                            int offset,
                            bool draw_overlay,
                            bool draw_backdrop)
{
  struct Main *bmain = CTX_data_main(C);
  struct Depsgraph *depsgraph = CTX_data_expect_evaluated_depsgraph(C);
  struct View2D *v2d = &region->v2d;
  struct ImBuf *ibuf = NULL;
  struct ImBuf *scope = NULL;
  float viewrect[2];
  const bool show_imbuf = ED_space_sequencer_check_show_imbuf(sseq);
  const bool draw_gpencil = ((sseq->preview_overlay.flag & SEQ_PREVIEW_SHOW_GPENCIL) && sseq->gpd);
  const char *names[2] = {STEREO_LEFT_NAME, STEREO_RIGHT_NAME};

  sequencer_stop_running_jobs(C, scene);
  if (G.is_rendering) {
    return;
  }

  int preview_frame = timeline_frame;
  if (sequencer_draw_get_transform_preview(sseq, scene)) {
    preview_frame = sequencer_draw_get_transform_preview_frame(scene);
  }

  /* Get image. */
  ibuf = sequencer_ibuf_get(
      bmain, region, depsgraph, scene, sseq, preview_frame, offset, names[sseq->multiview_eye]);

  /* Setup off-screen buffers. */
  GPUViewport *viewport = WM_draw_region_get_viewport(region);
  GPUFrameBuffer *framebuffer_overlay = GPU_viewport_framebuffer_overlay_get(viewport);
  GPU_framebuffer_bind_no_srgb(framebuffer_overlay);
  GPU_depth_test(GPU_DEPTH_NONE);

  if (sseq->render_size == SEQ_RENDER_SIZE_NONE) {
    sequencer_preview_clear();
    return;
  }

  /* Setup view. */
  sequencer_display_size(scene, viewrect);
  UI_view2d_totRect_set(v2d, roundf(viewrect[0] + 0.5f), roundf(viewrect[1] + 0.5f));
  UI_view2d_curRect_validate(v2d);
  UI_view2d_view_ortho(v2d);

  /* Draw background. */
  if (!draw_backdrop &&
      (!draw_overlay || (sseq->overlay_frame_type == SEQ_OVERLAY_FRAME_TYPE_REFERENCE))) {
    sequencer_preview_clear();

    if (sseq->flag & SEQ_USE_ALPHA) {
      imm_draw_box_checker_2d(v2d->tot.xmin, v2d->tot.ymin, v2d->tot.xmax, v2d->tot.ymax);
    }
  }

  if (ibuf) {
    scope = sequencer_get_scope(scene, sseq, ibuf, draw_backdrop);

    /* Draw image. */
    sequencer_draw_display_buffer(
        C, scene, region, sseq, ibuf, scope, draw_overlay, draw_backdrop);

    /* Draw over image. */
    if (sseq->preview_overlay.flag & SEQ_PREVIEW_SHOW_METADATA && sseq->flag & SEQ_SHOW_OVERLAY) {
      ED_region_image_metadata_draw(0.0, 0.0, ibuf, &v2d->tot, 1.0, 1.0);
    }
  }

  if (show_imbuf && (sseq->flag & SEQ_SHOW_OVERLAY)) {
    sequencer_draw_borders_overlay(sseq, v2d, scene);
  }

  if (!draw_backdrop && scene->ed != NULL) {
    SeqCollection *collection = SEQ_query_rendered_strips(scene->ed->seqbasep, timeline_frame, 0);
    Sequence *seq;
    Sequence *active_seq = SEQ_select_active_get(scene);
    SEQ_ITERATOR_FOREACH (seq, collection) {
      seq_draw_image_origin_and_outline(C, seq, seq == active_seq);
    }
    SEQ_collection_free(collection);
  }

  if (draw_gpencil && show_imbuf && (sseq->flag & SEQ_SHOW_OVERLAY)) {
    sequencer_draw_gpencil_overlay(C);
  }

#if 0
  sequencer_draw_maskedit(C, scene, region, sseq);
#endif

  /* Draw registered callbacks. */
  GPU_framebuffer_bind(framebuffer_overlay);
  ED_region_draw_cb_draw(C, region, REGION_DRAW_POST_VIEW);
  GPU_framebuffer_bind_no_srgb(framebuffer_overlay);

  /* Scope is freed in sequencer_check_scopes when `ibuf` changes and redraw is needed. */
  if (ibuf) {
    IMB_freeImBuf(ibuf);
  }

  UI_view2d_view_restore(C);
  seq_prefetch_wm_notify(C, scene);
}

static void draw_seq_timeline_channels(View2D *v2d)
{
  uint pos = GPU_vertformat_attr_add(immVertexFormat(), "pos", GPU_COMP_F32, 2, GPU_FETCH_FLOAT);
  immBindBuiltinProgram(GPU_SHADER_2D_UNIFORM_COLOR);
  GPU_blend(GPU_BLEND_ALPHA);
  immUniformThemeColor(TH_ROW_ALTERNATE);

  /* Alternating horizontal stripes. */
  int i = max_ii(1, ((int)v2d->cur.ymin) - 1);
  while (i < v2d->cur.ymax) {
    if (i & 1) {
      immRectf(pos, v2d->cur.xmin, i, v2d->cur.xmax, i + 1);
    }
    i++;
  }

  GPU_blend(GPU_BLEND_NONE);
  immUnbindProgram();
}

static void draw_seq_timeline_channel_numbers(ARegion *region)
{
  View2D *v2d = &region->v2d;
  rcti rect;
  BLI_rcti_init(&rect, 0, 15 * UI_DPI_FAC, 15 * UI_DPI_FAC, region->winy - UI_TIME_SCRUB_MARGIN_Y);
  UI_view2d_draw_scale_y__block(region, v2d, &rect, TH_SCROLL_TEXT);
}

static void draw_seq_strips(const bContext *C, Editing *ed, ARegion *region)
{
  Scene *scene = CTX_data_scene(C);
  View2D *v2d = &region->v2d;
  SpaceSeq *sseq = CTX_wm_space_seq(C);
  Sequence *last_seq = SEQ_select_active_get(scene);
  int sel = 0, j;
  float pixelx = BLI_rctf_size_x(&v2d->cur) / BLI_rcti_size_x(&v2d->mask);

  /* Loop through twice, first unselected, then selected. */
  for (j = 0; j < 2; j++) {
    Sequence *seq;
    /* Loop through strips, checking for those that are visible. */
    for (seq = ed->seqbasep->first; seq; seq = seq->next) {
      /* Bound-box and selection tests for NOT drawing the strip. */
      if ((seq->flag & SELECT) != sel) {
        continue;
      }
      if (seq == last_seq && (last_seq->flag & SELECT)) {
        continue;
      }
      if (min_ii(seq->startdisp, seq->start) > v2d->cur.xmax) {
        continue;
      }
      if (max_ii(seq->enddisp, seq->start + seq->len) < v2d->cur.xmin) {
        continue;
      }
      if (seq->machine + 1.0f < v2d->cur.ymin) {
        continue;
      }
      if (seq->machine > v2d->cur.ymax) {
        continue;
      }

      /* Strip passed all tests, draw it now. */
      draw_seq_strip(C, sseq, scene, region, seq, pixelx, seq == last_seq ? true : false);
    }

    /* Draw selected next time round. */
    sel = SELECT;
  }

  /* When selected draw the last selected (active) strip last,
   * removes some overlapping error. */
  if (last_seq && (last_seq->flag & SELECT)) {
    draw_seq_strip(C, sseq, scene, region, last_seq, pixelx, true);

    /* When active strip is an effect, highlight its inputs. */
    if (SEQ_effect_get_num_inputs(last_seq->type) > 0) {
      draw_effect_inputs_highlight(last_seq);
    }
    /* When active is a Multi-cam strip, highlight its source channel. */
    else if (last_seq->type == SEQ_TYPE_MULTICAM) {
      int channel = last_seq->multicam_source;
      if (channel != 0) {
        GPU_blend(GPU_BLEND_ALPHA);
        uint pos = GPU_vertformat_attr_add(
            immVertexFormat(), "pos", GPU_COMP_F32, 2, GPU_FETCH_FLOAT);
        immBindBuiltinProgram(GPU_SHADER_2D_UNIFORM_COLOR);

        immUniformColor4ub(255, 255, 255, 48);
        immRectf(pos, v2d->cur.xmin, channel, v2d->cur.xmax, channel + 1);

        immUnbindProgram();
        GPU_blend(GPU_BLEND_NONE);
      }
    }
  }

  /* Draw highlight if "solo preview" is used. */
  if (special_seq_update) {
    const Sequence *seq = special_seq_update;
    GPU_blend(GPU_BLEND_ALPHA);

    uint pos = GPU_vertformat_attr_add(immVertexFormat(), "pos", GPU_COMP_F32, 2, GPU_FETCH_FLOAT);
    immBindBuiltinProgram(GPU_SHADER_2D_UNIFORM_COLOR);

    immUniformColor4ub(255, 255, 255, 48);
    immRectf(pos,
             seq->startdisp,
             seq->machine + SEQ_STRIP_OFSBOTTOM,
             seq->enddisp,
             seq->machine + SEQ_STRIP_OFSTOP);

    immUnbindProgram();

    GPU_blend(GPU_BLEND_NONE);
  }
}

static void seq_draw_sfra_efra(const Scene *scene, View2D *v2d)
{
  const Editing *ed = SEQ_editing_get(scene);
  const int frame_sta = scene->r.sfra;
  const int frame_end = scene->r.efra + 1;

  GPU_blend(GPU_BLEND_ALPHA);

  uint pos = GPU_vertformat_attr_add(immVertexFormat(), "pos", GPU_COMP_F32, 2, GPU_FETCH_FLOAT);
  immBindBuiltinProgram(GPU_SHADER_2D_UNIFORM_COLOR);

  /* Draw overlay outside of frame range. */
  immUniformThemeColorShadeAlpha(TH_BACK, -10, -100);

  if (frame_sta < frame_end) {
    immRectf(pos, v2d->cur.xmin, v2d->cur.ymin, (float)frame_sta, v2d->cur.ymax);
    immRectf(pos, (float)frame_end, v2d->cur.ymin, v2d->cur.xmax, v2d->cur.ymax);
  }
  else {
    immRectf(pos, v2d->cur.xmin, v2d->cur.ymin, v2d->cur.xmax, v2d->cur.ymax);
  }

  immUniformThemeColorShade(TH_BACK, -60);

  /* Draw frame range boundary. */
  immBegin(GPU_PRIM_LINES, 4);

  immVertex2f(pos, frame_sta, v2d->cur.ymin);
  immVertex2f(pos, frame_sta, v2d->cur.ymax);

  immVertex2f(pos, frame_end, v2d->cur.ymin);
  immVertex2f(pos, frame_end, v2d->cur.ymax);

  immEnd();

  /* While in meta strip, draw a checkerboard overlay outside of frame range. */
  if (ed && !BLI_listbase_is_empty(&ed->metastack)) {
    const MetaStack *ms = ed->metastack.last;
    immUnbindProgram();

    immBindBuiltinProgram(GPU_SHADER_2D_CHECKER);

    immUniform4f("color1", 0.0f, 0.0f, 0.0f, 0.22f);
    immUniform4f("color2", 1.0f, 1.0f, 1.0f, 0.0f);
    immUniform1i("size", 8);

    immRectf(pos, v2d->cur.xmin, v2d->cur.ymin, ms->disp_range[0], v2d->cur.ymax);
    immRectf(pos, ms->disp_range[1], v2d->cur.ymin, v2d->cur.xmax, v2d->cur.ymax);

    immUnbindProgram();

    immBindBuiltinProgram(GPU_SHADER_2D_UNIFORM_COLOR);
    immUniformThemeColorShade(TH_BACK, -40);

    immBegin(GPU_PRIM_LINES, 4);

    immVertex2f(pos, ms->disp_range[0], v2d->cur.ymin);
    immVertex2f(pos, ms->disp_range[0], v2d->cur.ymax);

    immVertex2f(pos, ms->disp_range[1], v2d->cur.ymin);
    immVertex2f(pos, ms->disp_range[1], v2d->cur.ymax);

    immEnd();
  }

  immUnbindProgram();

  GPU_blend(GPU_BLEND_NONE);
}

typedef struct CacheDrawData {
  struct View2D *v2d;
  float stripe_ofs_y;
  float stripe_ht;
  int cache_flag;
  GPUVertBuf *raw_vbo;
  GPUVertBuf *preprocessed_vbo;
  GPUVertBuf *composite_vbo;
  GPUVertBuf *final_out_vbo;
  size_t raw_vert_count;
  size_t preprocessed_vert_count;
  size_t composite_vert_count;
  size_t final_out_vert_count;
} CacheDrawData;

/* Called as a callback. */
static bool draw_cache_view_init_fn(void *userdata, size_t item_count)
{
  if (item_count == 0) {
    return true;
  }

  CacheDrawData *drawdata = userdata;
  /* We can not get item count per cache type, so using total item count is safe. */
  size_t max_vert_count = item_count * 6;
  GPU_vertbuf_data_alloc(drawdata->raw_vbo, max_vert_count);
  GPU_vertbuf_data_alloc(drawdata->preprocessed_vbo, max_vert_count);
  GPU_vertbuf_data_alloc(drawdata->composite_vbo, max_vert_count);
  GPU_vertbuf_data_alloc(drawdata->final_out_vbo, max_vert_count);

  return false;
}

/* Called as a callback */
static bool draw_cache_view_iter_fn(void *userdata,
                                    struct Sequence *seq,
                                    int timeline_frame,
                                    int cache_type)
{
  CacheDrawData *drawdata = userdata;
  struct View2D *v2d = drawdata->v2d;
  float stripe_bot, stripe_top, stripe_ofs_y, stripe_ht;
  GPUVertBuf *vbo;
  size_t *vert_count;

  if ((cache_type & SEQ_CACHE_STORE_FINAL_OUT) &&
      (drawdata->cache_flag & SEQ_CACHE_VIEW_FINAL_OUT)) {
    stripe_ht = UI_view2d_region_to_view_y(v2d, 4.0f * UI_DPI_FAC * U.pixelsize) - v2d->cur.ymin;
    stripe_bot = UI_view2d_region_to_view_y(v2d, V2D_SCROLL_HANDLE_HEIGHT);
    stripe_top = stripe_bot + stripe_ht;
    vbo = drawdata->final_out_vbo;
    vert_count = &drawdata->final_out_vert_count;
  }
  else if ((cache_type & SEQ_CACHE_STORE_RAW) && (drawdata->cache_flag & SEQ_CACHE_VIEW_RAW)) {
    stripe_ofs_y = drawdata->stripe_ofs_y;
    stripe_ht = drawdata->stripe_ht;
    stripe_bot = seq->machine + SEQ_STRIP_OFSBOTTOM + stripe_ofs_y;
    stripe_top = stripe_bot + stripe_ht;
    vbo = drawdata->raw_vbo;
    vert_count = &drawdata->raw_vert_count;
  }
  else if ((cache_type & SEQ_CACHE_STORE_PREPROCESSED) &&
           (drawdata->cache_flag & SEQ_CACHE_VIEW_PREPROCESSED)) {
    stripe_ofs_y = drawdata->stripe_ofs_y;
    stripe_ht = drawdata->stripe_ht;
    stripe_bot = seq->machine + SEQ_STRIP_OFSBOTTOM + (stripe_ofs_y + stripe_ht) + stripe_ofs_y;
    stripe_top = stripe_bot + stripe_ht;
    vbo = drawdata->preprocessed_vbo;
    vert_count = &drawdata->preprocessed_vert_count;
  }
  else if ((cache_type & SEQ_CACHE_STORE_COMPOSITE) &&
           (drawdata->cache_flag & SEQ_CACHE_VIEW_COMPOSITE)) {
    stripe_ofs_y = drawdata->stripe_ofs_y;
    stripe_ht = drawdata->stripe_ht;
    stripe_top = seq->machine + SEQ_STRIP_OFSTOP - stripe_ofs_y;
    stripe_bot = stripe_top - stripe_ht;
    vbo = drawdata->composite_vbo;
    vert_count = &drawdata->composite_vert_count;
  }
  else {
    return false;
  }

  float vert_pos[6][2];
  copy_v2_fl2(vert_pos[0], timeline_frame, stripe_bot);
  copy_v2_fl2(vert_pos[1], timeline_frame, stripe_top);
  copy_v2_fl2(vert_pos[2], timeline_frame + 1, stripe_top);
  copy_v2_v2(vert_pos[3], vert_pos[2]);
  copy_v2_v2(vert_pos[4], vert_pos[0]);
  copy_v2_fl2(vert_pos[5], timeline_frame + 1, stripe_bot);

  for (int i = 0; i < 6; i++) {
    GPU_vertbuf_vert_set(vbo, *vert_count + i, vert_pos[i]);
  }

  *vert_count += 6;
  return false;
}

static void draw_cache_view_batch(
    GPUVertBuf *vbo, size_t vert_count, float col_r, float col_g, float col_b, float col_a)
{
  GPUBatch *batch = GPU_batch_create_ex(GPU_PRIM_TRIS, vbo, NULL, GPU_BATCH_OWNS_VBO);
  if (vert_count > 0) {
    GPU_vertbuf_data_len_set(vbo, vert_count);
    GPU_batch_program_set_builtin(batch, GPU_SHADER_2D_UNIFORM_COLOR);
    GPU_batch_uniform_4f(batch, "color", col_r, col_g, col_b, col_a);
    GPU_batch_draw(batch);
  }
  GPU_batch_discard(batch);
}

static void draw_cache_view(const bContext *C)
{
  Scene *scene = CTX_data_scene(C);
  ARegion *region = CTX_wm_region(C);
  struct View2D *v2d = &region->v2d;

  if ((scene->ed->cache_flag & SEQ_CACHE_VIEW_ENABLE) == 0) {
    return;
  }

  GPU_blend(GPU_BLEND_ALPHA);
  uint pos = GPU_vertformat_attr_add(immVertexFormat(), "pos", GPU_COMP_F32, 2, GPU_FETCH_FLOAT);
  immBindBuiltinProgram(GPU_SHADER_2D_UNIFORM_COLOR);

  float stripe_bot, stripe_top;
  float stripe_ofs_y = UI_view2d_region_to_view_y(v2d, 1.0f) - v2d->cur.ymin;
  float stripe_ht = UI_view2d_region_to_view_y(v2d, 4.0f * UI_DPI_FAC * U.pixelsize) -
                    v2d->cur.ymin;

  CLAMP_MAX(stripe_ht, 0.2f);
  CLAMP_MIN(stripe_ofs_y, stripe_ht / 2);

  if (scene->ed->cache_flag & SEQ_CACHE_VIEW_FINAL_OUT) {
    stripe_bot = UI_view2d_region_to_view_y(v2d, V2D_SCROLL_HANDLE_HEIGHT);
    stripe_top = stripe_bot + stripe_ht;
    const float bg_color[4] = {1.0f, 0.4f, 0.2f, 0.1f};

    immUniformColor4f(bg_color[0], bg_color[1], bg_color[2], bg_color[3]);
    immRectf(pos, scene->r.sfra, stripe_bot, scene->r.efra, stripe_top);
  }

  for (Sequence *seq = scene->ed->seqbasep->first; seq != NULL; seq = seq->next) {
    if (seq->type == SEQ_TYPE_SOUND_RAM) {
      continue;
    }

    if (seq->startdisp > v2d->cur.xmax || seq->enddisp < v2d->cur.xmin) {
      continue;
    }

    stripe_bot = seq->machine + SEQ_STRIP_OFSBOTTOM + stripe_ofs_y;
    stripe_top = stripe_bot + stripe_ht;

    if (scene->ed->cache_flag & SEQ_CACHE_VIEW_RAW) {
      const float bg_color[4] = {1.0f, 0.1f, 0.02f, 0.1f};
      immUniformColor4f(bg_color[0], bg_color[1], bg_color[2], bg_color[3]);
      immRectf(pos, seq->startdisp, stripe_bot, seq->enddisp, stripe_top);
    }

    stripe_bot += stripe_ht + stripe_ofs_y;
    stripe_top = stripe_bot + stripe_ht;

    if (scene->ed->cache_flag & SEQ_CACHE_VIEW_PREPROCESSED) {
      const float bg_color[4] = {0.1f, 0.1f, 0.75f, 0.1f};
      immUniformColor4f(bg_color[0], bg_color[1], bg_color[2], bg_color[3]);
      immRectf(pos, seq->startdisp, stripe_bot, seq->enddisp, stripe_top);
    }

    stripe_top = seq->machine + SEQ_STRIP_OFSTOP - stripe_ofs_y;
    stripe_bot = stripe_top - stripe_ht;

    if (scene->ed->cache_flag & SEQ_CACHE_VIEW_COMPOSITE) {
      const float bg_color[4] = {1.0f, 0.6f, 0.0f, 0.1f};
      immUniformColor4f(bg_color[0], bg_color[1], bg_color[2], bg_color[3]);
      immRectf(pos, seq->startdisp, stripe_bot, seq->enddisp, stripe_top);
    }
  }

  immUnbindProgram();

  GPUVertFormat format = {0};
  GPU_vertformat_attr_add(&format, "pos", GPU_COMP_F32, 2, GPU_FETCH_FLOAT);

  CacheDrawData userdata;
  userdata.v2d = v2d;
  userdata.stripe_ofs_y = stripe_ofs_y;
  userdata.stripe_ht = stripe_ht;
  userdata.cache_flag = scene->ed->cache_flag;
  userdata.raw_vert_count = 0;
  userdata.preprocessed_vert_count = 0;
  userdata.composite_vert_count = 0;
  userdata.final_out_vert_count = 0;
  userdata.raw_vbo = GPU_vertbuf_create_with_format(&format);
  userdata.preprocessed_vbo = GPU_vertbuf_create_with_format(&format);
  userdata.composite_vbo = GPU_vertbuf_create_with_format(&format);
  userdata.final_out_vbo = GPU_vertbuf_create_with_format(&format);

  SEQ_cache_iterate(scene, &userdata, draw_cache_view_init_fn, draw_cache_view_iter_fn);

  draw_cache_view_batch(userdata.raw_vbo, userdata.raw_vert_count, 1.0f, 0.1f, 0.02f, 0.4f);
  draw_cache_view_batch(
      userdata.preprocessed_vbo, userdata.preprocessed_vert_count, 0.1f, 0.1f, 0.75f, 0.4f);
  draw_cache_view_batch(
      userdata.composite_vbo, userdata.composite_vert_count, 1.0f, 0.6f, 0.0f, 0.4f);
  draw_cache_view_batch(
      userdata.final_out_vbo, userdata.final_out_vert_count, 1.0f, 0.4f, 0.2f, 0.4f);

  GPU_blend(GPU_BLEND_NONE);
}

/* Draw sequencer timeline. */
static void draw_overlap_frame_indicator(const struct Scene *scene, const View2D *v2d)
{
  int overlap_frame = (scene->ed->overlay_frame_flag & SEQ_EDIT_OVERLAY_FRAME_ABS) ?
                          scene->ed->overlay_frame_abs :
                          scene->r.cfra + scene->ed->overlay_frame_ofs;

  uint pos = GPU_vertformat_attr_add(immVertexFormat(), "pos", GPU_COMP_F32, 2, GPU_FETCH_FLOAT);
  immBindBuiltinProgram(GPU_SHADER_2D_LINE_DASHED_UNIFORM_COLOR);
  float viewport_size[4];
  GPU_viewport_size_get_f(viewport_size);
  immUniform2f("viewport_size", viewport_size[2], viewport_size[3]);
  /* Shader may have color set from past usage - reset it. */
  immUniform1i("colors_len", 0);
  immUniform1f("dash_width", 20.0f * U.pixelsize);
  immUniform1f("dash_factor", 0.5f);
  immUniformThemeColor(TH_CFRAME);

  immBegin(GPU_PRIM_LINES, 2);
  immVertex2f(pos, overlap_frame, v2d->cur.ymin);
  immVertex2f(pos, overlap_frame, v2d->cur.ymax);
  immEnd();

  immUnbindProgram();
}

void draw_timeline_seq(const bContext *C, ARegion *region)
{
  Scene *scene = CTX_data_scene(C);
  Editing *ed = SEQ_editing_get(scene);
  SpaceSeq *sseq = CTX_wm_space_seq(C);
  View2D *v2d = &region->v2d;
  short cfra_flag = 0;
  float col[3];

  seq_prefetch_wm_notify(C, scene);

  GPUViewport *viewport = WM_draw_region_get_viewport(region);
  GPUFrameBuffer *framebuffer_overlay = GPU_viewport_framebuffer_overlay_get(viewport);
  GPU_framebuffer_bind_no_srgb(framebuffer_overlay);
  GPU_depth_test(GPU_DEPTH_NONE);

  UI_GetThemeColor3fv(TH_BACK, col);
  if (ed && ed->metastack.first) {
    GPU_clear_color(col[0], col[1], col[2] - 0.1f, 0.0f);
  }
  else {
    GPU_clear_color(col[0], col[1], col[2], 0.0f);
  }

  UI_view2d_view_ortho(v2d);
  draw_seq_timeline_channels(v2d);
  if ((sseq->flag & SEQ_SHOW_OVERLAY) && (sseq->timeline_overlay.flag & SEQ_TIMELINE_SHOW_GRID)) {
    U.v2d_min_gridsize *= 3;
    UI_view2d_draw_lines_x__discrete_frames_or_seconds(
        v2d, scene, (sseq->flag & SEQ_DRAWFRAMES) == 0, false);
    U.v2d_min_gridsize /= 3;
  }

  /* Only draw backdrop in timeline view. */
  if (sseq->view == SEQ_VIEW_SEQUENCE && sseq->draw_flag & SEQ_DRAW_BACKDROP) {
    int preview_frame = scene->r.cfra;
    if (sequencer_draw_get_transform_preview(sseq, scene)) {
      preview_frame = sequencer_draw_get_transform_preview_frame(scene);
    }

    sequencer_draw_preview(C, scene, region, sseq, preview_frame, 0, false, true);
    UI_view2d_view_ortho(v2d);
  }

  /* Draw attached callbacks. */
  GPU_framebuffer_bind(framebuffer_overlay);
  ED_region_draw_cb_draw(C, region, REGION_DRAW_PRE_VIEW);
  GPU_framebuffer_bind_no_srgb(framebuffer_overlay);

  seq_draw_sfra_efra(scene, v2d);

  if (ed) {
    draw_seq_strips(C, ed, region);
    /* Draw text added in previous function. */
    UI_view2d_text_cache_draw(region);
  }

  UI_view2d_view_ortho(v2d);
  if ((sseq->flag & SEQ_DRAWFRAMES) == 0) {
    cfra_flag |= DRAWCFRA_UNIT_SECONDS;
  }

  UI_view2d_view_orthoSpecial(region, v2d, 1);
  int marker_draw_flag = DRAW_MARKERS_MARGIN;
  if (sseq->flag & SEQ_SHOW_MARKERS) {
    ED_markers_draw(C, marker_draw_flag);
  }

  UI_view2d_view_ortho(v2d);
  ANIM_draw_previewrange(C, v2d, 1);

  if ((sseq->gizmo_flag & SEQ_GIZMO_HIDE) == 0) {
    WM_gizmomap_draw(region->gizmo_map, C, WM_GIZMOMAP_DRAWSTEP_2D);
  }

  /* Draw registered callbacks. */
  GPU_framebuffer_bind(framebuffer_overlay);
  ED_region_draw_cb_draw(C, region, REGION_DRAW_POST_VIEW);
  GPU_framebuffer_bind_no_srgb(framebuffer_overlay);

  UI_view2d_view_restore(C);
  ED_time_scrub_draw(region, scene, !(sseq->flag & SEQ_DRAWFRAMES), true);

  draw_seq_timeline_channel_numbers(region);
}

void draw_timeline_seq_display(const bContext *C, ARegion *region)
{
  const Scene *scene = CTX_data_scene(C);
  const SpaceSeq *sseq = CTX_wm_space_seq(C);
  View2D *v2d = &region->v2d;

  if (scene->ed != NULL) {
    UI_view2d_view_ortho(v2d);
    draw_cache_view(C);
    if (scene->ed->overlay_frame_flag & SEQ_EDIT_OVERLAY_FRAME_SHOW) {
      draw_overlap_frame_indicator(scene, v2d);
    }
    UI_view2d_view_restore(C);
  }

  ED_time_scrub_draw_current_frame(region, scene, !(sseq->flag & SEQ_DRAWFRAMES));

  const ListBase *seqbase = SEQ_active_seqbase_get(SEQ_editing_get(scene));
  SEQ_timeline_boundbox(scene, seqbase, &v2d->tot);
  UI_view2d_scrollers_draw(v2d, NULL);
}<|MERGE_RESOLUTION|>--- conflicted
+++ resolved
@@ -331,90 +331,6 @@
   return new_pixel * frames_per_pixel;
 }
 
-typedef struct WaveVizData {
-  float pos[2];
-  float rms_pos;
-  bool clip;
-  bool end;
-} WaveVizData;
-
-static int get_section_len(WaveVizData *start, WaveVizData *end)
-{
-  int len = 0;
-  while (start != end) {
-    len++;
-    if (start->end) {
-      return len;
-    }
-    start++;
-  }
-  return len;
-}
-
-static void draw_waveform(WaveVizData *iter, WaveVizData *end, GPUPrimType prim_type, bool use_rms)
-{
-  int strip_len = get_section_len(iter, end);
-  if (strip_len > 1) {
-    GPU_blend(GPU_BLEND_ALPHA);
-    GPUVertFormat *format = immVertexFormat();
-    uint pos = GPU_vertformat_attr_add(format, "pos", GPU_COMP_F32, 2, GPU_FETCH_FLOAT);
-    uint col = GPU_vertformat_attr_add(format, "color", GPU_COMP_F32, 4, GPU_FETCH_FLOAT);
-
-    immBindBuiltinProgram(GPU_SHADER_2D_FLAT_COLOR);
-    immBegin(prim_type, strip_len);
-
-    while (iter != end) {
-      if (iter->clip) {
-        immAttr4f(col, 1.0f, 0.0f, 0.0f, 0.5f);
-      }
-      else if (use_rms) {
-        immAttr4f(col, 1.0f, 1.0f, 1.0f, 0.8f);
-      }
-      else {
-        immAttr4f(col, 1.0f, 1.0f, 1.0f, 0.5f);
-      }
-
-      if (use_rms) {
-        immVertex2f(pos, iter->pos[0], iter->rms_pos);
-      }
-      else {
-        immVertex2f(pos, iter->pos[0], iter->pos[1]);
-      }
-
-      if (iter->end) {
-        /* End of line. */
-        iter++;
-        strip_len = get_section_len(iter, end);
-        if (strip_len != 0) {
-          immEnd();
-          immUnbindProgram();
-          immBindBuiltinProgram(GPU_SHADER_2D_FLAT_COLOR);
-          immBegin(prim_type, strip_len);
-        }
-      }
-      else {
-        iter++;
-      }
-    }
-    immEnd();
-    immUnbindProgram();
-
-    GPU_blend(GPU_BLEND_NONE);
-  }
-}
-
-static float clamp_frame_coord_to_pixel(float frame_coord,
-                                        float pixel_frac,
-                                        float frames_per_pixel)
-{
-  float cur_pixel = (frame_coord / frames_per_pixel);
-  float new_pixel = (int)(frame_coord / frames_per_pixel) + pixel_frac;
-  if (cur_pixel > new_pixel) {
-    new_pixel += 1.0f;
-  }
-  return new_pixel * frames_per_pixel;
-}
-
 /**
  * \param x1, x2, y1, y2: The starting and end X value to draw the wave, same for y1 and y2.
  * \param frames_per_pixel: The amount of pixels a whole frame takes up (x-axis direction).
@@ -430,14 +346,6 @@
                                       float y2,
                                       float frames_per_pixel)
 {
-<<<<<<< HEAD
-  if (seq->sound && ((sseq->flag & SEQ_ALL_WAVEFORMS) || (seq->flag & SEQ_AUDIO_DRAW_WAVEFORM))) {
-    /* Make sure that the start drawing position is aligned to the pixels on the screen to avoid
-     * flickering whem moving around the strip.
-     * To do this we figure out the fractional offset in pixel space by checking where the
-     * window starts.
-     * We then append this pixel offset to our strip start coordiate to ensure we are aligned to
-=======
   if (seq->sound && ((sseq->timeline_overlay.flag & SEQ_TIMELINE_ALL_WAVEFORMS) ||
                      (seq->flag & SEQ_AUDIO_DRAW_WAVEFORM))) {
     /* Make sure that the start drawing position is aligned to the pixels on the screen to avoid
@@ -445,7 +353,6 @@
      * To do this we figure out the fractional offset in pixel space by checking where the
      * window starts.
      * We then append this pixel offset to our strip start coordinate to ensure we are aligned to
->>>>>>> cc66d102
      * the screen pixel grid. */
     float pixel_frac = v2d->cur.xmin / frames_per_pixel - floor(v2d->cur.xmin / frames_per_pixel);
     float x1_adj = clamp_frame_coord_to_pixel(x1, pixel_frac, frames_per_pixel);
@@ -488,7 +395,6 @@
 
     /* F-curve lookup is quite expensive, so do this after precondition. */
     FCurve *fcu = id_data_find_fcurve(&scene->id, seq, &RNA_Sequence, "volume", 0, NULL);
-<<<<<<< HEAD
 
     WaveVizData *tri_strip_arr = MEM_callocN(sizeof(*tri_strip_arr) * pix_strip_len * 2,
                                              "tri_strip");
@@ -500,7 +406,7 @@
 
     /* The y coordinate for the middle of the strip. */
     float y_mid = (y1 + y2) / 2.0f;
-    /* The lenght from the middle of the strip to the top/bottom. */
+    /* The length from the middle of the strip to the top/bottom. */
     float y_scale = (y2 - y1) / 2.0f;
     float volume = seq->volume;
 
@@ -517,9 +423,9 @@
 
     if (strip_start_offset != 0) {
       /* If start offset is not zero, we need to make sure that we pick the same start sample as if
-       * we simply scrolled the start of the strip offscreen. Otherwise we will get flickering when
-       * changing start offset as the pixel alignment will not be the same for the drawn samples.
-       */
+       * we simply scrolled the start of the strip off-screen. Otherwise we will get flickering
+       * when changing start offset as the pixel alignment will not be the same for the drawn
+       * samples. */
       strip_start_offset = clamp_frame_coord_to_pixel(
           x1 - strip_start_offset, pixel_frac, frames_per_pixel);
       start_sample = fabsf(strip_start_offset - x1_adj) * samples_per_frame;
@@ -533,6 +439,10 @@
     for (int i = 0; i < pix_strip_len; i++) {
       float sample_offset = start_sample + i * samples_per_pix;
       int p = sample_offset;
+
+      if (p < 0) {
+        continue;
+      }
 
       if (p >= waveform->length) {
         break;
@@ -560,83 +470,6 @@
           }
         }
       }
-=======
-
-    WaveVizData *tri_strip_arr = MEM_callocN(sizeof(*tri_strip_arr) * pix_strip_len * 2,
-                                             "tri_strip");
-    WaveVizData *line_strip_arr = MEM_callocN(sizeof(*line_strip_arr) * pix_strip_len,
-                                              "line_strip");
-
-    WaveVizData *tri_strip_iter = tri_strip_arr;
-    WaveVizData *line_strip_iter = line_strip_arr;
-
-    /* The y coordinate for the middle of the strip. */
-    float y_mid = (y1 + y2) / 2.0f;
-    /* The length from the middle of the strip to the top/bottom. */
-    float y_scale = (y2 - y1) / 2.0f;
-    float volume = seq->volume;
-
-    /* Value to keep track if the previous item to be drawn was a line strip. */
-    int8_t was_line_strip = -1; /* -1 == no previous value. */
-
-    float samples_per_frame = SOUND_WAVE_SAMPLES_PER_SECOND / FPS;
-
-    /* How many samples do we have for each pixel? */
-    float samples_per_pix = samples_per_frame * frames_per_pixel;
-
-    float strip_start_offset = seq->startofs + seq->anim_startofs;
-    float start_sample = 0;
-
-    if (strip_start_offset != 0) {
-      /* If start offset is not zero, we need to make sure that we pick the same start sample as if
-       * we simply scrolled the start of the strip off-screen. Otherwise we will get flickering
-       * when changing start offset as the pixel alignment will not be the same for the drawn
-       * samples. */
-      strip_start_offset = clamp_frame_coord_to_pixel(
-          x1 - strip_start_offset, pixel_frac, frames_per_pixel);
-      start_sample = fabsf(strip_start_offset - x1_adj) * samples_per_frame;
-    }
-
-    start_sample += seq->sound->offset_time * SOUND_WAVE_SAMPLES_PER_SECOND;
-    /* If we scrolled the start off-screen, then the start sample should be at the first visible
-     * sample. */
-    start_sample += (x1_offset - x1_adj) * samples_per_frame;
-
-    for (int i = 0; i < pix_strip_len; i++) {
-      float sample_offset = start_sample + i * samples_per_pix;
-      int p = sample_offset;
-
-      if (p < 0) {
-        continue;
-      }
-
-      if (p >= waveform->length) {
-        break;
-      }
-
-      float value_min = waveform->data[p * 3];
-      float value_max = waveform->data[p * 3 + 1];
-      float rms = waveform->data[p * 3 + 2];
-
-      if (p + 1 < waveform->length) {
-        /* Use simple linear interpolation. */
-        float f = sample_offset - p;
-        value_min = (1.0f - f) * value_min + f * waveform->data[p * 3 + 3];
-        value_max = (1.0f - f) * value_max + f * waveform->data[p * 3 + 4];
-        rms = (1.0f - f) * rms + f * waveform->data[p * 3 + 5];
-        if (samples_per_pix > 1.0f) {
-          /* We need to sum up the values we skip over until the next step. */
-          float next_pos = sample_offset + samples_per_pix;
-          int end_idx = next_pos;
-
-          for (int j = p + 1; (j < waveform->length) && (j < end_idx); j++) {
-            value_min = min_ff(value_min, waveform->data[j * 3]);
-            value_max = max_ff(value_max, waveform->data[j * 3 + 1]);
-            rms = max_ff(rms, waveform->data[j * 3 + 2]);
-          }
-        }
-      }
->>>>>>> cc66d102
 
       if (fcu && !BKE_fcurve_is_empty(fcu)) {
         float evaltime = x1_offset + (i * frames_per_pixel);
@@ -649,17 +482,10 @@
       rms *= volume;
 
       bool clipping = false;
-<<<<<<< HEAD
 
       if (value_max > 1 || value_min < -1) {
         clipping = true;
 
-=======
-
-      if (value_max > 1 || value_min < -1) {
-        clipping = true;
-
->>>>>>> cc66d102
         CLAMP_MAX(value_max, 1.0f);
         CLAMP_MIN(value_min, -1.0f);
       }
@@ -668,12 +494,7 @@
 
       if (was_line_strip != -1 && is_line_strip != was_line_strip) {
         /* If the previously added strip type isn't the same as the current one,
-<<<<<<< HEAD
-         * add transision areas so they transistion smoothly between each other.
-         */
-=======
          * add transition areas so they transition smoothly between each other. */
->>>>>>> cc66d102
         if (is_line_strip) {
           /* This will be a line strip, end the tri strip. */
           tri_strip_iter->pos[0] = x1_offset + i * frames_per_pixel;
