--- conflicted
+++ resolved
@@ -951,18 +951,10 @@
 
       transform_convert_pose_transflags_update(ob_iter, mode, V3D_AROUND_CENTER_BOUNDS);
 
-<<<<<<< HEAD
-      if (totsel_iter) {
-        float mat_local[4][4];
-        if (use_mat_local) {
-          mul_m4_m4m4(mat_local, ob->imat, ob_iter->obmat);
-        }
-=======
       float mat_local[4][4];
       if (use_mat_local) {
         mul_m4_m4m4(mat_local, ob->imat, ob_iter->obmat);
       }
->>>>>>> 6177d9f0
 
       /* Use channels to get stats. */
       LISTBASE_FOREACH (bPoseChannel *, pchan, &ob_iter->pose->chanbase) {
