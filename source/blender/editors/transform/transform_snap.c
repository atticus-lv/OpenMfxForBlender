/*
 * This program is free software; you can redistribute it and/or
 * modify it under the terms of the GNU General Public License
 * as published by the Free Software Foundation; either version 2
 * of the License, or (at your option) any later version.
 *
 * This program is distributed in the hope that it will be useful,
 * but WITHOUT ANY WARRANTY; without even the implied warranty of
 * MERCHANTABILITY or FITNESS FOR A PARTICULAR PURPOSE.  See the
 * GNU General Public License for more details.
 *
 * You should have received a copy of the GNU General Public License
 * along with this program; if not, write to the Free Software Foundation,
 * Inc., 51 Franklin Street, Fifth Floor, Boston, MA 02110-1301, USA.
 *
 * The Original Code is Copyright (C) 2001-2002 by NaN Holding BV.
 * All rights reserved.
 */

/** \file
 * \ingroup edtransform
 */

#include <float.h>

#include "PIL_time.h"

#include "DNA_windowmanager_types.h"

#include "BLI_blenlib.h"
#include "BLI_math.h"

#include "GPU_immediate.h"
#include "GPU_state.h"

#include "BKE_context.h"
#include "BKE_editmesh.h"
#include "BKE_layer.h"
#include "BKE_object.h"
#include "BKE_scene.h"

#include "RNA_access.h"

#include "WM_types.h"

#include "ED_gizmo_library.h"
#include "ED_markers.h"
#include "ED_node.h"
#include "ED_transform_snap_object_context.h"
#include "ED_uvedit.h"
#include "ED_view3d.h"

#include "UI_resources.h"
#include "UI_view2d.h"

#include "SEQ_iterator.h"
#include "SEQ_sequencer.h"
#include "SEQ_time.h"

#include "MEM_guardedalloc.h"

#include "transform.h"
#include "transform_convert.h"
#include "transform_snap.h"

static bool doForceIncrementSnap(const TransInfo *t);

/* this should be passed as an arg for use in snap functions */
#undef BASACT

/* use half of flt-max so we can scale up without an exception */

/* -------------------------------------------------------------------- */
/** \name Prototypes
 * \{ */

static void setSnappingCallback(TransInfo *t);

/* static void CalcSnapGrid(TransInfo *t, float *vec); */
static void snap_calc_view3d_fn(TransInfo *t, float *vec);
static void snap_calc_uv_fn(TransInfo *t, float *vec);
static void snap_calc_node_fn(TransInfo *t, float *vec);
static void snap_calc_sequencer_fn(TransInfo *t, float *vec);

static void TargetSnapMedian(TransInfo *t);
static void TargetSnapCenter(TransInfo *t);
static void TargetSnapClosest(TransInfo *t);
static void TargetSnapActive(TransInfo *t);

/** \} */

/* -------------------------------------------------------------------- */
/** \name Implementations
 * \{ */

static bool snapNodeTest(View2D *v2d, bNode *node, eSnapSelect snap_select);
static NodeBorder snapNodeBorder(int snap_node_mode);

#if 0
int BIF_snappingSupported(Object *obedit)
{
  int status = 0;

  /* only support object mesh, armature, curves */
  if (obedit == NULL || ELEM(obedit->type, OB_MESH, OB_ARMATURE, OB_CURVE, OB_LATTICE, OB_MBALL)) {
    status = 1;
  }

  return status;
}
#endif

static bool snap_use_backface_culling(const TransInfo *t)
{
  BLI_assert(t->spacetype == SPACE_VIEW3D);
  View3D *v3d = t->view;
  if ((v3d->shading.type == OB_SOLID) && (v3d->shading.flag & V3D_SHADING_BACKFACE_CULLING)) {
    return true;
  }
  if (v3d->shading.type == OB_RENDER &&
      (t->scene->display.shading.flag & V3D_SHADING_BACKFACE_CULLING) &&
      BKE_scene_uses_blender_workbench(t->scene)) {
    return true;
  }
  if (t->settings->snap_flag & SCE_SNAP_BACKFACE_CULLING) {
    return true;
  }
  return false;
}

bool validSnap(const TransInfo *t)
{
  return (t->tsnap.status & (POINT_INIT | TARGET_INIT)) == (POINT_INIT | TARGET_INIT) ||
         (t->tsnap.status & (MULTI_POINTS | TARGET_INIT)) == (MULTI_POINTS | TARGET_INIT);
}

bool activeSnap(const TransInfo *t)
{
  return ((t->modifiers & (MOD_SNAP | MOD_SNAP_INVERT)) == MOD_SNAP) ||
         ((t->modifiers & (MOD_SNAP | MOD_SNAP_INVERT)) == MOD_SNAP_INVERT);
}

bool activeSnap_with_project(const TransInfo *t)
{
  if (!t->tsnap.project) {
    return false;
  }

  if (!activeSnap(t) || (t->flag & T_NO_PROJECT)) {
    return false;
  }

  if (doForceIncrementSnap(t)) {
    return false;
  }

  return true;
}

bool transformModeUseSnap(const TransInfo *t)
{
  ToolSettings *ts = t->settings;
  if (t->mode == TFM_TRANSLATION) {
    return (ts->snap_transform_mode_flag & SCE_SNAP_TRANSFORM_MODE_TRANSLATE) != 0;
  }
  if (t->mode == TFM_ROTATION) {
    return (ts->snap_transform_mode_flag & SCE_SNAP_TRANSFORM_MODE_ROTATE) != 0;
  }
  if (t->mode == TFM_RESIZE) {
    return (ts->snap_transform_mode_flag & SCE_SNAP_TRANSFORM_MODE_SCALE) != 0;
  }
  if (ELEM(t->mode, TFM_VERT_SLIDE, TFM_EDGE_SLIDE, TFM_SEQ_SLIDE)) {
    return true;
  }

  return false;
}

static bool doForceIncrementSnap(const TransInfo *t)
{
  return !transformModeUseSnap(t);
}

void drawSnapping(const struct bContext *C, TransInfo *t)
{
  uchar col[4], selectedCol[4], activeCol[4];

  if (!activeSnap(t)) {
    return;
  }

  UI_GetThemeColor3ubv(TH_TRANSFORM, col);
  col[3] = 128;

  UI_GetThemeColor3ubv(TH_SELECT, selectedCol);
  selectedCol[3] = 128;

  UI_GetThemeColor3ubv(TH_ACTIVE, activeCol);
  activeCol[3] = 192;

  if (t->spacetype == SPACE_VIEW3D) {
    bool draw_target = (t->tsnap.status & TARGET_INIT) &&
                       (t->tsnap.mode & SCE_SNAP_MODE_EDGE_PERPENDICULAR);

    if (draw_target || validSnap(t)) {
      const float *loc_cur = NULL;
      const float *loc_prev = NULL;
      const float *normal = NULL;

      GPU_depth_test(GPU_DEPTH_NONE);

      RegionView3D *rv3d = CTX_wm_region_view3d(C);
      if (!BLI_listbase_is_empty(&t->tsnap.points)) {
        /* Draw snap points. */

        float size = 2.0f * UI_GetThemeValuef(TH_VERTEX_SIZE);
        float view_inv[4][4];
        copy_m4_m4(view_inv, rv3d->viewinv);

        uint pos = GPU_vertformat_attr_add(
            immVertexFormat(), "pos", GPU_COMP_F32, 3, GPU_FETCH_FLOAT);

        immBindBuiltinProgram(GPU_SHADER_3D_UNIFORM_COLOR);

        LISTBASE_FOREACH (TransSnapPoint *, p, &t->tsnap.points) {
          if (p == t->tsnap.selectedPoint) {
            immUniformColor4ubv(selectedCol);
          }
          else {
            immUniformColor4ubv(col);
          }
          imm_drawcircball(p->co, ED_view3d_pixel_size(rv3d, p->co) * size, view_inv, pos);
        }

        immUnbindProgram();
      }

      /* draw normal if needed */
      if (usingSnappingNormal(t) && validSnappingNormal(t)) {
        normal = t->tsnap.snapNormal;
      }

      if (draw_target) {
        loc_prev = t->tsnap.snapTarget;
      }

      if (validSnap(t)) {
        loc_cur = t->tsnap.snapPoint;
      }

      ED_view3d_cursor_snap_draw_util(
          rv3d, loc_prev, loc_cur, normal, col, activeCol, t->tsnap.snapElem);

      GPU_depth_test(GPU_DEPTH_LESS_EQUAL);
    }
  }
  else if (t->spacetype == SPACE_IMAGE) {
    if (validSnap(t)) {
      /* This will not draw, and I'm nor sure why - campbell */
      /* TODO: see 2.7x for non-working code */
    }
  }
  else if (t->spacetype == SPACE_NODE) {
    if (validSnap(t)) {
      ARegion *region = CTX_wm_region(C);
      TransSnapPoint *p;
      float size;

      size = 2.5f * UI_GetThemeValuef(TH_VERTEX_SIZE);

      GPU_blend(GPU_BLEND_ALPHA);

      uint pos = GPU_vertformat_attr_add(
          immVertexFormat(), "pos", GPU_COMP_F32, 2, GPU_FETCH_FLOAT);

      immBindBuiltinProgram(GPU_SHADER_2D_UNIFORM_COLOR);

      for (p = t->tsnap.points.first; p; p = p->next) {
        if (p == t->tsnap.selectedPoint) {
          immUniformColor4ubv(selectedCol);
        }
        else {
          immUniformColor4ubv(col);
        }

        ED_node_draw_snap(&region->v2d, p->co, size, 0, pos);
      }

      if (t->tsnap.status & POINT_INIT) {
        immUniformColor4ubv(activeCol);

        ED_node_draw_snap(&region->v2d, t->tsnap.snapPoint, size, t->tsnap.snapNodeBorder, pos);
      }

      immUnbindProgram();

      GPU_blend(GPU_BLEND_NONE);
    }
  }
  else if (t->spacetype == SPACE_SEQ) {
    if (validSnap(t)) {
      const ARegion *region = CTX_wm_region(C);
      GPU_blend(GPU_BLEND_ALPHA);
      uint pos = GPU_vertformat_attr_add(
          immVertexFormat(), "pos", GPU_COMP_F32, 2, GPU_FETCH_FLOAT);
      immBindBuiltinProgram(GPU_SHADER_2D_UNIFORM_COLOR);
      UI_GetThemeColor3ubv(TH_SEQ_ACTIVE, col);
      col[3] = 128;
      immUniformColor4ubv(col);
      float pixelx = BLI_rctf_size_x(&region->v2d.cur) / BLI_rcti_size_x(&region->v2d.mask);
      immRectf(pos,
               t->tsnap.snapPoint[0] - pixelx,
               region->v2d.cur.ymax,
               t->tsnap.snapPoint[0] + pixelx,
               region->v2d.cur.ymin);
      immUnbindProgram();
      GPU_blend(GPU_BLEND_NONE);
    }
  }
}

eRedrawFlag handleSnapping(TransInfo *t, const wmEvent *event)
{
  eRedrawFlag status = TREDRAW_NOTHING;

#if 0 /* XXX need a proper selector for all snap mode */
  if (BIF_snappingSupported(t->obedit) && event->type == TABKEY && event->shift) {
    /* toggle snap and reinit */
    t->settings->snap_flag ^= SCE_SNAP;
    initSnapping(t, NULL);
    status = TREDRAW_HARD;
  }
#endif
  if (event->type == MOUSEMOVE) {
    status |= updateSelectedSnapPoint(t);
  }

  return status;
}

void applyProject(TransInfo *t)
{
  if (!activeSnap_with_project(t)) {
    return;
  }

  float tvec[3];
  int i;

  /* XXX FLICKER IN OBJECT MODE */
  FOREACH_TRANS_DATA_CONTAINER (t, tc) {
    TransData *td = tc->data;
    for (i = 0; i < tc->data_len; i++, td++) {
      float iloc[3], loc[3], no[3];
      float mval_fl[2];
      if (td->flag & TD_SKIP) {
        continue;
      }

      if ((t->flag & T_PROP_EDIT) && (td->factor == 0.0f)) {
        continue;
      }

      copy_v3_v3(iloc, td->loc);
      if (tc->use_local_mat) {
        mul_m4_v3(tc->mat, iloc);
      }
      else if (t->options & CTX_OBJECT) {
        BKE_object_eval_transform_all(t->depsgraph, t->scene, td->ob);
        copy_v3_v3(iloc, td->ob->obmat[3]);
      }

      if (ED_view3d_project_float_global(t->region, iloc, mval_fl, V3D_PROJ_TEST_NOP) ==
          V3D_PROJ_RET_OK) {
        if (ED_transform_snap_object_project_view3d(
                t->tsnap.object_context,
                t->depsgraph,
                t->region,
                t->view,
                SCE_SNAP_MODE_FACE,
                &(const struct SnapObjectParams){
                    .snap_select = t->tsnap.modeSelect,
                    .edit_mode_type = (t->flag & T_EDIT) != 0 ? SNAP_GEOM_EDIT : SNAP_GEOM_FINAL,
                    .use_occlusion_test = false,
                    .use_backface_culling = t->tsnap.use_backface_culling,
                },
                mval_fl,
                NULL,
                0,
                loc,
                no)) {
#if 0
            if (tc->use_local_mat) {
              mul_m4_v3(tc->imat, loc);
            }
#endif

          sub_v3_v3v3(tvec, loc, iloc);

          mul_m3_v3(td->smtx, tvec);

          add_v3_v3(td->loc, tvec);

          if (t->tsnap.align && (t->options & CTX_OBJECT)) {
            /* handle alignment as well */
            const float *original_normal;
            float mat[3][3];

            /* In pose mode, we want to align normals with Y axis of bones... */
            original_normal = td->axismtx[2];

            rotation_between_vecs_to_mat3(mat, original_normal, no);

            transform_data_ext_rotate(td, mat, true);

            /* TODO: support constraints for rotation too? see #ElementRotation. */
          }
        }
      }

#if 0 /* TODO: support this? */
         constraintTransLim(t, td);
#endif
    }
  }
}

void applyGridAbsolute(TransInfo *t)
{
  int i;

  if (!(activeSnap(t) && (t->tsnap.mode & (SCE_SNAP_MODE_INCREMENT | SCE_SNAP_MODE_GRID)))) {
    return;
  }

  float grid_size = (t->modifiers & MOD_PRECISION) ? t->snap_spatial[1] : t->snap_spatial[0];

  /* early exit on unusable grid size */
  if (grid_size == 0.0f) {
    return;
  }

  FOREACH_TRANS_DATA_CONTAINER (t, tc) {
    TransData *td;

    for (i = 0, td = tc->data; i < tc->data_len; i++, td++) {
      float iloc[3], loc[3], tvec[3];
      if (td->flag & TD_SKIP) {
        continue;
      }

      if ((t->flag & T_PROP_EDIT) && (td->factor == 0.0f)) {
        continue;
      }

      copy_v3_v3(iloc, td->loc);
      if (tc->use_local_mat) {
        mul_m4_v3(tc->mat, iloc);
      }
      else if (t->options & CTX_OBJECT) {
        BKE_object_eval_transform_all(t->depsgraph, t->scene, td->ob);
        copy_v3_v3(iloc, td->ob->obmat[3]);
      }

      mul_v3_v3fl(loc, iloc, 1.0f / grid_size);
      loc[0] = roundf(loc[0]);
      loc[1] = roundf(loc[1]);
      loc[2] = roundf(loc[2]);
      mul_v3_fl(loc, grid_size);

      sub_v3_v3v3(tvec, loc, iloc);
      mul_m3_v3(td->smtx, tvec);
      add_v3_v3(td->loc, tvec);
    }
  }
}

void applySnapping(TransInfo *t, float *vec)
{
  /* Each Trans Data already makes the snap to face */
  if (doForceIncrementSnap(t)) {
    return;
  }

  if (t->tsnap.project && t->tsnap.mode == SCE_SNAP_MODE_FACE) {
    /* A similar snap will be applied to each transdata in `applyProject`. */
    return;
  }

  if (t->tsnap.status & SNAP_FORCED) {
    t->tsnap.targetSnap(t);

    t->tsnap.applySnap(t, vec);
  }
  else if (((t->tsnap.mode & ~(SCE_SNAP_MODE_INCREMENT | SCE_SNAP_MODE_GRID)) != 0) &&
           activeSnap(t)) {
    double current = PIL_check_seconds_timer();

    /* Time base quirky code to go around find-nearest slowness. */
    /* TODO: add exception for object mode, no need to slow it down then. */
    if (current - t->tsnap.last >= 0.01) {
      if (t->tsnap.calcSnap) {
        t->tsnap.calcSnap(t, vec);
      }
      if (t->tsnap.targetSnap) {
        t->tsnap.targetSnap(t);
      }

      t->tsnap.last = current;
    }

    if (validSnap(t)) {
      t->tsnap.applySnap(t, vec);
    }
  }
}

void resetSnapping(TransInfo *t)
{
  t->tsnap.status = 0;
  t->tsnap.snapElem = 0;
  t->tsnap.align = false;
  t->tsnap.project = 0;
  t->tsnap.mode = 0;
  t->tsnap.modeSelect = 0;
  t->tsnap.target = 0;
  t->tsnap.last = 0;

  t->tsnap.snapNormal[0] = 0;
  t->tsnap.snapNormal[1] = 0;
  t->tsnap.snapNormal[2] = 0;

  t->tsnap.snapNodeBorder = 0;
}

bool usingSnappingNormal(const TransInfo *t)
{
  return t->tsnap.align;
}

bool validSnappingNormal(const TransInfo *t)
{
  if (validSnap(t)) {
    if (!is_zero_v3(t->tsnap.snapNormal)) {
      return true;
    }
  }

  return false;
}

static bool bm_edge_is_snap_target(BMEdge *e, void *UNUSED(user_data))
{
  if (BM_elem_flag_test(e, BM_ELEM_SELECT | BM_ELEM_HIDDEN) ||
      BM_elem_flag_test(e->v1, BM_ELEM_SELECT) || BM_elem_flag_test(e->v2, BM_ELEM_SELECT)) {
    return false;
  }

  return true;
}

static bool bm_face_is_snap_target(BMFace *f, void *UNUSED(user_data))
{
  if (BM_elem_flag_test(f, BM_ELEM_SELECT | BM_ELEM_HIDDEN)) {
    return false;
  }

  BMLoop *l_iter, *l_first;
  l_iter = l_first = BM_FACE_FIRST_LOOP(f);
  do {
    if (BM_elem_flag_test(l_iter->v, BM_ELEM_SELECT)) {
      return false;
    }
  } while ((l_iter = l_iter->next) != l_first);

  return true;
}

static short snap_mode_from_scene(TransInfo *t)
{
  ToolSettings *ts = t->settings;
<<<<<<< HEAD
  /* All obedit types will match. */
  const int obedit_type = t->obedit_type;
  ViewLayer *view_layer = t->view_layer;
  Base *base_act = view_layer->basact;
=======
  short r_snap_mode = SCE_SNAP_MODE_INCREMENT;
>>>>>>> cc66d102

  if (t->spacetype == SPACE_NODE) {
    r_snap_mode = ts->snap_node_mode;
  }
  else if (t->spacetype == SPACE_IMAGE) {
    r_snap_mode = ts->snap_uv_mode;
    if ((r_snap_mode & SCE_SNAP_MODE_INCREMENT) && (ts->snap_uv_flag & SCE_SNAP_ABS_GRID) &&
        (t->mode == TFM_TRANSLATION)) {
      r_snap_mode &= ~SCE_SNAP_MODE_INCREMENT;
      r_snap_mode |= SCE_SNAP_MODE_GRID;
    }
  }
  else if (t->spacetype == SPACE_SEQ) {
    r_snap_mode = SEQ_tool_settings_snap_mode_get(t->scene);
  }
  else if (ELEM(t->spacetype, SPACE_VIEW3D, SPACE_IMAGE) && !(t->options & CTX_CAMERA)) {
    /* All obedit types will match. */
    const int obedit_type = t->obedit_type;
    if ((t->options & (CTX_GPENCIL_STROKES | CTX_CURSOR | CTX_OBMODE_XFORM_OBDATA)) ||
        ELEM(obedit_type, OB_MESH, OB_ARMATURE, OB_CURVE, OB_LATTICE, OB_MBALL, -1)) {
      r_snap_mode = ts->snap_mode;
      if ((r_snap_mode & SCE_SNAP_MODE_INCREMENT) && (ts->snap_flag & SCE_SNAP_ABS_GRID) &&
          (t->mode == TFM_TRANSLATION)) {
        /* Special case in which snap to increments is transformed to snap to grid. */
        r_snap_mode &= ~SCE_SNAP_MODE_INCREMENT;
        r_snap_mode |= SCE_SNAP_MODE_GRID;
      }
    }
  }
  else if (ELEM(t->spacetype, SPACE_ACTION, SPACE_NLA)) {
    /* No incremental snapping. */
    r_snap_mode = 0;
  }

<<<<<<< HEAD
  if (ELEM(t->spacetype, SPACE_VIEW3D, SPACE_IMAGE) && !(t->options & CTX_CAMERA)) {
    /* Only 3D view or UV. */
    /* Not with camera selected in camera view. */
=======
  return r_snap_mode;
}
>>>>>>> cc66d102

static short snap_select_type_get(TransInfo *t)
{
  short r_snap_select = SNAP_ALL;

<<<<<<< HEAD
=======
  ViewLayer *view_layer = t->view_layer;
  Base *base_act = view_layer->basact;
  if (ELEM(t->spacetype, SPACE_VIEW3D, SPACE_IMAGE) && !(t->options & CTX_CAMERA)) {
    const int obedit_type = t->obedit_type;
>>>>>>> cc66d102
    if (t->options & (CTX_GPENCIL_STROKES | CTX_CURSOR | CTX_OBMODE_XFORM_OBDATA)) {
      /* In "Edit Strokes" mode,
       * snap tool can perform snap to selected or active objects (see T49632)
       * TODO: perform self snap in gpencil_strokes.
       *
       * When we're moving the origins, allow snapping onto our own geometry (see T69132). */
<<<<<<< HEAD
      t->tsnap.modeSelect = SNAP_ALL;
=======
>>>>>>> cc66d102
    }
    else if ((obedit_type != -1) &&
             ELEM(obedit_type, OB_MESH, OB_ARMATURE, OB_CURVE, OB_LATTICE, OB_MBALL)) {
      /* Edit mode */
      /* Temporary limited to edit mode meshes, armature, curves, metaballs. */

      if ((obedit_type == OB_MESH) && (t->flag & T_PROP_EDIT)) {
        /* Exclude editmesh if using proportional edit */
        r_snap_select = SNAP_NOT_EDITED;
      }
      else if (!t->tsnap.snap_self) {
        r_snap_select = SNAP_NOT_ACTIVE;
      }
      else {
        r_snap_select = SNAP_NOT_SELECTED;
      }
    }
    else if ((obedit_type == -1) && base_act && base_act->object &&
             (base_act->object->mode & OB_MODE_PARTICLE_EDIT)) {
      /* Particles edit mode. */
    }
    else if (obedit_type == -1) {
<<<<<<< HEAD
      /* Object mode */
      t->tsnap.modeSelect = SNAP_NOT_SELECTED;
    }
    else {
      /* Increment if snap is not possible */
      t->tsnap.mode = SCE_SNAP_MODE_INCREMENT;
=======
      /* Object or pose mode. */
      r_snap_select = SNAP_NOT_SELECTED;
>>>>>>> cc66d102
    }
  }
  else if (ELEM(t->spacetype, SPACE_NODE, SPACE_SEQ)) {
    r_snap_select = SNAP_NOT_SELECTED;
  }

  return r_snap_select;
}

static void initSnappingMode(TransInfo *t)
{
  ToolSettings *ts = t->settings;
  t->tsnap.mode = snap_mode_from_scene(t);
  t->tsnap.modeSelect = snap_select_type_get(t);

  if ((t->spacetype != SPACE_VIEW3D) || !(ts->snap_mode & SCE_SNAP_MODE_FACE)) {
    /* Force project off when not supported. */
    t->tsnap.project = 0;
  }

  if (ELEM(t->spacetype, SPACE_VIEW3D, SPACE_IMAGE, SPACE_NODE, SPACE_SEQ)) {
    /* Not with camera selected in camera view. */
    if (!(t->options & CTX_CAMERA)) {
      setSnappingCallback(t);
    }
  }

  if (t->spacetype == SPACE_VIEW3D) {
    if (t->tsnap.object_context == NULL) {
      t->tsnap.use_backface_culling = snap_use_backface_culling(t);
      t->tsnap.object_context = ED_transform_snap_object_context_create(t->scene, 0);

      if (t->data_type == TC_MESH_VERTS) {
        /* Ignore elements being transformed. */
        ED_transform_snap_object_context_set_editmesh_callbacks(
            t->tsnap.object_context,
            (bool (*)(BMVert *, void *))BM_elem_cb_check_hflag_disabled,
            bm_edge_is_snap_target,
            bm_face_is_snap_target,
            POINTER_FROM_UINT((BM_ELEM_SELECT | BM_ELEM_HIDDEN)));
      }
      else {
        /* Ignore hidden geometry in the general case. */
        ED_transform_snap_object_context_set_editmesh_callbacks(
            t->tsnap.object_context,
            (bool (*)(BMVert *, void *))BM_elem_cb_check_hflag_disabled,
            (bool (*)(BMEdge *, void *))BM_elem_cb_check_hflag_disabled,
            (bool (*)(BMFace *, void *))BM_elem_cb_check_hflag_disabled,
            POINTER_FROM_UINT(BM_ELEM_HIDDEN));
      }
    }
  }
  else if (t->spacetype == SPACE_SEQ) {
    if (t->tsnap.seq_context == NULL) {
      t->tsnap.seq_context = transform_snap_sequencer_data_alloc(t);
    }
  }
}

void initSnapping(TransInfo *t, wmOperator *op)
{
  ToolSettings *ts = t->settings;
  short snap_target = t->settings->snap_target;

  resetSnapping(t);

  /* if snap property exists */
  PropertyRNA *prop;
  if (op && (prop = RNA_struct_find_property(op->ptr, "snap")) &&
      RNA_property_is_set(op->ptr, prop)) {
    if (RNA_property_boolean_get(op->ptr, prop)) {
      t->modifiers |= MOD_SNAP;

      if ((prop = RNA_struct_find_property(op->ptr, "snap_target")) &&
          RNA_property_is_set(op->ptr, prop)) {
        snap_target = RNA_property_enum_get(op->ptr, prop);
      }

      if ((prop = RNA_struct_find_property(op->ptr, "snap_point")) &&
          RNA_property_is_set(op->ptr, prop)) {
        RNA_property_float_get_array(op->ptr, prop, t->tsnap.snapPoint);
        t->tsnap.status |= SNAP_FORCED | POINT_INIT;
      }

      /* snap align only defined in specific cases */
      if ((prop = RNA_struct_find_property(op->ptr, "snap_align")) &&
          RNA_property_is_set(op->ptr, prop)) {
        t->tsnap.align = RNA_property_boolean_get(op->ptr, prop);
        RNA_float_get_array(op->ptr, "snap_normal", t->tsnap.snapNormal);
        normalize_v3(t->tsnap.snapNormal);
      }

      if ((prop = RNA_struct_find_property(op->ptr, "use_snap_project")) &&
          RNA_property_is_set(op->ptr, prop)) {
        t->tsnap.project = RNA_property_boolean_get(op->ptr, prop);
      }

      if ((prop = RNA_struct_find_property(op->ptr, "use_snap_self")) &&
          RNA_property_is_set(op->ptr, prop)) {
        t->tsnap.snap_self = RNA_property_boolean_get(op->ptr, prop);
      }
    }
  }
  /* use scene defaults only when transform is modal */
  else if (t->flag & T_MODAL) {
    if (ELEM(t->spacetype, SPACE_VIEW3D, SPACE_IMAGE, SPACE_NODE)) {
      if (transformModeUseSnap(t) && (ts->snap_flag & SCE_SNAP)) {
        t->modifiers |= MOD_SNAP;
      }

      t->tsnap.align = ((t->settings->snap_flag & SCE_SNAP_ROTATE) != 0);
      t->tsnap.project = ((t->settings->snap_flag & SCE_SNAP_PROJECT) != 0);
      t->tsnap.snap_self = !((t->settings->snap_flag & SCE_SNAP_NO_SELF) != 0);
      t->tsnap.peel = ((t->settings->snap_flag & SCE_SNAP_PROJECT) != 0);
    }
    else if ((t->spacetype == SPACE_SEQ) && (ts->snap_flag & SCE_SNAP_SEQ)) {
      t->modifiers |= MOD_SNAP;
    }
  }

  t->tsnap.target = snap_target;

  initSnappingMode(t);
}

void freeSnapping(TransInfo *t)
{
  if ((t->spacetype == SPACE_SEQ) && t->tsnap.seq_context) {
    transform_snap_sequencer_data_free(t->tsnap.seq_context);
    t->tsnap.seq_context = NULL;
  }
  else if (t->tsnap.object_context) {
    ED_transform_snap_object_context_destroy(t->tsnap.object_context);
    t->tsnap.object_context = NULL;
  }
}

static void setSnappingCallback(TransInfo *t)
{
  if (t->spacetype == SPACE_VIEW3D) {
    t->tsnap.calcSnap = snap_calc_view3d_fn;
  }
  else if (t->spacetype == SPACE_IMAGE) {
    SpaceImage *sima = t->area->spacedata.first;
    Object *obact = t->view_layer->basact ? t->view_layer->basact->object : NULL;

    const bool is_uv_editor = sima->mode == SI_MODE_UV;
    const bool has_edit_object = obact && BKE_object_is_in_editmode(obact);
    if (is_uv_editor && has_edit_object) {
      t->tsnap.calcSnap = snap_calc_uv_fn;
    }
  }
  else if (t->spacetype == SPACE_NODE) {
    t->tsnap.calcSnap = snap_calc_node_fn;
  }
  else if (t->spacetype == SPACE_SEQ) {
    t->tsnap.calcSnap = snap_calc_sequencer_fn;
    /* The target is calculated along with the snap point. */
    return;
  }

  switch (t->tsnap.target) {
    case SCE_SNAP_TARGET_CLOSEST:
      t->tsnap.targetSnap = TargetSnapClosest;
      break;
    case SCE_SNAP_TARGET_CENTER:
      if (!ELEM(t->mode, TFM_ROTATION, TFM_RESIZE)) {
        t->tsnap.targetSnap = TargetSnapCenter;
        break;
      }
      /* Can't do TARGET_CENTER with these modes,
       * use TARGET_MEDIAN instead. */
      ATTR_FALLTHROUGH;
    case SCE_SNAP_TARGET_MEDIAN:
      t->tsnap.targetSnap = TargetSnapMedian;
      break;
    case SCE_SNAP_TARGET_ACTIVE:
      t->tsnap.targetSnap = TargetSnapActive;
      break;
  }
}

void addSnapPoint(TransInfo *t)
{
  /* Currently only 3D viewport works for snapping points. */
  if (t->tsnap.status & POINT_INIT && t->spacetype == SPACE_VIEW3D) {
    TransSnapPoint *p = MEM_callocN(sizeof(TransSnapPoint), "SnapPoint");

    t->tsnap.selectedPoint = p;

    copy_v3_v3(p->co, t->tsnap.snapPoint);

    BLI_addtail(&t->tsnap.points, p);

    t->tsnap.status |= MULTI_POINTS;
  }
}

eRedrawFlag updateSelectedSnapPoint(TransInfo *t)
{
  eRedrawFlag status = TREDRAW_NOTHING;

  if (t->tsnap.status & MULTI_POINTS) {
    TransSnapPoint *p, *closest_p = NULL;
    float dist_min_sq = TRANSFORM_SNAP_MAX_PX;
    const float mval_fl[2] = {t->mval[0], t->mval[1]};
    float screen_loc[2];

    for (p = t->tsnap.points.first; p; p = p->next) {
      float dist_sq;

      if (ED_view3d_project_float_global(t->region, p->co, screen_loc, V3D_PROJ_TEST_NOP) !=
          V3D_PROJ_RET_OK) {
        continue;
      }

      dist_sq = len_squared_v2v2(mval_fl, screen_loc);

      if (dist_sq < dist_min_sq) {
        closest_p = p;
        dist_min_sq = dist_sq;
      }
    }

    if (closest_p) {
      if (t->tsnap.selectedPoint != closest_p) {
        status = TREDRAW_HARD;
      }

      t->tsnap.selectedPoint = closest_p;
    }
  }

  return status;
}

void removeSnapPoint(TransInfo *t)
{
  if (t->tsnap.status & MULTI_POINTS) {
    updateSelectedSnapPoint(t);

    if (t->tsnap.selectedPoint) {
      BLI_freelinkN(&t->tsnap.points, t->tsnap.selectedPoint);

      if (BLI_listbase_is_empty(&t->tsnap.points)) {
        t->tsnap.status &= ~MULTI_POINTS;
      }

      t->tsnap.selectedPoint = NULL;
    }
  }
}

void getSnapPoint(const TransInfo *t, float vec[3])
{
  if (t->tsnap.points.first) {
    TransSnapPoint *p;
    int total = 0;

    vec[0] = vec[1] = vec[2] = 0;

    for (p = t->tsnap.points.first; p; p = p->next, total++) {
      add_v3_v3(vec, p->co);
    }

    if (t->tsnap.status & POINT_INIT) {
      add_v3_v3(vec, t->tsnap.snapPoint);
      total++;
    }

    mul_v3_fl(vec, 1.0f / total);
  }
  else {
    copy_v3_v3(vec, t->tsnap.snapPoint);
  }
}

/** \} */

/* -------------------------------------------------------------------- */
/** \name Calc Snap
 * \{ */

static void snap_calc_view3d_fn(TransInfo *t, float *UNUSED(vec))
{
  BLI_assert(t->spacetype == SPACE_VIEW3D);
  float loc[3];
  float no[3];
  float mval[2];
  bool found = false;
  short snap_elem = 0;
  float dist_px = SNAP_MIN_DISTANCE; /* Use a user defined value here. */

  mval[0] = t->mval[0];
  mval[1] = t->mval[1];

  if (t->tsnap.mode & SCE_SNAP_MODE_GEOM) {
    zero_v3(no); /* objects won't set this */
    snap_elem = snapObjectsTransform(t, mval, &dist_px, loc, no);
    found = snap_elem != 0;
  }
  if ((found == false) && (t->tsnap.mode & SCE_SNAP_MODE_VOLUME)) {
    found = peelObjectsTransform(
        t, mval, (t->settings->snap_flag & SCE_SNAP_PEEL_OBJECT) != 0, loc, no, NULL);

    if (found) {
      snap_elem = SCE_SNAP_MODE_VOLUME;
    }
  }

  if (found == true) {
    copy_v3_v3(t->tsnap.snapPoint, loc);
    copy_v3_v3(t->tsnap.snapNormal, no);

    t->tsnap.status |= POINT_INIT;
  }
  else {
    t->tsnap.status &= ~POINT_INIT;
  }

  t->tsnap.snapElem = (char)snap_elem;
}

static void snap_calc_uv_fn(TransInfo *t, float *UNUSED(vec))
{
  BLI_assert(t->spacetype == SPACE_IMAGE);
  if (t->tsnap.mode & SCE_SNAP_MODE_VERTEX) {
    float co[2];

    UI_view2d_region_to_view(&t->region->v2d, t->mval[0], t->mval[1], &co[0], &co[1]);

    uint objects_len = 0;
    Object **objects = BKE_view_layer_array_from_objects_in_edit_mode_unique_data_with_uvs(
        t->view_layer, NULL, &objects_len);

    float dist_sq = FLT_MAX;
    if (ED_uvedit_nearest_uv_multi(
            t->scene, objects, objects_len, co, &dist_sq, t->tsnap.snapPoint)) {
      t->tsnap.snapPoint[0] *= t->aspect[0];
      t->tsnap.snapPoint[1] *= t->aspect[1];

      t->tsnap.status |= POINT_INIT;
    }
    else {
      t->tsnap.status &= ~POINT_INIT;
    }
    MEM_freeN(objects);
  }
}

static void snap_calc_node_fn(TransInfo *t, float *UNUSED(vec))
{
  BLI_assert(t->spacetype == SPACE_NODE);
  if (t->tsnap.mode & (SCE_SNAP_MODE_NODE_X | SCE_SNAP_MODE_NODE_Y)) {
    float loc[2];
    float dist_px = SNAP_MIN_DISTANCE; /* Use a user defined value here. */
    char node_border;

    if (snapNodesTransform(t, t->mval, loc, &dist_px, &node_border)) {
      copy_v2_v2(t->tsnap.snapPoint, loc);
      t->tsnap.snapNodeBorder = node_border;

      t->tsnap.status |= POINT_INIT;
    }
    else {
      t->tsnap.status &= ~POINT_INIT;
    }
  }
}

static void snap_calc_sequencer_fn(TransInfo *t, float *UNUSED(vec))
{
  BLI_assert(t->spacetype == SPACE_SEQ);
  if (transform_snap_sequencer_calc(t)) {
    t->tsnap.status |= (POINT_INIT | TARGET_INIT);
  }
  else {
    t->tsnap.status &= ~(POINT_INIT | TARGET_INIT);
  }
}

/** \} */

/* -------------------------------------------------------------------- */
/** \name Target
 * \{ */

static void snap_target_median_impl(TransInfo *t, float r_median[3])
{
  int i_accum = 0;

  zero_v3(r_median);

  FOREACH_TRANS_DATA_CONTAINER (t, tc) {
    TransData *td = tc->data;
    int i;
    float v[3];
    zero_v3(v);

    for (i = 0; i < tc->data_len && td->flag & TD_SELECTED; i++, td++) {
      add_v3_v3(v, td->center);
    }

    if (i == 0) {
      /* Is this possible? */
      continue;
    }

    mul_v3_fl(v, 1.0 / i);

    if (tc->use_local_mat) {
      mul_m4_v3(tc->mat, v);
    }

    add_v3_v3(r_median, v);
    i_accum++;
  }

  mul_v3_fl(r_median, 1.0 / i_accum);

  // TargetSnapOffset(t, NULL);
}

static void snap_target_grid_ensure(TransInfo *t)
{
  /* Only need to calculate once. */
  if ((t->tsnap.status & TARGET_GRID_INIT) == 0) {
    if (t->data_type == TC_CURSOR_VIEW3D) {
      /* Use a fallback when transforming the cursor.
       * In this case the center is _not_ derived from the cursor which is being transformed. */
      copy_v3_v3(t->tsnap.snapTargetGrid, TRANS_DATA_CONTAINER_FIRST_SINGLE(t)->data->iloc);
    }
    else if (t->around == V3D_AROUND_CURSOR) {
      /* Use a fallback for cursor selection,
       * this isn't useful as a global center for absolute grid snapping
       * since its not based on the position of the selection. */
      snap_target_median_impl(t, t->tsnap.snapTargetGrid);
    }
    else {
      copy_v3_v3(t->tsnap.snapTargetGrid, t->center_global);
    }
    t->tsnap.status |= TARGET_GRID_INIT;
  }
}

static void TargetSnapOffset(TransInfo *t, TransData *td)
{
  if (t->spacetype == SPACE_NODE && td != NULL) {
    bNode *node = td->extra;
    char border = t->tsnap.snapNodeBorder;
    float width = BLI_rctf_size_x(&node->totr);
    float height = BLI_rctf_size_y(&node->totr);

#ifdef USE_NODE_CENTER
    if (border & NODE_LEFT) {
      t->tsnap.snapTarget[0] -= 0.5f * width;
    }
    if (border & NODE_RIGHT) {
      t->tsnap.snapTarget[0] += 0.5f * width;
    }
    if (border & NODE_BOTTOM) {
      t->tsnap.snapTarget[1] -= 0.5f * height;
    }
    if (border & NODE_TOP) {
      t->tsnap.snapTarget[1] += 0.5f * height;
    }
#else
    if (border & NODE_LEFT) {
      t->tsnap.snapTarget[0] -= 0.0f;
    }
    if (border & NODE_RIGHT) {
      t->tsnap.snapTarget[0] += width;
    }
    if (border & NODE_BOTTOM) {
      t->tsnap.snapTarget[1] -= height;
    }
    if (border & NODE_TOP) {
      t->tsnap.snapTarget[1] += 0.0f;
    }
#endif
  }
}

static void TargetSnapCenter(TransInfo *t)
{
  /* Only need to calculate once */
  if ((t->tsnap.status & TARGET_INIT) == 0) {
    copy_v3_v3(t->tsnap.snapTarget, t->center_global);
    TargetSnapOffset(t, NULL);

    t->tsnap.status |= TARGET_INIT;
  }
}

static void TargetSnapActive(TransInfo *t)
{
  /* Only need to calculate once */
  if ((t->tsnap.status & TARGET_INIT) == 0) {
    if (calculateCenterActive(t, true, t->tsnap.snapTarget)) {
      TargetSnapOffset(t, NULL);

      t->tsnap.status |= TARGET_INIT;
    }
    /* No active, default to median */
    else {
      t->tsnap.target = SCE_SNAP_TARGET_MEDIAN;
      t->tsnap.targetSnap = TargetSnapMedian;
      TargetSnapMedian(t);
    }
  }
}

static void TargetSnapMedian(TransInfo *t)
{
  /* Only need to calculate once. */
  if ((t->tsnap.status & TARGET_INIT) == 0) {
    snap_target_median_impl(t, t->tsnap.snapTarget);
    t->tsnap.status |= TARGET_INIT;
  }
}

static void TargetSnapClosest(TransInfo *t)
{
  /* Only valid if a snap point has been selected. */
  if (t->tsnap.status & POINT_INIT) {
    float dist_closest = 0.0f;
    TransData *closest = NULL;

    /* Object mode */
    if (t->options & CTX_OBJECT) {
      int i;
      FOREACH_TRANS_DATA_CONTAINER (t, tc) {
        TransData *td;
        for (td = tc->data, i = 0; i < tc->data_len && td->flag & TD_SELECTED; i++, td++) {
          const BoundBox *bb = NULL;

          if ((t->options & CTX_OBMODE_XFORM_OBDATA) == 0) {
            bb = BKE_object_boundbox_get(td->ob);
          }

          /* use boundbox if possible */
          if (bb) {
            int j;

            for (j = 0; j < 8; j++) {
              float loc[3];
              float dist;

              copy_v3_v3(loc, bb->vec[j]);
              mul_m4_v3(td->ext->obmat, loc);

              dist = t->tsnap.distance(t, loc, t->tsnap.snapPoint);

              if ((dist != TRANSFORM_DIST_INVALID) &&
                  (closest == NULL || fabsf(dist) < fabsf(dist_closest))) {
                copy_v3_v3(t->tsnap.snapTarget, loc);
                closest = td;
                dist_closest = dist;
              }
            }
          }
          /* use element center otherwise */
          else {
            float loc[3];
            float dist;

            copy_v3_v3(loc, td->center);

            dist = t->tsnap.distance(t, loc, t->tsnap.snapPoint);

            if ((dist != TRANSFORM_DIST_INVALID) &&
                (closest == NULL || fabsf(dist) < fabsf(dist_closest))) {
              copy_v3_v3(t->tsnap.snapTarget, loc);
              closest = td;
            }
          }
        }
      }
    }
    else {
      FOREACH_TRANS_DATA_CONTAINER (t, tc) {
        TransData *td = tc->data;
        int i;
        for (i = 0; i < tc->data_len && td->flag & TD_SELECTED; i++, td++) {
          float loc[3];
          float dist;

          copy_v3_v3(loc, td->center);

          if (tc->use_local_mat) {
            mul_m4_v3(tc->mat, loc);
          }

          dist = t->tsnap.distance(t, loc, t->tsnap.snapPoint);

          if ((dist != TRANSFORM_DIST_INVALID) &&
              (closest == NULL || fabsf(dist) < fabsf(dist_closest))) {
            copy_v3_v3(t->tsnap.snapTarget, loc);
            closest = td;
            dist_closest = dist;
          }
        }
      }
    }

    TargetSnapOffset(t, closest);

    t->tsnap.status |= TARGET_INIT;
  }
}

/** \} */

/* -------------------------------------------------------------------- */
/** \name Snap Objects
 * \{ */

short snapObjectsTransform(
    TransInfo *t, const float mval[2], float *dist_px, float r_loc[3], float r_no[3])
{
  float *target = (t->tsnap.status & TARGET_INIT) ? t->tsnap.snapTarget : t->center_global;
  return ED_transform_snap_object_project_view3d(
      t->tsnap.object_context,
      t->depsgraph,
      t->region,
      t->view,
      t->tsnap.mode,
      &(const struct SnapObjectParams){
          .snap_select = t->tsnap.modeSelect,
          .edit_mode_type = (t->flag & T_EDIT) != 0 ? SNAP_GEOM_EDIT : SNAP_GEOM_FINAL,
          .use_occlusion_test = t->settings->snap_mode != SCE_SNAP_MODE_FACE,
          .use_backface_culling = t->tsnap.use_backface_culling,
      },
      mval,
      target,
      dist_px,
      r_loc,
      r_no);
}

/** \} */

/* -------------------------------------------------------------------- */
/** \name Peeling
 * \{ */

bool peelObjectsTransform(TransInfo *t,
                          const float mval[2],
                          const bool use_peel_object,
                          /* return args */
                          float r_loc[3],
                          float r_no[3],
                          float *r_thickness)
{
  ListBase depths_peel = {0};
  ED_transform_snap_object_project_all_view3d_ex(
      t->tsnap.object_context,
      t->depsgraph,
      t->region,
      t->view,
      &(const struct SnapObjectParams){
          .snap_select = t->tsnap.modeSelect,
          .edit_mode_type = (t->flag & T_EDIT) != 0 ? SNAP_GEOM_EDIT : SNAP_GEOM_FINAL,
      },
      mval,
      -1.0f,
      false,
      &depths_peel);

  if (!BLI_listbase_is_empty(&depths_peel)) {
    /* At the moment we only use the hits of the first object */
    struct SnapObjectHitDepth *hit_min = depths_peel.first;
    for (struct SnapObjectHitDepth *iter = hit_min->next; iter; iter = iter->next) {
      if (iter->depth < hit_min->depth) {
        hit_min = iter;
      }
    }
    struct SnapObjectHitDepth *hit_max = NULL;

    if (use_peel_object) {
      /* if peeling objects, take the first and last from each object */
      hit_max = hit_min;
      for (struct SnapObjectHitDepth *iter = depths_peel.first; iter; iter = iter->next) {
        if ((iter->depth > hit_max->depth) && (iter->ob_uuid == hit_min->ob_uuid)) {
          hit_max = iter;
        }
      }
    }
    else {
      /* otherwise, pair first with second and so on */
      for (struct SnapObjectHitDepth *iter = depths_peel.first; iter; iter = iter->next) {
        if ((iter != hit_min) && (iter->ob_uuid == hit_min->ob_uuid)) {
          if (hit_max == NULL) {
            hit_max = iter;
          }
          else if (iter->depth < hit_max->depth) {
            hit_max = iter;
          }
        }
      }
      /* In this case has only one hit. treat as ray-cast. */
      if (hit_max == NULL) {
        hit_max = hit_min;
      }
    }

    mid_v3_v3v3(r_loc, hit_min->co, hit_max->co);

    if (r_thickness) {
      *r_thickness = hit_max->depth - hit_min->depth;
    }

    /* XXX, is there a correct normal in this case ???, for now just z up */
    r_no[0] = 0.0;
    r_no[1] = 0.0;
    r_no[2] = 1.0;

    BLI_freelistN(&depths_peel);
    return true;
  }
  return false;
}

/** \} */

/* -------------------------------------------------------------------- */
/** \name snap Nodes
 * \{ */

static bool snapNodeTest(View2D *v2d, bNode *node, eSnapSelect snap_select)
{
  /* node is use for snapping only if a) snap mode matches and b) node is inside the view */
  return ((snap_select == SNAP_NOT_SELECTED && !(node->flag & NODE_SELECT)) ||
          (snap_select == SNAP_ALL && !(node->flag & NODE_ACTIVE))) &&
         (node->totr.xmin < v2d->cur.xmax && node->totr.xmax > v2d->cur.xmin &&
          node->totr.ymin < v2d->cur.ymax && node->totr.ymax > v2d->cur.ymin);
}

static NodeBorder snapNodeBorder(int snap_node_mode)
{
  NodeBorder flag = 0;
  if (snap_node_mode & SCE_SNAP_MODE_NODE_X) {
    flag |= NODE_LEFT | NODE_RIGHT;
  }
  if (snap_node_mode & SCE_SNAP_MODE_NODE_Y) {
    flag |= NODE_TOP | NODE_BOTTOM;
  }
  return flag;
}

static bool snapNode(ToolSettings *ts,
                     SpaceNode *UNUSED(snode),
                     ARegion *region,
                     bNode *node,
                     const int mval[2],
                     float r_loc[2],
                     float *r_dist_px,
                     char *r_node_border)
{
  View2D *v2d = &region->v2d;
  NodeBorder border = snapNodeBorder(ts->snap_node_mode);
  bool retval = false;
  rcti totr;
  int new_dist;

  UI_view2d_view_to_region_rcti(v2d, &node->totr, &totr);

  if (border & NODE_LEFT) {
    new_dist = abs(totr.xmin - mval[0]);
    if (new_dist < *r_dist_px) {
      UI_view2d_region_to_view(v2d, totr.xmin, mval[1], &r_loc[0], &r_loc[1]);
      *r_dist_px = new_dist;
      *r_node_border = NODE_LEFT;
      retval = true;
    }
  }

  if (border & NODE_RIGHT) {
    new_dist = abs(totr.xmax - mval[0]);
    if (new_dist < *r_dist_px) {
      UI_view2d_region_to_view(v2d, totr.xmax, mval[1], &r_loc[0], &r_loc[1]);
      *r_dist_px = new_dist;
      *r_node_border = NODE_RIGHT;
      retval = true;
    }
  }

  if (border & NODE_BOTTOM) {
    new_dist = abs(totr.ymin - mval[1]);
    if (new_dist < *r_dist_px) {
      UI_view2d_region_to_view(v2d, mval[0], totr.ymin, &r_loc[0], &r_loc[1]);
      *r_dist_px = new_dist;
      *r_node_border = NODE_BOTTOM;
      retval = true;
    }
  }

  if (border & NODE_TOP) {
    new_dist = abs(totr.ymax - mval[1]);
    if (new_dist < *r_dist_px) {
      UI_view2d_region_to_view(v2d, mval[0], totr.ymax, &r_loc[0], &r_loc[1]);
      *r_dist_px = new_dist;
      *r_node_border = NODE_TOP;
      retval = true;
    }
  }

  return retval;
}

static bool snapNodes(ToolSettings *ts,
                      SpaceNode *snode,
                      ARegion *region,
                      const int mval[2],
                      eSnapSelect snap_select,
                      float r_loc[2],
                      float *r_dist_px,
                      char *r_node_border)
{
  bNodeTree *ntree = snode->edittree;
  bNode *node;
  bool retval = false;

  *r_node_border = 0;

  for (node = ntree->nodes.first; node; node = node->next) {
    if (snapNodeTest(&region->v2d, node, snap_select)) {
      retval |= snapNode(ts, snode, region, node, mval, r_loc, r_dist_px, r_node_border);
    }
  }

  return retval;
}

bool snapNodesTransform(
    TransInfo *t, const int mval[2], float r_loc[2], float *r_dist_px, char *r_node_border)
{
  return snapNodes(t->settings,
                   t->area->spacedata.first,
                   t->region,
                   mval,
                   t->tsnap.modeSelect,
                   r_loc,
                   r_dist_px,
                   r_node_border);
}

/** \} */

/* -------------------------------------------------------------------- */
/** \name snap Grid
 * \{ */

static void snap_grid_apply(
    TransInfo *t, const int max_index, const float grid_dist, const float loc[3], float r_out[3])
{
  BLI_assert(max_index <= 2);
  snap_target_grid_ensure(t);
  const float *center_global = t->tsnap.snapTargetGrid;
  const float *asp = t->aspect;

  float in[3];
  if (t->con.mode & CON_APPLY) {
    BLI_assert(t->tsnap.snapElem == 0);
    t->con.applyVec(t, NULL, NULL, loc, in);
  }
  else {
    copy_v3_v3(in, loc);
  }

  for (int i = 0; i <= max_index; i++) {
    const float iter_fac = grid_dist * asp[i];
    r_out[i] = iter_fac * roundf((in[i] + center_global[i]) / iter_fac) - center_global[i];
  }
}

bool transform_snap_grid(TransInfo *t, float *val)
{
  if (!activeSnap(t)) {
    return false;
  }

  if ((!(t->tsnap.mode & SCE_SNAP_MODE_GRID)) || validSnap(t)) {
    /* Don't do grid snapping if there is a valid snap point. */
    return false;
  }

  /* Don't do grid snapping if not in 3D viewport or UV editor */
  if (!ELEM(t->spacetype, SPACE_VIEW3D, SPACE_IMAGE)) {
    return false;
  }

  if (t->mode != TFM_TRANSLATION) {
    return false;
  }

  float grid_dist = (t->modifiers & MOD_PRECISION) ? t->snap[1] : t->snap[0];

  /* Early bailing out if no need to snap */
  if (grid_dist == 0.0f) {
    return false;
  }

  snap_grid_apply(t, t->idx_max, grid_dist, val, val);
  t->tsnap.snapElem = SCE_SNAP_MODE_GRID;
  return true;
}

static void snap_increment_apply_ex(const TransInfo *UNUSED(t),
                                    const int max_index,
                                    const float increment_val,
                                    const float aspect[3],
                                    const float loc[3],
                                    float r_out[3])
{
  /* relative snapping in fixed increments */
  for (int i = 0; i <= max_index; i++) {
    const float iter_fac = increment_val * aspect[i];
    r_out[i] = iter_fac * roundf(loc[i] / iter_fac);
  }
}

static void snap_increment_apply(const TransInfo *t,
                                 const int max_index,
                                 const float increment_dist,
                                 float *r_val)
{
  BLI_assert((t->tsnap.mode & SCE_SNAP_MODE_INCREMENT) || doForceIncrementSnap(t));
  BLI_assert(max_index <= 2);

  /* Early bailing out if no need to snap */
  if (increment_dist == 0.0f) {
    return;
  }

  float asp_local[3] = {1, 1, 1};
  const bool use_aspect = ELEM(t->mode, TFM_TRANSLATION);
  const float *asp = use_aspect ? t->aspect : asp_local;

  if (use_aspect) {
    /* custom aspect for fcurve */
    if (t->spacetype == SPACE_GRAPH) {
      View2D *v2d = &t->region->v2d;
      Scene *scene = t->scene;
      SpaceGraph *sipo = t->area->spacedata.first;
      asp_local[0] = UI_view2d_grid_resolution_x__frames_or_seconds(
          v2d, scene, sipo->flag & SIPO_DRAWTIME);
      asp_local[1] = UI_view2d_grid_resolution_y__values(v2d);
      asp = asp_local;
    }
  }

  snap_increment_apply_ex(t, max_index, increment_dist, asp, r_val, r_val);
}

bool transform_snap_increment_ex(const TransInfo *t, bool use_local_space, float *r_val)
{
  if (!activeSnap(t)) {
    return false;
  }

  if (!(t->tsnap.mode & SCE_SNAP_MODE_INCREMENT) && !doForceIncrementSnap(t)) {
    return false;
  }

  if (t->spacetype != SPACE_VIEW3D && validSnap(t)) {
    /* Only do something if using absolute or incremental grid snapping
     * and there is no valid snap point. */
    return false;
  }

  if (use_local_space) {
    BLI_assert(t->idx_max == 2);
    mul_m3_v3(t->spacemtx_inv, r_val);
  }

  float increment_dist = (t->modifiers & MOD_PRECISION) ? t->snap[1] : t->snap[0];
  snap_increment_apply(t, t->idx_max, increment_dist, r_val);

  if (use_local_space) {
    mul_m3_v3(t->spacemtx, r_val);
  }

  return true;
}

bool transform_snap_increment(const TransInfo *t, float *r_val)
{
  return transform_snap_increment_ex(t, false, r_val);
}

/** \} */

/* -------------------------------------------------------------------- */
/** \name Generic callbacks
 * \{ */

float transform_snap_distance_len_squared_fn(TransInfo *UNUSED(t),
                                             const float p1[3],
                                             const float p2[3])
{
  return len_squared_v3v3(p1, p2);
}

/** \} */<|MERGE_RESOLUTION|>--- conflicted
+++ resolved
@@ -579,14 +579,7 @@
 static short snap_mode_from_scene(TransInfo *t)
 {
   ToolSettings *ts = t->settings;
-<<<<<<< HEAD
-  /* All obedit types will match. */
-  const int obedit_type = t->obedit_type;
-  ViewLayer *view_layer = t->view_layer;
-  Base *base_act = view_layer->basact;
-=======
   short r_snap_mode = SCE_SNAP_MODE_INCREMENT;
->>>>>>> cc66d102
 
   if (t->spacetype == SPACE_NODE) {
     r_snap_mode = ts->snap_node_mode;
@@ -621,36 +614,23 @@
     r_snap_mode = 0;
   }
 
-<<<<<<< HEAD
-  if (ELEM(t->spacetype, SPACE_VIEW3D, SPACE_IMAGE) && !(t->options & CTX_CAMERA)) {
-    /* Only 3D view or UV. */
-    /* Not with camera selected in camera view. */
-=======
   return r_snap_mode;
 }
->>>>>>> cc66d102
 
 static short snap_select_type_get(TransInfo *t)
 {
   short r_snap_select = SNAP_ALL;
 
-<<<<<<< HEAD
-=======
   ViewLayer *view_layer = t->view_layer;
   Base *base_act = view_layer->basact;
   if (ELEM(t->spacetype, SPACE_VIEW3D, SPACE_IMAGE) && !(t->options & CTX_CAMERA)) {
     const int obedit_type = t->obedit_type;
->>>>>>> cc66d102
     if (t->options & (CTX_GPENCIL_STROKES | CTX_CURSOR | CTX_OBMODE_XFORM_OBDATA)) {
       /* In "Edit Strokes" mode,
        * snap tool can perform snap to selected or active objects (see T49632)
        * TODO: perform self snap in gpencil_strokes.
        *
        * When we're moving the origins, allow snapping onto our own geometry (see T69132). */
-<<<<<<< HEAD
-      t->tsnap.modeSelect = SNAP_ALL;
-=======
->>>>>>> cc66d102
     }
     else if ((obedit_type != -1) &&
              ELEM(obedit_type, OB_MESH, OB_ARMATURE, OB_CURVE, OB_LATTICE, OB_MBALL)) {
@@ -673,17 +653,8 @@
       /* Particles edit mode. */
     }
     else if (obedit_type == -1) {
-<<<<<<< HEAD
-      /* Object mode */
-      t->tsnap.modeSelect = SNAP_NOT_SELECTED;
-    }
-    else {
-      /* Increment if snap is not possible */
-      t->tsnap.mode = SCE_SNAP_MODE_INCREMENT;
-=======
       /* Object or pose mode. */
       r_snap_select = SNAP_NOT_SELECTED;
->>>>>>> cc66d102
     }
   }
   else if (ELEM(t->spacetype, SPACE_NODE, SPACE_SEQ)) {
