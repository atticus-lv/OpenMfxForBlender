/* SPDX-License-Identifier: GPL-2.0-or-later
 * Copyright 2001-2002 NaN Holding BV. All rights reserved. */

/** \file
 * \ingroup edtransform
 */

#include <float.h>

#include "PIL_time.h"

#include "DNA_windowmanager_types.h"

#include "BLI_blenlib.h"
#include "BLI_math.h"

#include "GPU_immediate.h"
#include "GPU_matrix.h"
#include "GPU_state.h"

#include "BKE_context.h"
#include "BKE_editmesh.h"
#include "BKE_layer.h"
#include "BKE_object.h"
#include "BKE_scene.h"

#include "RNA_access.h"

#include "WM_api.h"
#include "WM_types.h"

#include "ED_gizmo_library.h"
#include "ED_markers.h"
#include "ED_node.h"
#include "ED_transform_snap_object_context.h"
#include "ED_uvedit.h"
#include "ED_view3d.h"

#include "UI_resources.h"
#include "UI_view2d.h"

#include "SEQ_iterator.h"
#include "SEQ_sequencer.h"
#include "SEQ_time.h"

#include "MEM_guardedalloc.h"

#include "transform.h"
#include "transform_convert.h"
#include "transform_snap.h"

static bool doForceIncrementSnap(const TransInfo *t);

/* this should be passed as an arg for use in snap functions */
#undef BASACT

/* use half of flt-max so we can scale up without an exception */

/* -------------------------------------------------------------------- */
/** \name Prototypes
 * \{ */

static void setSnappingCallback(TransInfo *t);

/* static void CalcSnapGrid(TransInfo *t, float *vec); */
static void snap_calc_view3d_fn(TransInfo *t, float *vec);
static void snap_calc_uv_fn(TransInfo *t, float *vec);
static void snap_calc_node_fn(TransInfo *t, float *vec);
static void snap_calc_sequencer_fn(TransInfo *t, float *vec);

static void TargetSnapMedian(TransInfo *t);
static void TargetSnapCenter(TransInfo *t);
static void TargetSnapClosest(TransInfo *t);
static void TargetSnapActive(TransInfo *t);

/** \} */

/* -------------------------------------------------------------------- */
/** \name Implementations
 * \{ */

static bool snapNodeTest(View2D *v2d, bNode *node, eSnapTargetSelect snap_target_select);
static NodeBorder snapNodeBorder(eSnapMode snap_node_mode);

#if 0
int BIF_snappingSupported(Object *obedit)
{
  int status = 0;

  /* only support object mesh, armature, curves */
  if (obedit == NULL || ELEM(obedit->type, OB_MESH, OB_ARMATURE, OB_CURVES_LEGACY, OB_LATTICE, OB_MBALL)) {
    status = 1;
  }

  return status;
}
#endif

static bool snap_use_backface_culling(const TransInfo *t)
{
  BLI_assert(t->spacetype == SPACE_VIEW3D);
  View3D *v3d = t->view;
  if ((v3d->shading.type == OB_SOLID) && (v3d->shading.flag & V3D_SHADING_BACKFACE_CULLING)) {
    return true;
  }
  if (v3d->shading.type == OB_RENDER &&
      (t->scene->display.shading.flag & V3D_SHADING_BACKFACE_CULLING) &&
      BKE_scene_uses_blender_workbench(t->scene)) {
    return true;
  }
  if (t->settings->snap_flag & SCE_SNAP_BACKFACE_CULLING) {
    return true;
  }
  return false;
}

bool validSnap(const TransInfo *t)
{
  return (t->tsnap.status & (POINT_INIT | TARGET_INIT)) == (POINT_INIT | TARGET_INIT) ||
         (t->tsnap.status & (MULTI_POINTS | TARGET_INIT)) == (MULTI_POINTS | TARGET_INIT);
}

bool activeSnap(const TransInfo *t)
{
  return ((t->modifiers & (MOD_SNAP | MOD_SNAP_INVERT)) == MOD_SNAP) ||
         ((t->modifiers & (MOD_SNAP | MOD_SNAP_INVERT)) == MOD_SNAP_INVERT);
}

bool activeSnap_SnappingIndividual(const TransInfo *t)
{
  if (activeSnap(t) && t->tsnap.mode & SCE_SNAP_MODE_FACE_NEAREST) {
    return true;
  }

  if (!t->tsnap.project) {
    return false;
  }

  if (!activeSnap(t) || (t->flag & T_NO_PROJECT)) {
    return false;
  }

  if (doForceIncrementSnap(t)) {
    return false;
  }

  return true;
}

bool activeSnap_SnappingAsGroup(const TransInfo *t)
{
  if (!activeSnap(t)) {
    return false;
  }

  if (t->tsnap.mode == SCE_SNAP_MODE_FACE_RAYCAST && t->tsnap.project) {
    return false;
  }

  if (t->tsnap.mode == SCE_SNAP_MODE_FACE_NEAREST) {
    return false;
  }

  if (doForceIncrementSnap(t)) {
    return false;
  }

  return true;
}

bool transformModeUseSnap(const TransInfo *t)
{
  ToolSettings *ts = t->settings;
  if (t->mode == TFM_TRANSLATION) {
    return (ts->snap_transform_mode_flag & SCE_SNAP_TRANSFORM_MODE_TRANSLATE) != 0;
  }
  if (t->mode == TFM_ROTATION) {
    return (ts->snap_transform_mode_flag & SCE_SNAP_TRANSFORM_MODE_ROTATE) != 0;
  }
  if (t->mode == TFM_RESIZE) {
    return (ts->snap_transform_mode_flag & SCE_SNAP_TRANSFORM_MODE_SCALE) != 0;
  }
  if (ELEM(t->mode, TFM_VERT_SLIDE, TFM_EDGE_SLIDE, TFM_SEQ_SLIDE)) {
    return true;
  }

  return false;
}

static bool doForceIncrementSnap(const TransInfo *t)
{
  return !transformModeUseSnap(t);
}

void drawSnapping(const struct bContext *C, TransInfo *t)
{
  uchar col[4], selectedCol[4], activeCol[4];
  if (!activeSnap(t)) {
    return;
  }

  bool draw_target = (t->spacetype == SPACE_VIEW3D) && (t->tsnap.status & TARGET_INIT) &&
                     (t->tsnap.mode & SCE_SNAP_MODE_EDGE_PERPENDICULAR);

  if (!(draw_target || validSnap(t))) {
    return;
  }

  if (t->spacetype == SPACE_SEQ) {
    UI_GetThemeColor3ubv(TH_SEQ_ACTIVE, col);
    col[3] = 128;
  }
  else if (t->spacetype != SPACE_IMAGE) {
    UI_GetThemeColor3ubv(TH_TRANSFORM, col);
    col[3] = 128;

    UI_GetThemeColor3ubv(TH_SELECT, selectedCol);
    selectedCol[3] = 128;

    UI_GetThemeColor3ubv(TH_ACTIVE, activeCol);
    activeCol[3] = 192;
  }

  if (t->spacetype == SPACE_VIEW3D) {
    const float *loc_cur = NULL;
    const float *loc_prev = NULL;
    const float *normal = NULL;

    GPU_depth_test(GPU_DEPTH_NONE);

    RegionView3D *rv3d = CTX_wm_region_view3d(C);
    if (!BLI_listbase_is_empty(&t->tsnap.points)) {
      /* Draw snap points. */

      float size = 2.0f * UI_GetThemeValuef(TH_VERTEX_SIZE);
      float view_inv[4][4];
      copy_m4_m4(view_inv, rv3d->viewinv);

      uint pos = GPU_vertformat_attr_add(
          immVertexFormat(), "pos", GPU_COMP_F32, 3, GPU_FETCH_FLOAT);

      immBindBuiltinProgram(GPU_SHADER_3D_UNIFORM_COLOR);

      LISTBASE_FOREACH (TransSnapPoint *, p, &t->tsnap.points) {
        if (p == t->tsnap.selectedPoint) {
          immUniformColor4ubv(selectedCol);
        }
        else {
          immUniformColor4ubv(col);
        }
        imm_drawcircball(p->co, ED_view3d_pixel_size(rv3d, p->co) * size, view_inv, pos);
      }

      immUnbindProgram();
    }

    /* draw normal if needed */
    if (usingSnappingNormal(t) && validSnappingNormal(t)) {
      normal = t->tsnap.snapNormal;
    }

    if (draw_target) {
      loc_prev = t->tsnap.snapTarget;
    }

    if (validSnap(t)) {
      loc_cur = t->tsnap.snapPoint;
    }

    ED_view3d_cursor_snap_draw_util(
        rv3d, loc_prev, loc_cur, normal, col, activeCol, t->tsnap.snapElem);

    GPU_depth_test(GPU_DEPTH_LESS_EQUAL);
  }
  else if (t->spacetype == SPACE_IMAGE) {
    uint pos = GPU_vertformat_attr_add(immVertexFormat(), "pos", GPU_COMP_F32, 2, GPU_FETCH_FLOAT);

    float x, y;
    const float snap_point[2] = {
        t->tsnap.snapPoint[0] / t->aspect[0],
        t->tsnap.snapPoint[1] / t->aspect[1],
    };
    UI_view2d_view_to_region_fl(&t->region->v2d, UNPACK2(snap_point), &x, &y);
    float radius = 2.5f * UI_GetThemeValuef(TH_VERTEX_SIZE) * U.pixelsize;

    GPU_matrix_push_projection();
    wmOrtho2_region_pixelspace(t->region);

    immBindBuiltinProgram(GPU_SHADER_2D_UNIFORM_COLOR);
    immUniformColor3ub(255, 255, 255);
    imm_draw_circle_wire_2d(pos, x, y, radius, 8);
    immUnbindProgram();

    GPU_matrix_pop_projection();
  }
  else if (t->spacetype == SPACE_NODE) {
    ARegion *region = CTX_wm_region(C);
    TransSnapPoint *p;
    float size;

    size = 2.5f * UI_GetThemeValuef(TH_VERTEX_SIZE);

    GPU_blend(GPU_BLEND_ALPHA);

    uint pos = GPU_vertformat_attr_add(immVertexFormat(), "pos", GPU_COMP_F32, 2, GPU_FETCH_FLOAT);

    immBindBuiltinProgram(GPU_SHADER_2D_UNIFORM_COLOR);

    for (p = t->tsnap.points.first; p; p = p->next) {
      if (p == t->tsnap.selectedPoint) {
        immUniformColor4ubv(selectedCol);
      }
      else {
        immUniformColor4ubv(col);
      }

      ED_node_draw_snap(&region->v2d, p->co, size, 0, pos);
    }

    if (t->tsnap.status & POINT_INIT) {
      immUniformColor4ubv(activeCol);

      ED_node_draw_snap(&region->v2d, t->tsnap.snapPoint, size, t->tsnap.snapNodeBorder, pos);
    }

    immUnbindProgram();

    GPU_blend(GPU_BLEND_NONE);
  }
  else if (t->spacetype == SPACE_SEQ) {
    const ARegion *region = CTX_wm_region(C);
    GPU_blend(GPU_BLEND_ALPHA);
    uint pos = GPU_vertformat_attr_add(immVertexFormat(), "pos", GPU_COMP_F32, 2, GPU_FETCH_FLOAT);
    immBindBuiltinProgram(GPU_SHADER_2D_UNIFORM_COLOR);
    immUniformColor4ubv(col);
    float pixelx = BLI_rctf_size_x(&region->v2d.cur) / BLI_rcti_size_x(&region->v2d.mask);
    immRectf(pos,
             t->tsnap.snapPoint[0] - pixelx,
             region->v2d.cur.ymax,
             t->tsnap.snapPoint[0] + pixelx,
             region->v2d.cur.ymin);
    immUnbindProgram();
    GPU_blend(GPU_BLEND_NONE);
  }
}

eRedrawFlag handleSnapping(TransInfo *t, const wmEvent *event)
{
  eRedrawFlag status = TREDRAW_NOTHING;

#if 0 /* XXX need a proper selector for all snap mode */
  if (BIF_snappingSupported(t->obedit) && (event->type == EVT_TABKEY) &&
      (event->modifier & KM_SHIFT)) {
    /* toggle snap and reinit */
    t->settings->snap_flag ^= SCE_SNAP;
    initSnapping(t, NULL);
    status = TREDRAW_HARD;
  }
#endif
  if (event->type == MOUSEMOVE) {
    status |= updateSelectedSnapPoint(t);
  }

  return status;
}

static bool applyFaceProject(TransInfo *t, TransDataContainer *tc, TransData *td)
{
  if (!(t->tsnap.mode & SCE_SNAP_MODE_FACE_RAYCAST)) {
    return false;
  }

  float iloc[3], loc[3], no[3];
  float mval_fl[2];

  copy_v3_v3(iloc, td->loc);
  if (tc->use_local_mat) {
    mul_m4_v3(tc->mat, iloc);
  }
  else if (t->options & CTX_OBJECT) {
    BKE_object_eval_transform_all(t->depsgraph, t->scene, td->ob);
    copy_v3_v3(iloc, td->ob->obmat[3]);
  }

  if (ED_view3d_project_float_global(t->region, iloc, mval_fl, V3D_PROJ_TEST_NOP) !=
      V3D_PROJ_RET_OK) {
    return false;
  }

  eSnapMode hit = ED_transform_snap_object_project_view3d(
      t->tsnap.object_context,
      t->depsgraph,
      t->region,
      t->view,
      SCE_SNAP_MODE_FACE_RAYCAST,
      &(const struct SnapObjectParams){
          .snap_target_select = t->tsnap.target_select,
          .edit_mode_type = (t->flag & T_EDIT) != 0 ? SNAP_GEOM_EDIT : SNAP_GEOM_FINAL,
          .use_occlusion_test = false,
          .use_backface_culling = t->tsnap.use_backface_culling,
      },
      NULL,
      mval_fl,
      NULL,
      0,
      loc,
      no);
  if (hit != SCE_SNAP_MODE_FACE_RAYCAST) {
    return false;
  }

  float tvec[3];
  sub_v3_v3v3(tvec, loc, iloc);

  mul_m3_v3(td->smtx, tvec);

  add_v3_v3(td->loc, tvec);

  if (t->tsnap.align && (t->options & CTX_OBJECT)) {
    /* handle alignment as well */
    const float *original_normal;
    float mat[3][3];

    /* In pose mode, we want to align normals with Y axis of bones. */
    original_normal = td->axismtx[2];

    rotation_between_vecs_to_mat3(mat, original_normal, no);

    transform_data_ext_rotate(td, mat, true);

    /* TODO: support constraints for rotation too? see #ElementRotation. */
  }
  return true;
}

static void applyFaceNearest(TransInfo *t, TransDataContainer *tc, TransData *td)
{
  if (!(t->tsnap.mode & SCE_SNAP_MODE_FACE_NEAREST)) {
    return;
  }

  float init_loc[3];
  float prev_loc[3];
  float snap_loc[3], snap_no[3];

  copy_v3_v3(init_loc, td->iloc);
  copy_v3_v3(prev_loc, td->loc);
  if (tc->use_local_mat) {
    mul_m4_v3(tc->mat, init_loc);
    mul_m4_v3(tc->mat, prev_loc);
  }
  else if (t->options & CTX_OBJECT) {
    BKE_object_eval_transform_all(t->depsgraph, t->scene, td->ob);
    copy_v3_v3(init_loc, td->ob->obmat[3]);
  }

  eSnapMode hit = ED_transform_snap_object_project_view3d(
      t->tsnap.object_context,
      t->depsgraph,
      t->region,
      t->view,
      SCE_SNAP_MODE_FACE_NEAREST,
      &(const struct SnapObjectParams){
          .snap_target_select = t->tsnap.target_select,
          .edit_mode_type = (t->flag & T_EDIT) != 0 ? SNAP_GEOM_EDIT : SNAP_GEOM_FINAL,
          .use_occlusion_test = false,
          .use_backface_culling = false,
          .face_nearest_steps = t->tsnap.face_nearest_steps,
          .keep_on_same_target = t->tsnap.flag & SCE_SNAP_KEEP_ON_SAME_OBJECT,
      },
      init_loc,
      NULL,
      prev_loc,
      0,
      snap_loc,
      snap_no);

  if (hit != SCE_SNAP_MODE_FACE_NEAREST) {
    return;
  }

  float tvec[3];
  sub_v3_v3v3(tvec, snap_loc, prev_loc);
  mul_m3_v3(td->smtx, tvec);
  add_v3_v3(td->loc, tvec);

  /* TODO: support snap alignment similar to #SCE_SNAP_MODE_FACE_RAYCAST? */
}

void applySnappingIndividual(TransInfo *t)
{
  if (!activeSnap_SnappingIndividual(t)) {
    return;
  }

  /* XXX FLICKER IN OBJECT MODE */
  FOREACH_TRANS_DATA_CONTAINER (t, tc) {
    TransData *td = tc->data;
    for (int i = 0; i < tc->data_len; i++, td++) {
      if (td->flag & TD_SKIP) {
        continue;
      }

      if ((t->flag & T_PROP_EDIT) && (td->factor == 0.0f)) {
        continue;
      }

      /* If both face ray-cast and face nearest methods are enabled, start with face ray-cast and
       * fallback to face nearest ray-cast does not hit. */
      bool hit = applyFaceProject(t, tc, td);
      if (!hit) {
        applyFaceNearest(t, tc, td);
      }
#if 0 /* TODO: support this? */
      constraintTransLim(t, td);
#endif
    }
  }
}

void applyGridAbsolute(TransInfo *t)
{
  int i;

  if (!(activeSnap(t) && (t->tsnap.mode & (SCE_SNAP_MODE_INCREMENT | SCE_SNAP_MODE_GRID)))) {
    return;
  }

  float grid_size = (t->modifiers & MOD_PRECISION) ? t->snap_spatial[1] : t->snap_spatial[0];

  /* early exit on unusable grid size */
  if (grid_size == 0.0f) {
    return;
  }

  FOREACH_TRANS_DATA_CONTAINER (t, tc) {
    TransData *td;

    for (i = 0, td = tc->data; i < tc->data_len; i++, td++) {
      float iloc[3], loc[3], tvec[3];
      if (td->flag & TD_SKIP) {
        continue;
      }

      if ((t->flag & T_PROP_EDIT) && (td->factor == 0.0f)) {
        continue;
      }

      copy_v3_v3(iloc, td->loc);
      if (tc->use_local_mat) {
        mul_m4_v3(tc->mat, iloc);
      }
      else if (t->options & CTX_OBJECT) {
        BKE_object_eval_transform_all(t->depsgraph, t->scene, td->ob);
        copy_v3_v3(iloc, td->ob->obmat[3]);
      }

      mul_v3_v3fl(loc, iloc, 1.0f / grid_size);
      loc[0] = roundf(loc[0]);
      loc[1] = roundf(loc[1]);
      loc[2] = roundf(loc[2]);
      mul_v3_fl(loc, grid_size);

      sub_v3_v3v3(tvec, loc, iloc);
      mul_m3_v3(td->smtx, tvec);
      add_v3_v3(td->loc, tvec);
    }
  }
}

void applySnappingAsGroup(TransInfo *t, float *vec)
{
  if (!activeSnap_SnappingAsGroup(t)) {
    return;
  }

  if (t->tsnap.status & SNAP_FORCED) {
    t->tsnap.targetSnap(t);

    t->tsnap.applySnap(t, vec);
  }
  else if (((t->tsnap.mode & ~(SCE_SNAP_MODE_INCREMENT | SCE_SNAP_MODE_GRID)) != 0) &&
           activeSnap(t)) {
    double current = PIL_check_seconds_timer();

    /* Time base quirky code to go around find-nearest slowness. */
    /* TODO: add exception for object mode, no need to slow it down then. */
    if (current - t->tsnap.last >= 0.01) {
      if (t->tsnap.calcSnap) {
        t->tsnap.calcSnap(t, vec);
      }
      if (t->tsnap.targetSnap) {
        t->tsnap.targetSnap(t);
      }

      t->tsnap.last = current;
    }

    if (validSnap(t)) {
      t->tsnap.applySnap(t, vec);
    }
  }
}

void resetSnapping(TransInfo *t)
{
  t->tsnap.status = SNAP_RESETTED;
  t->tsnap.snapElem = SCE_SNAP_MODE_NONE;
  t->tsnap.align = false;
  t->tsnap.project = false;
  t->tsnap.mode = SCE_SNAP_MODE_NONE;
  t->tsnap.target_select = SCE_SNAP_TARGET_ALL;
  t->tsnap.source_select = SCE_SNAP_SOURCE_CLOSEST;
  t->tsnap.last = 0;

  t->tsnap.snapNormal[0] = 0;
  t->tsnap.snapNormal[1] = 0;
  t->tsnap.snapNormal[2] = 0;

  t->tsnap.snapNodeBorder = 0;
}

bool usingSnappingNormal(const TransInfo *t)
{
  return t->tsnap.align;
}

bool validSnappingNormal(const TransInfo *t)
{
  if (validSnap(t)) {
    if (!is_zero_v3(t->tsnap.snapNormal)) {
      return true;
    }
  }

  return false;
}

static bool bm_edge_is_snap_target(BMEdge *e, void *UNUSED(user_data))
{
  if (BM_elem_flag_test(e, BM_ELEM_SELECT | BM_ELEM_HIDDEN) ||
      BM_elem_flag_test(e->v1, BM_ELEM_SELECT) || BM_elem_flag_test(e->v2, BM_ELEM_SELECT)) {
    return false;
  }

  return true;
}

static bool bm_face_is_snap_target(BMFace *f, void *UNUSED(user_data))
{
  if (BM_elem_flag_test(f, BM_ELEM_SELECT | BM_ELEM_HIDDEN)) {
    return false;
  }

  BMLoop *l_iter, *l_first;
  l_iter = l_first = BM_FACE_FIRST_LOOP(f);
  do {
    if (BM_elem_flag_test(l_iter->v, BM_ELEM_SELECT)) {
      return false;
    }
  } while ((l_iter = l_iter->next) != l_first);

  return true;
}

static eSnapFlag snap_flag_from_spacetype(TransInfo *t)
{
  ToolSettings *ts = t->settings;
  if (t->spacetype == SPACE_NODE) {
    return ts->snap_flag_node;
  }
  if (t->spacetype == SPACE_IMAGE) {
    return ts->snap_uv_flag;
  }
  if (t->spacetype == SPACE_SEQ) {
    return ts->snap_flag_seq;
  }
  return ts->snap_flag;
}

static eSnapMode snap_mode_from_spacetype(TransInfo *t)
{
  ToolSettings *ts = t->settings;

  if (t->spacetype == SPACE_NODE) {
    return ts->snap_node_mode;
  }

  if (t->spacetype == SPACE_IMAGE) {
    eSnapMode snap_mode = ts->snap_uv_mode;
    if ((snap_mode & SCE_SNAP_MODE_INCREMENT) && (ts->snap_uv_flag & SCE_SNAP_ABS_GRID) &&
        (t->mode == TFM_TRANSLATION)) {
      snap_mode &= ~SCE_SNAP_MODE_INCREMENT;
      snap_mode |= SCE_SNAP_MODE_GRID;
    }
    return snap_mode;
  }

  if (t->spacetype == SPACE_SEQ) {
    return SEQ_tool_settings_snap_mode_get(t->scene);
  }

  if (t->spacetype == SPACE_VIEW3D) {
    if (t->options & (CTX_CAMERA | CTX_EDGE_DATA | CTX_PAINT_CURVE)) {
      return SCE_SNAP_MODE_INCREMENT;
    }

    eSnapMode snap_mode = ts->snap_mode;
    if ((snap_mode & SCE_SNAP_MODE_INCREMENT) && (ts->snap_flag & SCE_SNAP_ABS_GRID) &&
        (t->mode == TFM_TRANSLATION)) {
      /* Special case in which snap to increments is transformed to snap to grid. */
      snap_mode &= ~SCE_SNAP_MODE_INCREMENT;
      snap_mode |= SCE_SNAP_MODE_GRID;
    }
    return snap_mode;
  }

  if (ELEM(t->spacetype, SPACE_ACTION, SPACE_NLA)) {
    /* No incremental snapping. */
    return 0;
  }

  return SCE_SNAP_MODE_INCREMENT;
}

static eSnapTargetSelect snap_target_select_from_spacetype(TransInfo *t)
{
  ViewLayer *view_layer = t->view_layer;
  Base *base_act = view_layer->basact;

  eSnapTargetSelect ret = SCE_SNAP_TARGET_ALL;

  bool use_snap_active = (t->tsnap.target_select & SCE_SNAP_TARGET_NOT_ACTIVE) == 0;
  bool use_snap_edit = (t->tsnap.target_select & SCE_SNAP_TARGET_NOT_EDITED) == 0;
  bool use_snap_nonedit = (t->tsnap.target_select & SCE_SNAP_TARGET_NOT_NONEDITED) == 0;
  bool use_snap_selectable_only = (t->tsnap.target_select & SCE_SNAP_TARGET_ONLY_SELECTABLE) != 0;

  if (ELEM(t->spacetype, SPACE_VIEW3D, SPACE_IMAGE) && !(t->options & CTX_CAMERA)) {
    if (base_act && (base_act->object->mode & OB_MODE_PARTICLE_EDIT)) {
      /* Particles edit mode. */
      return ret;
    }

    if (use_snap_selectable_only) {
      ret |= SCE_SNAP_TARGET_ONLY_SELECTABLE;
    }

    if (t->options & (CTX_GPENCIL_STROKES | CTX_CURSOR | CTX_OBMODE_XFORM_OBDATA)) {
      /* In "Edit Strokes" mode,
       * snap tool can perform snap to selected or active objects (see T49632)
       * TODO: perform self snap in gpencil_strokes.
       *
       * When we're moving the origins, allow snapping onto our own geometry (see T69132). */
      return ret;
    }

<<<<<<< HEAD
      if ((obedit_type == OB_MESH) && (t->flag & T_PROP_EDIT)) {
        /* Exclude editmesh if using proportional edit */
        r_snap_select = SNAP_NOT_EDITED;
      }
      else if (!t->tsnap.snap_self) {
        r_snap_select = SNAP_NOT_ACTIVE;
=======
    const int obedit_type = t->obedit_type;
    if (obedit_type != -1) {
      /* Edit mode */
      if (obedit_type == OB_MESH) {
        /* Editing a mesh */
        if ((t->flag & T_PROP_EDIT) != 0) {
          /* Exclude editmesh when using proportional edit */
          ret |= SCE_SNAP_TARGET_NOT_EDITED;
        }
        if (!use_snap_active) {
          ret |= SCE_SNAP_TARGET_NOT_ACTIVE;
        }
        if (!use_snap_edit) {
          ret |= SCE_SNAP_TARGET_NOT_EDITED;
        }
        if (!use_snap_nonedit) {
          ret |= SCE_SNAP_TARGET_NOT_NONEDITED;
        }
>>>>>>> 6177d9f0
      }
      else if (ELEM(obedit_type, OB_ARMATURE, OB_CURVES_LEGACY, OB_SURF, OB_LATTICE, OB_MBALL)) {
        /* Temporary limited to edit mode armature, curves, surfaces, lattices, and metaballs. */
        ret |= SCE_SNAP_TARGET_NOT_SELECTED;
      }
    }
    else {
      /* Object or pose mode. */
      ret |= SCE_SNAP_TARGET_NOT_SELECTED | SCE_SNAP_TARGET_NOT_ACTIVE;
    }
  }
  else if (ELEM(t->spacetype, SPACE_NODE, SPACE_SEQ)) {
    ret |= SCE_SNAP_TARGET_NOT_SELECTED;
  }

  return ret;
}

static void initSnappingMode(TransInfo *t)
{
  if ((t->spacetype != SPACE_VIEW3D) || !(t->tsnap.mode & SCE_SNAP_MODE_FACE_RAYCAST)) {
    /* Force project off when not supported. */
    t->tsnap.project = false;
  }

  if (ELEM(t->spacetype, SPACE_VIEW3D, SPACE_IMAGE, SPACE_NODE, SPACE_SEQ)) {
    /* Not with camera selected in camera view. */
    if (!(t->options & CTX_CAMERA)) {
      setSnappingCallback(t);
    }
  }

  if (t->spacetype == SPACE_VIEW3D) {
    if (t->tsnap.object_context == NULL) {
      t->tsnap.use_backface_culling = snap_use_backface_culling(t);
      t->tsnap.object_context = ED_transform_snap_object_context_create(t->scene, 0);

      if (t->data_type == &TransConvertType_Mesh) {
        /* Ignore elements being transformed. */
        ED_transform_snap_object_context_set_editmesh_callbacks(
            t->tsnap.object_context,
            (bool (*)(BMVert *, void *))BM_elem_cb_check_hflag_disabled,
            bm_edge_is_snap_target,
            bm_face_is_snap_target,
            POINTER_FROM_UINT((BM_ELEM_SELECT | BM_ELEM_HIDDEN)));
      }
      else {
        /* Ignore hidden geometry in the general case. */
        ED_transform_snap_object_context_set_editmesh_callbacks(
            t->tsnap.object_context,
            (bool (*)(BMVert *, void *))BM_elem_cb_check_hflag_disabled,
            (bool (*)(BMEdge *, void *))BM_elem_cb_check_hflag_disabled,
            (bool (*)(BMFace *, void *))BM_elem_cb_check_hflag_disabled,
            POINTER_FROM_UINT(BM_ELEM_HIDDEN));
      }
    }
  }
  else if (t->spacetype == SPACE_SEQ) {
    if (t->tsnap.seq_context == NULL) {
      t->tsnap.seq_context = transform_snap_sequencer_data_alloc(t);
    }
  }
}

void initSnapping(TransInfo *t, wmOperator *op)
{
  ToolSettings *ts = t->settings;
  eSnapSourceSelect snap_source = ts->snap_target;

  resetSnapping(t);
  t->tsnap.mode = snap_mode_from_spacetype(t);
  t->tsnap.flag = snap_flag_from_spacetype(t);
  t->tsnap.target_select = snap_target_select_from_spacetype(t);
  t->tsnap.face_nearest_steps = max_ii(ts->snap_face_nearest_steps, 1);

  /* if snap property exists */
  PropertyRNA *prop;
  if (op && (prop = RNA_struct_find_property(op->ptr, "snap")) &&
      RNA_property_is_set(op->ptr, prop)) {
    if (RNA_property_boolean_get(op->ptr, prop)) {
      t->modifiers |= MOD_SNAP;

      if ((prop = RNA_struct_find_property(op->ptr, "snap_elements")) &&
          RNA_property_is_set(op->ptr, prop)) {
        t->tsnap.mode = RNA_property_enum_get(op->ptr, prop);
      }

      /* TODO(@gfxcoder): Rename `snap_target` to `snap_source` to avoid previous ambiguity of
       * "target" (now, "source" is geometry to be moved and "target" is geometry to which moved
       * geometry is snapped). */
      if ((prop = RNA_struct_find_property(op->ptr, "snap_target")) &&
          RNA_property_is_set(op->ptr, prop)) {
        snap_source = RNA_property_enum_get(op->ptr, prop);
      }

      if ((prop = RNA_struct_find_property(op->ptr, "snap_point")) &&
          RNA_property_is_set(op->ptr, prop)) {
        RNA_property_float_get_array(op->ptr, prop, t->tsnap.snapPoint);
        t->tsnap.status |= SNAP_FORCED | POINT_INIT;
      }

      /* snap align only defined in specific cases */
      if ((prop = RNA_struct_find_property(op->ptr, "snap_align")) &&
          RNA_property_is_set(op->ptr, prop)) {
        t->tsnap.align = RNA_property_boolean_get(op->ptr, prop);
        RNA_float_get_array(op->ptr, "snap_normal", t->tsnap.snapNormal);
        normalize_v3(t->tsnap.snapNormal);
      }

      if ((prop = RNA_struct_find_property(op->ptr, "use_snap_project")) &&
          RNA_property_is_set(op->ptr, prop)) {
        t->tsnap.project = RNA_property_boolean_get(op->ptr, prop);
      }

      /* use_snap_self is misnamed and should be use_snap_active */
      if ((prop = RNA_struct_find_property(op->ptr, "use_snap_self")) &&
          RNA_property_is_set(op->ptr, prop)) {
        SET_FLAG_FROM_TEST(t->tsnap.target_select,
                           !RNA_property_boolean_get(op->ptr, prop),
                           SCE_SNAP_TARGET_NOT_ACTIVE);
      }

      if ((prop = RNA_struct_find_property(op->ptr, "use_snap_edit")) &&
          RNA_property_is_set(op->ptr, prop)) {
        SET_FLAG_FROM_TEST(t->tsnap.target_select,
                           !RNA_property_boolean_get(op->ptr, prop),
                           SCE_SNAP_TARGET_NOT_EDITED);
      }

      if ((prop = RNA_struct_find_property(op->ptr, "use_snap_nonedit")) &&
          RNA_property_is_set(op->ptr, prop)) {
        SET_FLAG_FROM_TEST(t->tsnap.target_select,
                           !RNA_property_boolean_get(op->ptr, prop),
                           SCE_SNAP_TARGET_NOT_NONEDITED);
      }

      if ((prop = RNA_struct_find_property(op->ptr, "use_snap_selectable")) &&
          RNA_property_is_set(op->ptr, prop)) {
        SET_FLAG_FROM_TEST(t->tsnap.target_select,
                           RNA_property_boolean_get(op->ptr, prop),
                           SCE_SNAP_TARGET_ONLY_SELECTABLE);
      }
    }
  }
  /* use scene defaults only when transform is modal */
  else if (t->flag & T_MODAL) {
    if (transformModeUseSnap(t) && (t->tsnap.flag & SCE_SNAP)) {
      t->modifiers |= MOD_SNAP;
    }

    t->tsnap.align = ((t->tsnap.flag & SCE_SNAP_ROTATE) != 0);
    t->tsnap.project = ((t->tsnap.flag & SCE_SNAP_PROJECT) != 0);
    t->tsnap.peel = ((t->tsnap.flag & SCE_SNAP_PROJECT) != 0);
    SET_FLAG_FROM_TEST(t->tsnap.target_select,
                       (ts->snap_flag & SCE_SNAP_NOT_TO_ACTIVE),
                       SCE_SNAP_TARGET_NOT_ACTIVE);
    SET_FLAG_FROM_TEST(t->tsnap.target_select,
                       !(ts->snap_flag & SCE_SNAP_TO_INCLUDE_EDITED),
                       SCE_SNAP_TARGET_NOT_EDITED);
    SET_FLAG_FROM_TEST(t->tsnap.target_select,
                       !(ts->snap_flag & SCE_SNAP_TO_INCLUDE_NONEDITED),
                       SCE_SNAP_TARGET_NOT_NONEDITED);
    SET_FLAG_FROM_TEST(t->tsnap.target_select,
                       (ts->snap_flag & SCE_SNAP_TO_ONLY_SELECTABLE),
                       SCE_SNAP_TARGET_ONLY_SELECTABLE);
  }

  t->tsnap.source_select = snap_source;

  initSnappingMode(t);
}

void freeSnapping(TransInfo *t)
{
  if ((t->spacetype == SPACE_SEQ) && t->tsnap.seq_context) {
    transform_snap_sequencer_data_free(t->tsnap.seq_context);
    t->tsnap.seq_context = NULL;
  }
  else if (t->tsnap.object_context) {
    ED_transform_snap_object_context_destroy(t->tsnap.object_context);
    t->tsnap.object_context = NULL;
  }
}

static void setSnappingCallback(TransInfo *t)
{
  if (t->spacetype == SPACE_VIEW3D) {
    t->tsnap.calcSnap = snap_calc_view3d_fn;
  }
  else if (t->spacetype == SPACE_IMAGE) {
    SpaceImage *sima = t->area->spacedata.first;
    Object *obact = t->view_layer->basact ? t->view_layer->basact->object : NULL;

    const bool is_uv_editor = sima->mode == SI_MODE_UV;
    const bool has_edit_object = obact && BKE_object_is_in_editmode(obact);
    if (is_uv_editor && has_edit_object) {
      t->tsnap.calcSnap = snap_calc_uv_fn;
    }
  }
  else if (t->spacetype == SPACE_NODE) {
    t->tsnap.calcSnap = snap_calc_node_fn;
  }
  else if (t->spacetype == SPACE_SEQ) {
    t->tsnap.calcSnap = snap_calc_sequencer_fn;
    /* The target is calculated along with the snap point. */
    return;
  }

  switch (t->tsnap.source_select) {
    case SCE_SNAP_SOURCE_CLOSEST:
      t->tsnap.targetSnap = TargetSnapClosest;
      break;
    case SCE_SNAP_SOURCE_CENTER:
      if (!ELEM(t->mode, TFM_ROTATION, TFM_RESIZE)) {
        t->tsnap.targetSnap = TargetSnapCenter;
        break;
      }
      /* Can't do TARGET_CENTER with these modes,
       * use TARGET_MEDIAN instead. */
      ATTR_FALLTHROUGH;
    case SCE_SNAP_SOURCE_MEDIAN:
      t->tsnap.targetSnap = TargetSnapMedian;
      break;
    case SCE_SNAP_SOURCE_ACTIVE:
      t->tsnap.targetSnap = TargetSnapActive;
      break;
  }
}

void addSnapPoint(TransInfo *t)
{
  /* Currently only 3D viewport works for snapping points. */
  if (t->tsnap.status & POINT_INIT && t->spacetype == SPACE_VIEW3D) {
    TransSnapPoint *p = MEM_callocN(sizeof(TransSnapPoint), "SnapPoint");

    t->tsnap.selectedPoint = p;

    copy_v3_v3(p->co, t->tsnap.snapPoint);

    BLI_addtail(&t->tsnap.points, p);

    t->tsnap.status |= MULTI_POINTS;
  }
}

eRedrawFlag updateSelectedSnapPoint(TransInfo *t)
{
  eRedrawFlag status = TREDRAW_NOTHING;

  if (t->tsnap.status & MULTI_POINTS) {
    TransSnapPoint *p, *closest_p = NULL;
    float dist_min_sq = TRANSFORM_SNAP_MAX_PX;
    const float mval_fl[2] = {t->mval[0], t->mval[1]};
    float screen_loc[2];

    for (p = t->tsnap.points.first; p; p = p->next) {
      float dist_sq;

      if (ED_view3d_project_float_global(t->region, p->co, screen_loc, V3D_PROJ_TEST_NOP) !=
          V3D_PROJ_RET_OK) {
        continue;
      }

      dist_sq = len_squared_v2v2(mval_fl, screen_loc);

      if (dist_sq < dist_min_sq) {
        closest_p = p;
        dist_min_sq = dist_sq;
      }
    }

    if (closest_p) {
      if (t->tsnap.selectedPoint != closest_p) {
        status = TREDRAW_HARD;
      }

      t->tsnap.selectedPoint = closest_p;
    }
  }

  return status;
}

void removeSnapPoint(TransInfo *t)
{
  if (t->tsnap.status & MULTI_POINTS) {
    updateSelectedSnapPoint(t);

    if (t->tsnap.selectedPoint) {
      BLI_freelinkN(&t->tsnap.points, t->tsnap.selectedPoint);

      if (BLI_listbase_is_empty(&t->tsnap.points)) {
        t->tsnap.status &= ~MULTI_POINTS;
      }

      t->tsnap.selectedPoint = NULL;
    }
  }
}

void getSnapPoint(const TransInfo *t, float vec[3])
{
  if (t->tsnap.points.first) {
    TransSnapPoint *p;
    int total = 0;

    vec[0] = vec[1] = vec[2] = 0;

    for (p = t->tsnap.points.first; p; p = p->next, total++) {
      add_v3_v3(vec, p->co);
    }

    if (t->tsnap.status & POINT_INIT) {
      add_v3_v3(vec, t->tsnap.snapPoint);
      total++;
    }

    mul_v3_fl(vec, 1.0f / total);
  }
  else {
    copy_v3_v3(vec, t->tsnap.snapPoint);
  }
}

/** \} */

/* -------------------------------------------------------------------- */
/** \name Calc Snap
 * \{ */

static void snap_calc_view3d_fn(TransInfo *t, float *UNUSED(vec))
{
  BLI_assert(t->spacetype == SPACE_VIEW3D);
  float loc[3];
  float no[3];
  float mval[2];
  bool found = false;
  eSnapMode snap_elem = SCE_SNAP_MODE_NONE;
  float dist_px = SNAP_MIN_DISTANCE; /* Use a user defined value here. */

  mval[0] = t->mval[0];
  mval[1] = t->mval[1];

  if (t->tsnap.mode & SCE_SNAP_MODE_GEOM) {
    zero_v3(no); /* objects won't set this */
    snap_elem = snapObjectsTransform(t, mval, &dist_px, loc, no);
    found = (snap_elem != SCE_SNAP_MODE_NONE);
  }
  if ((found == false) && (t->tsnap.mode & SCE_SNAP_MODE_VOLUME)) {
    bool use_peel = (t->settings->snap_flag & SCE_SNAP_PEEL_OBJECT) != 0;
    found = peelObjectsTransform(t, mval, use_peel, loc, no, NULL);

    if (found) {
      snap_elem = SCE_SNAP_MODE_VOLUME;
    }
  }

  if (found == true) {
    copy_v3_v3(t->tsnap.snapPoint, loc);
    copy_v3_v3(t->tsnap.snapNormal, no);

    t->tsnap.status |= POINT_INIT;
  }
  else {
    t->tsnap.status &= ~POINT_INIT;
  }

  t->tsnap.snapElem = snap_elem;
}

static void snap_calc_uv_fn(TransInfo *t, float *UNUSED(vec))
{
  BLI_assert(t->spacetype == SPACE_IMAGE);
  if (t->tsnap.mode & SCE_SNAP_MODE_VERTEX) {
    uint objects_len = 0;
    Object **objects = BKE_view_layer_array_from_objects_in_edit_mode_unique_data_with_uvs(
        t->view_layer, NULL, &objects_len);

    float dist_sq = square_f((float)SNAP_MIN_DISTANCE);
    if (ED_uvedit_nearest_uv_multi(&t->region->v2d,
                                   t->scene,
                                   objects,
                                   objects_len,
                                   t->mval,
                                   t->tsnap.target_select & SCE_SNAP_TARGET_NOT_SELECTED,
                                   &dist_sq,
                                   t->tsnap.snapPoint)) {
      t->tsnap.snapPoint[0] *= t->aspect[0];
      t->tsnap.snapPoint[1] *= t->aspect[1];

      t->tsnap.status |= POINT_INIT;
    }
    else {
      t->tsnap.status &= ~POINT_INIT;
    }
    MEM_freeN(objects);
  }
}

static void snap_calc_node_fn(TransInfo *t, float *UNUSED(vec))
{
  BLI_assert(t->spacetype == SPACE_NODE);
  if (t->tsnap.mode & (SCE_SNAP_MODE_NODE_X | SCE_SNAP_MODE_NODE_Y)) {
    float loc[2];
    float dist_px = SNAP_MIN_DISTANCE; /* Use a user defined value here. */
    char node_border;

    if (snapNodesTransform(t, t->mval, loc, &dist_px, &node_border)) {
      copy_v2_v2(t->tsnap.snapPoint, loc);
      t->tsnap.snapNodeBorder = node_border;

      t->tsnap.status |= POINT_INIT;
    }
    else {
      t->tsnap.status &= ~POINT_INIT;
    }
  }
}

static void snap_calc_sequencer_fn(TransInfo *t, float *UNUSED(vec))
{
  BLI_assert(t->spacetype == SPACE_SEQ);
  if (transform_snap_sequencer_calc(t)) {
    t->tsnap.status |= (POINT_INIT | TARGET_INIT);
  }
  else {
    t->tsnap.status &= ~(POINT_INIT | TARGET_INIT);
  }
}

/** \} */

/* -------------------------------------------------------------------- */
/** \name Target
 * \{ */

static void snap_target_median_impl(TransInfo *t, float r_median[3])
{
  int i_accum = 0;

  zero_v3(r_median);

  FOREACH_TRANS_DATA_CONTAINER (t, tc) {
    TransData *td = tc->data;
    int i;
    float v[3];
    zero_v3(v);

    for (i = 0; i < tc->data_len && td->flag & TD_SELECTED; i++, td++) {
      add_v3_v3(v, td->center);
    }

    if (i == 0) {
      /* Is this possible? */
      continue;
    }

    mul_v3_fl(v, 1.0 / i);

    if (tc->use_local_mat) {
      mul_m4_v3(tc->mat, v);
    }

    add_v3_v3(r_median, v);
    i_accum++;
  }

  mul_v3_fl(r_median, 1.0 / i_accum);

  // TargetSnapOffset(t, NULL);
}

static void snap_target_grid_ensure(TransInfo *t)
{
  /* Only need to calculate once. */
  if ((t->tsnap.status & TARGET_GRID_INIT) == 0) {
    if (t->data_type == &TransConvertType_Cursor3D) {
      /* Use a fallback when transforming the cursor.
       * In this case the center is _not_ derived from the cursor which is being transformed. */
      copy_v3_v3(t->tsnap.snapTargetGrid, TRANS_DATA_CONTAINER_FIRST_SINGLE(t)->data->iloc);
    }
    else if (t->around == V3D_AROUND_CURSOR) {
      /* Use a fallback for cursor selection,
       * this isn't useful as a global center for absolute grid snapping
       * since its not based on the position of the selection. */
      snap_target_median_impl(t, t->tsnap.snapTargetGrid);
    }
    else {
      copy_v3_v3(t->tsnap.snapTargetGrid, t->center_global);
    }
    t->tsnap.status |= TARGET_GRID_INIT;
  }
}

static void TargetSnapOffset(TransInfo *t, TransData *td)
{
  if (t->spacetype == SPACE_NODE && td != NULL) {
    bNode *node = td->extra;
    char border = t->tsnap.snapNodeBorder;
    float width = BLI_rctf_size_x(&node->totr);
    float height = BLI_rctf_size_y(&node->totr);

#ifdef USE_NODE_CENTER
    if (border & NODE_LEFT) {
      t->tsnap.snapTarget[0] -= 0.5f * width;
    }
    if (border & NODE_RIGHT) {
      t->tsnap.snapTarget[0] += 0.5f * width;
    }
    if (border & NODE_BOTTOM) {
      t->tsnap.snapTarget[1] -= 0.5f * height;
    }
    if (border & NODE_TOP) {
      t->tsnap.snapTarget[1] += 0.5f * height;
    }
#else
    if (border & NODE_LEFT) {
      t->tsnap.snapTarget[0] -= 0.0f;
    }
    if (border & NODE_RIGHT) {
      t->tsnap.snapTarget[0] += width;
    }
    if (border & NODE_BOTTOM) {
      t->tsnap.snapTarget[1] -= height;
    }
    if (border & NODE_TOP) {
      t->tsnap.snapTarget[1] += 0.0f;
    }
#endif
  }
}

static void TargetSnapCenter(TransInfo *t)
{
  /* Only need to calculate once */
  if ((t->tsnap.status & TARGET_INIT) == 0) {
    copy_v3_v3(t->tsnap.snapTarget, t->center_global);
    TargetSnapOffset(t, NULL);

    t->tsnap.status |= TARGET_INIT;
  }
}

static void TargetSnapActive(TransInfo *t)
{
  /* Only need to calculate once */
  if ((t->tsnap.status & TARGET_INIT) == 0) {
    if (calculateCenterActive(t, true, t->tsnap.snapTarget)) {
      TargetSnapOffset(t, NULL);

      t->tsnap.status |= TARGET_INIT;
    }
    /* No active, default to median */
    else {
      t->tsnap.source_select = SCE_SNAP_SOURCE_MEDIAN;
      t->tsnap.targetSnap = TargetSnapMedian;
      TargetSnapMedian(t);
    }
  }
}

static void TargetSnapMedian(TransInfo *t)
{
  /* Only need to calculate once. */
  if ((t->tsnap.status & TARGET_INIT) == 0) {
    snap_target_median_impl(t, t->tsnap.snapTarget);
    t->tsnap.status |= TARGET_INIT;
  }
}

static void TargetSnapClosest(TransInfo *t)
{
  /* Only valid if a snap point has been selected. */
  if (t->tsnap.status & POINT_INIT) {
    float dist_closest = 0.0f;
    TransData *closest = NULL;

    /* Object mode */
    if (t->options & CTX_OBJECT) {
      int i;
      FOREACH_TRANS_DATA_CONTAINER (t, tc) {
        TransData *td;
        for (td = tc->data, i = 0; i < tc->data_len && td->flag & TD_SELECTED; i++, td++) {
          const BoundBox *bb = NULL;

          if ((t->options & CTX_OBMODE_XFORM_OBDATA) == 0) {
            bb = BKE_object_boundbox_get(td->ob);
          }

          /* use boundbox if possible */
          if (bb) {
            int j;

            for (j = 0; j < 8; j++) {
              float loc[3];
              float dist;

              copy_v3_v3(loc, bb->vec[j]);
              mul_m4_v3(td->ext->obmat, loc);

              dist = t->tsnap.distance(t, loc, t->tsnap.snapPoint);

              if ((dist != TRANSFORM_DIST_INVALID) &&
                  (closest == NULL || fabsf(dist) < fabsf(dist_closest))) {
                copy_v3_v3(t->tsnap.snapTarget, loc);
                closest = td;
                dist_closest = dist;
              }
            }
          }
          /* use element center otherwise */
          else {
            float loc[3];
            float dist;

            copy_v3_v3(loc, td->center);

            dist = t->tsnap.distance(t, loc, t->tsnap.snapPoint);

            if ((dist != TRANSFORM_DIST_INVALID) &&
                (closest == NULL || fabsf(dist) < fabsf(dist_closest))) {
              copy_v3_v3(t->tsnap.snapTarget, loc);
              closest = td;
            }
          }
        }
      }
    }
    else {
      FOREACH_TRANS_DATA_CONTAINER (t, tc) {
        TransData *td = tc->data;
        int i;
        for (i = 0; i < tc->data_len && td->flag & TD_SELECTED; i++, td++) {
          float loc[3];
          float dist;

          copy_v3_v3(loc, td->center);

          if (tc->use_local_mat) {
            mul_m4_v3(tc->mat, loc);
          }

          dist = t->tsnap.distance(t, loc, t->tsnap.snapPoint);

          if ((dist != TRANSFORM_DIST_INVALID) &&
              (closest == NULL || fabsf(dist) < fabsf(dist_closest))) {
            copy_v3_v3(t->tsnap.snapTarget, loc);
            closest = td;
            dist_closest = dist;
          }
        }
      }
    }

    TargetSnapOffset(t, closest);

    t->tsnap.status |= TARGET_INIT;
  }
}

/** \} */

/* -------------------------------------------------------------------- */
/** \name Snap Objects
 * \{ */

eSnapMode snapObjectsTransform(
    TransInfo *t, const float mval[2], float *dist_px, float r_loc[3], float r_no[3])
{
  float *target = (t->tsnap.status & TARGET_INIT) ? t->tsnap.snapTarget : t->center_global;
  return ED_transform_snap_object_project_view3d(
      t->tsnap.object_context,
      t->depsgraph,
      t->region,
      t->view,
      t->tsnap.mode,
      &(const struct SnapObjectParams){
          .snap_target_select = t->tsnap.target_select,
          .edit_mode_type = (t->flag & T_EDIT) != 0 ? SNAP_GEOM_EDIT : SNAP_GEOM_FINAL,
          .use_occlusion_test = t->settings->snap_mode != SCE_SNAP_MODE_FACE_RAYCAST,
          .use_backface_culling = t->tsnap.use_backface_culling,
      },
      NULL,
      mval,
      target,
      dist_px,
      r_loc,
      r_no);
}

/** \} */

/* -------------------------------------------------------------------- */
/** \name Peeling
 * \{ */

bool peelObjectsTransform(TransInfo *t,
                          const float mval[2],
                          const bool use_peel_object,
                          /* return args */
                          float r_loc[3],
                          float r_no[3],
                          float *r_thickness)
{
  ListBase depths_peel = {0};
  ED_transform_snap_object_project_all_view3d_ex(
      t->tsnap.object_context,
      t->depsgraph,
      t->region,
      t->view,
      &(const struct SnapObjectParams){
          .snap_target_select = t->tsnap.target_select,
          .edit_mode_type = (t->flag & T_EDIT) != 0 ? SNAP_GEOM_EDIT : SNAP_GEOM_FINAL,
      },
      mval,
      -1.0f,
      false,
      &depths_peel);

  if (!BLI_listbase_is_empty(&depths_peel)) {
    /* At the moment we only use the hits of the first object */
    struct SnapObjectHitDepth *hit_min = depths_peel.first;
    for (struct SnapObjectHitDepth *iter = hit_min->next; iter; iter = iter->next) {
      if (iter->depth < hit_min->depth) {
        hit_min = iter;
      }
    }
    struct SnapObjectHitDepth *hit_max = NULL;

    if (use_peel_object) {
      /* if peeling objects, take the first and last from each object */
      hit_max = hit_min;
      for (struct SnapObjectHitDepth *iter = depths_peel.first; iter; iter = iter->next) {
        if ((iter->depth > hit_max->depth) && (iter->ob_uuid == hit_min->ob_uuid)) {
          hit_max = iter;
        }
      }
    }
    else {
      /* otherwise, pair first with second and so on */
      for (struct SnapObjectHitDepth *iter = depths_peel.first; iter; iter = iter->next) {
        if ((iter != hit_min) && (iter->ob_uuid == hit_min->ob_uuid)) {
          if (hit_max == NULL) {
            hit_max = iter;
          }
          else if (iter->depth < hit_max->depth) {
            hit_max = iter;
          }
        }
      }
      /* In this case has only one hit. treat as ray-cast. */
      if (hit_max == NULL) {
        hit_max = hit_min;
      }
    }

    mid_v3_v3v3(r_loc, hit_min->co, hit_max->co);

    if (r_thickness) {
      *r_thickness = hit_max->depth - hit_min->depth;
    }

    /* XXX, is there a correct normal in this case ???, for now just z up */
    r_no[0] = 0.0;
    r_no[1] = 0.0;
    r_no[2] = 1.0;

    BLI_freelistN(&depths_peel);
    return true;
  }
  return false;
}

/** \} */

/* -------------------------------------------------------------------- */
/** \name snap Nodes
 * \{ */

static bool snapNodeTest(View2D *v2d, bNode *node, eSnapTargetSelect snap_target_select)
{
  /* node is use for snapping only if a) snap mode matches and b) node is inside the view */
  return (((snap_target_select & SCE_SNAP_TARGET_NOT_SELECTED) && !(node->flag & NODE_SELECT)) ||
          (snap_target_select == SCE_SNAP_TARGET_ALL && !(node->flag & NODE_ACTIVE))) &&
         (node->totr.xmin < v2d->cur.xmax && node->totr.xmax > v2d->cur.xmin &&
          node->totr.ymin < v2d->cur.ymax && node->totr.ymax > v2d->cur.ymin);
}

static NodeBorder snapNodeBorder(eSnapMode snap_node_mode)
{
  NodeBorder flag = 0;
  if (snap_node_mode & SCE_SNAP_MODE_NODE_X) {
    flag |= NODE_LEFT | NODE_RIGHT;
  }
  if (snap_node_mode & SCE_SNAP_MODE_NODE_Y) {
    flag |= NODE_TOP | NODE_BOTTOM;
  }
  return flag;
}

static bool snapNode(ToolSettings *ts,
                     SpaceNode *UNUSED(snode),
                     ARegion *region,
                     bNode *node,
                     const int mval[2],
                     float r_loc[2],
                     float *r_dist_px,
                     char *r_node_border)
{
  View2D *v2d = &region->v2d;
  NodeBorder border = snapNodeBorder(ts->snap_node_mode);
  bool retval = false;
  rcti totr;
  int new_dist;

  UI_view2d_view_to_region_rcti(v2d, &node->totr, &totr);

  if (border & NODE_LEFT) {
    new_dist = abs(totr.xmin - mval[0]);
    if (new_dist < *r_dist_px) {
      UI_view2d_region_to_view(v2d, totr.xmin, mval[1], &r_loc[0], &r_loc[1]);
      *r_dist_px = new_dist;
      *r_node_border = NODE_LEFT;
      retval = true;
    }
  }

  if (border & NODE_RIGHT) {
    new_dist = abs(totr.xmax - mval[0]);
    if (new_dist < *r_dist_px) {
      UI_view2d_region_to_view(v2d, totr.xmax, mval[1], &r_loc[0], &r_loc[1]);
      *r_dist_px = new_dist;
      *r_node_border = NODE_RIGHT;
      retval = true;
    }
  }

  if (border & NODE_BOTTOM) {
    new_dist = abs(totr.ymin - mval[1]);
    if (new_dist < *r_dist_px) {
      UI_view2d_region_to_view(v2d, mval[0], totr.ymin, &r_loc[0], &r_loc[1]);
      *r_dist_px = new_dist;
      *r_node_border = NODE_BOTTOM;
      retval = true;
    }
  }

  if (border & NODE_TOP) {
    new_dist = abs(totr.ymax - mval[1]);
    if (new_dist < *r_dist_px) {
      UI_view2d_region_to_view(v2d, mval[0], totr.ymax, &r_loc[0], &r_loc[1]);
      *r_dist_px = new_dist;
      *r_node_border = NODE_TOP;
      retval = true;
    }
  }

  return retval;
}

static bool snapNodes(ToolSettings *ts,
                      SpaceNode *snode,
                      ARegion *region,
                      const int mval[2],
                      eSnapTargetSelect snap_target_select,
                      float r_loc[2],
                      float *r_dist_px,
                      char *r_node_border)
{
  bNodeTree *ntree = snode->edittree;
  bNode *node;
  bool retval = false;

  *r_node_border = 0;

  for (node = ntree->nodes.first; node; node = node->next) {
    if (snapNodeTest(&region->v2d, node, snap_target_select)) {
      retval |= snapNode(ts, snode, region, node, mval, r_loc, r_dist_px, r_node_border);
    }
  }

  return retval;
}

bool snapNodesTransform(
    TransInfo *t, const int mval[2], float r_loc[2], float *r_dist_px, char *r_node_border)
{
  return snapNodes(t->settings,
                   t->area->spacedata.first,
                   t->region,
                   mval,
                   t->tsnap.target_select,
                   r_loc,
                   r_dist_px,
                   r_node_border);
}

/** \} */

/* -------------------------------------------------------------------- */
/** \name snap Grid
 * \{ */

static void snap_grid_apply(
    TransInfo *t, const int max_index, const float grid_dist, const float loc[3], float r_out[3])
{
  BLI_assert(max_index <= 2);
  snap_target_grid_ensure(t);
  const float *center_global = t->tsnap.snapTargetGrid;
  const float *asp = t->aspect;

  float in[3];
  if (t->con.mode & CON_APPLY) {
    BLI_assert(t->tsnap.snapElem == SCE_SNAP_MODE_NONE);
    t->con.applyVec(t, NULL, NULL, loc, in);
  }
  else {
    copy_v3_v3(in, loc);
  }

  for (int i = 0; i <= max_index; i++) {
    const float iter_fac = grid_dist * asp[i];
    r_out[i] = iter_fac * roundf((in[i] + center_global[i]) / iter_fac) - center_global[i];
  }
}

bool transform_snap_grid(TransInfo *t, float *val)
{
  if (!activeSnap(t)) {
    return false;
  }

  if ((!(t->tsnap.mode & SCE_SNAP_MODE_GRID)) || validSnap(t)) {
    /* Don't do grid snapping if there is a valid snap point. */
    return false;
  }

  /* Don't do grid snapping if not in 3D viewport or UV editor */
  if (!ELEM(t->spacetype, SPACE_VIEW3D, SPACE_IMAGE)) {
    return false;
  }

  if (t->mode != TFM_TRANSLATION) {
    return false;
  }

  float grid_dist = (t->modifiers & MOD_PRECISION) ? t->snap[1] : t->snap[0];

  /* Early bailing out if no need to snap */
  if (grid_dist == 0.0f) {
    return false;
  }

  snap_grid_apply(t, t->idx_max, grid_dist, val, val);
  t->tsnap.snapElem = SCE_SNAP_MODE_GRID;
  return true;
}

static void snap_increment_apply_ex(const TransInfo *UNUSED(t),
                                    const int max_index,
                                    const float increment_val,
                                    const float aspect[3],
                                    const float loc[3],
                                    float r_out[3])
{
  /* relative snapping in fixed increments */
  for (int i = 0; i <= max_index; i++) {
    const float iter_fac = increment_val * aspect[i];
    r_out[i] = iter_fac * roundf(loc[i] / iter_fac);
  }
}

static void snap_increment_apply(const TransInfo *t,
                                 const int max_index,
                                 const float increment_dist,
                                 float *r_val)
{
  BLI_assert((t->tsnap.mode & SCE_SNAP_MODE_INCREMENT) || doForceIncrementSnap(t));
  BLI_assert(max_index <= 2);

  /* Early bailing out if no need to snap */
  if (increment_dist == 0.0f) {
    return;
  }

  float asp_local[3] = {1, 1, 1};
  const bool use_aspect = ELEM(t->mode, TFM_TRANSLATION);
  const float *asp = use_aspect ? t->aspect : asp_local;

  if (use_aspect) {
    /* custom aspect for fcurve */
    if (t->spacetype == SPACE_GRAPH) {
      View2D *v2d = &t->region->v2d;
      Scene *scene = t->scene;
      SpaceGraph *sipo = t->area->spacedata.first;
      asp_local[0] = UI_view2d_grid_resolution_x__frames_or_seconds(
          v2d, scene, sipo->flag & SIPO_DRAWTIME);
      asp_local[1] = UI_view2d_grid_resolution_y__values(v2d);
      asp = asp_local;
    }
  }

  snap_increment_apply_ex(t, max_index, increment_dist, asp, r_val, r_val);
}

bool transform_snap_increment_ex(const TransInfo *t, bool use_local_space, float *r_val)
{
  if (!activeSnap(t)) {
    return false;
  }

  if (!(t->tsnap.mode & SCE_SNAP_MODE_INCREMENT) && !doForceIncrementSnap(t)) {
    return false;
  }

  if (t->spacetype != SPACE_VIEW3D && validSnap(t)) {
    /* Only do something if using absolute or incremental grid snapping
     * and there is no valid snap point. */
    return false;
  }

  if (use_local_space) {
    BLI_assert(t->idx_max == 2);
    mul_m3_v3(t->spacemtx_inv, r_val);
  }

  float increment_dist = (t->modifiers & MOD_PRECISION) ? t->snap[1] : t->snap[0];
  snap_increment_apply(t, t->idx_max, increment_dist, r_val);

  if (use_local_space) {
    mul_m3_v3(t->spacemtx, r_val);
  }

  return true;
}

bool transform_snap_increment(const TransInfo *t, float *r_val)
{
  return transform_snap_increment_ex(t, false, r_val);
}

float transform_snap_increment_get(const TransInfo *t)
{
  if (activeSnap(t) && (!transformModeUseSnap(t) ||
                        (t->tsnap.mode & (SCE_SNAP_MODE_INCREMENT | SCE_SNAP_MODE_GRID)))) {
    return (t->modifiers & MOD_PRECISION) ? t->snap[1] : t->snap[0];
  }

  return 0.0f;
}

/** \} */

/* -------------------------------------------------------------------- */
/** \name Generic callbacks
 * \{ */

float transform_snap_distance_len_squared_fn(TransInfo *UNUSED(t),
                                             const float p1[3],
                                             const float p2[3])
{
  return len_squared_v3v3(p1, p2);
}

/** \} */<|MERGE_RESOLUTION|>--- conflicted
+++ resolved
@@ -754,14 +754,6 @@
       return ret;
     }
 
-<<<<<<< HEAD
-      if ((obedit_type == OB_MESH) && (t->flag & T_PROP_EDIT)) {
-        /* Exclude editmesh if using proportional edit */
-        r_snap_select = SNAP_NOT_EDITED;
-      }
-      else if (!t->tsnap.snap_self) {
-        r_snap_select = SNAP_NOT_ACTIVE;
-=======
     const int obedit_type = t->obedit_type;
     if (obedit_type != -1) {
       /* Edit mode */
@@ -780,7 +772,6 @@
         if (!use_snap_nonedit) {
           ret |= SCE_SNAP_TARGET_NOT_NONEDITED;
         }
->>>>>>> 6177d9f0
       }
       else if (ELEM(obedit_type, OB_ARMATURE, OB_CURVES_LEGACY, OB_SURF, OB_LATTICE, OB_MBALL)) {
         /* Temporary limited to edit mode armature, curves, surfaces, lattices, and metaballs. */
