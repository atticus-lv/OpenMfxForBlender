/*
 * ***** BEGIN GPL LICENSE BLOCK *****
 *
 * This program is free software; you can redistribute it and/or
 * modify it under the terms of the GNU General Public License
 * as published by the Free Software Foundation; either version 2
 * of the License, or (at your option) any later version.
 *
 * This program is distributed in the hope that it will be useful,
 * but WITHOUT ANY WARRANTY; without even the implied warranty of
 * MERCHANTABILITY or FITNESS FOR A PARTICULAR PURPOSE.  See the
 * GNU General Public License for more details.
 *
 * You should have received a copy of the GNU General Public License
 * along with this program; if not, write to the Free Software Foundation,
 * Inc., 51 Franklin Street, Fifth Floor, Boston, MA 02110-1301, USA.
 *
 * The Original Code is Copyright (C) 2001-2002 by NaN Holding BV.
 * All rights reserved.
 *
 * The Original Code is: all of this file.
 *
 * Contributor(s): none yet.
 *
 * ***** END GPL LICENSE BLOCK *****
 */

/** \file blender/editors/uvedit/uvedit_unwrap_ops.c
 *  \ingroup eduv
 */


#include <string.h>
#include <stdlib.h>
#include <math.h>

#include "MEM_guardedalloc.h"

#include "DNA_camera_types.h"
#include "DNA_meshdata_types.h"
#include "DNA_object_types.h"
#include "DNA_scene_types.h"

#include "BLI_utildefines.h"
#include "BLI_math.h"
#include "BLI_edgehash.h"
#include "BLI_editVert.h"
#include "BLI_uvproject.h"
#include "BLI_utildefines.h"
#include "BLI_rand.h"

#include "BKE_context.h"
#include "BKE_customdata.h"
#include "BKE_depsgraph.h"
#include "BKE_image.h"
#include "BKE_main.h"
#include "BKE_mesh.h"
#include "BKE_tessmesh.h"

#include "BLI_math.h"
#include "BLI_edgehash.h"
#include "BLI_editVert.h"
#include "BLI_scanfill.h"
#include "BLI_array.h"
#include "BLI_uvproject.h"

#include "PIL_time.h"

#include "ED_image.h"
#include "ED_mesh.h"
#include "ED_screen.h"
#include "ED_uvedit.h"
#include "ED_view3d.h"

#include "RNA_access.h"
#include "RNA_define.h"


#include "WM_api.h"
#include "WM_types.h"

#include "uvedit_intern.h"
#include "uvedit_parametrizer.h"

static int ED_uvedit_ensure_uvs(bContext *C, Scene *scene, Object *obedit)
{
<<<<<<< HEAD
	BMEditMesh *em= ((Mesh*)obedit->data)->edit_btmesh;
	BMFace *efa;
	BMIter iter;
=======
	Main *bmain= CTX_data_main(C);
	EditMesh *em= BKE_mesh_get_editmesh((Mesh*)obedit->data);
	EditFace *efa;
	MTFace *tf;
>>>>>>> 28ee0f92
	Image *ima;
	bScreen *sc;
	ScrArea *sa;
	SpaceLink *slink;
	SpaceImage *sima;

	if(ED_uvedit_test(obedit)) {
		return 1;
	}

	if(em && em->bm->totface && !CustomData_has_layer(&em->bm->pdata, CD_MTEXPOLY)) {
		BM_add_data_layer(em->bm, &em->bm->pdata, CD_MTEXPOLY);
		BM_add_data_layer(em->bm, &em->bm->ldata, CD_MLOOPUV);
	}

	if(!ED_uvedit_test(obedit)) {
		return 0;
	}

	ima= CTX_data_edit_image(C);

	if(!ima) {
		/* no image in context in the 3d view, we find first image window .. */
		sc= CTX_wm_screen(C);

		for(sa=sc->areabase.first; sa; sa=sa->next) {
			slink= sa->spacedata.first;
			if(slink->spacetype == SPACE_IMAGE) {
				sima= (SpaceImage*)slink;

				ima= sima->image;
				if(ima) {
					if(ima->type==IMA_TYPE_R_RESULT || ima->type==IMA_TYPE_COMPOSITE)
						ima= NULL;
					else
						break;
				}
			}
		}
	}
	
	if(ima)
		ED_uvedit_assign_image(bmain, scene, obedit, ima, NULL);
	
	/* select new UV's */
	BM_ITER(efa, &iter, em->bm, BM_FACES_OF_MESH, NULL) {
		uvedit_face_select(scene, em, efa);
	}

	return 1;
}

/****************** Parametrizer Conversion ***************/

static int uvedit_have_selection(Scene *scene, BMEditMesh *em, short implicit)
{
	BMFace *efa;
	BMLoop *l;
	BMIter iter, liter;
	MLoopUV *luv;
	
	/* verify if we have any selected uv's before unwrapping,
	   so we can cancel the operator early */
	BM_ITER(efa, &iter, em->bm, BM_FACES_OF_MESH, NULL) {
		if(scene->toolsettings->uv_flag & UV_SYNC_SELECTION) {
			if(BM_TestHFlag(efa, BM_HIDDEN))
				continue;
		}
		else if(BM_TestHFlag(efa, BM_HIDDEN) || !BM_TestHFlag(efa, BM_SELECT))
			continue;
	
		BM_ITER(l, &liter, em->bm, BM_LOOPS_OF_FACE, efa) {
			luv = CustomData_bmesh_get(&em->bm->ldata, l->head.data, CD_MLOOPUV);
			if (!luv)
				return 1;
			
			if (uvedit_uv_selected(em, scene, l))
				break;
		}
		
		if (implicit && !l)
			continue;
		
		return 1;
	}

	return 0;
}

static ParamHandle *construct_param_handle(Scene *scene, BMEditMesh *em, 
				    short implicit, short fill, short sel, 
				    short correct_aspect)
{
	ParamHandle *handle;
	BMFace *efa;
	BMLoop *l;
	BMEdge *eed;
	BMVert *ev;
	BMIter iter, liter;
	MTexPoly *tf;
	int a;
	
	handle = param_construct_begin();

	if(correct_aspect) {
		efa = BM_get_actFace(em->bm, 1);

		if(efa) {
			MTexPoly *tf= CustomData_bmesh_get(&em->bm->pdata, efa->head.data, CD_MTEXPOLY);
			float aspx, aspy;

			ED_image_uv_aspect(tf->tpage, &aspx, &aspy);
		
			if(aspx!=aspy)
				param_aspect_ratio(handle, aspx, aspy);
		}
	}
	
	/* we need the vert indices */
	a = 0;
	BM_ITER(ev, &iter, em->bm, BM_VERTS_OF_MESH, NULL) {
		BM_SetIndex(ev, a);
		a++;
	}
	
	BM_ITER(efa, &iter, em->bm, BM_FACES_OF_MESH, NULL) {
		EditVert *v, *lastv, *firstv;
		EditFace *sefa;
		ParamKey key, vkeys[4];
		ParamBool pin[4], select[4];
		BMLoop *ls[3];
		MLoopUV *luvs[3];
		float *co[4];
		float *uv[4];
		int lsel;

		if((BM_TestHFlag(efa, BM_HIDDEN)) || (sel && BM_TestHFlag(efa, BM_SELECT)==0))
			continue;

		tf= (MTexPoly *)CustomData_em_get(&em->bm->pdata, efa->head.data, CD_MTEXPOLY);
		lsel = 0;

		BM_ITER(l, &liter, em->bm, BM_LOOPS_OF_FACE, efa) {
			if (uvedit_uv_selected(em, scene, l)) {
				lsel = 1;
				break;
			}
		}

		if (implicit && !lsel)
			continue;

		key = (ParamKey)efa;

		/*scanfill time!*/
		BLI_begin_edgefill();
		
		firstv = lastv = NULL;
		BM_ITER(l, &liter, em->bm, BM_LOOPS_OF_FACE, efa) {
			int i;
			
			v = BLI_addfillvert(l->v->co);
			
			/*add small random offset*/
			for (i=0; i<3; i++) {
				v->co[i] += (BLI_drand()-0.5f)*FLT_EPSILON*50;
			}
			
			v->tmp.p = l;

			if (lastv) {
				BLI_addfilledge(lastv, v);
			}

			lastv = v;
			if (!firstv) 
				firstv = v;
		}

		BLI_addfilledge(firstv, v);
		
		/*mode 2 enables faster handling of tri/quads*/
		BLI_edgefill(2);
		for (sefa = fillfacebase.first; sefa; sefa=sefa->next) {
			ls[0] = sefa->v1->tmp.p;
			ls[1] = sefa->v2->tmp.p;
			ls[2] = sefa->v3->tmp.p;
			
			luvs[0] = CustomData_bmesh_get(&em->bm->ldata, ls[0]->head.data, CD_MLOOPUV);
			luvs[1] = CustomData_bmesh_get(&em->bm->ldata, ls[1]->head.data, CD_MLOOPUV);
			luvs[2] = CustomData_bmesh_get(&em->bm->ldata, ls[2]->head.data, CD_MLOOPUV);

			vkeys[0] = (ParamKey)BM_GetIndex(ls[0]->v);
			vkeys[1] = (ParamKey)BM_GetIndex(ls[1]->v);
			vkeys[2] = (ParamKey)BM_GetIndex(ls[2]->v);

			co[0] = ls[0]->v->co;
			co[1] = ls[1]->v->co;
			co[2] = ls[2]->v->co;

			uv[0] = luvs[0]->uv;
			uv[1] = luvs[1]->uv;
			uv[2] = luvs[2]->uv;

			pin[0] = (luvs[0]->flag & MLOOPUV_PINNED) != 0;
			pin[1] = (luvs[1]->flag & MLOOPUV_PINNED) != 0;
			pin[2] = (luvs[2]->flag & MLOOPUV_PINNED) != 0;

			select[0] = uvedit_uv_selected(em, scene, ls[0]) != 0;
			select[1] = uvedit_uv_selected(em, scene, ls[1]) != 0;
			select[2] = uvedit_uv_selected(em, scene, ls[2]) != 0;

			if (!p_face_exists(handle,vkeys,0,1,2))
					param_face_add(handle, key, 3, vkeys, co, uv, pin, select);
		}

		BLI_end_edgefill();
	}

	if(!implicit) {
		BM_ITER(eed, &iter, em->bm, BM_EDGES_OF_MESH, NULL) {
			if(BM_TestHFlag(eed, BM_SEAM)) {
				ParamKey vkeys[2];
				vkeys[0] = (ParamKey)BM_GetIndex(eed->v1);
				vkeys[1] = (ParamKey)BM_GetIndex(eed->v2);
				param_edge_set_seam(handle, vkeys);
			}
		}
	}

	param_construct_end(handle, fill, implicit);

	return handle;
}

/* ******************** Minimize Stretch operator **************** */

typedef struct MinStretch {
	Scene *scene;
	Object *obedit;
	BMEditMesh *em;
	ParamHandle *handle;
	float blend;
	double lasttime;
	int i, iterations;
	wmTimer *timer;
} MinStretch;

static int minimize_stretch_init(bContext *C, wmOperator *op)
{
	Scene *scene= CTX_data_scene(C);
	Object *obedit= CTX_data_edit_object(C);
	BMEditMesh *em= ((Mesh*)obedit->data)->edit_btmesh;
	MinStretch *ms;
	int fill_holes= RNA_boolean_get(op->ptr, "fill_holes");
	short implicit= 1;

	if(!uvedit_have_selection(scene, em, implicit)) {
		return 0;
	}

	ms= MEM_callocN(sizeof(MinStretch), "MinStretch");
	ms->scene= scene;
	ms->obedit= obedit;
	ms->em= em;
	ms->blend= RNA_float_get(op->ptr, "blend");
	ms->iterations= RNA_int_get(op->ptr, "iterations");
	ms->i= 0;
	ms->handle= construct_param_handle(scene, em, implicit, fill_holes, 1, 1);
	ms->lasttime= PIL_check_seconds_timer();

	param_stretch_begin(ms->handle);
	if(ms->blend != 0.0f)
		param_stretch_blend(ms->handle, ms->blend);

	op->customdata= ms;

	return 1;
}

static void minimize_stretch_iteration(bContext *C, wmOperator *op, int interactive)
{
	MinStretch *ms= op->customdata;
	ScrArea *sa= CTX_wm_area(C);

	param_stretch_blend(ms->handle, ms->blend);
	param_stretch_iter(ms->handle);

	ms->i++;
	RNA_int_set(op->ptr, "iterations", ms->i);

	if(interactive && (PIL_check_seconds_timer() - ms->lasttime > 0.5)) {
		char str[100];

		param_flush(ms->handle);

		if(sa) {
			sprintf(str, "Minimize Stretch. Blend %.2f.", ms->blend);
			ED_area_headerprint(sa, str);
		}

		ms->lasttime = PIL_check_seconds_timer();

		DAG_id_tag_update(ms->obedit->data, 0);
		WM_event_add_notifier(C, NC_GEOM|ND_DATA, ms->obedit->data);
	}
}

static void minimize_stretch_exit(bContext *C, wmOperator *op, int cancel)
{
	MinStretch *ms= op->customdata;
	ScrArea *sa= CTX_wm_area(C);

	if(sa)
		ED_area_headerprint(sa, NULL);
	if(ms->timer)
		WM_event_remove_timer(CTX_wm_manager(C), CTX_wm_window(C), ms->timer);

	if(cancel)
		param_flush_restore(ms->handle);
	else
		param_flush(ms->handle);

	param_stretch_end(ms->handle);
	param_delete(ms->handle);

	DAG_id_tag_update(ms->obedit->data, 0);
	WM_event_add_notifier(C, NC_GEOM|ND_DATA, ms->obedit->data);

	MEM_freeN(ms);
	op->customdata= NULL;
}

static int minimize_stretch_exec(bContext *C, wmOperator *op)
{
	int i, iterations;

	if(!minimize_stretch_init(C, op))
		return OPERATOR_CANCELLED;

	iterations= RNA_int_get(op->ptr, "iterations");
	for(i=0; i<iterations; i++)
		minimize_stretch_iteration(C, op, 0);
	minimize_stretch_exit(C, op, 0);

	return OPERATOR_FINISHED;
}

static int minimize_stretch_invoke(bContext *C, wmOperator *op, wmEvent *UNUSED(event))
{
	MinStretch *ms;

	if(!minimize_stretch_init(C, op))
		return OPERATOR_CANCELLED;

	minimize_stretch_iteration(C, op, 1);

	ms= op->customdata;
	WM_event_add_modal_handler(C, op);
	ms->timer= WM_event_add_timer(CTX_wm_manager(C), CTX_wm_window(C), TIMER, 0.01f);

	return OPERATOR_RUNNING_MODAL;
}

static int minimize_stretch_modal(bContext *C, wmOperator *op, wmEvent *event)
{
	MinStretch *ms= op->customdata;

	switch(event->type) {
		case ESCKEY:
		case RIGHTMOUSE:
			minimize_stretch_exit(C, op, 1);
			return OPERATOR_CANCELLED;
		case RETKEY:
		case PADENTER:
		case LEFTMOUSE:
			minimize_stretch_exit(C, op, 0);
			return OPERATOR_FINISHED;
		case PADPLUSKEY:
		case WHEELUPMOUSE:
			if(ms->blend < 0.95f) {
				ms->blend += 0.1f;
				ms->lasttime= 0.0f;
				RNA_float_set(op->ptr, "blend", ms->blend);
				minimize_stretch_iteration(C, op, 1);
			}
			break;
		case PADMINUS:
		case WHEELDOWNMOUSE:
			if(ms->blend > 0.05f) {
				ms->blend -= 0.1f;
				ms->lasttime= 0.0f;
				RNA_float_set(op->ptr, "blend", ms->blend);
				minimize_stretch_iteration(C, op, 1);
			}
			break;
		case TIMER:
			if(ms->timer == event->customdata) {
				double start= PIL_check_seconds_timer();

				do {
					minimize_stretch_iteration(C, op, 1);
				} while(PIL_check_seconds_timer() - start < 0.01);
			}
			break;
	}

	if(ms->iterations && ms->i >= ms->iterations) {
		minimize_stretch_exit(C, op, 0);
		return OPERATOR_FINISHED;
	}

	return OPERATOR_RUNNING_MODAL;
}

static int minimize_stretch_cancel(bContext *C, wmOperator *op)
{
	minimize_stretch_exit(C, op, 1);

	return OPERATOR_CANCELLED;
}

void UV_OT_minimize_stretch(wmOperatorType *ot)
{
	/* identifiers */
	ot->name= "Minimize Stretch";
	ot->idname= "UV_OT_minimize_stretch";
	ot->flag= OPTYPE_REGISTER|OPTYPE_UNDO|OPTYPE_GRAB_POINTER|OPTYPE_BLOCKING;
	ot->description="Reduce UV stretching by relaxing angles";
	
	/* api callbacks */
	ot->exec= minimize_stretch_exec;
	ot->invoke= minimize_stretch_invoke;
	ot->modal= minimize_stretch_modal;
	ot->cancel= minimize_stretch_cancel;
	ot->poll= ED_operator_uvedit;

	/* properties */
	RNA_def_boolean(ot->srna, "fill_holes", 1, "Fill Holes", "Virtual fill holes in mesh before unwrapping, to better avoid overlaps and preserve symmetry");
	RNA_def_float_factor(ot->srna, "blend", 0.0f, 0.0f, 1.0f, "Blend", "Blend factor between stretch minimized and original", 0.0f, 1.0f);
	RNA_def_int(ot->srna, "iterations", 0, 0, INT_MAX, "Iterations", "Number of iterations to run, 0 is unlimited when run interactively", 0, 100);
}

/* ******************** Pack Islands operator **************** */

static int pack_islands_exec(bContext *C, wmOperator *op)
{
	Scene *scene= CTX_data_scene(C);
	Object *obedit= CTX_data_edit_object(C);
	BMEditMesh *em= ((Mesh*)obedit->data)->edit_btmesh;
	ParamHandle *handle;
	short implicit= 1;

	if(!uvedit_have_selection(scene, em, implicit)) {
		return OPERATOR_CANCELLED;
	}

	if(RNA_property_is_set(op->ptr, "margin")) {
		scene->toolsettings->uvcalc_margin= RNA_float_get(op->ptr, "margin");
	}
	else {
		RNA_float_set(op->ptr, "margin", scene->toolsettings->uvcalc_margin);
	}

	handle = construct_param_handle(scene, em, implicit, 0, 1, 1);
	param_pack(handle, scene->toolsettings->uvcalc_margin);
	param_flush(handle);
	param_delete(handle);
	
	DAG_id_tag_update(obedit->data, 0);
	WM_event_add_notifier(C, NC_GEOM|ND_DATA, obedit->data);

	return OPERATOR_FINISHED;
}

void UV_OT_pack_islands(wmOperatorType *ot)
{
	/* identifiers */
	ot->name= "Pack Islands";
	ot->idname= "UV_OT_pack_islands";
	ot->flag= OPTYPE_REGISTER|OPTYPE_UNDO;
	
	/* api callbacks */
	ot->exec= pack_islands_exec;
	ot->poll= ED_operator_uvedit;

	/* properties */
	RNA_def_float_factor(ot->srna, "margin", 0.0f, 0.0f, 1.0f, "Margin", "Space between islands", 0.0f, 1.0f);
}

/* ******************** Average Islands Scale operator **************** */

static int average_islands_scale_exec(bContext *C, wmOperator *UNUSED(op))
{
	Scene *scene= CTX_data_scene(C);
	Object *obedit= CTX_data_edit_object(C);
	BMEditMesh *em= ((Mesh*)obedit->data)->edit_btmesh;
	ParamHandle *handle;
	short implicit= 1;

	if(!uvedit_have_selection(scene, em, implicit)) {
		return OPERATOR_CANCELLED;
	}

	handle= construct_param_handle(scene, em, implicit, 0, 1, 1);
	param_average(handle);
	param_flush(handle);
	param_delete(handle);
	
	DAG_id_tag_update(obedit->data, 0);
	WM_event_add_notifier(C, NC_GEOM|ND_DATA, obedit->data);

	return OPERATOR_FINISHED;
}

void UV_OT_average_islands_scale(wmOperatorType *ot)
{
	/* identifiers */
	ot->name= "Average Islands Scale";
	ot->idname= "UV_OT_average_islands_scale";
	ot->flag= OPTYPE_REGISTER|OPTYPE_UNDO;
	
	/* api callbacks */
	ot->exec= average_islands_scale_exec;
	ot->poll= ED_operator_uvedit;
}

/**************** Live Unwrap *****************/

static ParamHandle *liveHandle = NULL;

void ED_uvedit_live_unwrap_begin(Scene *scene, Object *obedit)
{
	BMEditMesh *em= ((Mesh*)obedit->data)->edit_btmesh;
	short abf = scene->toolsettings->unwrapper == 0;
	short fillholes = scene->toolsettings->uvcalc_flag & UVCALC_FILLHOLES;

	if(!ED_uvedit_test(obedit)) {
		return;
	}

	liveHandle = construct_param_handle(scene, em, 0, fillholes, 0, 1);

	param_lscm_begin(liveHandle, PARAM_TRUE, abf);
}

void ED_uvedit_live_unwrap_re_solve(void)
{
	if(liveHandle) {
		param_lscm_solve(liveHandle);
		param_flush(liveHandle);
	}
}
	
void ED_uvedit_live_unwrap_end(short cancel)
{
	if(liveHandle) {
		param_lscm_end(liveHandle);
		if(cancel)
			param_flush_restore(liveHandle);
		param_delete(liveHandle);
		liveHandle = NULL;
	}
}

/*************** UV Map Common Transforms *****************/

#define VIEW_ON_EQUATOR 0
#define VIEW_ON_POLES	1
#define ALIGN_TO_OBJECT	2

#define POLAR_ZX	0
#define POLAR_ZY	1

static void uv_map_transform_center(Scene *scene, View3D *v3d, float *result, 
				    Object *ob, BMEditMesh *em)
{
	BMFace *efa;
	BMLoop *l;
	BMIter iter, liter;
	float min[3], max[3], *cursx;
	int around= (v3d)? v3d->around: V3D_CENTER;

	/* only operates on the edit object - this is all that's needed now */

	switch(around)  {
		case V3D_CENTER: /* bounding box center */
			min[0]= min[1]= min[2]= 1e20f;
			max[0]= max[1]= max[2]= -1e20f; 
			
			BM_ITER(efa, &iter, em->bm, BM_FACES_OF_MESH, NULL)  {
				if(BM_TestHFlag(efa, BM_SELECT)) {
					BM_ITER(l, &liter, em->bm, BM_LOOPS_OF_FACE, efa) {
						DO_MINMAX(l->v->co, min, max);
					}
				}
			}
			mid_v3_v3v3(result, min, max);
			break;

		case V3D_CURSOR: /*cursor center*/ 
			cursx= give_cursor(scene, v3d);
			/* shift to objects world */
			result[0]= cursx[0]-ob->obmat[3][0];
			result[1]= cursx[1]-ob->obmat[3][1];
			result[2]= cursx[2]-ob->obmat[3][2];
			break;

		case V3D_LOCAL: /*object center*/
		case V3D_CENTROID: /* multiple objects centers, only one object here*/
		default:
			result[0]= result[1]= result[2]= 0.0;
			break;
	}
}

static void uv_map_rotation_matrix(float result[][4], RegionView3D *rv3d, Object *ob,
                                   float upangledeg, float sideangledeg, float radius)
{
	float rotup[4][4], rotside[4][4], viewmatrix[4][4], rotobj[4][4];
	float sideangle= 0.0f, upangle= 0.0f;
	int k;

	/* get rotation of the current view matrix */
	if(rv3d)
		copy_m4_m4(viewmatrix, rv3d->viewmat);
	else
		unit_m4(viewmatrix);

	/* but shifting */
	for(k=0; k<4; k++)
		viewmatrix[3][k] =0.0f;

	/* get rotation of the current object matrix */
	copy_m4_m4(rotobj,ob->obmat);

	/* but shifting */
	for(k=0; k<4; k++)
		rotobj[3][k] =0.0f;

	zero_m4(rotup);
	zero_m4(rotside);

	/* compensate front/side.. against opengl x,y,z world definition */
	/* this is "kanonen gegen spatzen", a few plus minus 1 will do here */
	/* i wanted to keep the reason here, so we're rotating*/
	sideangle= (float)M_PI*(sideangledeg + 180.0f)/180.0f;
	rotside[0][0]= (float)cos(sideangle);
	rotside[0][1]= -(float)sin(sideangle);
	rotside[1][0]= (float)sin(sideangle);
	rotside[1][1]= (float)cos(sideangle);
	rotside[2][2]= 1.0f;

	upangle= (float)M_PI*upangledeg/180.0f;
	rotup[1][1]= (float)cos(upangle)/radius;
	rotup[1][2]= -(float)sin(upangle)/radius;
	rotup[2][1]= (float)sin(upangle)/radius;
	rotup[2][2]= (float)cos(upangle)/radius;
	rotup[0][0]= (float)1.0f/radius;

	/* calculate transforms*/
	mul_serie_m4(result, rotup, rotside, viewmatrix, rotobj, NULL, NULL, NULL, NULL);
}

static void uv_map_transform(bContext *C, wmOperator *op, float center[3], float rotmat[4][4])
{
	/* context checks are messy here, making it work in both 3d view and uv editor */
	Scene *scene= CTX_data_scene(C);
	Object *obedit= CTX_data_edit_object(C);
	BMEditMesh *em= ((Mesh*)obedit->data)->edit_btmesh;
	View3D *v3d= CTX_wm_view3d(C);
	RegionView3D *rv3d= CTX_wm_region_view3d(C);
	/* common operator properties */
	int align= RNA_enum_get(op->ptr, "align");
	int direction= RNA_enum_get(op->ptr, "direction");
	float radius= RNA_struct_find_property(op->ptr, "radius")? RNA_float_get(op->ptr, "radius"): 1.0f;
	float upangledeg, sideangledeg;

	uv_map_transform_center(scene, v3d, center, obedit, em);

	if(direction == VIEW_ON_EQUATOR) {
		upangledeg= 90.0f;
		sideangledeg= 0.0f;
	}
	else {
		upangledeg= 0.0f;
		if(align == POLAR_ZY) sideangledeg= 0.0f;
		else sideangledeg= 90.0f;
	}

	/* be compatible to the "old" sphere/cylinder mode */
	if(direction == ALIGN_TO_OBJECT)
		unit_m4(rotmat);
	else 
		uv_map_rotation_matrix(rotmat, rv3d, obedit, upangledeg, sideangledeg, radius);

}

static void uv_transform_properties(wmOperatorType *ot, int radius)
{
	static EnumPropertyItem direction_items[]= {
		{VIEW_ON_EQUATOR, "VIEW_ON_EQUATOR", 0, "View on Equator", "3D view is on the equator"},
		{VIEW_ON_POLES, "VIEW_ON_POLES", 0, "View on Poles", "3D view is on the poles"},
		{ALIGN_TO_OBJECT, "ALIGN_TO_OBJECT", 0, "Align to Object", "Align according to object transform"},
		{0, NULL, 0, NULL, NULL}
	};
	static EnumPropertyItem align_items[]= {
		{POLAR_ZX, "POLAR_ZX", 0, "Polar ZX", "Polar 0 is X"},
		{POLAR_ZY, "POLAR_ZY", 0, "Polar ZY", "Polar 0 is Y"},
		{0, NULL, 0, NULL, NULL}
	};

	RNA_def_enum(ot->srna, "direction", direction_items, VIEW_ON_EQUATOR, "Direction",
	             "Direction of the sphere or cylinder");
	RNA_def_enum(ot->srna, "align", align_items, VIEW_ON_EQUATOR, "Align",
	             "How to determine rotation around the pole");
	if(radius)
		RNA_def_float(ot->srna, "radius", 1.0f, 0.0f, FLT_MAX, "Radius",
		              "Radius of the sphere or cylinder", 0.0001f, 100.0f);
}

static void correct_uv_aspect(BMEditMesh *em)
{
	BMFace *efa= BM_get_actFace(em->bm, 1);
	BMLoop *l;
	BMIter iter, liter;
	MTexPoly *tf;
	MLoopUV *luv;
	float scale, aspx= 1.0f, aspy=1.0f;
	
	if(efa) {
		tf= CustomData_bmesh_get(&em->bm->pdata, efa->head.data, CD_MTEXPOLY);
		ED_image_uv_aspect(tf->tpage, &aspx, &aspy);
	}
	
	if(aspx == aspy)
		return;
		
	if(aspx > aspy) {
		scale= aspy/aspx;

		BM_ITER(efa, &iter, em->bm, BM_FACES_OF_MESH, NULL) {
			tf = CustomData_bmesh_get(&em->bm->pdata, efa->head.data, CD_MTEXPOLY);
			if (!BM_TestHFlag(efa, BM_SELECT) || BM_TestHFlag(efa, BM_HIDDEN))
				continue;
			
			BM_ITER(l, &liter, em->bm, BM_LOOPS_OF_FACE, efa) {
				luv = CustomData_bmesh_get(&em->bm->ldata, l->head.data, CD_MLOOPUV);
				luv->uv[0] = ((luv->uv[0]-0.5)*scale)+0.5;
			}
		}
	}
	else {
		scale= aspx/aspy;

		BM_ITER(efa, &iter, em->bm, BM_FACES_OF_MESH, NULL) {
			tf = CustomData_bmesh_get(&em->bm->pdata, efa->head.data, CD_MTEXPOLY);
			if (!BM_TestHFlag(efa, BM_SELECT)||BM_TestHFlag(efa, BM_HIDDEN))
				continue;
			
			BM_ITER(l, &liter, em->bm, BM_LOOPS_OF_FACE, efa) {
				luv = CustomData_bmesh_get(&em->bm->ldata, l->head.data, CD_MLOOPUV);
				luv->uv[1] = ((luv->uv[1]-0.5)*scale)+0.5;
			}
		}
	}
}

/******************** Map Clip & Correct ******************/

static void uv_map_clip_correct_properties(wmOperatorType *ot)
{
	RNA_def_boolean(ot->srna, "correct_aspect", 1, "Correct Aspect",
	                "Map UVs taking image aspect ratio into account");
	RNA_def_boolean(ot->srna, "clip_to_bounds", 0, "Clip to Bounds",
	                "Clip UV coordinates to bounds after unwrapping");
	RNA_def_boolean(ot->srna, "scale_to_bounds", 0, "Scale to Bounds",
	                "Scale UV coordinates to bounds after unwrapping");
}

static void uv_map_clip_correct(BMEditMesh *em, wmOperator *op)
{
	BMFace *efa;
	BMLoop *l;
	BMIter iter, liter;
	MLoopUV *luv;
	float dx, dy, min[2], max[2];
	int correct_aspect= RNA_boolean_get(op->ptr, "correct_aspect");
	int clip_to_bounds= RNA_boolean_get(op->ptr, "clip_to_bounds");
	int scale_to_bounds= RNA_boolean_get(op->ptr, "scale_to_bounds");

	/* correct for image aspect ratio */
	if(correct_aspect)
		correct_uv_aspect(em);

	if(scale_to_bounds) {
		INIT_MINMAX2(min, max);
		
		BM_ITER(efa, &iter, em->bm, BM_FACES_OF_MESH, NULL) {
			if (!BM_TestHFlag(efa, BM_SELECT))
				continue;

			BM_ITER(l, &liter, em->bm, BM_LOOPS_OF_FACE, efa) {
				luv = CustomData_bmesh_get(&em->bm->ldata, l->head.data, CD_MLOOPUV);
				DO_MINMAX2(luv->uv, min, max);
			}
		}
		
		/* rescale UV to be in 1/1 */
		dx= (max[0]-min[0]);
		dy= (max[1]-min[1]);

		if(dx > 0.0f)
			dx= 1.0f/dx;
		if(dy > 0.0f)
			dy= 1.0f/dy;

		BM_ITER(efa, &iter, em->bm, BM_FACES_OF_MESH, NULL) {
			if (!BM_TestHFlag(efa, BM_SELECT))
				continue;

			BM_ITER(l, &liter, em->bm, BM_LOOPS_OF_FACE, efa) {
				luv = CustomData_bmesh_get(&em->bm->ldata, l->head.data, CD_MLOOPUV);
				
				luv->uv[0] = (luv->uv[0]-min[0])*dx;
				luv->uv[1] = (luv->uv[1]-min[1])*dy;
			}
		}
	}
	else if(clip_to_bounds) {
		/* clipping and wrapping */
		BM_ITER(efa, &iter, em->bm, BM_FACES_OF_MESH, NULL) {
			if (!BM_TestHFlag(efa, BM_SELECT))
				continue;

			BM_ITER(l, &liter, em->bm, BM_LOOPS_OF_FACE, efa) {
				luv = CustomData_bmesh_get(&em->bm->ldata, l->head.data, CD_MLOOPUV);
				CLAMP(luv->uv[0], 0.0f, 1.0f);
				CLAMP(luv->uv[1], 0.0f, 1.0f);
			}
		}
	}
}

/* ******************** Unwrap operator **************** */

/* assumes UV layer is checked, doesn't run update funcs */
void ED_unwrap_lscm(Scene *scene, Object *obedit, const short sel)
{
	BMEditMesh *em= ((Mesh*)obedit->data)->edit_btmesh;
	ParamHandle *handle;

	const short fill_holes= scene->toolsettings->uvcalc_flag & UVCALC_FILLHOLES;
	const short correct_aspect= !(scene->toolsettings->uvcalc_flag & UVCALC_NO_ASPECT_CORRECT);
	short implicit= 0;

	handle= construct_param_handle(scene, em, implicit, fill_holes, sel, correct_aspect);

	param_lscm_begin(handle, PARAM_FALSE, scene->toolsettings->unwrapper == 0);
	param_lscm_solve(handle);
	param_lscm_end(handle);

	param_pack(handle, scene->toolsettings->uvcalc_margin);

	param_flush(handle);

	param_delete(handle);
}

static int unwrap_exec(bContext *C, wmOperator *op)
{
	Scene *scene= CTX_data_scene(C);
	Object *obedit= CTX_data_edit_object(C);
	BMEditMesh *em= ((Mesh*)obedit->data)->edit_btmesh;
	int method = RNA_enum_get(op->ptr, "method");
	int fill_holes = RNA_boolean_get(op->ptr, "fill_holes");
	int correct_aspect = RNA_boolean_get(op->ptr, "correct_aspect");
	short implicit= 0;

	if(!uvedit_have_selection(scene, em, implicit)) {
		return OPERATOR_CANCELLED;
	}
	
	/* add uvs if they don't exist yet */
	if(!ED_uvedit_ensure_uvs(C, scene, obedit)) {
		return OPERATOR_CANCELLED;
	}

	/* remember last method for live unwrap */
	scene->toolsettings->unwrapper = method;

	if(fill_holes)		scene->toolsettings->uvcalc_flag |=  UVCALC_FILLHOLES;
	else				scene->toolsettings->uvcalc_flag &= ~UVCALC_FILLHOLES;

	if(correct_aspect)	scene->toolsettings->uvcalc_flag &= ~UVCALC_NO_ASPECT_CORRECT;
	else				scene->toolsettings->uvcalc_flag |=  UVCALC_NO_ASPECT_CORRECT;

	/* execute unwrap */
	ED_unwrap_lscm(scene, obedit, TRUE);

	DAG_id_tag_update(obedit->data, 0);
	WM_event_add_notifier(C, NC_GEOM|ND_DATA, obedit->data);

	return OPERATOR_FINISHED;
}

void UV_OT_unwrap(wmOperatorType *ot)
{
	static EnumPropertyItem method_items[] = {
		{0, "ANGLE_BASED", 0, "Angle Based", ""},
		{1, "CONFORMAL", 0, "Conformal", ""},
		{0, NULL, 0, NULL, NULL}};

	/* identifiers */
	ot->name= "Unwrap";
	ot->description= "Unwrap the mesh of the object being edited";
	ot->idname= "UV_OT_unwrap";
	ot->flag= OPTYPE_REGISTER|OPTYPE_UNDO;
	
	/* api callbacks */
	ot->exec= unwrap_exec;
	ot->poll= ED_operator_uvmap;

	/* properties */
	RNA_def_enum(ot->srna, "method", method_items, 0, "Method",
	             "Unwrapping method (Angle Based usually gives better results than Conformal, while being somewhat slower)");
	RNA_def_boolean(ot->srna, "fill_holes", 1, "Fill Holes",
	                "Virtual fill holes in mesh before unwrapping, to better avoid overlaps and preserve symmetry");
	RNA_def_boolean(ot->srna, "correct_aspect", 1, "Correct Aspect",
	                "Map UVs taking image aspect ratio into account");
}

/**************** Project From View operator **************/
static int uv_from_view_exec(bContext *C, wmOperator *op)
{
	Scene *scene= CTX_data_scene(C);
	Object *obedit= CTX_data_edit_object(C);
	Camera *camera= NULL;
	BMEditMesh *em= ((Mesh*)obedit->data)->edit_btmesh;
	ARegion *ar = CTX_wm_region(C);
	View3D *v3d= CTX_wm_view3d(C);
	RegionView3D *rv3d= CTX_wm_region_view3d(C);
	BMFace *efa;
	BMLoop *l;
	BMIter iter, liter;
	MLoopUV *luv;
	float rotmat[4][4];

	/* add uvs if they don't exist yet */
	if(!ED_uvedit_ensure_uvs(C, scene, obedit)) {
		return OPERATOR_CANCELLED;
	}

	/* establish the camera object, so we can default to view mapping if anything is wrong with it */
	if ((rv3d->persp==RV3D_CAMOB) && (v3d->camera) && (v3d->camera->type==OB_CAMERA)) {
		camera= v3d->camera->data;
	}

	if(RNA_boolean_get(op->ptr, "orthographic")) {
		uv_map_rotation_matrix(rotmat, rv3d, obedit, 90.0f, 0.0f, 1.0f);
		
		BM_ITER(efa, &iter, em->bm, BM_FACES_OF_MESH, NULL) {
			if (!BM_TestHFlag(efa, BM_SELECT))
				continue;

			BM_ITER(l, &liter, em->bm, BM_LOOPS_OF_FACE, efa) {
				luv = CustomData_bmesh_get(&em->bm->ldata, l->head.data, CD_MLOOPUV);
				project_from_view_ortho(luv->uv, l->v->co, rotmat);
			}
		}
	}
	else if (camera) {
		struct UvCameraInfo *uci= project_camera_info(v3d->camera, obedit->obmat, scene->r.xsch, scene->r.ysch);
		
		if(uci) {
			BM_ITER(efa, &iter, em->bm, BM_FACES_OF_MESH, NULL) {
				if (!BM_TestHFlag(efa, BM_SELECT))
					continue;

				BM_ITER(l, &liter, em->bm, BM_LOOPS_OF_FACE, efa) {
					luv = CustomData_bmesh_get(&em->bm->ldata, l->head.data, CD_MLOOPUV);
					project_from_camera(luv->uv, l->v->co, uci);
				}
			}
			
			MEM_freeN(uci);
		}
	}
	else {
		copy_m4_m4(rotmat, obedit->obmat);

		BM_ITER(efa, &iter, em->bm, BM_FACES_OF_MESH, NULL) {
			if (!BM_TestHFlag(efa, BM_SELECT))
				continue;

			BM_ITER(l, &liter, em->bm, BM_LOOPS_OF_FACE, efa) {
				luv = CustomData_bmesh_get(&em->bm->ldata, l->head.data, CD_MLOOPUV);
				project_from_view(luv->uv, l->v->co, rv3d->persmat, rotmat, ar->winx, ar->winy);
			}
		}
	}

	uv_map_clip_correct(em, op);

	DAG_id_tag_update(obedit->data, 0);
	WM_event_add_notifier(C, NC_GEOM|ND_DATA, obedit->data);

	return OPERATOR_FINISHED;
}

static int uv_from_view_poll(bContext *C)
{
	RegionView3D *rv3d= CTX_wm_region_view3d(C);

	if(!ED_operator_uvmap(C))
		return 0;

	return (rv3d != NULL);
}

void UV_OT_from_view(wmOperatorType *ot)
{
	/* identifiers */
	ot->name= "Project From View";
	ot->idname= "UV_OT_project_from_view";
	ot->flag= OPTYPE_REGISTER|OPTYPE_UNDO;
	
	/* api callbacks */
	ot->exec= uv_from_view_exec;
	ot->poll= uv_from_view_poll;

	/* properties */
	RNA_def_boolean(ot->srna, "orthographic", 0, "Orthographic", "Use orthographic projection");
	uv_map_clip_correct_properties(ot);
}

/********************** Reset operator ********************/

static int reset_exec(bContext *C, wmOperator *UNUSED(op))
{
	Scene *scene= CTX_data_scene(C);
	Object *obedit= CTX_data_edit_object(C);
	BMEditMesh *em= ((Mesh*)obedit->data)->edit_btmesh;
	BMFace *efa;
	BMLoop *l;
	BMIter iter, liter;
	MLoopUV *luv;
	BLI_array_declare(uvs);
	float **uvs = NULL;
	int i;

	/* add uvs if they don't exist yet */
	if(!ED_uvedit_ensure_uvs(C, scene, obedit)) {
		return OPERATOR_CANCELLED;
	}

	BM_ITER(efa, &iter, em->bm, BM_FACES_OF_MESH, NULL) {
		if (!BM_TestHFlag(efa, BM_SELECT))
			continue;
		
		BLI_array_empty(uvs);
		i = 0;
		BM_ITER(l, &liter, em->bm, BM_LOOPS_OF_FACE, efa) {
			luv = CustomData_bmesh_get(&em->bm->ldata, l->head.data, CD_MLOOPUV);
			BLI_array_growone(uvs);

			uvs[i++] = luv->uv;
		}

		if (i == 3) {
			uvs[0][0] = 0.0;
			uvs[0][1] = 0.0;
			
			uvs[1][0] = 1.0;
			uvs[1][1] = 0.0;

			uvs[2][0] = 1.0;
			uvs[2][1] = 1.0;
		} else if (i == 4) {
			uvs[0][0] = 0.0;
			uvs[0][1] = 0.0;
			
			uvs[1][0] = 1.0;
			uvs[1][1] = 0.0;

			uvs[2][0] = 1.0;
			uvs[2][1] = 1.0;

			uvs[3][0] = 0.0;
			uvs[3][1] = 1.0;
		  /*make sure we ignore 2-sided faces*/
		} else if (i > 2) {
			float fac = 0.0f, dfac = 1.0f / (float)efa->len;

			dfac *= M_PI*2;

			for (i=0; i<efa->len; i++) {
				uvs[i][0] = sin(fac);
				uvs[i][1] = cos(fac);

				fac += dfac;
			}
		}
	}

	DAG_id_tag_update(obedit->data, 0);
	WM_event_add_notifier(C, NC_GEOM|ND_DATA, obedit->data);
	
	BLI_array_free(uvs);

	return OPERATOR_FINISHED;
}

void UV_OT_reset(wmOperatorType *ot)
{
	/* identifiers */
	ot->name= "Reset";
	ot->idname= "UV_OT_reset";
	ot->flag= OPTYPE_REGISTER|OPTYPE_UNDO;
	
	/* api callbacks */
	ot->exec= reset_exec;
	ot->poll= ED_operator_uvmap;
}

/****************** Sphere Project operator ***************/

static void uv_sphere_project(float target[2], float source[3], float center[3], float rotmat[4][4])
{
	float pv[3];

	sub_v3_v3v3(pv, source, center);
	mul_m4_v3(rotmat, pv);

	map_to_sphere( &target[0], &target[1],pv[0], pv[1], pv[2]);

	/* split line is always zero */
	if(target[0] >= 1.0f)
		target[0] -= 1.0f;  
}

static void uv_map_mirror(BMEditMesh *em, BMFace *efa, MTexPoly *UNUSED(tf))
{
	BMLoop *l;
	BMIter liter;
	MLoopUV *luv;
	BLI_array_declare(uvs);
	float **uvs = NULL;
	float dx;
	int i, mi;

	i = 0;
	BM_ITER(l, &liter, em->bm, BM_LOOPS_OF_FACE, efa) {
		luv = CustomData_bmesh_get(&em->bm->ldata, l->head.data, CD_MLOOPUV);
		BLI_array_growone(uvs);

		uvs[i] = luv->uv;
		i++;
	}

	mi = 0;
	for(i=1; i<efa->len; i++)
		if(uvs[i][0] > uvs[mi][0])
			mi = i;

	for(i=0; i<efa->len; i++) {
		if(i != mi) {
			dx = uvs[mi][0] - uvs[i][0];
			if(dx > 0.5f) uvs[i][0] += 1.0f;
		} 
	} 

	BLI_array_free(uvs);
}

static int sphere_project_exec(bContext *C, wmOperator *op)
{
	Scene *scene= CTX_data_scene(C);
	Object *obedit= CTX_data_edit_object(C);
	BMEditMesh *em= ((Mesh*)obedit->data)->edit_btmesh;
	BMFace *efa;
	BMLoop *l;
	BMIter iter, liter;
	MTexPoly *tf;
	MLoopUV *luv;
	float center[3], rotmat[4][4];

	/* add uvs if they don't exist yet */
	if(!ED_uvedit_ensure_uvs(C, scene, obedit)) {
		return OPERATOR_CANCELLED;
	}

	uv_map_transform(C, op, center, rotmat);

	BM_ITER(efa, &iter, em->bm, BM_FACES_OF_MESH, NULL) {
		if (!BM_TestHFlag(efa, BM_SELECT))
			continue;

		BM_ITER(l, &liter, em->bm, BM_LOOPS_OF_FACE, efa) {
			luv = CustomData_bmesh_get(&em->bm->ldata, l->head.data, CD_MLOOPUV);

			uv_sphere_project(luv->uv, l->v->co, center, rotmat);
		}

		tf = CustomData_bmesh_get(&em->bm->pdata, efa->head.data, CD_MTEXPOLY);
		uv_map_mirror(em, efa, tf);
	}

	uv_map_clip_correct(em, op);

	DAG_id_tag_update(obedit->data, 0);
	WM_event_add_notifier(C, NC_GEOM|ND_DATA, obedit->data);

	return OPERATOR_FINISHED;
}

void UV_OT_sphere_project(wmOperatorType *ot)
{
	/* identifiers */
	ot->name= "Sphere Projection";
	ot->idname= "UV_OT_sphere_project";
	ot->flag= OPTYPE_REGISTER|OPTYPE_UNDO;
	
	/* api callbacks */
	ot->exec= sphere_project_exec;
	ot->poll= ED_operator_uvmap;

	/* properties */
	uv_transform_properties(ot, 0);
	uv_map_clip_correct_properties(ot);
}

/***************** Cylinder Project operator **************/

static void uv_cylinder_project(float target[2], float source[3], float center[3], float rotmat[4][4])
{
	float pv[3];

	sub_v3_v3v3(pv, source, center);
	mul_m4_v3(rotmat, pv);

	map_to_tube( &target[0], &target[1],pv[0], pv[1], pv[2]);

	/* split line is always zero */
	if(target[0] >= 1.0f)
		target[0] -= 1.0f;  
}

static int cylinder_project_exec(bContext *C, wmOperator *op)
{
	Scene *scene= CTX_data_scene(C);
	Object *obedit= CTX_data_edit_object(C);
	BMEditMesh *em= ((Mesh*)obedit->data)->edit_btmesh;
	BMFace *efa;
	BMLoop *l;
	BMIter iter, liter;
	MTexPoly *tf;
	MLoopUV *luv;
	float center[3], rotmat[4][4];

	/* add uvs if they don't exist yet */
	if(!ED_uvedit_ensure_uvs(C, scene, obedit)) {
		return OPERATOR_CANCELLED;
	}

	uv_map_transform(C, op, center, rotmat);

	BM_ITER(efa, &iter, em->bm, BM_FACES_OF_MESH, NULL) {
		tf = CustomData_bmesh_get(&em->bm->pdata, efa->head.data, CD_MTEXPOLY);
		if (!BM_TestHFlag(efa, BM_SELECT))
			continue;
		
		BM_ITER(l, &liter, em->bm, BM_LOOPS_OF_FACE, efa) {
			luv = CustomData_bmesh_get(&em->bm->ldata, l->head.data, CD_MLOOPUV);

			uv_cylinder_project(luv->uv, l->v->co, center, rotmat);
		}

		uv_map_mirror(em, efa, tf);
	}

	uv_map_clip_correct(em, op);

	DAG_id_tag_update(obedit->data, 0);
	WM_event_add_notifier(C, NC_GEOM|ND_DATA, obedit->data);

	return OPERATOR_FINISHED;
}

void UV_OT_cylinder_project(wmOperatorType *ot)
{
	/* identifiers */
	ot->name= "Cylinder Projection";
	ot->idname= "UV_OT_cylinder_project";
	ot->flag= OPTYPE_REGISTER|OPTYPE_UNDO;
	
	/* api callbacks */
	ot->exec= cylinder_project_exec;
	ot->poll= ED_operator_uvmap;

	/* properties */
	uv_transform_properties(ot, 1);
	uv_map_clip_correct_properties(ot);
}

/******************* Cube Project operator ****************/

static int cube_project_exec(bContext *C, wmOperator *op)
{
	Scene *scene= CTX_data_scene(C);
	Object *obedit= CTX_data_edit_object(C);
	BMEditMesh *em= ((Mesh*)obedit->data)->edit_btmesh;
	BMFace *efa;
	BMLoop *l;
	BMIter iter, liter;
	MTexPoly *tf;
	MLoopUV *luv;
	float no[3], cube_size, *loc, dx, dy;
	int cox, coy;

	/* add uvs if they don't exist yet */
	if(!ED_uvedit_ensure_uvs(C, scene, obedit)) {
		return OPERATOR_CANCELLED;
	}

	loc= obedit->obmat[3];
	cube_size= RNA_float_get(op->ptr, "cube_size");

	/* choose x,y,z axis for projection depending on the largest normal
	 * component, but clusters all together around the center of map. */

	BM_ITER(efa, &iter, em->bm, BM_FACES_OF_MESH, NULL) {
		int first=1;

		tf = CustomData_bmesh_get(&em->bm->pdata, efa->head.data, CD_MTEXPOLY);
		if (!BM_TestHFlag(efa, BM_SELECT))
			continue;
		
		VECCOPY(no, efa->no);

		no[0]= fabs(no[0]);
		no[1]= fabs(no[1]);
		no[2]= fabs(no[2]);
		
		cox=0; coy= 1;
		if(no[2]>=no[0] && no[2]>=no[1]);
		else if(no[1]>=no[0] && no[1]>=no[2]) coy= 2;
		else { cox= 1; coy= 2; }
		
		dx = dy = 0;
		BM_ITER(l, &liter, em->bm, BM_LOOPS_OF_FACE, efa) {
			luv = CustomData_bmesh_get(&em->bm->ldata, l->head.data, CD_MLOOPUV);

			luv->uv[0] = 0.5f+0.5f*cube_size*(loc[cox] + l->v->co[cox]);
			luv->uv[1] = 0.5f+0.5f*cube_size*(loc[coy] + l->v->co[coy]);
			
			if (first) {
				dx = floor(luv->uv[0]);
				dy = floor(luv->uv[1]);
				first = 0;
			}
			

			luv->uv[0] -= dx;
			luv->uv[1] -= dy;
		}
	}

	uv_map_clip_correct(em, op);

	DAG_id_tag_update(obedit->data, 0);
	WM_event_add_notifier(C, NC_GEOM|ND_DATA, obedit->data);

	return OPERATOR_FINISHED;
}

void UV_OT_cube_project(wmOperatorType *ot)
{
	/* identifiers */
	ot->name= "Cube Projection";
	ot->idname= "UV_OT_cube_project";
	ot->flag= OPTYPE_REGISTER|OPTYPE_UNDO;
	
	/* api callbacks */
	ot->exec= cube_project_exec;
	ot->poll= ED_operator_uvmap;

	/* properties */
	RNA_def_float(ot->srna, "cube_size", 1.0f, 0.0f, FLT_MAX, "Cube Size", "Size of the cube to project on", 0.001f, 100.0f);
	uv_map_clip_correct_properties(ot);
}<|MERGE_RESOLUTION|>--- conflicted
+++ resolved
@@ -84,16 +84,10 @@
 
 static int ED_uvedit_ensure_uvs(bContext *C, Scene *scene, Object *obedit)
 {
-<<<<<<< HEAD
+	Main *bmain= CTX_data_main(C);
 	BMEditMesh *em= ((Mesh*)obedit->data)->edit_btmesh;
 	BMFace *efa;
 	BMIter iter;
-=======
-	Main *bmain= CTX_data_main(C);
-	EditMesh *em= BKE_mesh_get_editmesh((Mesh*)obedit->data);
-	EditFace *efa;
-	MTFace *tf;
->>>>>>> 28ee0f92
 	Image *ima;
 	bScreen *sc;
 	ScrArea *sa;
