/*
 * ***** BEGIN GPL LICENSE BLOCK *****
 *
 * This program is free software; you can redistribute it and/or
 * modify it under the terms of the GNU General Public License
 * as published by the Free Software Foundation; either version 2
 * of the License, or (at your option) any later version.
 *
 * This program is distributed in the hope that it will be useful,
 * but WITHOUT ANY WARRANTY; without even the implied warranty of
 * MERCHANTABILITY or FITNESS FOR A PARTICULAR PURPOSE.  See the
 * GNU General Public License for more details.
 *
 * You should have received a copy of the GNU General Public License
 * along with this program; if not, write to the Free Software Foundation,
 * Inc., 51 Franklin Street, Fifth Floor, Boston, MA 02110-1301, USA.
 *
 * The Original Code is Copyright (C) 2001-2002 by NaN Holding BV.
 * All rights reserved.
 *
 * The Original Code is: all of this file.
 *
 * Contributor(s): none yet.
 *
 * ***** END GPL LICENSE BLOCK *****
 */

/** \file blender/editors/uvedit/uvedit_unwrap_ops.c
 *  \ingroup eduv
 */


#include <string.h>
#include <stdlib.h>
#include <math.h>

#include "MEM_guardedalloc.h"

#include "DNA_camera_types.h"
#include "DNA_mesh_types.h"
#include "DNA_meshdata_types.h"
#include "DNA_object_types.h"
#include "DNA_scene_types.h"
#include "DNA_modifier_types.h"

#include "BLI_utildefines.h"
#include "BLI_alloca.h"
#include "BLI_math.h"
#include "BLI_uvproject.h"
#include "BLI_string.h"

#include "BLT_translation.h"

#include "BKE_cdderivedmesh.h"
#include "BKE_subsurf.h"
#include "BKE_context.h"
#include "BKE_customdata.h"
#include "BKE_image.h"
#include "BKE_main.h"
#include "BKE_material.h"
#include "BKE_report.h"
#include "BKE_scene.h"
#include "BKE_editmesh.h"
#include "BKE_layer.h"

#include "DEG_depsgraph.h"

#include "PIL_time.h"

#include "UI_interface.h"

#include "ED_image.h"
#include "ED_mesh.h"
#include "ED_screen.h"
#include "ED_uvedit.h"
#include "ED_view3d.h"

#include "RNA_access.h"
#include "RNA_define.h"


#include "WM_api.h"
#include "WM_types.h"

#include "uvedit_intern.h"
#include "uvedit_parametrizer.h"

static void modifier_unwrap_state(Object *obedit, Scene *scene, bool *r_use_subsurf)
{
	ModifierData *md;
	bool subsurf = (scene->toolsettings->uvcalc_flag & UVCALC_USESUBSURF) != 0;

	md = obedit->modifiers.first;

	/* subsurf will take the modifier settings only if modifier is first or right after mirror */
	if (subsurf) {
		if (md && md->type == eModifierType_Subsurf)
			subsurf = true;
		else
			subsurf = false;
	}

	*r_use_subsurf = subsurf;
}

static bool ED_uvedit_ensure_uvs(bContext *C, Scene *UNUSED(scene), Object *obedit)
{
	BMEditMesh *em = BKE_editmesh_from_object(obedit);
	BMFace *efa;
	BMIter iter;
	Image *ima;
	bScreen *sc;
	ScrArea *sa;
	SpaceLink *slink;
	SpaceImage *sima;
	int cd_loop_uv_offset;

	if (ED_uvedit_test(obedit))
		return 1;

	if (em && em->bm->totface && !CustomData_has_layer(&em->bm->ldata, CD_MLOOPUV))
		ED_mesh_uv_texture_add(obedit->data, NULL, true);

	if (!ED_uvedit_test(obedit))
		return 0;

	cd_loop_uv_offset = CustomData_get_offset(&em->bm->ldata, CD_MLOOPUV);

	ima = CTX_data_edit_image(C);

	if (!ima) {
		/* no image in context in the 3d view, we find first image window .. */
		sc = CTX_wm_screen(C);

		for (sa = sc->areabase.first; sa; sa = sa->next) {
			slink = sa->spacedata.first;
			if (slink->spacetype == SPACE_IMAGE) {
				sima = (SpaceImage *)slink;

				ima = sima->image;
				if (ima) {
					if (ima->type == IMA_TYPE_R_RESULT || ima->type == IMA_TYPE_COMPOSITE)
						ima = NULL;
					else
						break;
				}
			}
		}
	}
<<<<<<< HEAD
	
=======

	if (ima)
		ED_uvedit_assign_image(bmain, scene, obedit, ima, NULL);

>>>>>>> 44505b38
	/* select new UV's (ignore UV_SYNC_SELECTION in this case) */
	BM_ITER_MESH (efa, &iter, em->bm, BM_FACES_OF_MESH) {
		BMIter liter;
		BMLoop *l;

		BM_ITER_ELEM (l, &liter, efa, BM_LOOPS_OF_FACE) {
			MLoopUV *luv = BM_ELEM_CD_GET_VOID_P(l, cd_loop_uv_offset);
			luv->flag |= MLOOPUV_VERTSEL;
		}
	}

	return 1;
}

/****************** Parametrizer Conversion ***************/

static bool uvedit_have_selection(Scene *scene, BMEditMesh *em, bool implicit)
{
	BMFace *efa;
	BMLoop *l;
	BMIter iter, liter;
	const int cd_loop_uv_offset  = CustomData_get_offset(&em->bm->ldata, CD_MLOOPUV);

	if (cd_loop_uv_offset == -1) {
		return (em->bm->totfacesel != 0);
	}

	/* verify if we have any selected uv's before unwrapping,
	 * so we can cancel the operator early */
	BM_ITER_MESH (efa, &iter, em->bm, BM_FACES_OF_MESH) {
		if (scene->toolsettings->uv_flag & UV_SYNC_SELECTION) {
			if (BM_elem_flag_test(efa, BM_ELEM_HIDDEN))
				continue;
		}
		else if (!BM_elem_flag_test(efa, BM_ELEM_SELECT))
			continue;

		BM_ITER_ELEM (l, &liter, efa, BM_LOOPS_OF_FACE) {
			if (uvedit_uv_select_test(scene, l, cd_loop_uv_offset))
				break;
		}

		if (implicit && !l)
			continue;

		return true;
	}

	return false;
}

static bool uvedit_have_selection_multi(
        Scene *scene, Object **objects, const uint objects_len, bool implicit)
{
	bool have_select = false;
	for (uint ob_index = 0; ob_index < objects_len; ob_index++) {
		Object *obedit = objects[ob_index];
		BMEditMesh *em = BKE_editmesh_from_object(obedit);
		if (uvedit_have_selection(scene, em, implicit)) {
			have_select = true;
			break;
		}
	}
	return have_select;
}

void ED_uvedit_get_aspect(Scene *UNUSED(scene), Object *ob, BMesh *bm, float *aspx, float *aspy)
{
	bool sloppy = true;
	bool selected = false;
	BMFace *efa;
	Image *ima;

	efa = BM_mesh_active_face_get(bm, sloppy, selected);

	if (efa) {
		ED_object_get_active_image(ob, efa->mat_nr + 1, &ima, NULL, NULL, NULL);

		ED_image_get_uv_aspect(ima, NULL, aspx, aspy);
	}
	else {
		*aspx = 1.0f;
		*aspy = 1.0f;
	}
}

static void construct_param_handle_face_add(ParamHandle *handle, Scene *scene,
                                            BMFace *efa, int face_index, const int cd_loop_uv_offset)
{
	ParamKey key;
	ParamKey *vkeys = BLI_array_alloca(vkeys, efa->len);
	ParamBool *pin = BLI_array_alloca(pin, efa->len);
	ParamBool *select = BLI_array_alloca(select, efa->len);
	float **co = BLI_array_alloca(co, efa->len);
	float **uv = BLI_array_alloca(uv, efa->len);
	int i;

	BMIter liter;
	BMLoop *l;

	key = (ParamKey)face_index;

	/* let parametrizer split the ngon, it can make better decisions
	 * about which split is best for unwrapping than scanfill */
	BM_ITER_ELEM_INDEX (l, &liter, efa, BM_LOOPS_OF_FACE, i) {
		MLoopUV *luv = BM_ELEM_CD_GET_VOID_P(l, cd_loop_uv_offset);

		vkeys[i] = (ParamKey)BM_elem_index_get(l->v);
		co[i] = l->v->co;
		uv[i] = luv->uv;
		pin[i] = (luv->flag & MLOOPUV_PINNED) != 0;
		select[i] = uvedit_uv_select_test(scene, l, cd_loop_uv_offset);
	}

	param_face_add(handle, key, i, vkeys, co, uv, pin, select, efa->no);
}

/* See: construct_param_handle_multi to handle multiple objects at once. */
static ParamHandle *construct_param_handle(
        Scene *scene, Object *ob, BMesh *bm,
        const bool implicit, const bool fill, const bool sel,
        const bool correct_aspect)
{
	ParamHandle *handle;
	BMFace *efa;
	BMLoop *l;
	BMEdge *eed;
	BMIter iter, liter;
	int i;

	const int cd_loop_uv_offset = CustomData_get_offset(&bm->ldata, CD_MLOOPUV);

	handle = param_construct_begin();

	if (correct_aspect) {
		float aspx, aspy;

		ED_uvedit_get_aspect(scene, ob, bm, &aspx, &aspy);

		if (aspx != aspy)
			param_aspect_ratio(handle, aspx, aspy);
	}

	/* we need the vert indices */
	BM_mesh_elem_index_ensure(bm, BM_VERT);

	BM_ITER_MESH_INDEX (efa, &iter, bm, BM_FACES_OF_MESH, i) {

		if ((BM_elem_flag_test(efa, BM_ELEM_HIDDEN)) || (sel && BM_elem_flag_test(efa, BM_ELEM_SELECT) == 0)) {
			continue;
		}

		if (implicit) {
			bool is_loopsel = false;

			BM_ITER_ELEM (l, &liter, efa, BM_LOOPS_OF_FACE) {
				if (uvedit_uv_select_test(scene, l, cd_loop_uv_offset)) {
					is_loopsel = true;
					break;
				}
			}
			if (is_loopsel == false) {
				continue;
			}
		}

		construct_param_handle_face_add(handle, scene, efa, i, cd_loop_uv_offset);
	}

	if (!implicit) {
		BM_ITER_MESH (eed, &iter, bm, BM_EDGES_OF_MESH) {
			if (BM_elem_flag_test(eed, BM_ELEM_SEAM)) {
				ParamKey vkeys[2];
				vkeys[0] = (ParamKey)BM_elem_index_get(eed->v1);
				vkeys[1] = (ParamKey)BM_elem_index_get(eed->v2);
				param_edge_set_seam(handle, vkeys);
			}
		}
	}

	param_construct_end(handle, fill, implicit);

	return handle;
}

/**
 * Version of #construct_param_handle_single that handles multiple objects.
 */
static ParamHandle *construct_param_handle_multi(
        Scene *scene, Object **objects, const uint objects_len,
        const bool implicit, const bool fill, const bool sel,
        const bool correct_aspect)
{
	ParamHandle *handle;
	BMFace *efa;
	BMLoop *l;
	BMEdge *eed;
	BMIter iter, liter;
	int i;


	handle = param_construct_begin();

	if (correct_aspect) {
		Object *ob = objects[0];
		BMEditMesh *em = BKE_editmesh_from_object(ob);
		BMesh *bm = em->bm;
		float aspx, aspy;

		ED_uvedit_get_aspect(scene, ob, bm, &aspx, &aspy);
		if (aspx != aspy) {
			param_aspect_ratio(handle, aspx, aspy);
		}
	}

	/* we need the vert indices */
	EDBM_mesh_elem_index_ensure_multi(objects, objects_len, BM_VERT);

	int offset = 0;

	for (uint ob_index = 0; ob_index < objects_len; ob_index++) {
		Object *obedit = objects[ob_index];
		BMEditMesh *em = BKE_editmesh_from_object(obedit);
		BMesh *bm = em->bm;

		const int cd_loop_uv_offset = CustomData_get_offset(&bm->ldata, CD_MLOOPUV);

		BM_ITER_MESH_INDEX (efa, &iter, bm, BM_FACES_OF_MESH, i) {

			if ((BM_elem_flag_test(efa, BM_ELEM_HIDDEN)) || (sel && BM_elem_flag_test(efa, BM_ELEM_SELECT) == 0)) {
				continue;
			}

			if (implicit) {
				bool is_loopsel = false;

				BM_ITER_ELEM (l, &liter, efa, BM_LOOPS_OF_FACE) {
					if (uvedit_uv_select_test(scene, l, cd_loop_uv_offset)) {
						is_loopsel = true;
						break;
					}
				}
				if (is_loopsel == false) {
					continue;
				}
			}

			construct_param_handle_face_add(handle, scene, efa, i + offset, cd_loop_uv_offset);
		}

		if (!implicit) {
			BM_ITER_MESH (eed, &iter, bm, BM_EDGES_OF_MESH) {
				if (BM_elem_flag_test(eed, BM_ELEM_SEAM)) {
					ParamKey vkeys[2];
					vkeys[0] = (ParamKey)BM_elem_index_get(eed->v1);
					vkeys[1] = (ParamKey)BM_elem_index_get(eed->v2);
					param_edge_set_seam(handle, vkeys);
				}
			}
		}
		offset += bm->totface;
	}

	param_construct_end(handle, fill, implicit);

	return handle;
}


static void texface_from_original_index(BMFace *efa, int index, float **uv, ParamBool *pin, ParamBool *select,
                                        Scene *scene, const int cd_loop_uv_offset)
{
	BMLoop *l;
	BMIter liter;
	MLoopUV *luv;

	*uv = NULL;
	*pin = 0;
	*select = 1;

	if (index == ORIGINDEX_NONE)
		return;

	BM_ITER_ELEM (l, &liter, efa, BM_LOOPS_OF_FACE) {
		if (BM_elem_index_get(l->v) == index) {
			luv = BM_ELEM_CD_GET_VOID_P(l, cd_loop_uv_offset);
			*uv = luv->uv;
			*pin = (luv->flag & MLOOPUV_PINNED) ? 1 : 0;
			*select = uvedit_uv_select_test(scene, l, cd_loop_uv_offset);
			break;
		}
	}
}

/* unwrap handle initialization for subsurf aware-unwrapper. The many modifications required to make the original function(see above)
 * work justified the existence of a new function. */
static ParamHandle *construct_param_handle_subsurfed(Scene *scene, Object *ob, BMEditMesh *em, short fill, short sel, short correct_aspect)
{
	ParamHandle *handle;
	/* index pointers */
	MPoly *mpoly;
	MLoop *mloop;
	MEdge *edge;
	int i;

	/* pointers to modifier data for unwrap control */
	ModifierData *md;
	SubsurfModifierData *smd_real;
	/* modifier initialization data, will  control what type of subdivision will happen*/
	SubsurfModifierData smd = {{NULL}};
	/* Used to hold subsurfed Mesh */
	DerivedMesh *derivedMesh, *initialDerived;
	/* holds original indices for subsurfed mesh */
	const int *origVertIndices, *origEdgeIndices, *origPolyIndices;
	/* Holds vertices of subsurfed mesh */
	MVert *subsurfedVerts;
	MEdge *subsurfedEdges;
	MPoly *subsurfedPolys;
	MLoop *subsurfedLoops;
	/* number of vertices and faces for subsurfed mesh*/
	int numOfEdges, numOfFaces;

	/* holds a map to editfaces for every subsurfed MFace. These will be used to get hidden/ selected flags etc. */
	BMFace **faceMap;
	/* similar to the above, we need a way to map edges to their original ones */
	BMEdge **edgeMap;

	const int cd_loop_uv_offset = CustomData_get_offset(&em->bm->ldata, CD_MLOOPUV);

	handle = param_construct_begin();

	if (correct_aspect) {
		float aspx, aspy;

		ED_uvedit_get_aspect(scene, ob, em->bm, &aspx, &aspy);

		if (aspx != aspy)
			param_aspect_ratio(handle, aspx, aspy);
	}

	/* number of subdivisions to perform */
	md = ob->modifiers.first;
	smd_real = (SubsurfModifierData *)md;

	smd.levels = smd_real->levels;
	smd.subdivType = smd_real->subdivType;

	initialDerived = CDDM_from_editbmesh(em, false, false);
	derivedMesh = subsurf_make_derived_from_derived(initialDerived, &smd,
	                                                NULL, SUBSURF_IN_EDIT_MODE);

	initialDerived->release(initialDerived);

	/* get the derived data */
	subsurfedVerts = derivedMesh->getVertArray(derivedMesh);
	subsurfedEdges = derivedMesh->getEdgeArray(derivedMesh);
	subsurfedPolys = derivedMesh->getPolyArray(derivedMesh);
	subsurfedLoops = derivedMesh->getLoopArray(derivedMesh);

	origVertIndices = derivedMesh->getVertDataArray(derivedMesh, CD_ORIGINDEX);
	origEdgeIndices = derivedMesh->getEdgeDataArray(derivedMesh, CD_ORIGINDEX);
	origPolyIndices = derivedMesh->getPolyDataArray(derivedMesh, CD_ORIGINDEX);

	numOfEdges = derivedMesh->getNumEdges(derivedMesh);
	numOfFaces = derivedMesh->getNumPolys(derivedMesh);

	faceMap = MEM_mallocN(numOfFaces * sizeof(BMFace *), "unwrap_edit_face_map");

	BM_mesh_elem_index_ensure(em->bm, BM_VERT);
	BM_mesh_elem_table_ensure(em->bm, BM_EDGE | BM_FACE);

	/* map subsurfed faces to original editFaces */
	for (i = 0; i < numOfFaces; i++)
		faceMap[i] = BM_face_at_index(em->bm, origPolyIndices[i]);

	edgeMap = MEM_mallocN(numOfEdges * sizeof(BMEdge *), "unwrap_edit_edge_map");

	/* map subsurfed edges to original editEdges */
	for (i = 0; i < numOfEdges; i++) {
		/* not all edges correspond to an old edge */
		edgeMap[i] = (origEdgeIndices[i] != ORIGINDEX_NONE) ?
		             BM_edge_at_index(em->bm, origEdgeIndices[i]) : NULL;
	}

	/* Prepare and feed faces to the solver */
	for (i = 0, mpoly = subsurfedPolys; i < numOfFaces; i++, mpoly++) {
		ParamKey key, vkeys[4];
		ParamBool pin[4], select[4];
		float *co[4];
		float *uv[4];
		BMFace *origFace = faceMap[i];

		if (scene->toolsettings->uv_flag & UV_SYNC_SELECTION) {
			if (BM_elem_flag_test(origFace, BM_ELEM_HIDDEN))
				continue;
		}
		else {
			if (BM_elem_flag_test(origFace, BM_ELEM_HIDDEN) || (sel && !BM_elem_flag_test(origFace, BM_ELEM_SELECT)))
				continue;
		}

		mloop = &subsurfedLoops[mpoly->loopstart];

		/* We will not check for v4 here. Subsurfed mfaces always have 4 vertices. */
		BLI_assert(mpoly->totloop == 4);
		key = (ParamKey)i;
		vkeys[0] = (ParamKey)mloop[0].v;
		vkeys[1] = (ParamKey)mloop[1].v;
		vkeys[2] = (ParamKey)mloop[2].v;
		vkeys[3] = (ParamKey)mloop[3].v;

		co[0] = subsurfedVerts[mloop[0].v].co;
		co[1] = subsurfedVerts[mloop[1].v].co;
		co[2] = subsurfedVerts[mloop[2].v].co;
		co[3] = subsurfedVerts[mloop[3].v].co;

		/* This is where all the magic is done. If the vertex exists in the, we pass the original uv pointer to the solver, thus
		 * flushing the solution to the edit mesh. */
		texface_from_original_index(origFace, origVertIndices[mloop[0].v], &uv[0], &pin[0], &select[0], scene, cd_loop_uv_offset);
		texface_from_original_index(origFace, origVertIndices[mloop[1].v], &uv[1], &pin[1], &select[1], scene, cd_loop_uv_offset);
		texface_from_original_index(origFace, origVertIndices[mloop[2].v], &uv[2], &pin[2], &select[2], scene, cd_loop_uv_offset);
		texface_from_original_index(origFace, origVertIndices[mloop[3].v], &uv[3], &pin[3], &select[3], scene, cd_loop_uv_offset);

		param_face_add(handle, key, 4, vkeys, co, uv, pin, select, NULL);
	}

	/* these are calculated from original mesh too */
	for (edge = subsurfedEdges, i = 0; i < numOfEdges; i++, edge++) {
		if ((edgeMap[i] != NULL) && BM_elem_flag_test(edgeMap[i], BM_ELEM_SEAM)) {
			ParamKey vkeys[2];
			vkeys[0] = (ParamKey)edge->v1;
			vkeys[1] = (ParamKey)edge->v2;
			param_edge_set_seam(handle, vkeys);
		}
	}

	param_construct_end(handle, fill, 0);

	/* cleanup */
	MEM_freeN(faceMap);
	MEM_freeN(edgeMap);
	derivedMesh->release(derivedMesh);

	return handle;
}

/* ******************** Minimize Stretch operator **************** */

typedef struct MinStretch {
	Scene *scene;
	Object *obedit;
	BMEditMesh *em;
	ParamHandle *handle;
	float blend;
	double lasttime;
	int i, iterations;
	wmTimer *timer;
} MinStretch;

static bool minimize_stretch_init(bContext *C, wmOperator *op)
{
	Scene *scene = CTX_data_scene(C);
	Object *obedit = CTX_data_edit_object(C);
	BMEditMesh *em = BKE_editmesh_from_object(obedit);
	MinStretch *ms;
	const bool fill_holes = RNA_boolean_get(op->ptr, "fill_holes");
	bool implicit = true;

	if (!uvedit_have_selection(scene, em, implicit)) {
		return false;
	}

	ms = MEM_callocN(sizeof(MinStretch), "MinStretch");
	ms->scene = scene;
	ms->obedit = obedit;
	ms->em = em;
	ms->blend = RNA_float_get(op->ptr, "blend");
	ms->iterations = RNA_int_get(op->ptr, "iterations");
	ms->i = 0;
	ms->handle = construct_param_handle(scene, obedit, em->bm, implicit, fill_holes, 1, 1);
	ms->lasttime = PIL_check_seconds_timer();

	param_stretch_begin(ms->handle);
	if (ms->blend != 0.0f)
		param_stretch_blend(ms->handle, ms->blend);

	op->customdata = ms;

	return true;
}

static void minimize_stretch_iteration(bContext *C, wmOperator *op, bool interactive)
{
	MinStretch *ms = op->customdata;
	ScrArea *sa = CTX_wm_area(C);

	param_stretch_blend(ms->handle, ms->blend);
	param_stretch_iter(ms->handle);

	ms->i++;
	RNA_int_set(op->ptr, "iterations", ms->i);

	if (interactive && (PIL_check_seconds_timer() - ms->lasttime > 0.5)) {
		char str[UI_MAX_DRAW_STR];

		param_flush(ms->handle);

		if (sa) {
			BLI_snprintf(str, sizeof(str),
			             IFACE_("Minimize Stretch. Blend %.2f (Press + and -, or scroll wheel to set)"), ms->blend);
			ED_area_headerprint(sa, str);
		}

		ms->lasttime = PIL_check_seconds_timer();

		DEG_id_tag_update(ms->obedit->data, 0);
		WM_event_add_notifier(C, NC_GEOM | ND_DATA, ms->obedit->data);
	}
}

static void minimize_stretch_exit(bContext *C, wmOperator *op, bool cancel)
{
	MinStretch *ms = op->customdata;
	ScrArea *sa = CTX_wm_area(C);

	if (sa)
		ED_area_headerprint(sa, NULL);
	if (ms->timer)
		WM_event_remove_timer(CTX_wm_manager(C), CTX_wm_window(C), ms->timer);

	if (cancel)
		param_flush_restore(ms->handle);
	else
		param_flush(ms->handle);

	param_stretch_end(ms->handle);
	param_delete(ms->handle);

	DEG_id_tag_update(ms->obedit->data, 0);
	WM_event_add_notifier(C, NC_GEOM | ND_DATA, ms->obedit->data);

	MEM_freeN(ms);
	op->customdata = NULL;
}

static int minimize_stretch_exec(bContext *C, wmOperator *op)
{
	int i, iterations;

	if (!minimize_stretch_init(C, op))
		return OPERATOR_CANCELLED;

	iterations = RNA_int_get(op->ptr, "iterations");
	for (i = 0; i < iterations; i++)
		minimize_stretch_iteration(C, op, false);
	minimize_stretch_exit(C, op, false);

	return OPERATOR_FINISHED;
}

static int minimize_stretch_invoke(bContext *C, wmOperator *op, const wmEvent *UNUSED(event))
{
	MinStretch *ms;

	if (!minimize_stretch_init(C, op))
		return OPERATOR_CANCELLED;

	minimize_stretch_iteration(C, op, true);

	ms = op->customdata;
	WM_event_add_modal_handler(C, op);
	ms->timer = WM_event_add_timer(CTX_wm_manager(C), CTX_wm_window(C), TIMER, 0.01f);

	return OPERATOR_RUNNING_MODAL;
}

static int minimize_stretch_modal(bContext *C, wmOperator *op, const wmEvent *event)
{
	MinStretch *ms = op->customdata;

	switch (event->type) {
		case ESCKEY:
		case RIGHTMOUSE:
			minimize_stretch_exit(C, op, true);
			return OPERATOR_CANCELLED;
		case RETKEY:
		case PADENTER:
		case LEFTMOUSE:
			minimize_stretch_exit(C, op, false);
			return OPERATOR_FINISHED;
		case PADPLUSKEY:
		case WHEELUPMOUSE:
			if (event->val == KM_PRESS) {
				if (ms->blend < 0.95f) {
					ms->blend += 0.1f;
					ms->lasttime = 0.0f;
					RNA_float_set(op->ptr, "blend", ms->blend);
					minimize_stretch_iteration(C, op, true);
				}
			}
			break;
		case PADMINUS:
		case WHEELDOWNMOUSE:
			if (event->val == KM_PRESS) {
				if (ms->blend > 0.05f) {
					ms->blend -= 0.1f;
					ms->lasttime = 0.0f;
					RNA_float_set(op->ptr, "blend", ms->blend);
					minimize_stretch_iteration(C, op, true);
				}
			}
			break;
		case TIMER:
			if (ms->timer == event->customdata) {
				double start = PIL_check_seconds_timer();

				do {
					minimize_stretch_iteration(C, op, true);
				} while (PIL_check_seconds_timer() - start < 0.01);
			}
			break;
	}

	if (ms->iterations && ms->i >= ms->iterations) {
		minimize_stretch_exit(C, op, false);
		return OPERATOR_FINISHED;
	}

	return OPERATOR_RUNNING_MODAL;
}

static void minimize_stretch_cancel(bContext *C, wmOperator *op)
{
	minimize_stretch_exit(C, op, true);
}

void UV_OT_minimize_stretch(wmOperatorType *ot)
{
	/* identifiers */
	ot->name = "Minimize Stretch";
	ot->idname = "UV_OT_minimize_stretch";
	ot->flag = OPTYPE_REGISTER | OPTYPE_UNDO | OPTYPE_GRAB_CURSOR | OPTYPE_BLOCKING;
	ot->description = "Reduce UV stretching by relaxing angles";

	/* api callbacks */
	ot->exec = minimize_stretch_exec;
	ot->invoke = minimize_stretch_invoke;
	ot->modal = minimize_stretch_modal;
	ot->cancel = minimize_stretch_cancel;
	ot->poll = ED_operator_uvedit;

	/* properties */
	RNA_def_boolean(ot->srna, "fill_holes", 1, "Fill Holes", "Virtual fill holes in mesh before unwrapping, to better avoid overlaps and preserve symmetry");
	RNA_def_float_factor(ot->srna, "blend", 0.0f, 0.0f, 1.0f, "Blend", "Blend factor between stretch minimized and original", 0.0f, 1.0f);
	RNA_def_int(ot->srna, "iterations", 0, 0, INT_MAX, "Iterations", "Number of iterations to run, 0 is unlimited when run interactively", 0, 100);
}

/* ******************** Pack Islands operator **************** */


void ED_uvedit_pack_islands(Scene *scene, Object *ob, BMesh *bm, bool selected, bool correct_aspect, bool do_rotate)
{
	ParamHandle *handle;
	handle = construct_param_handle(scene, ob, bm, true, false, selected, correct_aspect);
	param_pack(handle, scene->toolsettings->uvcalc_margin, do_rotate);
	param_flush(handle);
	param_delete(handle);
}

void ED_uvedit_pack_islands_multi(
        Scene *scene, Object **objects, const uint objects_len,
        bool selected, bool correct_aspect, bool do_rotate)
{
	ParamHandle *handle;
	handle = construct_param_handle_multi(
	        scene, objects, objects_len, true, false, selected, correct_aspect);
	param_pack(handle, scene->toolsettings->uvcalc_margin, do_rotate);
	param_flush(handle);
	param_delete(handle);
}

static int pack_islands_exec(bContext *C, wmOperator *op)
{
	ViewLayer *view_layer = CTX_data_view_layer(C);
	Scene *scene = CTX_data_scene(C);
	bool do_rotate = RNA_boolean_get(op->ptr, "rotate");

	uint objects_len = 0;
	Object **objects = BKE_view_layer_array_from_objects_in_edit_mode_unique_data_with_uvs(view_layer, &objects_len);

	if (!uvedit_have_selection_multi(scene, objects, objects_len, true)) {
		MEM_freeN(objects);
		return OPERATOR_CANCELLED;
	}

	if (RNA_struct_property_is_set(op->ptr, "margin"))
		scene->toolsettings->uvcalc_margin = RNA_float_get(op->ptr, "margin");
	else
		RNA_float_set(op->ptr, "margin", scene->toolsettings->uvcalc_margin);

<<<<<<< HEAD
	ED_uvedit_pack_islands_multi(scene, objects, objects_len, true, true, do_rotate);

	for (uint ob_index = 0; ob_index < objects_len; ob_index++) {
		Object *obedit = objects[ob_index];
		DEG_id_tag_update(obedit->data, 0);
		WM_event_add_notifier(C, NC_GEOM | ND_DATA, obedit->data);
	}

	MEM_freeN(objects);
=======
	ED_uvedit_pack_islands(scene, obedit, em->bm, true, true, do_rotate);

	DAG_id_tag_update(obedit->data, 0);
	WM_event_add_notifier(C, NC_GEOM | ND_DATA, obedit->data);
>>>>>>> 44505b38

	return OPERATOR_FINISHED;
}

void UV_OT_pack_islands(wmOperatorType *ot)
{
	/* identifiers */
	ot->name = "Pack Islands";
	ot->idname = "UV_OT_pack_islands";
	ot->description = "Transform all islands so that they fill up the UV space as much as possible";

	ot->flag = OPTYPE_REGISTER | OPTYPE_UNDO;

	/* api callbacks */
	ot->exec = pack_islands_exec;
	ot->poll = ED_operator_uvedit;

	/* properties */
	RNA_def_boolean(ot->srna, "rotate", true, "Rotate", "Rotate islands for best fit");
	RNA_def_float_factor(ot->srna, "margin", 0.001f, 0.0f, 1.0f, "Margin", "Space between islands", 0.0f, 1.0f);
}

/* ******************** Average Islands Scale operator **************** */

static int average_islands_scale_exec(bContext *C, wmOperator *UNUSED(op))
{
	Scene *scene = CTX_data_scene(C);
	Object *obedit = CTX_data_edit_object(C);
	BMEditMesh *em = BKE_editmesh_from_object(obedit);
	ParamHandle *handle;
	bool implicit = true;

	if (!uvedit_have_selection(scene, em, implicit)) {
		return OPERATOR_CANCELLED;
	}

	handle = construct_param_handle(scene, obedit, em->bm, implicit, 0, 1, 1);
	param_average(handle);
	param_flush(handle);
	param_delete(handle);
<<<<<<< HEAD
	
	DEG_id_tag_update(obedit->data, 0);
=======

	DAG_id_tag_update(obedit->data, 0);
>>>>>>> 44505b38
	WM_event_add_notifier(C, NC_GEOM | ND_DATA, obedit->data);

	return OPERATOR_FINISHED;
}

void UV_OT_average_islands_scale(wmOperatorType *ot)
{
	/* identifiers */
	ot->name = "Average Islands Scale";
	ot->idname = "UV_OT_average_islands_scale";
	ot->description = "Average the size of separate UV islands, based on their area in 3D space";

	ot->flag = OPTYPE_REGISTER | OPTYPE_UNDO;

	/* api callbacks */
	ot->exec = average_islands_scale_exec;
	ot->poll = ED_operator_uvedit;
}

/**************** Live Unwrap *****************/

static ParamHandle *liveHandle = NULL;

void ED_uvedit_live_unwrap_begin(Scene *scene, Object *obedit)
{
	BMEditMesh *em = BKE_editmesh_from_object(obedit);
	const bool abf = (scene->toolsettings->unwrapper == 0);
	const bool fillholes = (scene->toolsettings->uvcalc_flag & UVCALC_FILLHOLES) != 0;
	bool use_subsurf;

	modifier_unwrap_state(obedit, scene, &use_subsurf);

	if (!ED_uvedit_test(obedit)) {
		return;
	}

	if (use_subsurf)
		liveHandle = construct_param_handle_subsurfed(scene, obedit, em, fillholes, false, true);
	else
		liveHandle = construct_param_handle(scene, obedit, em->bm, false, fillholes, false, true);

	param_lscm_begin(liveHandle, PARAM_TRUE, abf);
}

void ED_uvedit_live_unwrap_re_solve(void)
{
	if (liveHandle) {
		param_lscm_solve(liveHandle);
		param_flush(liveHandle);
	}
}

void ED_uvedit_live_unwrap_end(short cancel)
{
	if (liveHandle) {
		param_lscm_end(liveHandle);
		if (cancel)
			param_flush_restore(liveHandle);
		param_delete(liveHandle);
		liveHandle = NULL;
	}
}

void ED_uvedit_live_unwrap(Scene *scene, Object *obedit)
{
	BMEditMesh *em = BKE_editmesh_from_object(obedit);

	if (scene->toolsettings->edge_mode_live_unwrap &&
	    CustomData_has_layer(&em->bm->ldata, CD_MLOOPUV))
	{
		ED_unwrap_lscm(scene, obedit, false, false); /* unwrap all not just sel */
	}
}

/*************** UV Map Common Transforms *****************/

#define VIEW_ON_EQUATOR 0
#define VIEW_ON_POLES   1
#define ALIGN_TO_OBJECT 2

#define POLAR_ZX    0
#define POLAR_ZY    1

static void uv_map_transform_calc_bounds(BMEditMesh *em, float r_min[3], float r_max[3])
{
	BMFace *efa;
	BMIter iter;
	INIT_MINMAX(r_min, r_max);
	BM_ITER_MESH (efa, &iter, em->bm, BM_FACES_OF_MESH) {
		if (BM_elem_flag_test(efa, BM_ELEM_SELECT)) {
			BM_face_calc_bounds_expand(efa, r_min, r_max);
		}
	}
}

static void uv_map_transform_calc_center_median(BMEditMesh *em, float r_center[3])
{
	BMFace *efa;
	BMIter iter;
	uint center_accum_num = 0;
	zero_v3(r_center);
	BM_ITER_MESH (efa, &iter, em->bm, BM_FACES_OF_MESH) {
		if (BM_elem_flag_test(efa, BM_ELEM_SELECT)) {
			float center[3];
			BM_face_calc_center_mean(efa, center);
			add_v3_v3(r_center, center);
			center_accum_num += 1;
		}
	}
	mul_v3_fl(r_center, 1.0f / (float)center_accum_num);
}

static void uv_map_transform_center(
        Scene *scene, View3D *v3d, Object *ob, BMEditMesh *em,
        float r_center[3],
        float r_bounds[2][3])
{
	/* only operates on the edit object - this is all that's needed now */
	const int around = (v3d) ? scene->toolsettings->transform_pivot_point : V3D_AROUND_CENTER_BOUNDS;

	float bounds[2][3];
	INIT_MINMAX(bounds[0], bounds[1]);
	bool is_minmax_set = false;

	switch (around) {
		case V3D_AROUND_CENTER_BOUNDS: /* bounding box center */
		{
			uv_map_transform_calc_bounds(em, bounds[0], bounds[1]);
			is_minmax_set = true;
			mid_v3_v3v3(r_center, bounds[0], bounds[1]);
			break;
		}
		case V3D_AROUND_CENTER_MEAN:
		{
			uv_map_transform_calc_center_median(em, r_center);
			break;
		}
		case V3D_AROUND_CURSOR:  /* cursor center */
		{
			invert_m4_m4(ob->imat, ob->obmat);
			mul_v3_m4v3(r_center, ob->imat, ED_view3d_cursor3d_get(scene, v3d)->location);
			break;
		}
		case V3D_AROUND_ACTIVE:
		{
			BMEditSelection ese;
			if (BM_select_history_active_get(em->bm, &ese)) {
				BM_editselection_center(&ese, r_center);
				break;
			}
			ATTR_FALLTHROUGH;
		}
		case V3D_AROUND_LOCAL_ORIGINS:  /* object center */
		default:
			zero_v3(r_center);
			break;
	}

	/* if this is passed, always set! */
	if (r_bounds) {
		if (!is_minmax_set) {
			uv_map_transform_calc_bounds(em, bounds[0], bounds[1]);
		}
		copy_v3_v3(r_bounds[0], bounds[0]);
		copy_v3_v3(r_bounds[1], bounds[1]);
	}
}

static void uv_map_rotation_matrix(float result[4][4], RegionView3D *rv3d, Object *ob,
                                   float upangledeg, float sideangledeg, float radius)
{
	float rotup[4][4], rotside[4][4], viewmatrix[4][4], rotobj[4][4];
	float sideangle = 0.0f, upangle = 0.0f;
	int k;

	/* get rotation of the current view matrix */
	if (rv3d)
		copy_m4_m4(viewmatrix, rv3d->viewmat);
	else
		unit_m4(viewmatrix);

	/* but shifting */
	for (k = 0; k < 4; k++)
		viewmatrix[3][k] = 0.0f;

	/* get rotation of the current object matrix */
	copy_m4_m4(rotobj, ob->obmat);

	/* but shifting */
	for (k = 0; k < 4; k++)
		rotobj[3][k] = 0.0f;

	zero_m4(rotup);
	zero_m4(rotside);

	/* compensate front/side.. against opengl x,y,z world definition */
	/* this is "kanonen gegen spatzen", a few plus minus 1 will do here */
	/* i wanted to keep the reason here, so we're rotating*/
	sideangle = (float)M_PI * (sideangledeg + 180.0f) / 180.0f;
	rotside[0][0] =  cosf(sideangle);
	rotside[0][1] = -sinf(sideangle);
	rotside[1][0] =  sinf(sideangle);
	rotside[1][1] =  cosf(sideangle);
	rotside[2][2] =  1.0f;

	upangle = (float)M_PI * upangledeg / 180.0f;
	rotup[1][1] =  cosf(upangle) / radius;
	rotup[1][2] = -sinf(upangle) / radius;
	rotup[2][1] =  sinf(upangle) / radius;
	rotup[2][2] =  cosf(upangle) / radius;
	rotup[0][0] =  1.0f / radius;

	/* calculate transforms*/
	mul_m4_series(result, rotup, rotside, viewmatrix, rotobj);
}

static void uv_map_transform(bContext *C, wmOperator *op, float rotmat[4][4])
{
	/* context checks are messy here, making it work in both 3d view and uv editor */
	Object *obedit = CTX_data_edit_object(C);
	RegionView3D *rv3d = CTX_wm_region_view3d(C);
	/* common operator properties */
	int align = RNA_enum_get(op->ptr, "align");
	int direction = RNA_enum_get(op->ptr, "direction");
	float radius = RNA_struct_find_property(op->ptr, "radius") ? RNA_float_get(op->ptr, "radius") : 1.0f;
	float upangledeg, sideangledeg;

	if (direction == VIEW_ON_EQUATOR) {
		upangledeg = 90.0f;
		sideangledeg = 0.0f;
	}
	else {
		upangledeg = 0.0f;
		if (align == POLAR_ZY) sideangledeg = 0.0f;
		else sideangledeg = 90.0f;
	}

	/* be compatible to the "old" sphere/cylinder mode */
	if (direction == ALIGN_TO_OBJECT)
		unit_m4(rotmat);
	else
		uv_map_rotation_matrix(rotmat, rv3d, obedit, upangledeg, sideangledeg, radius);

}

static void uv_transform_properties(wmOperatorType *ot, int radius)
{
	static const EnumPropertyItem direction_items[] = {
		{VIEW_ON_EQUATOR, "VIEW_ON_EQUATOR", 0, "View on Equator", "3D view is on the equator"},
		{VIEW_ON_POLES, "VIEW_ON_POLES", 0, "View on Poles", "3D view is on the poles"},
		{ALIGN_TO_OBJECT, "ALIGN_TO_OBJECT", 0, "Align to Object", "Align according to object transform"},
		{0, NULL, 0, NULL, NULL}
	};
	static const EnumPropertyItem align_items[] = {
		{POLAR_ZX, "POLAR_ZX", 0, "Polar ZX", "Polar 0 is X"},
		{POLAR_ZY, "POLAR_ZY", 0, "Polar ZY", "Polar 0 is Y"},
		{0, NULL, 0, NULL, NULL}
	};

	RNA_def_enum(ot->srna, "direction", direction_items, VIEW_ON_EQUATOR, "Direction",
	             "Direction of the sphere or cylinder");
	RNA_def_enum(ot->srna, "align", align_items, VIEW_ON_EQUATOR, "Align",
	             "How to determine rotation around the pole");
	if (radius)
		RNA_def_float(ot->srna, "radius", 1.0f, 0.0f, FLT_MAX, "Radius",
		              "Radius of the sphere or cylinder", 0.0001f, 100.0f);
}

static void correct_uv_aspect(Scene *scene, Object *ob, BMEditMesh *em)
{
	BMLoop *l;
	BMIter iter, liter;
	MLoopUV *luv;
	BMFace *efa;
	float scale, aspx, aspy;

	const int cd_loop_uv_offset = CustomData_get_offset(&em->bm->ldata, CD_MLOOPUV);

	ED_uvedit_get_aspect(scene, ob, em->bm, &aspx, &aspy);

	if (aspx == aspy)
		return;

	if (aspx > aspy) {
		scale = aspy / aspx;

		BM_ITER_MESH (efa, &iter, em->bm, BM_FACES_OF_MESH) {
			if (!BM_elem_flag_test(efa, BM_ELEM_SELECT))
				continue;

			BM_ITER_ELEM (l, &liter, efa, BM_LOOPS_OF_FACE) {
				luv = BM_ELEM_CD_GET_VOID_P(l, cd_loop_uv_offset);
				luv->uv[0] = ((luv->uv[0] - 0.5f) * scale) + 0.5f;
			}
		}
	}
	else {
		scale = aspx / aspy;

		BM_ITER_MESH (efa, &iter, em->bm, BM_FACES_OF_MESH) {
			if (!BM_elem_flag_test(efa, BM_ELEM_SELECT))
				continue;

			BM_ITER_ELEM (l, &liter, efa, BM_LOOPS_OF_FACE) {
				luv = BM_ELEM_CD_GET_VOID_P(l, cd_loop_uv_offset);
				luv->uv[1] = ((luv->uv[1] - 0.5f) * scale) + 0.5f;
			}
		}
	}
}

/******************** Map Clip & Correct ******************/

static void uv_map_clip_correct_properties(wmOperatorType *ot)
{
	RNA_def_boolean(ot->srna, "correct_aspect", 1, "Correct Aspect",
	                "Map UVs taking image aspect ratio into account");
	RNA_def_boolean(ot->srna, "clip_to_bounds", 0, "Clip to Bounds",
	                "Clip UV coordinates to bounds after unwrapping");
	RNA_def_boolean(ot->srna, "scale_to_bounds", 0, "Scale to Bounds",
	                "Scale UV coordinates to bounds after unwrapping");
}

static void uv_map_clip_correct_multi(Scene *scene, Object **objects, uint objects_len, wmOperator *op)
{
	BMFace *efa;
	BMLoop *l;
	BMIter iter, liter;
	MLoopUV *luv;
	float dx, dy, min[2], max[2];
	const bool correct_aspect = RNA_boolean_get(op->ptr, "correct_aspect");
	const bool clip_to_bounds = RNA_boolean_get(op->ptr, "clip_to_bounds");
	const bool scale_to_bounds = RNA_boolean_get(op->ptr, "scale_to_bounds");

	INIT_MINMAX2(min, max);

	for (uint ob_index = 0; ob_index < objects_len; ob_index++) {
		Object *ob = objects[ob_index];

		BMEditMesh *em = BKE_editmesh_from_object(ob);
		const int cd_loop_uv_offset = CustomData_get_offset(&em->bm->ldata, CD_MLOOPUV);

		/* correct for image aspect ratio */
		if (correct_aspect)
			correct_uv_aspect(scene, ob, em);

		if (scale_to_bounds) {
			/* find uv limits */
			BM_ITER_MESH(efa, &iter, em->bm, BM_FACES_OF_MESH) {
				if (!BM_elem_flag_test(efa, BM_ELEM_SELECT))
					continue;

				BM_ITER_ELEM(l, &liter, efa, BM_LOOPS_OF_FACE) {
					luv = BM_ELEM_CD_GET_VOID_P(l, cd_loop_uv_offset);
					minmax_v2v2_v2(min, max, luv->uv);
				}
			}
		}
		else if (clip_to_bounds) {
			/* clipping and wrapping */
			BM_ITER_MESH(efa, &iter, em->bm, BM_FACES_OF_MESH) {
				if (!BM_elem_flag_test(efa, BM_ELEM_SELECT))
					continue;

				BM_ITER_ELEM(l, &liter, efa, BM_LOOPS_OF_FACE) {
					luv = BM_ELEM_CD_GET_VOID_P(l, cd_loop_uv_offset);
					CLAMP(luv->uv[0], 0.0f, 1.0f);
					CLAMP(luv->uv[1], 0.0f, 1.0f);
				}
			}
		}
	}

	if (scale_to_bounds) {
		/* rescale UV to be in 1/1 */
		dx = (max[0] - min[0]);
		dy = (max[1] - min[1]);

		if (dx > 0.0f)
			dx = 1.0f / dx;
		if (dy > 0.0f)
			dy = 1.0f / dy;

		for (uint ob_index = 0; ob_index < objects_len; ob_index++) {
			Object *ob = objects[ob_index];

			BMEditMesh *em = BKE_editmesh_from_object(ob);
			const int cd_loop_uv_offset = CustomData_get_offset(&em->bm->ldata, CD_MLOOPUV);

			BM_ITER_MESH(efa, &iter, em->bm, BM_FACES_OF_MESH) {
				if (!BM_elem_flag_test(efa, BM_ELEM_SELECT))
					continue;

				BM_ITER_ELEM(l, &liter, efa, BM_LOOPS_OF_FACE) {
					luv = BM_ELEM_CD_GET_VOID_P(l, cd_loop_uv_offset);

					luv->uv[0] = (luv->uv[0] - min[0]) * dx;
					luv->uv[1] = (luv->uv[1] - min[1]) * dy;
				}
			}
		}
	}
}

static void uv_map_clip_correct(Scene *scene, Object *ob, wmOperator *op)
{
	uv_map_clip_correct_multi(scene, &ob, 1, op);
}

/* ******************** Unwrap operator **************** */

/* assumes UV Map is checked, doesn't run update funcs */
void ED_unwrap_lscm(Scene *scene, Object *obedit, const short sel, const bool pack)
{
	BMEditMesh *em = BKE_editmesh_from_object(obedit);
	ParamHandle *handle;

	const bool fill_holes = (scene->toolsettings->uvcalc_flag & UVCALC_FILLHOLES) != 0;
	const bool correct_aspect = (scene->toolsettings->uvcalc_flag & UVCALC_NO_ASPECT_CORRECT) == 0;
	bool use_subsurf;

	modifier_unwrap_state(obedit, scene, &use_subsurf);

	if (use_subsurf)
		handle = construct_param_handle_subsurfed(scene, obedit, em, fill_holes, sel, correct_aspect);
	else
		handle = construct_param_handle(scene, obedit, em->bm, false, fill_holes, sel, correct_aspect);

	param_lscm_begin(handle, PARAM_FALSE, scene->toolsettings->unwrapper == 0);
	param_lscm_solve(handle);
	param_lscm_end(handle);

	param_average(handle);

	if (pack) {
		param_pack(handle, scene->toolsettings->uvcalc_margin, false);
	}

	param_flush(handle);

	param_delete(handle);
}

static int unwrap_exec(bContext *C, wmOperator *op)
{
	ViewLayer *view_layer = CTX_data_view_layer(C);
	Scene *scene = CTX_data_scene(C);
	int method = RNA_enum_get(op->ptr, "method");
	const bool fill_holes = RNA_boolean_get(op->ptr, "fill_holes");
	const bool correct_aspect = RNA_boolean_get(op->ptr, "correct_aspect");
	const bool use_subsurf = RNA_boolean_get(op->ptr, "use_subsurf_data");
	float obsize[3];
	bool implicit = false;

	uint objects_len = 0;
	Object **objects = BKE_view_layer_array_from_objects_in_edit_mode_unique_data(view_layer, &objects_len);

	if (!uvedit_have_selection_multi(scene, objects, objects_len, implicit)) {
		MEM_freeN(objects);
		return OPERATOR_CANCELLED;
	}

	/* add uvs if they don't exist yet */
	for (uint ob_index = 0; ob_index < objects_len; ob_index++) {
		Object *obedit = objects[ob_index];
		bool use_subsurf_final;

		if (!ED_uvedit_ensure_uvs(C, scene, obedit)) {
			continue;
		}

		mat4_to_size(obsize, obedit->obmat);
		if (!(fabsf(obsize[0] - obsize[1]) < 1e-4f && fabsf(obsize[1] - obsize[2]) < 1e-4f))
			BKE_report(op->reports, RPT_INFO,
			           "Object has non-uniform scale, unwrap will operate on a non-scaled version of the mesh");
		else if (is_negative_m4(obedit->obmat))
			BKE_report(op->reports, RPT_INFO,
			           "Object has negative scale, unwrap will operate on a non-flipped version of the mesh");


		/* double up the check here but better keep ED_unwrap_lscm interface simple and not
		 * pass operator for warning append */
		modifier_unwrap_state(obedit, scene, &use_subsurf_final);
		if (use_subsurf != use_subsurf_final) {
			BKE_report(op->reports, RPT_INFO, "Subdivision Surface modifier needs to be first to work with unwrap");
		}
	}

	/* remember last method for live unwrap */
	if (RNA_struct_property_is_set(op->ptr, "method"))
		scene->toolsettings->unwrapper = method;
	else
		RNA_enum_set(op->ptr, "method", scene->toolsettings->unwrapper);

	/* remember packing marging */
	if (RNA_struct_property_is_set(op->ptr, "margin"))
		scene->toolsettings->uvcalc_margin = RNA_float_get(op->ptr, "margin");
	else
		RNA_float_set(op->ptr, "margin", scene->toolsettings->uvcalc_margin);

	if (fill_holes) scene->toolsettings->uvcalc_flag |=  UVCALC_FILLHOLES;
	else scene->toolsettings->uvcalc_flag &= ~UVCALC_FILLHOLES;

	if (correct_aspect) scene->toolsettings->uvcalc_flag &= ~UVCALC_NO_ASPECT_CORRECT;
	else scene->toolsettings->uvcalc_flag |=  UVCALC_NO_ASPECT_CORRECT;

	if (use_subsurf) scene->toolsettings->uvcalc_flag |= UVCALC_USESUBSURF;
	else scene->toolsettings->uvcalc_flag &= ~UVCALC_USESUBSURF;

	/* execute unwrap */
	for (uint ob_index = 0; ob_index < objects_len; ob_index++) {
		Object *obedit = objects[ob_index];
		ED_unwrap_lscm(scene, obedit, true, false);
		DEG_id_tag_update(obedit->data, 0);
		WM_event_add_notifier(C, NC_GEOM | ND_DATA, obedit->data);
	}

	ED_uvedit_pack_islands_multi(scene, objects, objects_len, true, true, true);

	MEM_freeN(objects);

	return OPERATOR_FINISHED;
}

void UV_OT_unwrap(wmOperatorType *ot)
{
	static const EnumPropertyItem method_items[] = {
		{0, "ANGLE_BASED", 0, "Angle Based", ""},
		{1, "CONFORMAL", 0, "Conformal", ""},
		{0, NULL, 0, NULL, NULL}
	};

	/* identifiers */
	ot->name = "Unwrap";
	ot->description = "Unwrap the mesh of the object being edited";
	ot->idname = "UV_OT_unwrap";
	ot->flag = OPTYPE_REGISTER | OPTYPE_UNDO;

	/* api callbacks */
	ot->exec = unwrap_exec;
	ot->poll = ED_operator_uvmap;

	/* properties */
	RNA_def_enum(ot->srna, "method", method_items, 0, "Method",
	             "Unwrapping method (Angle Based usually gives better results than Conformal, while being somewhat slower)");
	RNA_def_boolean(ot->srna, "fill_holes", 1, "Fill Holes",
	                "Virtual fill holes in mesh before unwrapping, to better avoid overlaps and preserve symmetry");
	RNA_def_boolean(ot->srna, "correct_aspect", 1, "Correct Aspect",
	                "Map UVs taking image aspect ratio into account");
	RNA_def_boolean(ot->srna, "use_subsurf_data", 0, "Use Subsurf Modifier",
	                "Map UVs taking vertex position after Subdivision Surface modifier has been applied");
	RNA_def_float_factor(ot->srna, "margin", 0.001f, 0.0f, 1.0f, "Margin", "Space between islands", 0.0f, 1.0f);
}

/**************** Project From View operator **************/
static int uv_from_view_exec(bContext *C, wmOperator *op);

static int uv_from_view_invoke(bContext *C, wmOperator *op, const wmEvent *UNUSED(event))
{
	View3D *v3d = CTX_wm_view3d(C);
	RegionView3D *rv3d = CTX_wm_region_view3d(C);
	Camera *camera = ED_view3d_camera_data_get(v3d, rv3d);
	PropertyRNA *prop;

	prop = RNA_struct_find_property(op->ptr, "camera_bounds");
	if (!RNA_property_is_set(op->ptr, prop)) RNA_property_boolean_set(op->ptr, prop, (camera != NULL));
	prop = RNA_struct_find_property(op->ptr, "correct_aspect");
	if (!RNA_property_is_set(op->ptr, prop)) RNA_property_boolean_set(op->ptr, prop, (camera == NULL));

	return uv_from_view_exec(C, op);
}

static int uv_from_view_exec(bContext *C, wmOperator *op)
{
	ViewLayer *view_layer = CTX_data_view_layer(C);
	Scene *scene = CTX_data_scene(C);
	ARegion *ar = CTX_wm_region(C);
	View3D *v3d = CTX_wm_view3d(C);
	RegionView3D *rv3d = CTX_wm_region_view3d(C);
	Camera *camera = ED_view3d_camera_data_get(v3d, rv3d);
	BMFace *efa;
	BMLoop *l;
	BMIter iter, liter;
	MLoopUV *luv;
	float rotmat[4][4];
	bool changed_multi = false;

	/* Note: objects that aren't touched are set to NULL (to skip clipping). */
	uint objects_len = 0;
	Object **objects = BKE_view_layer_array_from_objects_in_edit_mode_unique_data(view_layer, &objects_len);
	for (uint ob_index = 0; ob_index < objects_len; ob_index++) {
		Object *obedit = objects[ob_index];
		BMEditMesh *em = BKE_editmesh_from_object(obedit);
		bool changed = false;

		/* add uvs if they don't exist yet */
		if (!ED_uvedit_ensure_uvs(C, scene, obedit)) {
			continue;
		}

		const int cd_loop_uv_offset = CustomData_get_offset(&em->bm->ldata, CD_MLOOPUV);

		if (RNA_boolean_get(op->ptr, "orthographic")) {
			uv_map_rotation_matrix(rotmat, rv3d, obedit, 90.0f, 0.0f, 1.0f);

			BM_ITER_MESH (efa, &iter, em->bm, BM_FACES_OF_MESH) {
				if (!BM_elem_flag_test(efa, BM_ELEM_SELECT))
					continue;

<<<<<<< HEAD
				BM_ITER_ELEM (l, &liter, efa, BM_LOOPS_OF_FACE) {
					luv = BM_ELEM_CD_GET_VOID_P(l, cd_loop_uv_offset);
					BLI_uvproject_from_view_ortho(luv->uv, l->v->co, rotmat);
				}
				changed = true;
			}
		}
		else if (camera) {
			const bool camera_bounds = RNA_boolean_get(op->ptr, "camera_bounds");
			struct ProjCameraInfo *uci = BLI_uvproject_camera_info(
			        v3d->camera, obedit->obmat,
			        camera_bounds ? (scene->r.xsch * scene->r.xasp) : 1.0f,
			        camera_bounds ? (scene->r.ysch * scene->r.yasp) : 1.0f);

			if (uci) {
				BM_ITER_MESH (efa, &iter, em->bm, BM_FACES_OF_MESH) {
					if (!BM_elem_flag_test(efa, BM_ELEM_SELECT))
						continue;

					BM_ITER_ELEM (l, &liter, efa, BM_LOOPS_OF_FACE) {
						luv = BM_ELEM_CD_GET_VOID_P(l, cd_loop_uv_offset);
						BLI_uvproject_from_camera(luv->uv, l->v->co, uci);
					}
					changed = true;
				}
=======
	if (RNA_boolean_get(op->ptr, "orthographic")) {
		uv_map_rotation_matrix(rotmat, rv3d, obedit, 90.0f, 0.0f, 1.0f);

		BM_ITER_MESH (efa, &iter, em->bm, BM_FACES_OF_MESH) {
			if (!BM_elem_flag_test(efa, BM_ELEM_SELECT))
				continue;
>>>>>>> 44505b38

				MEM_freeN(uci);
			}
		}
		else {
			copy_m4_m4(rotmat, obedit->obmat);

			BM_ITER_MESH (efa, &iter, em->bm, BM_FACES_OF_MESH) {
				if (!BM_elem_flag_test(efa, BM_ELEM_SELECT))
					continue;

				BM_ITER_ELEM (l, &liter, efa, BM_LOOPS_OF_FACE) {
					luv = BM_ELEM_CD_GET_VOID_P(l, cd_loop_uv_offset);
					BLI_uvproject_from_view(luv->uv, l->v->co, rv3d->persmat, rotmat, ar->winx, ar->winy);
				}
				changed = true;
			}
<<<<<<< HEAD
=======

			MEM_freeN(uci);
>>>>>>> 44505b38
		}

		if (changed) {
			changed_multi = true;
			DEG_id_tag_update(obedit->data, 0);
			WM_event_add_notifier(C, NC_GEOM | ND_DATA, obedit->data);
		}
		else {
			ARRAY_DELETE_REORDER_LAST(objects, ob_index, 1, objects_len);
			objects_len -= 1;
			ob_index -= 1;
		}
	}

	if (changed_multi) {
		uv_map_clip_correct_multi(scene, objects, objects_len, op);
	}

	MEM_freeN(objects);

	if (changed_multi) {
		return OPERATOR_FINISHED;
	}
	else {
		return OPERATOR_CANCELLED;
	}
}

static int uv_from_view_poll(bContext *C)
{
	RegionView3D *rv3d = CTX_wm_region_view3d(C);

	if (!ED_operator_uvmap(C))
		return 0;

	return (rv3d != NULL);
}

void UV_OT_project_from_view(wmOperatorType *ot)
{
	/* identifiers */
	ot->name = "Project From View";
	ot->idname = "UV_OT_project_from_view";
	ot->description = "Project the UV vertices of the mesh as seen in current 3D view";

	ot->flag = OPTYPE_REGISTER | OPTYPE_UNDO;

	/* api callbacks */
	ot->invoke = uv_from_view_invoke;
	ot->exec = uv_from_view_exec;
	ot->poll = uv_from_view_poll;

	/* properties */
	RNA_def_boolean(ot->srna, "orthographic", 0, "Orthographic",
	                "Use orthographic projection");
	RNA_def_boolean(ot->srna, "camera_bounds", 1, "Camera Bounds",
	                "Map UVs to the camera region taking resolution and aspect into account");
	uv_map_clip_correct_properties(ot);
}

/********************** Reset operator ********************/

static int reset_exec(bContext *C, wmOperator *UNUSED(op))
{
	Scene *scene = CTX_data_scene(C);

	ViewLayer *view_layer = CTX_data_view_layer(C);
	uint objects_len = 0;
	Object **objects = BKE_view_layer_array_from_objects_in_edit_mode_unique_data(view_layer, &objects_len);
	for (uint ob_index = 0; ob_index < objects_len; ob_index++) {
		Object *obedit = objects[ob_index];
		Mesh *me = (Mesh *)obedit->data;
		BMEditMesh *em = BKE_editmesh_from_object(obedit);

		if (em->bm->totfacesel == 0) {
			continue;
		}

		/* add uvs if they don't exist yet */
		if (!ED_uvedit_ensure_uvs(C, scene, obedit)) {
			continue;
		}

		ED_mesh_uv_loop_reset(C, me);

		DEG_id_tag_update(obedit->data, 0);
		WM_event_add_notifier(C, NC_GEOM | ND_DATA, obedit->data);
	}
	MEM_freeN(objects);

<<<<<<< HEAD
=======
	DAG_id_tag_update(obedit->data, 0);
	WM_event_add_notifier(C, NC_GEOM | ND_DATA, obedit->data);

>>>>>>> 44505b38
	return OPERATOR_FINISHED;
}

void UV_OT_reset(wmOperatorType *ot)
{
	/* identifiers */
	ot->name = "Reset";
	ot->idname = "UV_OT_reset";
	ot->description = "Reset UV projection";

	ot->flag = OPTYPE_REGISTER | OPTYPE_UNDO;

	/* api callbacks */
	ot->exec = reset_exec;
	ot->poll = ED_operator_uvmap;
}

/****************** Sphere Project operator ***************/

static void uv_sphere_project(float target[2], float source[3], float center[3], float rotmat[4][4])
{
	float pv[3];

	sub_v3_v3v3(pv, source, center);
	mul_m4_v3(rotmat, pv);

	map_to_sphere(&target[0], &target[1], pv[0], pv[1], pv[2]);

	/* split line is always zero */
	if (target[0] >= 1.0f)
		target[0] -= 1.0f;
}

static void uv_map_mirror(BMEditMesh *em, BMFace *efa)
{
	BMLoop *l;
	BMIter liter;
	MLoopUV *luv;
	float **uvs = BLI_array_alloca(uvs, efa->len);
	float dx;
	int i, mi;

	const int cd_loop_uv_offset = CustomData_get_offset(&em->bm->ldata, CD_MLOOPUV);

	BM_ITER_ELEM_INDEX (l, &liter, efa, BM_LOOPS_OF_FACE, i) {
		luv = BM_ELEM_CD_GET_VOID_P(l, cd_loop_uv_offset);
		uvs[i] = luv->uv;
	}

	mi = 0;
	for (i = 1; i < efa->len; i++)
		if (uvs[i][0] > uvs[mi][0])
			mi = i;

	for (i = 0; i < efa->len; i++) {
		if (i != mi) {
			dx = uvs[mi][0] - uvs[i][0];
			if (dx > 0.5f) uvs[i][0] += 1.0f;
		}
	}
}

static int sphere_project_exec(bContext *C, wmOperator *op)
{
	Scene *scene = CTX_data_scene(C);
	View3D *v3d = CTX_wm_view3d(C);

	ViewLayer *view_layer = CTX_data_view_layer(C);
	uint objects_len = 0;
	Object **objects = BKE_view_layer_array_from_objects_in_edit_mode_unique_data(view_layer, &objects_len);
	for (uint ob_index = 0; ob_index < objects_len; ob_index++) {
		Object *obedit = objects[ob_index];
		BMEditMesh *em = BKE_editmesh_from_object(obedit);
		BMFace *efa;
		BMLoop *l;
		BMIter iter, liter;
		MLoopUV *luv;

		if (em->bm->totfacesel == 0) {
			continue;
		}

		/* add uvs if they don't exist yet */
		if (!ED_uvedit_ensure_uvs(C, scene, obedit)) {
			continue;
		}

		const int cd_loop_uv_offset = CustomData_get_offset(&em->bm->ldata, CD_MLOOPUV);
		float center[3], rotmat[4][4];

		uv_map_transform(C, op, rotmat);
		uv_map_transform_center(scene, v3d, obedit, em, center, NULL);

		BM_ITER_MESH (efa, &iter, em->bm, BM_FACES_OF_MESH) {
			if (!BM_elem_flag_test(efa, BM_ELEM_SELECT))
				continue;

			BM_ITER_ELEM (l, &liter, efa, BM_LOOPS_OF_FACE) {
				luv = BM_ELEM_CD_GET_VOID_P(l, cd_loop_uv_offset);

				uv_sphere_project(luv->uv, l->v->co, center, rotmat);
			}

			uv_map_mirror(em, efa);
		}

		uv_map_clip_correct(scene, obedit, op);

		DEG_id_tag_update(obedit->data, 0);
		WM_event_add_notifier(C, NC_GEOM | ND_DATA, obedit->data);
	}
	MEM_freeN(objects);

	return OPERATOR_FINISHED;
}

void UV_OT_sphere_project(wmOperatorType *ot)
{
	/* identifiers */
	ot->name = "Sphere Projection";
	ot->idname = "UV_OT_sphere_project";
	ot->description = "Project the UV vertices of the mesh over the curved surface of a sphere";

	ot->flag = OPTYPE_REGISTER | OPTYPE_UNDO;

	/* api callbacks */
	ot->exec = sphere_project_exec;
	ot->poll = ED_operator_uvmap;

	/* properties */
	uv_transform_properties(ot, 0);
	uv_map_clip_correct_properties(ot);
}

/***************** Cylinder Project operator **************/

static void uv_cylinder_project(float target[2], float source[3], float center[3], float rotmat[4][4])
{
	float pv[3];

	sub_v3_v3v3(pv, source, center);
	mul_m4_v3(rotmat, pv);

	map_to_tube(&target[0], &target[1], pv[0], pv[1], pv[2]);

	/* split line is always zero */
	if (target[0] >= 1.0f)
		target[0] -= 1.0f;
}

static int cylinder_project_exec(bContext *C, wmOperator *op)
{
	Scene *scene = CTX_data_scene(C);
	View3D *v3d = CTX_wm_view3d(C);

	ViewLayer *view_layer = CTX_data_view_layer(C);
	uint objects_len = 0;
	Object **objects = BKE_view_layer_array_from_objects_in_edit_mode_unique_data(view_layer, &objects_len);
	for (uint ob_index = 0; ob_index < objects_len; ob_index++) {
		Object *obedit = objects[ob_index];
		BMEditMesh *em = BKE_editmesh_from_object(obedit);
		BMFace *efa;
		BMLoop *l;
		BMIter iter, liter;
		MLoopUV *luv;

		if (em->bm->totfacesel == 0) {
			continue;
		}

		/* add uvs if they don't exist yet */
		if (!ED_uvedit_ensure_uvs(C, scene, obedit)) {
			continue;
		}

		const int cd_loop_uv_offset = CustomData_get_offset(&em->bm->ldata, CD_MLOOPUV);
		float center[3], rotmat[4][4];

		uv_map_transform(C, op, rotmat);
		uv_map_transform_center(scene, v3d, obedit, em, center, NULL);

		BM_ITER_MESH (efa, &iter, em->bm, BM_FACES_OF_MESH) {
			if (!BM_elem_flag_test(efa, BM_ELEM_SELECT))
				continue;

			BM_ITER_ELEM (l, &liter, efa, BM_LOOPS_OF_FACE) {
				luv = BM_ELEM_CD_GET_VOID_P(l, cd_loop_uv_offset);

				uv_cylinder_project(luv->uv, l->v->co, center, rotmat);
			}

			uv_map_mirror(em, efa);
		}

		uv_map_clip_correct(scene, obedit, op);

		DEG_id_tag_update(obedit->data, 0);
		WM_event_add_notifier(C, NC_GEOM | ND_DATA, obedit->data);
	}
	MEM_freeN(objects);

	return OPERATOR_FINISHED;
}

void UV_OT_cylinder_project(wmOperatorType *ot)
{
	/* identifiers */
	ot->name = "Cylinder Projection";
	ot->idname = "UV_OT_cylinder_project";
	ot->description = "Project the UV vertices of the mesh over the curved wall of a cylinder";

	ot->flag = OPTYPE_REGISTER | OPTYPE_UNDO;

	/* api callbacks */
	ot->exec = cylinder_project_exec;
	ot->poll = ED_operator_uvmap;

	/* properties */
	uv_transform_properties(ot, 1);
	uv_map_clip_correct_properties(ot);
}

/******************* Cube Project operator ****************/

void ED_uvedit_unwrap_cube_project(BMesh *bm, float cube_size, bool use_select, const float center[3])
{
	BMFace *efa;
	BMLoop *l;
	BMIter iter, liter;
	MLoopUV *luv;
	float loc[3];
	int cox, coy;

	int cd_loop_uv_offset;

	cd_loop_uv_offset = CustomData_get_offset(&bm->ldata, CD_MLOOPUV);

	if (center) {
		copy_v3_v3(loc, center);
	}
	else {
		zero_v3(loc);
	}

	/* choose x,y,z axis for projection depending on the largest normal
	 * component, but clusters all together around the center of map. */

	BM_ITER_MESH (efa, &iter, bm, BM_FACES_OF_MESH) {
		/* tf = CustomData_bmesh_get(&em->bm->pdata, efa->head.data, CD_MTEXPOLY); */ /* UNUSED */
		if (use_select && !BM_elem_flag_test(efa, BM_ELEM_SELECT))
			continue;

		axis_dominant_v3(&cox, &coy, efa->no);

		BM_ITER_ELEM (l, &liter, efa, BM_LOOPS_OF_FACE) {
			luv = BM_ELEM_CD_GET_VOID_P(l, cd_loop_uv_offset);
			luv->uv[0] = 0.5f + 0.5f * cube_size * (l->v->co[cox] - loc[cox]);
			luv->uv[1] = 0.5f + 0.5f * cube_size * (l->v->co[coy] - loc[coy]);
		}
	}
}

static int cube_project_exec(bContext *C, wmOperator *op)
{
	Scene *scene = CTX_data_scene(C);
	View3D *v3d = CTX_wm_view3d(C);

	PropertyRNA *prop_cube_size = RNA_struct_find_property(op->ptr, "cube_size");
	const float cube_size_init = RNA_property_float_get(op->ptr, prop_cube_size);

	ViewLayer *view_layer = CTX_data_view_layer(C);
	uint objects_len = 0;
	Object **objects = BKE_view_layer_array_from_objects_in_edit_mode_unique_data(view_layer, &objects_len);
	for (uint ob_index = 0; ob_index < objects_len; ob_index++) {
		Object *obedit = objects[ob_index];
		BMEditMesh *em = BKE_editmesh_from_object(obedit);

		if (em->bm->totfacesel == 0) {
			continue;
		}

		/* add uvs if they don't exist yet */
		if (!ED_uvedit_ensure_uvs(C, scene, obedit)) {
			continue;
		}

		float bounds[2][3];
		float (*bounds_buf)[3] = NULL;

		if (!RNA_property_is_set(op->ptr, prop_cube_size)) {
			bounds_buf = bounds;
		}

		float center[3];
		uv_map_transform_center(scene, v3d, obedit, em, center, bounds_buf);

		/* calculate based on bounds */
		float cube_size = cube_size_init;
		if (bounds_buf) {
			float dims[3];
			sub_v3_v3v3(dims, bounds[1], bounds[0]);
			cube_size = max_fff(UNPACK3(dims));
			cube_size = cube_size ? 2.0f / cube_size : 1.0f;
			if (ob_index == 0) {
				/* This doesn't fit well with, multiple objects. */
				RNA_property_float_set(op->ptr, prop_cube_size, cube_size);
			}
		}

		ED_uvedit_unwrap_cube_project(em->bm, cube_size, true, center);

		uv_map_clip_correct(scene, obedit, op);

		DEG_id_tag_update(obedit->data, 0);
		WM_event_add_notifier(C, NC_GEOM | ND_DATA, obedit->data);
	}
	MEM_freeN(objects);

	return OPERATOR_FINISHED;
}

void UV_OT_cube_project(wmOperatorType *ot)
{
	/* identifiers */
	ot->name = "Cube Projection";
	ot->idname = "UV_OT_cube_project";
	ot->description = "Project the UV vertices of the mesh over the six faces of a cube";

	ot->flag = OPTYPE_REGISTER | OPTYPE_UNDO;

	/* api callbacks */
	ot->exec = cube_project_exec;
	ot->poll = ED_operator_uvmap;

	/* properties */
	RNA_def_float(ot->srna, "cube_size", 1.0f, 0.0f, FLT_MAX, "Cube Size", "Size of the cube to project on", 0.001f, 100.0f);
	uv_map_clip_correct_properties(ot);
}<|MERGE_RESOLUTION|>--- conflicted
+++ resolved
@@ -147,14 +147,7 @@
 			}
 		}
 	}
-<<<<<<< HEAD
-	
-=======
-
-	if (ima)
-		ED_uvedit_assign_image(bmain, scene, obedit, ima, NULL);
-
->>>>>>> 44505b38
+
 	/* select new UV's (ignore UV_SYNC_SELECTION in this case) */
 	BM_ITER_MESH (efa, &iter, em->bm, BM_FACES_OF_MESH) {
 		BMIter liter;
@@ -855,7 +848,6 @@
 	else
 		RNA_float_set(op->ptr, "margin", scene->toolsettings->uvcalc_margin);
 
-<<<<<<< HEAD
 	ED_uvedit_pack_islands_multi(scene, objects, objects_len, true, true, do_rotate);
 
 	for (uint ob_index = 0; ob_index < objects_len; ob_index++) {
@@ -865,12 +857,6 @@
 	}
 
 	MEM_freeN(objects);
-=======
-	ED_uvedit_pack_islands(scene, obedit, em->bm, true, true, do_rotate);
-
-	DAG_id_tag_update(obedit->data, 0);
-	WM_event_add_notifier(C, NC_GEOM | ND_DATA, obedit->data);
->>>>>>> 44505b38
 
 	return OPERATOR_FINISHED;
 }
@@ -911,13 +897,8 @@
 	param_average(handle);
 	param_flush(handle);
 	param_delete(handle);
-<<<<<<< HEAD
-	
+
 	DEG_id_tag_update(obedit->data, 0);
-=======
-
-	DAG_id_tag_update(obedit->data, 0);
->>>>>>> 44505b38
 	WM_event_add_notifier(C, NC_GEOM | ND_DATA, obedit->data);
 
 	return OPERATOR_FINISHED;
@@ -1527,7 +1508,6 @@
 				if (!BM_elem_flag_test(efa, BM_ELEM_SELECT))
 					continue;
 
-<<<<<<< HEAD
 				BM_ITER_ELEM (l, &liter, efa, BM_LOOPS_OF_FACE) {
 					luv = BM_ELEM_CD_GET_VOID_P(l, cd_loop_uv_offset);
 					BLI_uvproject_from_view_ortho(luv->uv, l->v->co, rotmat);
@@ -1553,14 +1533,6 @@
 					}
 					changed = true;
 				}
-=======
-	if (RNA_boolean_get(op->ptr, "orthographic")) {
-		uv_map_rotation_matrix(rotmat, rv3d, obedit, 90.0f, 0.0f, 1.0f);
-
-		BM_ITER_MESH (efa, &iter, em->bm, BM_FACES_OF_MESH) {
-			if (!BM_elem_flag_test(efa, BM_ELEM_SELECT))
-				continue;
->>>>>>> 44505b38
 
 				MEM_freeN(uci);
 			}
@@ -1578,11 +1550,6 @@
 				}
 				changed = true;
 			}
-<<<<<<< HEAD
-=======
-
-			MEM_freeN(uci);
->>>>>>> 44505b38
 		}
 
 		if (changed) {
@@ -1673,12 +1640,6 @@
 	}
 	MEM_freeN(objects);
 
-<<<<<<< HEAD
-=======
-	DAG_id_tag_update(obedit->data, 0);
-	WM_event_add_notifier(C, NC_GEOM | ND_DATA, obedit->data);
-
->>>>>>> 44505b38
 	return OPERATOR_FINISHED;
 }
 
