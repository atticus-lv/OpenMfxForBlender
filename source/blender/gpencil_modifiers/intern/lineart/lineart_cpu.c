--- conflicted
+++ resolved
@@ -828,11 +828,7 @@
   /* Init `edge` to the last `edge` entry. */
   e = new_e;
 
-<<<<<<< HEAD
-#define INCREASE_RL \
-=======
 #define INCREASE_EDGE \
->>>>>>> cc66d102
   v1_obi = e->v1_obindex; \
   v2_obi = e->v2_obindex; \
   new_e = &((LineartEdge *)e_eln->pointer)[e_count]; \
@@ -1743,17 +1739,9 @@
 
   int usage = obi->usage;
 
-<<<<<<< HEAD
-#define LRT_MESH_FINISH \
-  BM_mesh_free(bm); \
-  if (ob->type != OB_MESH) { \
-    BKE_mesh_free_data(use_mesh); \
-    MEM_freeN(use_mesh); \
-=======
   if (obi->original_me->edit_mesh) {
     /* Do not use edit_mesh directly because we will modify it, so create a copy. */
     bm = BM_mesh_copy(obi->original_me->edit_mesh->bm);
->>>>>>> cc66d102
   }
   else {
     const BMAllocTemplate allocsize = BMALLOC_TEMPLATE_FROM_ME(((Mesh *)(obi->original_me)));
@@ -2629,15 +2617,10 @@
       }
     }
     else if (st_r == 0) {
-<<<<<<< HEAD
-      INTERSECT_JUST_GREATER(is, order, DBL_TRIANGLE_LIM, LCross);
-      if (LRT_ABC(LCross) && is[LCross] > DBL_TRIANGLE_LIM) {
-=======
       /*      l---|----|----r (crossing the triangle) [OR]
        * l----r   |    |      (not crossing the triangle) */
       INTERSECT_JUST_GREATER(is, order, -DBL_TRIANGLE_LIM, LCross);
       if (LCross >= 0 && LRT_ABC(LCross)) {
->>>>>>> cc66d102
         INTERSECT_JUST_GREATER(is, order, is[LCross], RCross);
       }
       else {
@@ -4213,12 +4196,6 @@
   int intersections_only = 0; /* Not used right now, but preserve for future. */
   Object *use_camera;
 
-<<<<<<< HEAD
-  BKE_scene_camera_switch_update(scene);
-
-  if (!scene->camera) {
-    return false;
-=======
   double t_start;
 
   if (G.debug_value == 4000) {
@@ -4233,7 +4210,6 @@
             OB_CAMERA) {
       return false;
     }
->>>>>>> cc66d102
   }
   else {
     if (!scene->camera) {
