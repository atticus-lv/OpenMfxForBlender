--- conflicted
+++ resolved
@@ -10,10 +10,7 @@
 out vec4 fragColor;
 
 uniform sampler2D glyph;
-<<<<<<< HEAD
-=======
 #endif
->>>>>>> cc66d102
 
 const vec2 offsets4[4] = vec2[4](
     vec2(-0.5, 0.5), vec2(0.5, 0.5), vec2(-0.5, -0.5), vec2(-0.5, -0.5));
