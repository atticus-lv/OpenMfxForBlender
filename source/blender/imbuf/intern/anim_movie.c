--- conflicted
+++ resolved
@@ -659,14 +659,6 @@
       }
     }
     anim->duration_in_frames = (int)(stream_dur * av_q2d(frame_rate) + 0.5f);
-<<<<<<< HEAD
-  }
-
-  double ctx_start = 0;
-  if (pFormatCtx->start_time != AV_NOPTS_VALUE) {
-    ctx_start = (double)pFormatCtx->start_time / AV_TIME_BASE;
-=======
->>>>>>> cc66d102
   }
 
   frs_num = frame_rate.num;
@@ -683,11 +675,7 @@
   anim->frs_sec_base = frs_den;
   /* Save the relative start time for the video. IE the start time in relation to where playback
    * starts. */
-<<<<<<< HEAD
-  anim->start_offset = video_start - ctx_start;
-=======
   anim->start_offset = video_start;
->>>>>>> cc66d102
 
   anim->params = 0;
 
@@ -718,24 +706,6 @@
   anim->pFrameRGB->width = anim->x;
   anim->pFrameRGB->height = anim->y;
 
-<<<<<<< HEAD
-  if (need_aligned_ffmpeg_buffer(anim)) {
-    anim->pFrameRGB->format = AV_PIX_FMT_RGBA;
-    anim->pFrameRGB->width = anim->x;
-    anim->pFrameRGB->height = anim->y;
-
-    if (av_frame_get_buffer(anim->pFrameRGB, 32) < 0) {
-      fprintf(stderr, "Could not allocate frame data.\n");
-      avcodec_free_context(&anim->pCodecCtx);
-      avformat_close_input(&anim->pFormatCtx);
-      av_packet_free(&anim->cur_packet);
-      av_frame_free(&anim->pFrameRGB);
-      av_frame_free(&anim->pFrameDeinterlaced);
-      av_frame_free(&anim->pFrame);
-      anim->pCodecCtx = NULL;
-      return -1;
-    }
-=======
   if (av_frame_get_buffer(anim->pFrameRGB, 0) < 0) {
     fprintf(stderr, "Could not allocate frame data.\n");
     avcodec_free_context(&anim->pCodecCtx);
@@ -746,7 +716,6 @@
     av_frame_free(&anim->pFrame);
     anim->pCodecCtx = NULL;
     return -1;
->>>>>>> cc66d102
   }
 
   if (av_image_get_buffer_size(AV_PIX_FMT_RGBA, anim->x, anim->y, 1) != anim->x * anim->y * 4) {
@@ -874,29 +843,6 @@
     }
   }
 
-<<<<<<< HEAD
-  if (!need_aligned_ffmpeg_buffer(anim)) {
-    av_image_fill_arrays(anim->pFrameRGB->data,
-                         anim->pFrameRGB->linesize,
-                         (unsigned char *)ibuf->rect,
-                         AV_PIX_FMT_RGBA,
-                         anim->x,
-                         anim->y,
-                         1);
-  }
-
-#  if defined(__x86_64__) || defined(_M_X64)
-  /* Scale and flip image over Y axis in one go, using negative strides.
-   * This doesn't work with arm/powerpc though and may be misusing the API.
-   * Limit it x86_64 where it appears to work.
-   * http://trac.ffmpeg.org/ticket/9060 */
-  int *dstStride = anim->pFrameRGB->linesize;
-  uint8_t **dst = anim->pFrameRGB->data;
-  const int dstStride2[4] = {-dstStride[0], 0, 0, 0};
-  uint8_t *dst2[4] = {dst[0] + (anim->y - 1) * dstStride[0], 0, 0, 0};
-
-=======
->>>>>>> cc66d102
   sws_scale(anim->img_convert_ctx,
             (const uint8_t *const *)input->data,
             input->linesize,
@@ -922,9 +868,6 @@
   }
 }
 
-<<<<<<< HEAD
-/* decode one video frame also considering the packet read into cur_packet */
-=======
 static void ffmpeg_decode_store_frame_pts(struct anim *anim)
 {
   anim->cur_pts = av_get_pts_from_frame(anim->pFrame);
@@ -932,7 +875,6 @@
   if (anim->pFrame->key_frame) {
     anim->cur_key_frame_pts = anim->cur_pts;
   }
->>>>>>> cc66d102
 
   av_log(anim->pFormatCtx,
          AV_LOG_DEBUG,
@@ -946,8 +888,6 @@
 {
   av_log(anim->pFormatCtx, AV_LOG_DEBUG, "  DECODE VIDEO FRAME\n");
 
-<<<<<<< HEAD
-=======
   /* Sometimes, decoder returns more than one frame per sent packet. Check if frames are available.
    * This frames must be read, otherwise decoding will fail. See T91405. */
   anim->pFrameComplete = avcodec_receive_frame(anim->pCodecCtx, anim->pFrame) == 0;
@@ -958,7 +898,6 @@
   }
 
   int rval = 0;
->>>>>>> cc66d102
   if (anim->cur_packet->stream_index == anim->videoStream) {
     av_packet_unref(anim->cur_packet);
     anim->cur_packet->stream_index = -1;
@@ -975,29 +914,11 @@
            (anim->cur_packet->pts == AV_NOPTS_VALUE) ? -1 : (int64_t)anim->cur_packet->pts,
            (anim->cur_packet->flags & AV_PKT_FLAG_KEY) ? " KEY" : "");
     if (anim->cur_packet->stream_index == anim->videoStream) {
-<<<<<<< HEAD
-      anim->pFrameComplete = 0;
-
-=======
->>>>>>> cc66d102
       avcodec_send_packet(anim->pCodecCtx, anim->cur_packet);
       anim->pFrameComplete = avcodec_receive_frame(anim->pCodecCtx, anim->pFrame) == 0;
 
       if (anim->pFrameComplete) {
-<<<<<<< HEAD
-        anim->cur_pts = av_get_pts_from_frame(anim->pFrame);
-
-        if (anim->pFrame->key_frame) {
-          anim->cur_key_frame_pts = anim->cur_pts;
-        }
-        av_log(anim->pFormatCtx,
-               AV_LOG_DEBUG,
-               "  FRAME DONE: cur_pts=%" PRId64 ", guessed_pts=%" PRId64 "\n",
-               (anim->pFrame->pts == AV_NOPTS_VALUE) ? -1 : (int64_t)anim->pFrame->pts,
-               (int64_t)anim->cur_pts);
-=======
         ffmpeg_decode_store_frame_pts(anim);
->>>>>>> cc66d102
         break;
       }
     }
@@ -1007,29 +928,11 @@
 
   if (rval == AVERROR_EOF) {
     /* Flush any remaining frames out of the decoder. */
-<<<<<<< HEAD
-    anim->pFrameComplete = 0;
-
-=======
->>>>>>> cc66d102
     avcodec_send_packet(anim->pCodecCtx, NULL);
     anim->pFrameComplete = avcodec_receive_frame(anim->pCodecCtx, anim->pFrame) == 0;
 
     if (anim->pFrameComplete) {
-<<<<<<< HEAD
-      anim->cur_pts = av_get_pts_from_frame(anim->pFrame);
-
-      if (anim->pFrame->key_frame) {
-        anim->cur_key_frame_pts = anim->cur_pts;
-      }
-      av_log(anim->pFormatCtx,
-             AV_LOG_DEBUG,
-             "  FRAME DONE (after EOF): cur_pts=%" PRId64 ", guessed_pts=%" PRId64 "\n",
-             (anim->pFrame->pts == AV_NOPTS_VALUE) ? -1 : (int64_t)anim->pFrame->pts,
-             (int64_t)anim->cur_pts);
-=======
       ffmpeg_decode_store_frame_pts(anim);
->>>>>>> cc66d102
       rval = 0;
     }
   }
@@ -1090,15 +993,6 @@
   return false;
 }
 
-<<<<<<< HEAD
-static int64_t ffmpeg_get_seek_pts(struct anim *anim, int64_t pts_to_search)
-{
-  AVStream *v_st = anim->pFormatCtx->streams[anim->videoStream];
-  AVRational frame_rate = v_st->r_frame_rate;
-  AVRational time_base = v_st->time_base;
-  double steps_per_frame = (double)(frame_rate.den * time_base.den) /
-                           (double)(frame_rate.num * time_base.num);
-=======
 static double ffmpeg_steps_per_frame_get(struct anim *anim)
 {
   AVStream *v_st = anim->pFormatCtx->streams[anim->videoStream];
@@ -1110,19 +1004,12 @@
 
 static int64_t ffmpeg_get_seek_pts(struct anim *anim, int64_t pts_to_search)
 {
->>>>>>> cc66d102
   /* Step back half a frame position to make sure that we get the requested
    * frame and not the one after it. This is a workaround as ffmpeg will
    * sometimes not seek to a frame after the requested pts even if
    * AVSEEK_FLAG_BACKWARD is specified.
    */
-<<<<<<< HEAD
-  int64_t pts = pts_to_search - (steps_per_frame / 2);
-
-  return pts;
-=======
   return pts_to_search - (ffmpeg_steps_per_frame_get(anim) / 2);
->>>>>>> cc66d102
 }
 
 /* This gives us an estimate of which pts our requested frame will have.
@@ -1141,20 +1028,9 @@
   else {
     AVStream *v_st = anim->pFormatCtx->streams[anim->videoStream];
     int64_t start_pts = v_st->start_time;
-<<<<<<< HEAD
-    AVRational frame_rate = v_st->r_frame_rate;
-    AVRational time_base = v_st->time_base;
-
-    double steps_per_frame = (double)(frame_rate.den * time_base.den) /
-                             (double)(frame_rate.num * time_base.num);
-
-    pts_to_search = round(position * steps_per_frame);
-
-=======
 
     pts_to_search = round(position * ffmpeg_steps_per_frame_get(anim));
 
->>>>>>> cc66d102
     if (start_pts != AV_NOPTS_VALUE) {
       pts_to_search += start_pts;
     }
@@ -1243,23 +1119,6 @@
                                           int64_t *requested_pts,
                                           int64_t pts_to_search)
 {
-<<<<<<< HEAD
-  AVStream *v_st = anim->pFormatCtx->streams[anim->videoStream];
-  AVRational frame_rate = v_st->r_frame_rate;
-  AVRational time_base = v_st->time_base;
-
-  double steps_per_frame = (double)(frame_rate.den * time_base.den) /
-                           (double)(frame_rate.num * time_base.num);
-
-  int64_t current_pts = *requested_pts;
-  int64_t offset = 0;
-
-  int64_t cur_pts, prev_pts = -1;
-
-  /* Step backward frame by frame until we find the key frame we are looking for. */
-  while (current_pts != 0) {
-    current_pts = *requested_pts - (int64_t)round(offset * steps_per_frame);
-=======
   int64_t current_pts = *requested_pts;
   int64_t offset = 0;
 
@@ -1268,7 +1127,6 @@
   /* Step backward frame by frame until we find the key frame we are looking for. */
   while (current_pts != 0) {
     current_pts = *requested_pts - (int64_t)round(offset * ffmpeg_steps_per_frame_get(anim));
->>>>>>> cc66d102
     current_pts = MAX2(current_pts, 0);
 
     /* Seek to timestamp. */
@@ -1281,32 +1139,11 @@
     AVPacket *read_packet = av_packet_alloc();
     while (av_read_frame(anim->pFormatCtx, read_packet) >= 0) {
       if (read_packet->stream_index == anim->videoStream) {
-<<<<<<< HEAD
         break;
       }
       av_packet_unref(read_packet);
     }
 
-    /* If this packet contains an I-frame, this could be the frame that we need. */
-    bool is_key_frame = read_packet->flags & AV_PKT_FLAG_KEY;
-    /* We need to check the packet timestamp as the key frame could be for a GOP forward in the the
-     * video stream. So if it has a larger timestamp than the frame we want, ignore it.
-     */
-    cur_pts = timestamp_from_pts_or_dts(read_packet->pts, read_packet->dts);
-    av_packet_free(&read_packet);
-
-    if (is_key_frame) {
-      if (cur_pts <= pts_to_search) {
-        /* We found the I-frame we were looking for! */
-=======
->>>>>>> cc66d102
-        break;
-      }
-      av_packet_unref(read_packet);
-    }
-
-<<<<<<< HEAD
-=======
     /* If this packet contains an I-frame, this could be the frame that we need. */
     bool is_key_frame = read_packet->flags & AV_PKT_FLAG_KEY;
     /* We need to check the packet timestamp as the key frame could be for a GOP forward in the
@@ -1322,7 +1159,6 @@
       }
     }
 
->>>>>>> cc66d102
     if (cur_pts == prev_pts) {
       /* We got the same key frame packet twice.
        * This probably means that we have hit the beginning of the stream. */
@@ -1526,17 +1362,8 @@
    *
    * The issue was reported to FFmpeg under ticket #8747 in the FFmpeg tracker
    * and is fixed in the newer versions than 4.3.1. */
-<<<<<<< HEAD
-  anim->cur_frame_final = IMB_allocImBuf(anim->x, anim->y, 32, 0);
-  anim->cur_frame_final->rect = MEM_mallocN_aligned(
-      (size_t)4 * anim->x * anim->y, 32, "ffmpeg ibuf");
-  anim->cur_frame_final->mall |= IB_rect;
-
-  anim->cur_frame_final->rect_colorspace = colormanage_colorspace_get_named(anim->colorspace);
-=======
 
   const AVPixFmtDescriptor *pix_fmt_descriptor = av_pix_fmt_desc_get(anim->pCodecCtx->pix_fmt);
->>>>>>> cc66d102
 
   int planes = R_IMF_PLANES_RGBA;
   if ((pix_fmt_descriptor->flags & AV_PIX_FMT_FLAG_ALPHA) == 0) {
@@ -1548,21 +1375,14 @@
       (size_t)4 * anim->x * anim->y, 32, "ffmpeg ibuf");
   anim->cur_frame_final->mall |= IB_rect;
 
-<<<<<<< HEAD
+  anim->cur_frame_final->rect_colorspace = colormanage_colorspace_get_named(anim->colorspace);
+
+  ffmpeg_postprocess(anim);
+
   anim->cur_position = position;
 
   IMB_refImBuf(anim->cur_frame_final);
 
-=======
-  anim->cur_frame_final->rect_colorspace = colormanage_colorspace_get_named(anim->colorspace);
-
-  ffmpeg_postprocess(anim);
-
-  anim->cur_position = position;
-
-  IMB_refImBuf(anim->cur_frame_final);
-
->>>>>>> cc66d102
   return anim->cur_frame_final;
 }
 
@@ -1578,23 +1398,6 @@
     av_packet_free(&anim->cur_packet);
 
     av_frame_free(&anim->pFrame);
-<<<<<<< HEAD
-
-    if (!need_aligned_ffmpeg_buffer(anim)) {
-      /* If there's no need for own aligned buffer it means that FFmpeg's
-       * frame shares the same buffer as temporary ImBuf. In this case we
-       * should not free the buffer when freeing the FFmpeg buffer.
-       */
-      av_image_fill_arrays(anim->pFrameRGB->data,
-                           anim->pFrameRGB->linesize,
-                           NULL,
-                           AV_PIX_FMT_RGBA,
-                           anim->x,
-                           anim->y,
-                           1);
-    }
-=======
->>>>>>> cc66d102
     av_frame_free(&anim->pFrameRGB);
     av_frame_free(&anim->pFrameDeinterlaced);
 
