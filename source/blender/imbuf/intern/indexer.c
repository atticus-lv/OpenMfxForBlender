--- conflicted
+++ resolved
@@ -172,7 +172,6 @@
   int i;
 
   if (!fp) {
-    fprintf(stderr, "Couldn't open indexer file: %s\n", name);
     return NULL;
   }
 
@@ -185,21 +184,13 @@
   header[12] = 0;
 
   if (memcmp(header, binary_header_str, 8) != 0) {
-<<<<<<< HEAD
-    fprintf(stderr, "Error reading %s: Binary file type string missmatch\n", name);
-=======
     fprintf(stderr, "Error reading %s: Binary file type string mismatch\n", name);
->>>>>>> cc66d102
     fclose(fp);
     return NULL;
   }
 
   if (atoi(header + 9) != INDEX_FILE_VERSION) {
-<<<<<<< HEAD
-    fprintf(stderr, "Error reading %s: File version missmatch\n", name);
-=======
     fprintf(stderr, "Error reading %s: File version mismatch\n", name);
->>>>>>> cc66d102
     fclose(fp);
     return NULL;
   }
@@ -232,11 +223,7 @@
   }
 
   if (UNLIKELY(items_read != idx->num_entries * 5)) {
-<<<<<<< HEAD
-    fprintf(stderr, "Error: Element data size missmatch in: %s\n", name);
-=======
     fprintf(stderr, "Error: Element data size mismatch in: %s\n", name);
->>>>>>> cc66d102
     MEM_freeN(idx->entries);
     MEM_freeN(idx);
     fclose(fp);
@@ -269,17 +256,6 @@
     frame_index = idx->num_entries - 1;
   }
   return idx->entries[frame_index].seek_pos;
-}
-
-uint64_t IMB_indexer_get_seek_pos_pts(struct anim_index *idx, int frame_index)
-{
-  if (frame_index < 0) {
-    frame_index = 0;
-  }
-  if (frame_index >= idx->num_entries) {
-    frame_index = idx->num_entries - 1;
-  }
-  return idx->entries[frame_index].seek_pos_pts;
 }
 
 uint64_t IMB_indexer_get_seek_pos_pts(struct anim_index *idx, int frame_index)
@@ -384,11 +360,7 @@
     case IMB_PROXY_100:
       return 3;
     default:
-<<<<<<< HEAD
-      BLI_assert(!"Unhandled proxy size enum!");
-=======
       BLI_assert_msg(0, "Unhandled proxy size enum!");
->>>>>>> cc66d102
       return -1;
   }
 }
@@ -407,11 +379,7 @@
     case IMB_TC_RECORD_RUN_NO_GAPS:
       return 3;
     default:
-<<<<<<< HEAD
-      BLI_assert(!"Unhandled timecode type enum!");
-=======
       BLI_assert_msg(0, "Unhandled timecode type enum!");
->>>>>>> cc66d102
       return -1;
   }
 }
@@ -557,13 +525,7 @@
   rv->st = avformat_new_stream(rv->of, NULL);
   rv->st->id = 0;
 
-<<<<<<< HEAD
-  rv->c = avcodec_alloc_context3(NULL);
-  rv->c->codec_type = AVMEDIA_TYPE_VIDEO;
-  rv->c->codec_id = AV_CODEC_ID_H264;
-=======
   rv->codec = avcodec_find_encoder(AV_CODEC_ID_H264);
->>>>>>> cc66d102
 
   rv->c = avcodec_alloc_context3(rv->codec);
 
@@ -577,11 +539,6 @@
     return NULL;
   }
 
-<<<<<<< HEAD
-  avcodec_get_context_defaults3(rv->c, rv->codec);
-
-=======
->>>>>>> cc66d102
   rv->c->width = width;
   rv->c->height = height;
   rv->c->gop_size = 10;
@@ -609,15 +566,9 @@
   AVDictionary *codec_opts = NULL;
   /* High quality preset value. */
   av_dict_set_int(&codec_opts, "crf", crf, 0);
-<<<<<<< HEAD
-  /* Prefer smaller file-size. Presets from veryslow to veryfast produce output with very similar
-   * file-size, but there is big difference in performance. In some cases veryfast preset will
-   * produce smallest file-size. */
-=======
   /* Prefer smaller file-size. Presets from `veryslow` to `veryfast` produce output with very
    * similar file-size, but there is big difference in performance.
    * In some cases `veryfast` preset will produce smallest file-size. */
->>>>>>> cc66d102
   av_dict_set(&codec_opts, "preset", "veryfast", 0);
   av_dict_set(&codec_opts, "tune", "fastdecode", 0);
 
@@ -747,17 +698,10 @@
     return;
   }
   AVPacket *packet = av_packet_alloc();
-<<<<<<< HEAD
 
   while (ret >= 0) {
     ret = avcodec_receive_packet(ctx->c, packet);
 
-=======
-
-  while (ret >= 0) {
-    ret = avcodec_receive_packet(ctx->c, packet);
-
->>>>>>> cc66d102
     if (ret == AVERROR(EAGAIN) || ret == AVERROR_EOF) {
       /* No more packets to flush. */
       break;
@@ -1135,7 +1079,6 @@
 
   if (!*stop) {
     int ret = avcodec_send_packet(context->iCodecCtx, NULL);
-<<<<<<< HEAD
 
     while (ret >= 0) {
       ret = avcodec_receive_frame(context->iCodecCtx, in_frame);
@@ -1148,20 +1091,6 @@
         fprintf(stderr, "Error flushing proxy frame: %s\n", av_err2str(ret));
         break;
       }
-=======
-
-    while (ret >= 0) {
-      ret = avcodec_receive_frame(context->iCodecCtx, in_frame);
-
-      if (ret == AVERROR(EAGAIN) || ret == AVERROR_EOF) {
-        /* No more frames to flush. */
-        break;
-      }
-      if (ret < 0) {
-        fprintf(stderr, "Error flushing proxy frame: %s\n", av_err2str(ret));
-        break;
-      }
->>>>>>> cc66d102
       index_rebuild_ffmpeg_proc_decoded_frame(context, next_packet, in_frame);
     }
   }
