--- conflicted
+++ resolved
@@ -267,11 +267,7 @@
   AVFormatContext *pFormatCtx = NULL;
   unsigned int i;
   int videoStream;
-<<<<<<< HEAD
-  AVCodec *pCodec;
-=======
   const AVCodec *pCodec;
->>>>>>> cc66d102
 
   if (BLI_path_extension_check_n(filepath,
                                  ".swf",
