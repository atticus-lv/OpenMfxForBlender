/* SPDX-License-Identifier: GPL-2.0-or-later */

/** \file
 * \ingroup obj
 */

#include <algorithm>
#include <cstdio>

#include "BKE_blender_version.h"
#include "BKE_geometry_set.hh"

#include "BLI_color.hh"
#include "BLI_enumerable_thread_specific.hh"
#include "BLI_path_util.h"
#include "BLI_task.hh"

#include "IO_path_util.hh"

#include "obj_export_mesh.hh"
#include "obj_export_mtl.hh"
#include "obj_export_nurbs.hh"

#include "obj_export_file_writer.hh"

namespace blender::io::obj {
/**
 * Per reference http://www.martinreddy.net/gfx/3d/OBJ.spec:
 * To turn off smoothing groups, use a value of 0 or off.
 * Polygonal elements use group numbers to put elements in different smoothing groups.
 * For free-form surfaces, smoothing groups are either turned on or off;
 * there is no difference between values greater than 0.
 */
const int SMOOTH_GROUP_DISABLED = 0;
const int SMOOTH_GROUP_DEFAULT = 1;

static const char *DEFORM_GROUP_DISABLED = "off";
/* There is no deform group default name. Use what the user set in the UI. */

/**
 * Per reference http://www.martinreddy.net/gfx/3d/OBJ.spec:
 * Once a material is assigned, it cannot be turned off; it can only be changed.
 * If a material name is not specified, a white material is used.
 * So an empty material name is written. */
static const char *MATERIAL_GROUP_DISABLED = "";

void OBJWriter::write_vert_uv_normal_indices(FormatHandler<eFileType::OBJ> &fh,
                                             const IndexOffsets &offsets,
                                             Span<int> vert_indices,
                                             Span<int> uv_indices,
                                             Span<int> normal_indices,
                                             bool flip) const
{
  BLI_assert(vert_indices.size() == uv_indices.size() &&
             vert_indices.size() == normal_indices.size());
<<<<<<< HEAD
  const int vertex_offset = index_offsets_.vertex_offset + 1;
  const int uv_offset = index_offsets_.uv_vertex_offset + 1;
  const int normal_offset = index_offsets_.normal_offset + 1;
  const int n = vert_indices.size();
  file_handler_->write<eOBJSyntaxElement::poly_element_begin>();
  if (!flip) {
    for (int j = 0; j < n; ++j) {
      file_handler_->write<eOBJSyntaxElement::vertex_uv_normal_indices>(
          vert_indices[j] + vertex_offset,
          uv_indices[j] + uv_offset,
          normal_indices[j] + normal_offset);
=======
  const int vertex_offset = offsets.vertex_offset + 1;
  const int uv_offset = offsets.uv_vertex_offset + 1;
  const int normal_offset = offsets.normal_offset + 1;
  const int n = vert_indices.size();
  fh.write<eOBJSyntaxElement::poly_element_begin>();
  if (!flip) {
    for (int j = 0; j < n; ++j) {
      fh.write<eOBJSyntaxElement::vertex_uv_normal_indices>(vert_indices[j] + vertex_offset,
                                                            uv_indices[j] + uv_offset,
                                                            normal_indices[j] + normal_offset);
>>>>>>> 6177d9f0
    }
  }
  else {
    /* For a transform that is mirrored (negative scale on odd number of axes),
     * we want to flip the face index order. Start from the same index, and
     * then go backwards. Same logic in other write_*_indices functions below. */
    for (int k = 0; k < n; ++k) {
      int j = k == 0 ? 0 : n - k;
<<<<<<< HEAD
      file_handler_->write<eOBJSyntaxElement::vertex_uv_normal_indices>(
          vert_indices[j] + vertex_offset,
          uv_indices[j] + uv_offset,
          normal_indices[j] + normal_offset);
    }
  }
  file_handler_->write<eOBJSyntaxElement::poly_element_end>();
=======
      fh.write<eOBJSyntaxElement::vertex_uv_normal_indices>(vert_indices[j] + vertex_offset,
                                                            uv_indices[j] + uv_offset,
                                                            normal_indices[j] + normal_offset);
    }
  }
  fh.write<eOBJSyntaxElement::poly_element_end>();
>>>>>>> 6177d9f0
}

void OBJWriter::write_vert_normal_indices(FormatHandler<eFileType::OBJ> &fh,
                                          const IndexOffsets &offsets,
                                          Span<int> vert_indices,
                                          Span<int> /*uv_indices*/,
                                          Span<int> normal_indices,
                                          bool flip) const
{
  BLI_assert(vert_indices.size() == normal_indices.size());
<<<<<<< HEAD
  const int vertex_offset = index_offsets_.vertex_offset + 1;
  const int normal_offset = index_offsets_.normal_offset + 1;
  const int n = vert_indices.size();
  file_handler_->write<eOBJSyntaxElement::poly_element_begin>();
  if (!flip) {
    for (int j = 0; j < n; ++j) {
      file_handler_->write<eOBJSyntaxElement::vertex_normal_indices>(
          vert_indices[j] + vertex_offset, normal_indices[j] + normal_offset);
=======
  const int vertex_offset = offsets.vertex_offset + 1;
  const int normal_offset = offsets.normal_offset + 1;
  const int n = vert_indices.size();
  fh.write<eOBJSyntaxElement::poly_element_begin>();
  if (!flip) {
    for (int j = 0; j < n; ++j) {
      fh.write<eOBJSyntaxElement::vertex_normal_indices>(vert_indices[j] + vertex_offset,
                                                         normal_indices[j] + normal_offset);
>>>>>>> 6177d9f0
    }
  }
  else {
    for (int k = 0; k < n; ++k) {
      int j = k == 0 ? 0 : n - k;
<<<<<<< HEAD
      file_handler_->write<eOBJSyntaxElement::vertex_normal_indices>(
          vert_indices[j] + vertex_offset, normal_indices[j] + normal_offset);
=======
      fh.write<eOBJSyntaxElement::vertex_normal_indices>(vert_indices[j] + vertex_offset,
                                                         normal_indices[j] + normal_offset);
>>>>>>> 6177d9f0
    }
  }
  fh.write<eOBJSyntaxElement::poly_element_end>();
}

void OBJWriter::write_vert_uv_indices(FormatHandler<eFileType::OBJ> &fh,
                                      const IndexOffsets &offsets,
                                      Span<int> vert_indices,
                                      Span<int> uv_indices,
                                      Span<int> /*normal_indices*/,
                                      bool flip) const
{
  BLI_assert(vert_indices.size() == uv_indices.size());
<<<<<<< HEAD
  const int vertex_offset = index_offsets_.vertex_offset + 1;
  const int uv_offset = index_offsets_.uv_vertex_offset + 1;
  const int n = vert_indices.size();
  file_handler_->write<eOBJSyntaxElement::poly_element_begin>();
  if (!flip) {
    for (int j = 0; j < n; ++j) {
      file_handler_->write<eOBJSyntaxElement::vertex_uv_indices>(vert_indices[j] + vertex_offset,
                                                                 uv_indices[j] + uv_offset);
    }
  }
  else {
    for (int k = 0; k < n; ++k) {
      int j = k == 0 ? 0 : n - k;
      file_handler_->write<eOBJSyntaxElement::vertex_uv_indices>(vert_indices[j] + vertex_offset,
                                                                 uv_indices[j] + uv_offset);
=======
  const int vertex_offset = offsets.vertex_offset + 1;
  const int uv_offset = offsets.uv_vertex_offset + 1;
  const int n = vert_indices.size();
  fh.write<eOBJSyntaxElement::poly_element_begin>();
  if (!flip) {
    for (int j = 0; j < n; ++j) {
      fh.write<eOBJSyntaxElement::vertex_uv_indices>(vert_indices[j] + vertex_offset,
                                                     uv_indices[j] + uv_offset);
>>>>>>> 6177d9f0
    }
  }
  else {
    for (int k = 0; k < n; ++k) {
      int j = k == 0 ? 0 : n - k;
      fh.write<eOBJSyntaxElement::vertex_uv_indices>(vert_indices[j] + vertex_offset,
                                                     uv_indices[j] + uv_offset);
    }
  }
  fh.write<eOBJSyntaxElement::poly_element_end>();
}

void OBJWriter::write_vert_indices(FormatHandler<eFileType::OBJ> &fh,
                                   const IndexOffsets &offsets,
                                   Span<int> vert_indices,
                                   Span<int> /*uv_indices*/,
                                   Span<int> /*normal_indices*/,
                                   bool flip) const
{
<<<<<<< HEAD
  const int vertex_offset = index_offsets_.vertex_offset + 1;
  const int n = vert_indices.size();
  file_handler_->write<eOBJSyntaxElement::poly_element_begin>();
  if (!flip) {
    for (int j = 0; j < n; ++j) {
      file_handler_->write<eOBJSyntaxElement::vertex_indices>(vert_indices[j] + vertex_offset);
    }
  }
  else {
    for (int k = 0; k < n; ++k) {
      int j = k == 0 ? 0 : n - k;
      file_handler_->write<eOBJSyntaxElement::vertex_indices>(vert_indices[j] + vertex_offset);
=======
  const int vertex_offset = offsets.vertex_offset + 1;
  const int n = vert_indices.size();
  fh.write<eOBJSyntaxElement::poly_element_begin>();
  if (!flip) {
    for (int j = 0; j < n; ++j) {
      fh.write<eOBJSyntaxElement::vertex_indices>(vert_indices[j] + vertex_offset);
>>>>>>> 6177d9f0
    }
  }
  else {
    for (int k = 0; k < n; ++k) {
      int j = k == 0 ? 0 : n - k;
      fh.write<eOBJSyntaxElement::vertex_indices>(vert_indices[j] + vertex_offset);
    }
  }
  fh.write<eOBJSyntaxElement::poly_element_end>();
}

void OBJWriter::write_header() const
{
  using namespace std::string_literals;
  FormatHandler<eFileType::OBJ> fh;
  fh.write<eOBJSyntaxElement::string>("# Blender "s + BKE_blender_version_string() + "\n");
  fh.write<eOBJSyntaxElement::string>("# www.blender.org\n");
  fh.write_to_file(outfile_);
}

void OBJWriter::write_mtllib_name(const StringRefNull mtl_filepath) const
{
  /* Split .MTL file path into parent directory and filename. */
  char mtl_file_name[FILE_MAXFILE];
  char mtl_dir_name[FILE_MAXDIR];
  BLI_split_dirfile(mtl_filepath.data(), mtl_dir_name, mtl_file_name, FILE_MAXDIR, FILE_MAXFILE);
  FormatHandler<eFileType::OBJ> fh;
  fh.write<eOBJSyntaxElement::mtllib>(mtl_file_name);
  fh.write_to_file(outfile_);
}

<<<<<<< HEAD
void OBJWriter::write_object_name(const OBJMesh &obj_mesh_data) const
=======
static void spaces_to_underscores(std::string &r_name)
{
  std::replace(r_name.begin(), r_name.end(), ' ', '_');
}

void OBJWriter::write_object_name(FormatHandler<eFileType::OBJ> &fh,
                                  const OBJMesh &obj_mesh_data) const
>>>>>>> 6177d9f0
{
  std::string object_name = obj_mesh_data.get_object_name();
  spaces_to_underscores(object_name);
  if (export_params_.export_object_groups) {
<<<<<<< HEAD
    const std::string object_name = obj_mesh_data.get_object_name();
    const char *mesh_name = obj_mesh_data.get_object_mesh_name();
    file_handler_->write<eOBJSyntaxElement::object_group>(object_name + "_" + mesh_name);
=======
    std::string mesh_name = obj_mesh_data.get_object_mesh_name();
    spaces_to_underscores(mesh_name);
    fh.write<eOBJSyntaxElement::object_group>(object_name + "_" + mesh_name);
>>>>>>> 6177d9f0
    return;
  }
  fh.write<eOBJSyntaxElement::object_name>(object_name);
}

/* Split up large meshes into multi-threaded jobs; each job processes
 * this amount of items. */
static const int chunk_size = 32768;
static int calc_chunk_count(int count)
{
  return (count + chunk_size - 1) / chunk_size;
}

/* Write /tot_count/ items to OBJ file output. Each item is written
 * by a /function/ that should be independent from other items.
 * If the amount of items is large enough (> chunk_size), then writing
 * will be done in parallel, into temporary FormatHandler buffers that
 * will be written into the final /fh/ buffer at the end.
 */
template<typename Function>
void obj_parallel_chunked_output(FormatHandler<eFileType::OBJ> &fh,
                                 int tot_count,
                                 const Function &function)
{
  if (tot_count <= 0) {
    return;
  }
  /* If we have just one chunk, process it directly into the output
   * buffer - avoids all the job scheduling and temporary vector allocation
   * overhead. */
  const int chunk_count = calc_chunk_count(tot_count);
  if (chunk_count == 1) {
    for (int i = 0; i < tot_count; i++) {
      function(fh, i);
    }
    return;
  }
  /* Give each chunk its own temporary output buffer, and process them in parallel. */
  std::vector<FormatHandler<eFileType::OBJ>> buffers(chunk_count);
  blender::threading::parallel_for(IndexRange(chunk_count), 1, [&](IndexRange range) {
    for (const int r : range) {
      int i_start = r * chunk_size;
      int i_end = std::min(i_start + chunk_size, tot_count);
      auto &buf = buffers[r];
      for (int i = i_start; i < i_end; i++) {
        function(buf, i);
      }
    }
  });
  /* Emit all temporary output buffers into the destination buffer. */
  for (auto &buf : buffers) {
    fh.append_from(buf);
  }
}

void OBJWriter::write_vertex_coords(FormatHandler<eFileType::OBJ> &fh,
                                    const OBJMesh &obj_mesh_data,
                                    bool write_colors) const
{
  const int tot_count = obj_mesh_data.tot_vertices();

  Mesh *mesh = obj_mesh_data.get_mesh();
  CustomDataLayer *colors_layer = nullptr;
  if (write_colors) {
    colors_layer = BKE_id_attributes_active_color_get(&mesh->id);
  }
  if (write_colors && (colors_layer != nullptr)) {
    const bke::AttributeAccessor attributes = bke::mesh_attributes(*mesh);
    const VArray<ColorGeometry4f> attribute = attributes.lookup_or_default<ColorGeometry4f>(
        colors_layer->name, ATTR_DOMAIN_POINT, {0.0f, 0.0f, 0.0f, 0.0f});

    BLI_assert(tot_count == attribute.size());
    obj_parallel_chunked_output(fh, tot_count, [&](FormatHandler<eFileType::OBJ> &buf, int i) {
      float3 vertex = obj_mesh_data.calc_vertex_coords(i, export_params_.scaling_factor);
      ColorGeometry4f linear = attribute.get(i);
      float srgb[3];
      linearrgb_to_srgb_v3_v3(srgb, linear);
      buf.write<eOBJSyntaxElement::vertex_coords_color>(
          vertex[0], vertex[1], vertex[2], srgb[0], srgb[1], srgb[2]);
    });
  }
  else {
    obj_parallel_chunked_output(fh, tot_count, [&](FormatHandler<eFileType::OBJ> &buf, int i) {
      float3 vertex = obj_mesh_data.calc_vertex_coords(i, export_params_.scaling_factor);
      buf.write<eOBJSyntaxElement::vertex_coords>(vertex[0], vertex[1], vertex[2]);
    });
  }
}

void OBJWriter::write_uv_coords(FormatHandler<eFileType::OBJ> &fh, OBJMesh &r_obj_mesh_data) const
{
<<<<<<< HEAD
  if (!export_params_.export_materials || obj_mesh_data.tot_materials() <= 0) {
    return last_poly_mat_nr;
  }
  const int16_t current_mat_nr = obj_mesh_data.ith_poly_matnr(poly_index);
  /* Whenever a polygon with a new material is encountered, write its material
   * and/or group, otherwise pass. */
  if (last_poly_mat_nr == current_mat_nr) {
    return current_mat_nr;
  }
  if (current_mat_nr == NOT_FOUND) {
    file_handler_->write<eOBJSyntaxElement::poly_usemtl>(MATERIAL_GROUP_DISABLED);
    return current_mat_nr;
  }
  const char *mat_name = matname_fn(current_mat_nr);
  if (!mat_name) {
    mat_name = MATERIAL_GROUP_DISABLED;
  }
  if (export_params_.export_material_groups) {
    const std::string object_name = obj_mesh_data.get_object_name();
    file_handler_->write<eOBJSyntaxElement::object_group>(object_name + "_" + mat_name);
  }
  file_handler_->write<eOBJSyntaxElement::poly_usemtl>(mat_name);

  return current_mat_nr;
=======
  const Vector<float2> &uv_coords = r_obj_mesh_data.get_uv_coords();
  const int tot_count = uv_coords.size();
  obj_parallel_chunked_output(fh, tot_count, [&](FormatHandler<eFileType::OBJ> &buf, int i) {
    const float2 &uv_vertex = uv_coords[i];
    buf.write<eOBJSyntaxElement::uv_vertex_coords>(uv_vertex[0], uv_vertex[1]);
  });
>>>>>>> 6177d9f0
}

void OBJWriter::write_poly_normals(FormatHandler<eFileType::OBJ> &fh, OBJMesh &obj_mesh_data)
{
  /* Poly normals should be calculated earlier via store_normal_coords_and_indices. */
  const Vector<float3> &normal_coords = obj_mesh_data.get_normal_coords();
  const int tot_count = normal_coords.size();
  obj_parallel_chunked_output(fh, tot_count, [&](FormatHandler<eFileType::OBJ> &buf, int i) {
    const float3 &normal = normal_coords[i];
    buf.write<eOBJSyntaxElement::normal>(normal[0], normal[1], normal[2]);
  });
}

OBJWriter::func_vert_uv_normal_indices OBJWriter::get_poly_element_writer(
    const int total_uv_vertices) const
{
  if (export_params_.export_normals) {
    if (export_params_.export_uv && (total_uv_vertices > 0)) {
      /* Write both normals and UV indices. */
      return &OBJWriter::write_vert_uv_normal_indices;
    }
    /* Write normals indices. */
    return &OBJWriter::write_vert_normal_indices;
  }
  /* Write UV indices. */
  if (export_params_.export_uv && (total_uv_vertices > 0)) {
    return &OBJWriter::write_vert_uv_indices;
  }
  /* Write neither normals nor UV indices. */
  return &OBJWriter::write_vert_indices;
}

static int get_smooth_group(const OBJMesh &mesh, const OBJExportParams &params, int poly_idx)
{
  if (poly_idx < 0) {
    return NEGATIVE_INIT;
  }
  int group = SMOOTH_GROUP_DISABLED;
  if (mesh.is_ith_poly_smooth(poly_idx)) {
    group = !params.export_smooth_groups ? SMOOTH_GROUP_DEFAULT : mesh.ith_smooth_group(poly_idx);
  }
  return group;
}

void OBJWriter::write_poly_elements(FormatHandler<eFileType::OBJ> &fh,
                                    const IndexOffsets &offsets,
                                    const OBJMesh &obj_mesh_data,
                                    std::function<const char *(int)> matname_fn)
{
  const func_vert_uv_normal_indices poly_element_writer = get_poly_element_writer(
      obj_mesh_data.tot_uv_vertices());

  const int tot_polygons = obj_mesh_data.tot_polygons();
<<<<<<< HEAD
  for (int idx = 0; idx < tot_polygons; idx++) {
    /* Polygon order for writing into the file is not necessarily the same
     * as order in the mesh; it will be sorted by material indices. Remap current
     * index here according to the order. */
=======
  const int tot_deform_groups = obj_mesh_data.tot_deform_groups();
  threading::EnumerableThreadSpecific<Vector<float>> group_weights;

  obj_parallel_chunked_output(fh, tot_polygons, [&](FormatHandler<eFileType::OBJ> &buf, int idx) {
    /* Polygon order for writing into the file is not necessarily the same
     * as order in the mesh; it will be sorted by material indices. Remap current
     * and previous indices here according to the order. */
    int prev_i = obj_mesh_data.remap_poly_index(idx - 1);
>>>>>>> 6177d9f0
    int i = obj_mesh_data.remap_poly_index(idx);

    Vector<int> poly_vertex_indices = obj_mesh_data.calc_poly_vertex_indices(i);
    Span<int> poly_uv_indices = obj_mesh_data.calc_poly_uv_indices(i);
    Vector<int> poly_normal_indices = obj_mesh_data.calc_poly_normal_indices(i);

<<<<<<< HEAD
    last_poly_smooth_group = write_smooth_group(obj_mesh_data, i, last_poly_smooth_group);
    last_poly_vertex_group = write_vertex_group(obj_mesh_data, i, last_poly_vertex_group);
    last_poly_mat_nr = write_poly_material(obj_mesh_data, i, last_poly_mat_nr, matname_fn);
    (this->*poly_element_writer)(poly_vertex_indices,
                                 poly_uv_indices,
                                 poly_normal_indices,
                                 obj_mesh_data.is_mirrored_transform());
  }
=======
    /* Write smoothing group if different from previous. */
    {
      const int prev_group = get_smooth_group(obj_mesh_data, export_params_, prev_i);
      const int group = get_smooth_group(obj_mesh_data, export_params_, i);
      if (group != prev_group) {
        buf.write<eOBJSyntaxElement::smooth_group>(group);
      }
    }

    /* Write vertex group if different from previous. */
    if (export_params_.export_vertex_groups) {
      Vector<float> &local_weights = group_weights.local();
      local_weights.resize(tot_deform_groups);
      const int16_t prev_group = idx == 0 ? NEGATIVE_INIT :
                                            obj_mesh_data.get_poly_deform_group_index(
                                                prev_i, local_weights);
      const int16_t group = obj_mesh_data.get_poly_deform_group_index(i, local_weights);
      if (group != prev_group) {
        buf.write<eOBJSyntaxElement::object_group>(
            group == NOT_FOUND ? DEFORM_GROUP_DISABLED :
                                 obj_mesh_data.get_poly_deform_group_name(group));
      }
    }

    /* Write material name and material group if different from previous. */
    if (export_params_.export_materials && obj_mesh_data.tot_materials() > 0) {
      const int16_t prev_mat = idx == 0 ? NEGATIVE_INIT : obj_mesh_data.ith_poly_matnr(prev_i);
      const int16_t mat = obj_mesh_data.ith_poly_matnr(i);
      if (mat != prev_mat) {
        if (mat == NOT_FOUND) {
          buf.write<eOBJSyntaxElement::poly_usemtl>(MATERIAL_GROUP_DISABLED);
        }
        else {
          const char *mat_name = matname_fn(mat);
          if (!mat_name) {
            mat_name = MATERIAL_GROUP_DISABLED;
          }
          if (export_params_.export_material_groups) {
            std::string object_name = obj_mesh_data.get_object_name();
            spaces_to_underscores(object_name);
            fh.write<eOBJSyntaxElement::object_group>(object_name + "_" + mat_name);
          }
          buf.write<eOBJSyntaxElement::poly_usemtl>(mat_name);
        }
      }
    }

    /* Write polygon elements. */
    (this->*poly_element_writer)(buf,
                                 offsets,
                                 poly_vertex_indices,
                                 poly_uv_indices,
                                 poly_normal_indices,
                                 obj_mesh_data.is_mirrored_transform());
  });
>>>>>>> 6177d9f0
}

void OBJWriter::write_edges_indices(FormatHandler<eFileType::OBJ> &fh,
                                    const IndexOffsets &offsets,
                                    const OBJMesh &obj_mesh_data) const
{
  /* NOTE: ensure_mesh_edges should be called before. */
  const int tot_edges = obj_mesh_data.tot_edges();
  for (int edge_index = 0; edge_index < tot_edges; edge_index++) {
    const std::optional<std::array<int, 2>> vertex_indices =
        obj_mesh_data.calc_loose_edge_vert_indices(edge_index);
    if (!vertex_indices) {
      continue;
    }
    fh.write<eOBJSyntaxElement::edge>((*vertex_indices)[0] + offsets.vertex_offset + 1,
                                      (*vertex_indices)[1] + offsets.vertex_offset + 1);
  }
}

void OBJWriter::write_nurbs_curve(FormatHandler<eFileType::OBJ> &fh,
                                  const OBJCurve &obj_nurbs_data) const
{
  const int total_splines = obj_nurbs_data.total_splines();
  for (int spline_idx = 0; spline_idx < total_splines; spline_idx++) {
    const int total_vertices = obj_nurbs_data.total_spline_vertices(spline_idx);
    for (int vertex_idx = 0; vertex_idx < total_vertices; vertex_idx++) {
      const float3 vertex_coords = obj_nurbs_data.vertex_coordinates(
          spline_idx, vertex_idx, export_params_.scaling_factor);
      fh.write<eOBJSyntaxElement::vertex_coords>(
          vertex_coords[0], vertex_coords[1], vertex_coords[2]);
    }

    const char *nurbs_name = obj_nurbs_data.get_curve_name();
    const int nurbs_degree = obj_nurbs_data.get_nurbs_degree(spline_idx);
    fh.write<eOBJSyntaxElement::object_group>(nurbs_name);
    fh.write<eOBJSyntaxElement::cstype>();
    fh.write<eOBJSyntaxElement::nurbs_degree>(nurbs_degree);
    /**
     * The numbers written here are indices into the vertex coordinates written
     * earlier, relative to the line that is going to be written.
     * [0.0 - 1.0] is the curve parameter range.
     * 0.0 1.0 -1 -2 -3 -4 for a non-cyclic curve with 4 vertices.
     * 0.0 1.0 -1 -2 -3 -4 -1 -2 -3 for a cyclic curve with 4 vertices.
     */
    const int total_control_points = obj_nurbs_data.total_spline_control_points(spline_idx);
    fh.write<eOBJSyntaxElement::curve_element_begin>();
    for (int i = 0; i < total_control_points; i++) {
      /* "+1" to keep indices one-based, even if they're negative: i.e., -1 refers to the
       * last vertex coordinate, -2 second last. */
      fh.write<eOBJSyntaxElement::vertex_indices>(-((i % total_vertices) + 1));
    }
    fh.write<eOBJSyntaxElement::curve_element_end>();

    /**
     * In `parm u 0 0.1 ..` line:, (total control points + 2) equidistant numbers in the
     * parameter range are inserted. However for curves with endpoint flag,
     * first degree+1 numbers are zeroes, and last degree+1 numbers are ones
     */

    const short flagsu = obj_nurbs_data.get_nurbs_flagu(spline_idx);
    const bool cyclic = flagsu & CU_NURB_CYCLIC;
    const bool endpoint = !cyclic && (flagsu & CU_NURB_ENDPOINT);
    fh.write<eOBJSyntaxElement::nurbs_parameter_begin>();
    for (int i = 1; i <= total_control_points + 2; i++) {
      float parm = 1.0f * i / (total_control_points + 2 + 1);
      if (endpoint) {
        if (i <= nurbs_degree) {
          parm = 0;
        }
        else if (i > total_control_points + 2 - nurbs_degree) {
          parm = 1;
        }
      }
      fh.write<eOBJSyntaxElement::nurbs_parameters>(parm);
    }
    fh.write<eOBJSyntaxElement::nurbs_parameter_end>();

    fh.write<eOBJSyntaxElement::nurbs_group_end>();
  }
}

/* -------------------------------------------------------------------- */
/** \name .MTL writers.
 * \{ */

/**
 * Convert #float3 to string of space-separated numbers, with no leading or trailing space.
 * Only to be used in NON-performance-critical code.
 */
static std::string float3_to_string(const float3 &numbers)
{
  std::ostringstream r_string;
  r_string << numbers[0] << " " << numbers[1] << " " << numbers[2];
  return r_string.str();
};

MTLWriter::MTLWriter(const char *obj_filepath) noexcept(false)
{
  mtl_filepath_ = obj_filepath;
  const bool ok = BLI_path_extension_replace(mtl_filepath_.data(), FILE_MAX, ".mtl");
  if (!ok) {
    throw std::system_error(ENAMETOOLONG, std::system_category(), "");
  }
  outfile_ = BLI_fopen(mtl_filepath_.c_str(), "wb");
  if (!outfile_) {
    throw std::system_error(errno, std::system_category(), "Cannot open file " + mtl_filepath_);
  }
}
MTLWriter::~MTLWriter()
{
  if (outfile_) {
    fmt_handler_.write_to_file(outfile_);
    if (std::fclose(outfile_)) {
      std::cerr << "Error: could not close the file '" << mtl_filepath_
                << "' properly, it may be corrupted." << std::endl;
    }
  }
}

void MTLWriter::write_header(const char *blen_filepath)
{
  using namespace std::string_literals;
  const char *blen_basename = (blen_filepath && blen_filepath[0] != '\0') ?
                                  BLI_path_basename(blen_filepath) :
                                  "None";
  fmt_handler_.write<eMTLSyntaxElement::string>("# Blender "s + BKE_blender_version_string() +
                                                " MTL File: '" + blen_basename + "'\n");
  fmt_handler_.write<eMTLSyntaxElement::string>("# www.blender.org\n");
}

StringRefNull MTLWriter::mtl_file_path() const
{
  return mtl_filepath_;
}

void MTLWriter::write_bsdf_properties(const MTLMaterial &mtl)
{
  /* For various material properties, we only capture information
   * coming from the texture, or the default value of the socket.
   * When the texture is present, do not emit the default value. */
  if (!mtl.tex_map_of_type(eMTLSyntaxElement::map_Ns).is_valid()) {
    fmt_handler_.write<eMTLSyntaxElement::Ns>(mtl.Ns);
  }
  fmt_handler_.write<eMTLSyntaxElement::Ka>(mtl.Ka.x, mtl.Ka.y, mtl.Ka.z);
  if (!mtl.tex_map_of_type(eMTLSyntaxElement::map_Kd).is_valid()) {
    fmt_handler_.write<eMTLSyntaxElement::Kd>(mtl.Kd.x, mtl.Kd.y, mtl.Kd.z);
  }
  if (!mtl.tex_map_of_type(eMTLSyntaxElement::map_Ks).is_valid()) {
    fmt_handler_.write<eMTLSyntaxElement::Ks>(mtl.Ks.x, mtl.Ks.y, mtl.Ks.z);
  }
  if (!mtl.tex_map_of_type(eMTLSyntaxElement::map_Ke).is_valid()) {
    fmt_handler_.write<eMTLSyntaxElement::Ke>(mtl.Ke.x, mtl.Ke.y, mtl.Ke.z);
  }
  fmt_handler_.write<eMTLSyntaxElement::Ni>(mtl.Ni);
  if (!mtl.tex_map_of_type(eMTLSyntaxElement::map_d).is_valid()) {
    fmt_handler_.write<eMTLSyntaxElement::d>(mtl.d);
  }
  fmt_handler_.write<eMTLSyntaxElement::illum>(mtl.illum);
}

void MTLWriter::write_texture_map(
    const MTLMaterial &mtl_material,
    const Map<const eMTLSyntaxElement, tex_map_XX>::Item &texture_map,
    const char *blen_filedir,
    const char *dest_dir,
    ePathReferenceMode path_mode,
    Set<std::pair<std::string, std::string>> &copy_set)
{
  std::string options;
  /* Option strings should have their own leading spaces. */
  if (texture_map.value.translation != float3{0.0f, 0.0f, 0.0f}) {
    options.append(" -o ").append(float3_to_string(texture_map.value.translation));
  }
  if (texture_map.value.scale != float3{1.0f, 1.0f, 1.0f}) {
    options.append(" -s ").append(float3_to_string(texture_map.value.scale));
  }
  if (texture_map.key == eMTLSyntaxElement::map_Bump && mtl_material.map_Bump_strength > 0.0001f) {
    options.append(" -bm ").append(std::to_string(mtl_material.map_Bump_strength));
  }

  std::string path = path_reference(
      texture_map.value.image_path.c_str(), blen_filedir, dest_dir, path_mode, &copy_set);
  /* Always emit forward slashes for cross-platform compatibility. */
  std::replace(path.begin(), path.end(), '\\', '/');

#define SYNTAX_DISPATCH(eMTLSyntaxElement) \
  if (texture_map.key == eMTLSyntaxElement) { \
    fmt_handler_.write<eMTLSyntaxElement>(options, path.c_str()); \
    return; \
  }

  SYNTAX_DISPATCH(eMTLSyntaxElement::map_Kd);
  SYNTAX_DISPATCH(eMTLSyntaxElement::map_Ks);
  SYNTAX_DISPATCH(eMTLSyntaxElement::map_Ns);
  SYNTAX_DISPATCH(eMTLSyntaxElement::map_d);
  SYNTAX_DISPATCH(eMTLSyntaxElement::map_refl);
  SYNTAX_DISPATCH(eMTLSyntaxElement::map_Ke);
  SYNTAX_DISPATCH(eMTLSyntaxElement::map_Bump);
#undef SYNTAX_DISPATCH

  BLI_assert(!"This map type was not written to the file.");
}

void MTLWriter::write_materials(const char *blen_filepath,
                                ePathReferenceMode path_mode,
                                const char *dest_dir)
{
  if (mtlmaterials_.size() == 0) {
    return;
  }

  char blen_filedir[PATH_MAX];
  BLI_split_dir_part(blen_filepath, blen_filedir, PATH_MAX);
  BLI_path_slash_native(blen_filedir);
  BLI_path_normalize(nullptr, blen_filedir);

  std::sort(mtlmaterials_.begin(),
            mtlmaterials_.end(),
            [](const MTLMaterial &a, const MTLMaterial &b) { return a.name < b.name; });
  Set<std::pair<std::string, std::string>> copy_set;
  for (const MTLMaterial &mtlmat : mtlmaterials_) {
    fmt_handler_.write<eMTLSyntaxElement::string>("\n");
    fmt_handler_.write<eMTLSyntaxElement::newmtl>(mtlmat.name);
    write_bsdf_properties(mtlmat);
    for (const auto &tex : mtlmat.texture_maps.items()) {
      if (!tex.value.is_valid()) {
        continue;
      }
      write_texture_map(mtlmat, tex, blen_filedir, dest_dir, path_mode, copy_set);
    }
  }
  path_reference_copy(copy_set);
}

Vector<int> MTLWriter::add_materials(const OBJMesh &mesh_to_export)
{
  Vector<int> r_mtl_indices;
  r_mtl_indices.resize(mesh_to_export.tot_materials());
  for (int16_t i = 0; i < mesh_to_export.tot_materials(); i++) {
    const Material *material = mesh_to_export.get_object_material(i);
    if (!material) {
      r_mtl_indices[i] = -1;
      continue;
    }
    int mtlmat_index = material_map_.lookup_default(material, -1);
    if (mtlmat_index != -1) {
      r_mtl_indices[i] = mtlmat_index;
    }
    else {
      mtlmaterials_.append(mtlmaterial_for_material(material));
      r_mtl_indices[i] = mtlmaterials_.size() - 1;
      material_map_.add_new(material, r_mtl_indices[i]);
    }
  }
  return r_mtl_indices;
}

const char *MTLWriter::mtlmaterial_name(int index)
{
  if (index < 0 || index >= mtlmaterials_.size()) {
    return nullptr;
  }
  return mtlmaterials_[index].name.c_str();
}
/** \} */

}  // namespace blender::io::obj<|MERGE_RESOLUTION|>--- conflicted
+++ resolved
@@ -53,19 +53,6 @@
 {
   BLI_assert(vert_indices.size() == uv_indices.size() &&
              vert_indices.size() == normal_indices.size());
-<<<<<<< HEAD
-  const int vertex_offset = index_offsets_.vertex_offset + 1;
-  const int uv_offset = index_offsets_.uv_vertex_offset + 1;
-  const int normal_offset = index_offsets_.normal_offset + 1;
-  const int n = vert_indices.size();
-  file_handler_->write<eOBJSyntaxElement::poly_element_begin>();
-  if (!flip) {
-    for (int j = 0; j < n; ++j) {
-      file_handler_->write<eOBJSyntaxElement::vertex_uv_normal_indices>(
-          vert_indices[j] + vertex_offset,
-          uv_indices[j] + uv_offset,
-          normal_indices[j] + normal_offset);
-=======
   const int vertex_offset = offsets.vertex_offset + 1;
   const int uv_offset = offsets.uv_vertex_offset + 1;
   const int normal_offset = offsets.normal_offset + 1;
@@ -76,7 +63,6 @@
       fh.write<eOBJSyntaxElement::vertex_uv_normal_indices>(vert_indices[j] + vertex_offset,
                                                             uv_indices[j] + uv_offset,
                                                             normal_indices[j] + normal_offset);
->>>>>>> 6177d9f0
     }
   }
   else {
@@ -85,22 +71,12 @@
      * then go backwards. Same logic in other write_*_indices functions below. */
     for (int k = 0; k < n; ++k) {
       int j = k == 0 ? 0 : n - k;
-<<<<<<< HEAD
-      file_handler_->write<eOBJSyntaxElement::vertex_uv_normal_indices>(
-          vert_indices[j] + vertex_offset,
-          uv_indices[j] + uv_offset,
-          normal_indices[j] + normal_offset);
-    }
-  }
-  file_handler_->write<eOBJSyntaxElement::poly_element_end>();
-=======
       fh.write<eOBJSyntaxElement::vertex_uv_normal_indices>(vert_indices[j] + vertex_offset,
                                                             uv_indices[j] + uv_offset,
                                                             normal_indices[j] + normal_offset);
     }
   }
   fh.write<eOBJSyntaxElement::poly_element_end>();
->>>>>>> 6177d9f0
 }
 
 void OBJWriter::write_vert_normal_indices(FormatHandler<eFileType::OBJ> &fh,
@@ -111,16 +87,6 @@
                                           bool flip) const
 {
   BLI_assert(vert_indices.size() == normal_indices.size());
-<<<<<<< HEAD
-  const int vertex_offset = index_offsets_.vertex_offset + 1;
-  const int normal_offset = index_offsets_.normal_offset + 1;
-  const int n = vert_indices.size();
-  file_handler_->write<eOBJSyntaxElement::poly_element_begin>();
-  if (!flip) {
-    for (int j = 0; j < n; ++j) {
-      file_handler_->write<eOBJSyntaxElement::vertex_normal_indices>(
-          vert_indices[j] + vertex_offset, normal_indices[j] + normal_offset);
-=======
   const int vertex_offset = offsets.vertex_offset + 1;
   const int normal_offset = offsets.normal_offset + 1;
   const int n = vert_indices.size();
@@ -129,19 +95,13 @@
     for (int j = 0; j < n; ++j) {
       fh.write<eOBJSyntaxElement::vertex_normal_indices>(vert_indices[j] + vertex_offset,
                                                          normal_indices[j] + normal_offset);
->>>>>>> 6177d9f0
     }
   }
   else {
     for (int k = 0; k < n; ++k) {
       int j = k == 0 ? 0 : n - k;
-<<<<<<< HEAD
-      file_handler_->write<eOBJSyntaxElement::vertex_normal_indices>(
-          vert_indices[j] + vertex_offset, normal_indices[j] + normal_offset);
-=======
       fh.write<eOBJSyntaxElement::vertex_normal_indices>(vert_indices[j] + vertex_offset,
                                                          normal_indices[j] + normal_offset);
->>>>>>> 6177d9f0
     }
   }
   fh.write<eOBJSyntaxElement::poly_element_end>();
@@ -155,23 +115,6 @@
                                       bool flip) const
 {
   BLI_assert(vert_indices.size() == uv_indices.size());
-<<<<<<< HEAD
-  const int vertex_offset = index_offsets_.vertex_offset + 1;
-  const int uv_offset = index_offsets_.uv_vertex_offset + 1;
-  const int n = vert_indices.size();
-  file_handler_->write<eOBJSyntaxElement::poly_element_begin>();
-  if (!flip) {
-    for (int j = 0; j < n; ++j) {
-      file_handler_->write<eOBJSyntaxElement::vertex_uv_indices>(vert_indices[j] + vertex_offset,
-                                                                 uv_indices[j] + uv_offset);
-    }
-  }
-  else {
-    for (int k = 0; k < n; ++k) {
-      int j = k == 0 ? 0 : n - k;
-      file_handler_->write<eOBJSyntaxElement::vertex_uv_indices>(vert_indices[j] + vertex_offset,
-                                                                 uv_indices[j] + uv_offset);
-=======
   const int vertex_offset = offsets.vertex_offset + 1;
   const int uv_offset = offsets.uv_vertex_offset + 1;
   const int n = vert_indices.size();
@@ -180,7 +123,6 @@
     for (int j = 0; j < n; ++j) {
       fh.write<eOBJSyntaxElement::vertex_uv_indices>(vert_indices[j] + vertex_offset,
                                                      uv_indices[j] + uv_offset);
->>>>>>> 6177d9f0
     }
   }
   else {
@@ -200,27 +142,12 @@
                                    Span<int> /*normal_indices*/,
                                    bool flip) const
 {
-<<<<<<< HEAD
-  const int vertex_offset = index_offsets_.vertex_offset + 1;
-  const int n = vert_indices.size();
-  file_handler_->write<eOBJSyntaxElement::poly_element_begin>();
-  if (!flip) {
-    for (int j = 0; j < n; ++j) {
-      file_handler_->write<eOBJSyntaxElement::vertex_indices>(vert_indices[j] + vertex_offset);
-    }
-  }
-  else {
-    for (int k = 0; k < n; ++k) {
-      int j = k == 0 ? 0 : n - k;
-      file_handler_->write<eOBJSyntaxElement::vertex_indices>(vert_indices[j] + vertex_offset);
-=======
   const int vertex_offset = offsets.vertex_offset + 1;
   const int n = vert_indices.size();
   fh.write<eOBJSyntaxElement::poly_element_begin>();
   if (!flip) {
     for (int j = 0; j < n; ++j) {
       fh.write<eOBJSyntaxElement::vertex_indices>(vert_indices[j] + vertex_offset);
->>>>>>> 6177d9f0
     }
   }
   else {
@@ -252,9 +179,6 @@
   fh.write_to_file(outfile_);
 }
 
-<<<<<<< HEAD
-void OBJWriter::write_object_name(const OBJMesh &obj_mesh_data) const
-=======
 static void spaces_to_underscores(std::string &r_name)
 {
   std::replace(r_name.begin(), r_name.end(), ' ', '_');
@@ -262,20 +186,13 @@
 
 void OBJWriter::write_object_name(FormatHandler<eFileType::OBJ> &fh,
                                   const OBJMesh &obj_mesh_data) const
->>>>>>> 6177d9f0
 {
   std::string object_name = obj_mesh_data.get_object_name();
   spaces_to_underscores(object_name);
   if (export_params_.export_object_groups) {
-<<<<<<< HEAD
-    const std::string object_name = obj_mesh_data.get_object_name();
-    const char *mesh_name = obj_mesh_data.get_object_mesh_name();
-    file_handler_->write<eOBJSyntaxElement::object_group>(object_name + "_" + mesh_name);
-=======
     std::string mesh_name = obj_mesh_data.get_object_mesh_name();
     spaces_to_underscores(mesh_name);
     fh.write<eOBJSyntaxElement::object_group>(object_name + "_" + mesh_name);
->>>>>>> 6177d9f0
     return;
   }
   fh.write<eOBJSyntaxElement::object_name>(object_name);
@@ -367,39 +284,12 @@
 
 void OBJWriter::write_uv_coords(FormatHandler<eFileType::OBJ> &fh, OBJMesh &r_obj_mesh_data) const
 {
-<<<<<<< HEAD
-  if (!export_params_.export_materials || obj_mesh_data.tot_materials() <= 0) {
-    return last_poly_mat_nr;
-  }
-  const int16_t current_mat_nr = obj_mesh_data.ith_poly_matnr(poly_index);
-  /* Whenever a polygon with a new material is encountered, write its material
-   * and/or group, otherwise pass. */
-  if (last_poly_mat_nr == current_mat_nr) {
-    return current_mat_nr;
-  }
-  if (current_mat_nr == NOT_FOUND) {
-    file_handler_->write<eOBJSyntaxElement::poly_usemtl>(MATERIAL_GROUP_DISABLED);
-    return current_mat_nr;
-  }
-  const char *mat_name = matname_fn(current_mat_nr);
-  if (!mat_name) {
-    mat_name = MATERIAL_GROUP_DISABLED;
-  }
-  if (export_params_.export_material_groups) {
-    const std::string object_name = obj_mesh_data.get_object_name();
-    file_handler_->write<eOBJSyntaxElement::object_group>(object_name + "_" + mat_name);
-  }
-  file_handler_->write<eOBJSyntaxElement::poly_usemtl>(mat_name);
-
-  return current_mat_nr;
-=======
   const Vector<float2> &uv_coords = r_obj_mesh_data.get_uv_coords();
   const int tot_count = uv_coords.size();
   obj_parallel_chunked_output(fh, tot_count, [&](FormatHandler<eFileType::OBJ> &buf, int i) {
     const float2 &uv_vertex = uv_coords[i];
     buf.write<eOBJSyntaxElement::uv_vertex_coords>(uv_vertex[0], uv_vertex[1]);
   });
->>>>>>> 6177d9f0
 }
 
 void OBJWriter::write_poly_normals(FormatHandler<eFileType::OBJ> &fh, OBJMesh &obj_mesh_data)
@@ -453,12 +343,6 @@
       obj_mesh_data.tot_uv_vertices());
 
   const int tot_polygons = obj_mesh_data.tot_polygons();
-<<<<<<< HEAD
-  for (int idx = 0; idx < tot_polygons; idx++) {
-    /* Polygon order for writing into the file is not necessarily the same
-     * as order in the mesh; it will be sorted by material indices. Remap current
-     * index here according to the order. */
-=======
   const int tot_deform_groups = obj_mesh_data.tot_deform_groups();
   threading::EnumerableThreadSpecific<Vector<float>> group_weights;
 
@@ -467,23 +351,12 @@
      * as order in the mesh; it will be sorted by material indices. Remap current
      * and previous indices here according to the order. */
     int prev_i = obj_mesh_data.remap_poly_index(idx - 1);
->>>>>>> 6177d9f0
     int i = obj_mesh_data.remap_poly_index(idx);
 
     Vector<int> poly_vertex_indices = obj_mesh_data.calc_poly_vertex_indices(i);
     Span<int> poly_uv_indices = obj_mesh_data.calc_poly_uv_indices(i);
     Vector<int> poly_normal_indices = obj_mesh_data.calc_poly_normal_indices(i);
 
-<<<<<<< HEAD
-    last_poly_smooth_group = write_smooth_group(obj_mesh_data, i, last_poly_smooth_group);
-    last_poly_vertex_group = write_vertex_group(obj_mesh_data, i, last_poly_vertex_group);
-    last_poly_mat_nr = write_poly_material(obj_mesh_data, i, last_poly_mat_nr, matname_fn);
-    (this->*poly_element_writer)(poly_vertex_indices,
-                                 poly_uv_indices,
-                                 poly_normal_indices,
-                                 obj_mesh_data.is_mirrored_transform());
-  }
-=======
     /* Write smoothing group if different from previous. */
     {
       const int prev_group = get_smooth_group(obj_mesh_data, export_params_, prev_i);
@@ -539,7 +412,6 @@
                                  poly_normal_indices,
                                  obj_mesh_data.is_mirrored_transform());
   });
->>>>>>> 6177d9f0
 }
 
 void OBJWriter::write_edges_indices(FormatHandler<eFileType::OBJ> &fh,
