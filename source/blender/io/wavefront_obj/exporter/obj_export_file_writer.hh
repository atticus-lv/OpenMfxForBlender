/* SPDX-License-Identifier: GPL-2.0-or-later */

/** \file
 * \ingroup obj
 */

#pragma once

#include "DNA_meshdata_types.h"

#include "BLI_map.hh"
#include "BLI_set.hh"
#include "BLI_vector.hh"

#include "IO_wavefront_obj.h"
#include "obj_export_io.hh"
#include "obj_export_mtl.hh"

namespace blender::io::obj {

class OBJCurve;
class OBJMesh;
/**
 * Total vertices/ UV vertices/ normals of previous Objects
 * should be added to the current Object's indices.
 */
struct IndexOffsets {
  int vertex_offset;
  int uv_vertex_offset;
  int normal_offset;
};

/**
 * Responsible for writing a .OBJ file.
 */
class OBJWriter : NonMovable, NonCopyable {
 private:
  const OBJExportParams &export_params_;
  std::string outfile_path_;
  FILE *outfile_;

 public:
  OBJWriter(const char *filepath, const OBJExportParams &export_params) noexcept(false)
      : export_params_(export_params), outfile_path_(filepath), outfile_(nullptr)
  {
    outfile_ = BLI_fopen(filepath, "wb");
    if (!outfile_) {
      throw std::system_error(errno, std::system_category(), "Cannot open file " + outfile_path_);
    }
  }
  ~OBJWriter()
  {
    if (outfile_ && std::fclose(outfile_)) {
      std::cerr << "Error: could not close the file '" << outfile_path_
                << "' properly, it may be corrupted." << std::endl;
    }
  }

  FILE *get_outfile() const
  {
    return outfile_;
  }

  void write_header() const;

  /**
   * Write object's name or group.
   */
<<<<<<< HEAD
  void write_object_name(const OBJMesh &obj_mesh_data) const;
=======
  void write_object_name(FormatHandler<eFileType::OBJ> &fh, const OBJMesh &obj_mesh_data) const;
>>>>>>> 6177d9f0
  /**
   * Write file name of Material Library in .OBJ file.
   */
  void write_mtllib_name(const StringRefNull mtl_filepath) const;
  /**
   * Write vertex coordinates for all vertices as "v x y z" or "v x y z r g b".
   */
  void write_vertex_coords(FormatHandler<eFileType::OBJ> &fh,
                           const OBJMesh &obj_mesh_data,
                           bool write_colors) const;
  /**
   * Write UV vertex coordinates for all vertices as `vt u v`.
   * \note UV indices are stored here, but written with polygons later.
   */
  void write_uv_coords(FormatHandler<eFileType::OBJ> &fh, OBJMesh &obj_mesh_data) const;
  /**
   * Write loop normals for smooth-shaded polygons, and polygon normals otherwise, as "vn x y z".
   * \note Normal indices ares stored here, but written with polygons later.
   */
  void write_poly_normals(FormatHandler<eFileType::OBJ> &fh, OBJMesh &obj_mesh_data);
  /**
   * Write polygon elements with at least vertex indices, and conditionally with UV vertex
   * indices and polygon normal indices. Also write groups: smooth, vertex, material.
   * The matname_fn turns a 0-indexed material slot number in an Object into the
   * name used in the .obj file.
   * \note UV indices were stored while writing UV vertices.
   */
  void write_poly_elements(FormatHandler<eFileType::OBJ> &fh,
                           const IndexOffsets &offsets,
                           const OBJMesh &obj_mesh_data,
                           std::function<const char *(int)> matname_fn);
  /**
   * Write loose edges of a mesh as "l v1 v2".
   */
  void write_edges_indices(FormatHandler<eFileType::OBJ> &fh,
                           const IndexOffsets &offsets,
                           const OBJMesh &obj_mesh_data) const;
  /**
   * Write a NURBS curve to the .OBJ file in parameter form.
   */
  void write_nurbs_curve(FormatHandler<eFileType::OBJ> &fh, const OBJCurve &obj_nurbs_data) const;

 private:
  using func_vert_uv_normal_indices = void (OBJWriter::*)(FormatHandler<eFileType::OBJ> &fh,
                                                          const IndexOffsets &offsets,
                                                          Span<int> vert_indices,
                                                          Span<int> uv_indices,
                                                          Span<int> normal_indices,
                                                          bool flip) const;
  /**
   * \return Writer function with appropriate polygon-element syntax.
   */
  func_vert_uv_normal_indices get_poly_element_writer(int total_uv_vertices) const;

  /**
   * Write one line of polygon indices as "f v1/vt1/vn1 v2/vt2/vn2 ...".
   */
  void write_vert_uv_normal_indices(FormatHandler<eFileType::OBJ> &fh,
                                    const IndexOffsets &offsets,
                                    Span<int> vert_indices,
                                    Span<int> uv_indices,
                                    Span<int> normal_indices,
                                    bool flip) const;
  /**
   * Write one line of polygon indices as "f v1//vn1 v2//vn2 ...".
   */
  void write_vert_normal_indices(FormatHandler<eFileType::OBJ> &fh,
                                 const IndexOffsets &offsets,
                                 Span<int> vert_indices,
                                 Span<int> /*uv_indices*/,
                                 Span<int> normal_indices,
                                 bool flip) const;
  /**
   * Write one line of polygon indices as "f v1/vt1 v2/vt2 ...".
   */
  void write_vert_uv_indices(FormatHandler<eFileType::OBJ> &fh,
                             const IndexOffsets &offsets,
                             Span<int> vert_indices,
                             Span<int> uv_indices,
                             Span<int> /*normal_indices*/,
                             bool flip) const;
  /**
   * Write one line of polygon indices as "f v1 v2 ...".
   */
  void write_vert_indices(FormatHandler<eFileType::OBJ> &fh,
                          const IndexOffsets &offsets,
                          Span<int> vert_indices,
                          Span<int> /*uv_indices*/,
                          Span<int> /*normal_indices*/,
                          bool flip) const;
};

/**
 * Responsible for writing a .MTL file.
 */
class MTLWriter : NonMovable, NonCopyable {
 private:
  FormatHandler<eFileType::MTL> fmt_handler_;
  FILE *outfile_;
  std::string mtl_filepath_;
  Vector<MTLMaterial> mtlmaterials_;
  /* Map from a Material* to an index into mtlmaterials_. */
  Map<const Material *, int> material_map_;

 public:
  /*
   * Create the .MTL file.
   */
  MTLWriter(const char *obj_filepath) noexcept(false);
  ~MTLWriter();

  void write_header(const char *blen_filepath);
  /**
   * Write all of the material specifications to the MTL file.
   * For consistency of output from run to run (useful for testing),
   * the materials are sorted by name before writing.
   */
  void write_materials(const char *blen_filepath,
                       ePathReferenceMode path_mode,
                       const char *dest_dir);
  StringRefNull mtl_file_path() const;
  /**
   * Add the materials of the given object to #MTLWriter, de-duplicating
   * against ones that are already there.
   * Return a Vector of indices into mtlmaterials_ that hold the #MTLMaterial
   * that corresponds to each material slot, in order, of the given Object.
   * Indexes are returned rather than pointers to the MTLMaterials themselves
   * because the mtlmaterials_ Vector may move around when resized.
   */
  Vector<int> add_materials(const OBJMesh &mesh_to_export);
  const char *mtlmaterial_name(int index);

 private:
  /**
   * Write properties sourced from p-BSDF node or #Object.Material.
   */
  void write_bsdf_properties(const MTLMaterial &mtl_material);
  /**
   * Write a texture map in the form "map_XX -s 1. 1. 1. -o 0. 0. 0. [-bm 1.] path/to/image".
   */
  void write_texture_map(const MTLMaterial &mtl_material,
                         const Map<const eMTLSyntaxElement, tex_map_XX>::Item &texture_map,
                         const char *blen_filedir,
                         const char *dest_dir,
                         ePathReferenceMode mode,
                         Set<std::pair<std::string, std::string>> &copy_set);
};
}  // namespace blender::io::obj<|MERGE_RESOLUTION|>--- conflicted
+++ resolved
@@ -66,11 +66,7 @@
   /**
    * Write object's name or group.
    */
-<<<<<<< HEAD
-  void write_object_name(const OBJMesh &obj_mesh_data) const;
-=======
   void write_object_name(FormatHandler<eFileType::OBJ> &fh, const OBJMesh &obj_mesh_data) const;
->>>>>>> 6177d9f0
   /**
    * Write file name of Material Library in .OBJ file.
    */
