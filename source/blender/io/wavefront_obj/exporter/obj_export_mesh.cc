/* SPDX-License-Identifier: GPL-2.0-or-later */

/** \file
 * \ingroup obj
 */
/* Silence warnings from copying deprecated fields. Needed for an Object copy constructor use. */
#define DNA_DEPRECATED_ALLOW

#include "BKE_customdata.h"
#include "BKE_deform.h"
#include "BKE_lib_id.h"
#include "BKE_material.h"
#include "BKE_mesh.h"
#include "BKE_mesh_mapping.h"
#include "BKE_object.h"

#include "BLI_listbase.h"
#include "BLI_map.hh"
#include "BLI_math.h"
#include "BLI_sort.hh"

#include "DEG_depsgraph_query.h"

#include "DNA_material_types.h"
#include "DNA_mesh_types.h"
#include "DNA_modifier_types.h"
#include "DNA_object_types.h"

#include "obj_export_mesh.hh"

namespace blender::io::obj {
OBJMesh::OBJMesh(Depsgraph *depsgraph, const OBJExportParams &export_params, Object *mesh_object)
{
  /* We need to copy the object because it may be in temporary space. */
  Object *obj_eval = DEG_get_evaluated_object(depsgraph, mesh_object);
<<<<<<< HEAD
  export_object_eval_ = *obj_eval;
=======
  export_object_eval_ = dna::shallow_copy(*obj_eval);
>>>>>>> 6177d9f0
  export_mesh_eval_ = export_params.apply_modifiers ?
                          BKE_object_get_evaluated_mesh(&export_object_eval_) :
                          BKE_object_get_pre_modified_mesh(&export_object_eval_);
  mesh_eval_needs_free_ = false;

  if (!export_mesh_eval_) {
    /* Curves and NURBS surfaces need a new mesh when they're
     * exported in the form of vertices and edges.
     */
    export_mesh_eval_ = BKE_mesh_new_from_object(depsgraph, &export_object_eval_, true, true);
    /* Since a new mesh been allocated, it needs to be freed in the destructor. */
    mesh_eval_needs_free_ = true;
  }
  if (export_params.export_triangulated_mesh && ELEM(export_object_eval_.type, OB_MESH, OB_SURF)) {
    std::tie(export_mesh_eval_, mesh_eval_needs_free_) = triangulate_mesh_eval();
  }
  set_world_axes_transform(export_params.forward_axis, export_params.up_axis);
}

/**
 * Free new meshes allocated for triangulated meshes, or Curve converted to Mesh.
 */
OBJMesh::~OBJMesh()
{
  clear();
}

void OBJMesh::free_mesh_if_needed()
{
  if (mesh_eval_needs_free_ && export_mesh_eval_) {
    BKE_id_free(nullptr, export_mesh_eval_);
    export_mesh_eval_ = nullptr;
    mesh_eval_needs_free_ = false;
  }
}

void OBJMesh::clear()
{
  free_mesh_if_needed();
  uv_indices_.clear_and_make_inline();
  uv_coords_.clear_and_make_inline();
  loop_to_normal_index_.clear_and_make_inline();
  normal_coords_.clear_and_make_inline();
  poly_order_.clear_and_make_inline();
  if (poly_smooth_groups_) {
    MEM_freeN(poly_smooth_groups_);
    poly_smooth_groups_ = nullptr;
  }
}

std::pair<Mesh *, bool> OBJMesh::triangulate_mesh_eval()
{
  if (export_mesh_eval_->totpoly <= 0) {
    return {export_mesh_eval_, false};
  }
<<<<<<< HEAD
  const BMeshCreateParams bm_create_params = {0u};
=======
  const BMeshCreateParams bm_create_params = {false};
>>>>>>> 6177d9f0
  BMeshFromMeshParams bm_convert_params{};
  bm_convert_params.calc_face_normal = true;
  bm_convert_params.calc_vert_normal = true;
  bm_convert_params.add_key_index = false;
  bm_convert_params.use_shapekey = false;

  /* Lower threshold where triangulation of a polygon starts, i.e. a quadrilateral will be
   * triangulated here. */
  const int triangulate_min_verts = 4;

  unique_bmesh_ptr bmesh(
      BKE_mesh_to_bmesh_ex(export_mesh_eval_, &bm_create_params, &bm_convert_params));
  BM_mesh_triangulate(bmesh.get(),
                      MOD_TRIANGULATE_NGON_BEAUTY,
                      MOD_TRIANGULATE_QUAD_SHORTEDGE,
                      triangulate_min_verts,
                      false,
                      nullptr,
                      nullptr,
                      nullptr);

  Mesh *triangulated = BKE_mesh_from_bmesh_for_eval_nomain(
      bmesh.get(), nullptr, export_mesh_eval_);
  free_mesh_if_needed();
  return {triangulated, true};
}

void OBJMesh::set_world_axes_transform(const eIOAxis forward, const eIOAxis up)
{
  float axes_transform[3][3];
  unit_m3(axes_transform);
  /* +Y-forward and +Z-up are the default Blender axis settings. */
  mat3_from_axis_conversion(forward, up, IO_AXIS_Y, IO_AXIS_Z, axes_transform);
  mul_m4_m3m4(world_and_axes_transform_, axes_transform, export_object_eval_.obmat);
  /* mul_m4_m3m4 does not transform last row of obmat, i.e. location data. */
  mul_v3_m3v3(world_and_axes_transform_[3], axes_transform, export_object_eval_.obmat[3]);
  world_and_axes_transform_[3][3] = export_object_eval_.obmat[3][3];

  /* Normals need inverse transpose of the regular matrix to handle non-uniform scale. */
  float normal_matrix[3][3];
  copy_m3_m4(normal_matrix, world_and_axes_transform_);
  invert_m3_m3(world_and_axes_normal_transform_, normal_matrix);
  transpose_m3(world_and_axes_normal_transform_);
  mirrored_transform_ = determinant_m3_array(world_and_axes_normal_transform_) < 0;
}

int OBJMesh::tot_vertices() const
{
  return export_mesh_eval_->totvert;
}

int OBJMesh::tot_polygons() const
{
  return export_mesh_eval_->totpoly;
}

int OBJMesh::tot_uv_vertices() const
{
  return tot_uv_vertices_;
}

int OBJMesh::tot_edges() const
{
  return export_mesh_eval_->totedge;
}

int16_t OBJMesh::tot_materials() const
{
  return export_mesh_eval_->totcol;
}

int OBJMesh::tot_normal_indices() const
{
  return tot_normal_indices_;
}

int OBJMesh::ith_smooth_group(const int poly_index) const
{
  /* Calculate smooth groups first: #OBJMesh::calc_smooth_groups. */
  BLI_assert(tot_smooth_groups_ != -NEGATIVE_INIT);
  BLI_assert(poly_smooth_groups_);
  return poly_smooth_groups_[poly_index];
}

void OBJMesh::ensure_mesh_normals() const
{
  BKE_mesh_calc_normals_split(export_mesh_eval_);
}

void OBJMesh::ensure_mesh_edges() const
{
  BKE_mesh_calc_edges(export_mesh_eval_, true, false);
  BKE_mesh_calc_edges_loose(export_mesh_eval_);
}

void OBJMesh::calc_smooth_groups(const bool use_bitflags)
{
  poly_smooth_groups_ = BKE_mesh_calc_smoothgroups(export_mesh_eval_->medge,
                                                   export_mesh_eval_->totedge,
                                                   export_mesh_eval_->mpoly,
                                                   export_mesh_eval_->totpoly,
                                                   export_mesh_eval_->mloop,
                                                   export_mesh_eval_->totloop,
                                                   &tot_smooth_groups_,
                                                   use_bitflags);
}

void OBJMesh::calc_poly_order()
{
  const int tot_polys = tot_polygons();
  poly_order_.resize(tot_polys);
  for (int i = 0; i < tot_polys; ++i) {
    poly_order_[i] = i;
  }
  const MPoly *mpolys = export_mesh_eval_->mpoly;
  /* Sort polygons by their material index. */
<<<<<<< HEAD
  std::sort(poly_order_.begin(), poly_order_.end(), [&](int a, int b) {
=======
  blender::parallel_sort(poly_order_.begin(), poly_order_.end(), [&](int a, int b) {
>>>>>>> 6177d9f0
    int mat_a = mpolys[a].mat_nr;
    int mat_b = mpolys[b].mat_nr;
    if (mat_a != mat_b) {
      return mat_a < mat_b;
    }
    return a < b;
  });
}

const Material *OBJMesh::get_object_material(const int16_t mat_nr) const
{
  /**
   * The const_cast is safe here because #BKE_object_material_get_eval won't change the object
   * but it is a big can of worms to fix the declaration of that function right now.
   *
   * The call uses "+ 1" as material getter needs one-based indices.
   */
  Object *obj = const_cast<Object *>(&export_object_eval_);
<<<<<<< HEAD
  const Material *r_mat = BKE_object_material_get(obj, mat_nr + 1);
=======
  const Material *r_mat = BKE_object_material_get_eval(obj, mat_nr + 1);
>>>>>>> 6177d9f0
  return r_mat;
}

bool OBJMesh::is_ith_poly_smooth(const int poly_index) const
{
  return export_mesh_eval_->mpoly[poly_index].flag & ME_SMOOTH;
}

int16_t OBJMesh::ith_poly_matnr(const int poly_index) const
{
  BLI_assert(poly_index < export_mesh_eval_->totpoly);
  const int16_t r_mat_nr = export_mesh_eval_->mpoly[poly_index].mat_nr;
  return r_mat_nr >= 0 ? r_mat_nr : NOT_FOUND;
}

const char *OBJMesh::get_object_name() const
{
  return export_object_eval_.id.name + 2;
}

const char *OBJMesh::get_object_mesh_name() const
{
  return export_mesh_eval_->id.name + 2;
}

const char *OBJMesh::get_object_material_name(const int16_t mat_nr) const
{
  const Material *mat = get_object_material(mat_nr);
  if (!mat) {
    return nullptr;
  }
  return mat->id.name + 2;
}

float3 OBJMesh::calc_vertex_coords(const int vert_index, const float scaling_factor) const
{
  float3 r_coords;
  copy_v3_v3(r_coords, export_mesh_eval_->mvert[vert_index].co);
  mul_m4_v3(world_and_axes_transform_, r_coords);
  mul_v3_fl(r_coords, scaling_factor);
  return r_coords;
}

Vector<int> OBJMesh::calc_poly_vertex_indices(const int poly_index) const
{
  const MPoly &mpoly = export_mesh_eval_->mpoly[poly_index];
  const MLoop *mloop = &export_mesh_eval_->mloop[mpoly.loopstart];
  const int totloop = mpoly.totloop;
  Vector<int> r_poly_vertex_indices(totloop);
  for (int loop_index = 0; loop_index < totloop; loop_index++) {
    r_poly_vertex_indices[loop_index] = mloop[loop_index].v;
  }
  return r_poly_vertex_indices;
}

void OBJMesh::store_uv_coords_and_indices()
{
  const MPoly *mpoly = export_mesh_eval_->mpoly;
  const MLoop *mloop = export_mesh_eval_->mloop;
  const int totpoly = export_mesh_eval_->totpoly;
  const int totvert = export_mesh_eval_->totvert;
  const MLoopUV *mloopuv = static_cast<const MLoopUV *>(
      CustomData_get_layer(&export_mesh_eval_->ldata, CD_MLOOPUV));
  if (!mloopuv) {
    tot_uv_vertices_ = 0;
    return;
  }
  const float limit[2] = {STD_UV_CONNECT_LIMIT, STD_UV_CONNECT_LIMIT};

  UvVertMap *uv_vert_map = BKE_mesh_uv_vert_map_create(
      mpoly, mloop, mloopuv, totpoly, totvert, limit, false, false);

  uv_indices_.resize(totpoly);
  /* At least total vertices of a mesh will be present in its texture map. So
   * reserve minimum space early. */
  uv_coords_.reserve(totvert);

  tot_uv_vertices_ = 0;
  for (int vertex_index = 0; vertex_index < totvert; vertex_index++) {
    const UvMapVert *uv_vert = BKE_mesh_uv_vert_map_get_vert(uv_vert_map, vertex_index);
    for (; uv_vert; uv_vert = uv_vert->next) {
      if (uv_vert->separate) {
        tot_uv_vertices_ += 1;
      }
      const int vertices_in_poly = mpoly[uv_vert->poly_index].totloop;

      /* Store UV vertex coordinates. */
      uv_coords_.resize(tot_uv_vertices_);
      const int loopstart = mpoly[uv_vert->poly_index].loopstart;
      Span<float> vert_uv_coords(mloopuv[loopstart + uv_vert->loop_of_poly_index].uv, 2);
      uv_coords_[tot_uv_vertices_ - 1] = float2(vert_uv_coords[0], vert_uv_coords[1]);

      /* Store UV vertex indices. */
      uv_indices_[uv_vert->poly_index].resize(vertices_in_poly);
      /* Keep indices zero-based and let the writer handle the "+ 1" as per OBJ spec. */
      uv_indices_[uv_vert->poly_index][uv_vert->loop_of_poly_index] = tot_uv_vertices_ - 1;
    }
  }
  BKE_mesh_uv_vert_map_free(uv_vert_map);
}

Span<int> OBJMesh::calc_poly_uv_indices(const int poly_index) const
{
  if (uv_indices_.size() <= 0) {
    return {};
  }
  BLI_assert(poly_index < export_mesh_eval_->totpoly);
  BLI_assert(poly_index < uv_indices_.size());
  return uv_indices_[poly_index];
}

float3 OBJMesh::calc_poly_normal(const int poly_index) const
{
  float3 r_poly_normal;
  const MPoly &poly = export_mesh_eval_->mpoly[poly_index];
  const MLoop &mloop = export_mesh_eval_->mloop[poly.loopstart];
  const MVert &mvert = *(export_mesh_eval_->mvert);
  BKE_mesh_calc_poly_normal(&poly, &mloop, &mvert, r_poly_normal);
  mul_m3_v3(world_and_axes_normal_transform_, r_poly_normal);
  normalize_v3(r_poly_normal);
  return r_poly_normal;
}

/** Round \a f to \a round_digits decimal digits. */
static float round_float_to_n_digits(const float f, int round_digits)
{
  float scale = powf(10.0, round_digits);
  return ceilf((scale * f - 0.49999999f)) / scale;
}

static float3 round_float3_to_n_digits(const float3 &v, int round_digits)
{
  float3 ans;
  ans.x = round_float_to_n_digits(v.x, round_digits);
  ans.y = round_float_to_n_digits(v.y, round_digits);
  ans.z = round_float_to_n_digits(v.z, round_digits);
  return ans;
}

void OBJMesh::store_normal_coords_and_indices()
{
  /* We'll round normal components to 4 digits.
   * This will cover up some minor differences
   * between floating point calculations on different platforms.
   * Since normals are normalized, there will be no perceptible loss
   * of precision when rounding to 4 digits. */
  constexpr int round_digits = 4;
  int cur_normal_index = 0;
  Map<float3, int> normal_to_index;
  /* We don't know how many unique normals there will be, but this is a guess. */
  normal_to_index.reserve(export_mesh_eval_->totpoly);
  loop_to_normal_index_.resize(export_mesh_eval_->totloop);
  loop_to_normal_index_.fill(-1);
<<<<<<< HEAD
  const float(*lnors)[3] = (const float(*)[3])(
=======
  const float(*lnors)[3] = static_cast<const float(*)[3]>(
>>>>>>> 6177d9f0
      CustomData_get_layer(&export_mesh_eval_->ldata, CD_NORMAL));
  for (int poly_index = 0; poly_index < export_mesh_eval_->totpoly; ++poly_index) {
    const MPoly &mpoly = export_mesh_eval_->mpoly[poly_index];
    bool need_per_loop_normals = lnors != nullptr || (mpoly.flag & ME_SMOOTH);
    if (need_per_loop_normals) {
      for (int loop_of_poly = 0; loop_of_poly < mpoly.totloop; ++loop_of_poly) {
        float3 loop_normal;
        int loop_index = mpoly.loopstart + loop_of_poly;
        BLI_assert(loop_index < export_mesh_eval_->totloop);
        copy_v3_v3(loop_normal, lnors[loop_index]);
        mul_m3_v3(world_and_axes_normal_transform_, loop_normal);
        normalize_v3(loop_normal);
        float3 rounded_loop_normal = round_float3_to_n_digits(loop_normal, round_digits);
        int loop_norm_index = normal_to_index.lookup_default(rounded_loop_normal, -1);
        if (loop_norm_index == -1) {
          loop_norm_index = cur_normal_index++;
          normal_to_index.add(rounded_loop_normal, loop_norm_index);
          normal_coords_.append(rounded_loop_normal);
        }
        loop_to_normal_index_[loop_index] = loop_norm_index;
      }
    }
    else {
      float3 poly_normal = calc_poly_normal(poly_index);
      float3 rounded_poly_normal = round_float3_to_n_digits(poly_normal, round_digits);
      int poly_norm_index = normal_to_index.lookup_default(rounded_poly_normal, -1);
      if (poly_norm_index == -1) {
        poly_norm_index = cur_normal_index++;
        normal_to_index.add(rounded_poly_normal, poly_norm_index);
        normal_coords_.append(rounded_poly_normal);
      }
      for (int i = 0; i < mpoly.totloop; ++i) {
        int loop_index = mpoly.loopstart + i;
        BLI_assert(loop_index < export_mesh_eval_->totloop);
        loop_to_normal_index_[loop_index] = poly_norm_index;
      }
    }
  }
  tot_normal_indices_ = cur_normal_index;
}

Vector<int> OBJMesh::calc_poly_normal_indices(const int poly_index) const
{
  if (loop_to_normal_index_.is_empty()) {
    return {};
  }
  const MPoly &mpoly = export_mesh_eval_->mpoly[poly_index];
  const int totloop = mpoly.totloop;
  Vector<int> r_poly_normal_indices(totloop);
  for (int poly_loop_index = 0; poly_loop_index < totloop; poly_loop_index++) {
    int loop_index = mpoly.loopstart + poly_loop_index;
    r_poly_normal_indices[poly_loop_index] = loop_to_normal_index_[loop_index];
  }
  return r_poly_normal_indices;
}

int OBJMesh::tot_deform_groups() const
{
  if (!BKE_object_supports_vertex_groups(&export_object_eval_)) {
    return 0;
  }
  return BKE_object_defgroup_count(&export_object_eval_);
}

int16_t OBJMesh::get_poly_deform_group_index(const int poly_index,
                                             MutableSpan<float> group_weights) const
{
  BLI_assert(poly_index < export_mesh_eval_->totpoly);
  BLI_assert(group_weights.size() == BKE_object_defgroup_count(&export_object_eval_));

  const MDeformVert *dvert_layer = static_cast<const MDeformVert *>(
      CustomData_get_layer(&export_mesh_eval_->vdata, CD_MDEFORMVERT));
  if (!dvert_layer) {
    return NOT_FOUND;
  }

  group_weights.fill(0);
  bool found_any_group = false;
  const MPoly &mpoly = export_mesh_eval_->mpoly[poly_index];
  const MLoop *mloop = &export_mesh_eval_->mloop[mpoly.loopstart];
  for (int loop_i = 0; loop_i < mpoly.totloop; ++loop_i, ++mloop) {
    const MDeformVert &dvert = dvert_layer[mloop->v];
    for (int weight_i = 0; weight_i < dvert.totweight; ++weight_i) {
      const auto group = dvert.dw[weight_i].def_nr;
      if (group < group_weights.size()) {
        group_weights[group] += dvert.dw[weight_i].weight;
        found_any_group = true;
      }
    }
  }

  if (!found_any_group) {
    return NOT_FOUND;
  }
  /* Index of the group with maximum vertices. */
  int16_t max_idx = std::max_element(group_weights.begin(), group_weights.end()) -
                    group_weights.begin();
  return max_idx;
}

const char *OBJMesh::get_poly_deform_group_name(const int16_t def_group_index) const
{
  const bDeformGroup &vertex_group = *(static_cast<bDeformGroup *>(
      BLI_findlink(BKE_object_defgroup_list(&export_object_eval_), def_group_index)));
  return vertex_group.name;
}

std::optional<std::array<int, 2>> OBJMesh::calc_loose_edge_vert_indices(const int edge_index) const
{
  const MEdge &edge = export_mesh_eval_->medge[edge_index];
  if (edge.flag & ME_LOOSEEDGE) {
    return std::array<int, 2>{static_cast<int>(edge.v1), static_cast<int>(edge.v2)};
  }
  return std::nullopt;
}
}  // namespace blender::io::obj<|MERGE_RESOLUTION|>--- conflicted
+++ resolved
@@ -33,11 +33,7 @@
 {
   /* We need to copy the object because it may be in temporary space. */
   Object *obj_eval = DEG_get_evaluated_object(depsgraph, mesh_object);
-<<<<<<< HEAD
-  export_object_eval_ = *obj_eval;
-=======
   export_object_eval_ = dna::shallow_copy(*obj_eval);
->>>>>>> 6177d9f0
   export_mesh_eval_ = export_params.apply_modifiers ?
                           BKE_object_get_evaluated_mesh(&export_object_eval_) :
                           BKE_object_get_pre_modified_mesh(&export_object_eval_);
@@ -93,11 +89,7 @@
   if (export_mesh_eval_->totpoly <= 0) {
     return {export_mesh_eval_, false};
   }
-<<<<<<< HEAD
-  const BMeshCreateParams bm_create_params = {0u};
-=======
   const BMeshCreateParams bm_create_params = {false};
->>>>>>> 6177d9f0
   BMeshFromMeshParams bm_convert_params{};
   bm_convert_params.calc_face_normal = true;
   bm_convert_params.calc_vert_normal = true;
@@ -214,11 +206,7 @@
   }
   const MPoly *mpolys = export_mesh_eval_->mpoly;
   /* Sort polygons by their material index. */
-<<<<<<< HEAD
-  std::sort(poly_order_.begin(), poly_order_.end(), [&](int a, int b) {
-=======
   blender::parallel_sort(poly_order_.begin(), poly_order_.end(), [&](int a, int b) {
->>>>>>> 6177d9f0
     int mat_a = mpolys[a].mat_nr;
     int mat_b = mpolys[b].mat_nr;
     if (mat_a != mat_b) {
@@ -237,11 +225,7 @@
    * The call uses "+ 1" as material getter needs one-based indices.
    */
   Object *obj = const_cast<Object *>(&export_object_eval_);
-<<<<<<< HEAD
-  const Material *r_mat = BKE_object_material_get(obj, mat_nr + 1);
-=======
   const Material *r_mat = BKE_object_material_get_eval(obj, mat_nr + 1);
->>>>>>> 6177d9f0
   return r_mat;
 }
 
@@ -395,11 +379,7 @@
   normal_to_index.reserve(export_mesh_eval_->totpoly);
   loop_to_normal_index_.resize(export_mesh_eval_->totloop);
   loop_to_normal_index_.fill(-1);
-<<<<<<< HEAD
-  const float(*lnors)[3] = (const float(*)[3])(
-=======
   const float(*lnors)[3] = static_cast<const float(*)[3]>(
->>>>>>> 6177d9f0
       CustomData_get_layer(&export_mesh_eval_->ldata, CD_NORMAL));
   for (int poly_index = 0; poly_index < export_mesh_eval_->totpoly; ++poly_index) {
     const MPoly &mpoly = export_mesh_eval_->mpoly[poly_index];
