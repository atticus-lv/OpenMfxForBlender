--- conflicted
+++ resolved
@@ -353,14 +353,10 @@
    * default and Face Sets can be used without affecting the color of the mesh. */
   int face_sets_color_default;
 
-<<<<<<< HEAD
+  char _pad1[4];
+
   void *_pad2;
-=======
-  char _pad1[4];
-
-  void *_pad2;
-
->>>>>>> cc66d102
+
   Mesh_Runtime runtime;
 } Mesh;
 
