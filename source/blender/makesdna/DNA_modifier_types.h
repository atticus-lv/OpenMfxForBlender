/*
 * This program is free software; you can redistribute it and/or
 * modify it under the terms of the GNU General Public License
 * as published by the Free Software Foundation; either version 2
 * of the License, or (at your option) any later version.
 *
 * This program is distributed in the hope that it will be useful,
 * but WITHOUT ANY WARRANTY; without even the implied warranty of
 * MERCHANTABILITY or FITNESS FOR A PARTICULAR PURPOSE.  See the
 * GNU General Public License for more details.
 *
 * You should have received a copy of the GNU General Public License
 * along with this program; if not, write to the Free Software Foundation,
 * Inc., 51 Franklin Street, Fifth Floor, Boston, MA 02110-1301, USA.
 */

/** \file
 * \ingroup DNA
 */

#pragma once

#include "DNA_defs.h"
#include "DNA_listBase.h"
#include "DNA_session_uuid_types.h"

#ifdef __cplusplus
extern "C" {
#endif

/* WARNING ALERT! TYPEDEF VALUES ARE WRITTEN IN FILES! SO DO NOT CHANGE!
 * (ONLY ADD NEW ITEMS AT THE END)
 */

struct Mesh;

typedef enum ModifierType {
  eModifierType_None = 0,
  eModifierType_Subsurf = 1,
  eModifierType_Lattice = 2,
  eModifierType_Curve = 3,
  eModifierType_Build = 4,
  eModifierType_Mirror = 5,
  eModifierType_Decimate = 6,
  eModifierType_Wave = 7,
  eModifierType_Armature = 8,
  eModifierType_Hook = 9,
  eModifierType_Softbody = 10,
  eModifierType_Boolean = 11,
  eModifierType_Array = 12,
  eModifierType_EdgeSplit = 13,
  eModifierType_Displace = 14,
  eModifierType_UVProject = 15,
  eModifierType_Smooth = 16,
  eModifierType_Cast = 17,
  eModifierType_MeshDeform = 18,
  eModifierType_ParticleSystem = 19,
  eModifierType_ParticleInstance = 20,
  eModifierType_Explode = 21,
  eModifierType_Cloth = 22,
  eModifierType_Collision = 23,
  eModifierType_Bevel = 24,
  eModifierType_Shrinkwrap = 25,
  eModifierType_Fluidsim = 26,
  eModifierType_Mask = 27,
  eModifierType_SimpleDeform = 28,
  eModifierType_Multires = 29,
  eModifierType_Surface = 30,
#ifdef DNA_DEPRECATED_ALLOW
  eModifierType_Smoke = 31,
#endif
  eModifierType_ShapeKey = 32,
  eModifierType_Solidify = 33,
  eModifierType_Screw = 34,
  eModifierType_Warp = 35,
  eModifierType_WeightVGEdit = 36,
  eModifierType_WeightVGMix = 37,
  eModifierType_WeightVGProximity = 38,
  eModifierType_Ocean = 39,
  eModifierType_DynamicPaint = 40,
  eModifierType_Remesh = 41,
  eModifierType_Skin = 42,
  eModifierType_LaplacianSmooth = 43,
  eModifierType_Triangulate = 44,
  eModifierType_UVWarp = 45,
  eModifierType_MeshCache = 46,
  eModifierType_LaplacianDeform = 47,
  eModifierType_Wireframe = 48,
  eModifierType_DataTransfer = 49,
  eModifierType_NormalEdit = 50,
  eModifierType_CorrectiveSmooth = 51,
  eModifierType_MeshSequenceCache = 52,
  eModifierType_SurfaceDeform = 53,
  eModifierType_WeightedNormal = 54,
  eModifierType_Weld = 55,
  eModifierType_Fluid = 56,
  eModifierType_Nodes = 57,
  eModifierType_MeshToVolume = 58,
  eModifierType_VolumeDisplace = 59,
  eModifierType_VolumeToMesh = 60,
  eModifierType_OpenMfx = 61,
  NUM_MODIFIER_TYPES,
} ModifierType;

typedef enum ModifierMode {
  eModifierMode_Realtime = (1 << 0),
  eModifierMode_Render = (1 << 1),
  eModifierMode_Editmode = (1 << 2),
  eModifierMode_OnCage = (1 << 3),
#ifdef DNA_DEPRECATED_ALLOW
  /** Old modifier box expansion, just for versioning. */
  eModifierMode_Expanded_DEPRECATED = (1 << 4),
#endif
  eModifierMode_Virtual = (1 << 5),
  eModifierMode_ApplyOnSpline = (1 << 6),
  eModifierMode_DisableTemporary = (1u << 31),
} ModifierMode;

typedef struct ModifierData {
  struct ModifierData *next, *prev;

  int type, mode;
  char _pad0[4];
  short flag;
  /** An "expand" bit for each of the modifier's (sub)panels (#uiPanelDataExpansion). */
  short ui_expand_flag;
  /** MAX_NAME. */
  char name[64];

  char *error;

  /** Runtime field which contains unique identifier of the modifier. */
  SessionUUID session_uuid;

  /** Runtime field which contains runtime data which is specific to a modifier type. */
  void *runtime;
  void *_pad1;
} ModifierData;

typedef enum {
  /** This modifier has been inserted in local override, and hence can be fully edited. */
  eModifierFlag_OverrideLibrary_Local = (1 << 0),
  /** This modifier does not own its caches, but instead shares them with another modifier. */
  eModifierFlag_SharedCaches = (1 << 1),
  /**
   * This modifier is the object's active modifier. Used for context in the node editor.
   * Only one modifier on an object should have this flag set.
   */
  eModifierFlag_Active = (1 << 2),
} ModifierFlag;

/**
 * \note Not a real modifier.
 */
typedef struct MappingInfoModifierData {
  ModifierData modifier;

  struct Tex *texture;
  struct Object *map_object;
  char map_bone[64];
  /** MAX_CUSTOMDATA_LAYER_NAME. */
  char uvlayer_name[64];
  int uvlayer_tmp;
  int texmapping;
} MappingInfoModifierData;

typedef enum {
  eSubsurfModifierFlag_Incremental = (1 << 0),
  eSubsurfModifierFlag_DebugIncr = (1 << 1),
  eSubsurfModifierFlag_ControlEdges = (1 << 2),
  /* DEPRECATED, ONLY USED FOR DO-VERSIONS */
  eSubsurfModifierFlag_SubsurfUv_DEPRECATED = (1 << 3),
  eSubsurfModifierFlag_UseCrease = (1 << 4),
  eSubsurfModifierFlag_UseCustomNormals = (1 << 5),
  eSubsurfModifierFlag_UseRecursiveSubdivision = (1 << 6),
} SubsurfModifierFlag;

typedef enum {
  SUBSURF_TYPE_CATMULL_CLARK = 0,
  SUBSURF_TYPE_SIMPLE = 1,
} eSubsurfModifierType;

typedef enum {
  SUBSURF_UV_SMOOTH_NONE = 0,
  SUBSURF_UV_SMOOTH_PRESERVE_CORNERS = 1,
  SUBSURF_UV_SMOOTH_PRESERVE_CORNERS_AND_JUNCTIONS = 2,
  SUBSURF_UV_SMOOTH_PRESERVE_CORNERS_JUNCTIONS_AND_CONCAVE = 3,
  SUBSURF_UV_SMOOTH_PRESERVE_BOUNDARIES = 4,
  SUBSURF_UV_SMOOTH_ALL = 5,
} eSubsurfUVSmooth;

typedef enum {
  SUBSURF_BOUNDARY_SMOOTH_ALL = 0,
  SUBSURF_BOUNDARY_SMOOTH_PRESERVE_CORNERS = 1,
} eSubsurfBoundarySmooth;

typedef struct SubsurfRuntimeData {
  /* Cached subdivision surface descriptor, with topology and settings. */
  struct Subdiv *subdiv;
  char set_by_draw_code;
  char _pad[7];
} SubsurfRuntimeData;

typedef struct SubsurfModifierData {
  ModifierData modifier;

  short subdivType, levels, renderLevels, flags;
  short uv_smooth;
  short quality;
  short boundary_smooth;
  char _pad[2];

  /* TODO(sergey): Get rid of those with the old CCG subdivision code. */
  void *emCache, *mCache;
} SubsurfModifierData;

typedef struct LatticeModifierData {
  ModifierData modifier;

  struct Object *object;
  /** Optional vertexgroup name, MAX_VGROUP_NAME. */
  char name[64];
  float strength;
  short flag;
  char _pad[2];
  void *_pad1;
} LatticeModifierData;

/** #LatticeModifierData.flag */
enum {
  MOD_LATTICE_INVERT_VGROUP = (1 << 0),
};

typedef struct CurveModifierData {
  ModifierData modifier;

  struct Object *object;
  /** Optional vertexgroup name, MAX_VGROUP_NAME. */
  char name[64];
  /** Axis along which curve deforms. */
  short defaxis;
  short flag;
  char _pad[4];
  void *_pad1;
} CurveModifierData;

/** #CurveModifierData.flag */
enum {
  MOD_CURVE_INVERT_VGROUP = (1 << 0),
};

/** #CurveModifierData.defaxis */
enum {
  MOD_CURVE_POSX = 1,
  MOD_CURVE_POSY = 2,
  MOD_CURVE_POSZ = 3,
  MOD_CURVE_NEGX = 4,
  MOD_CURVE_NEGY = 5,
  MOD_CURVE_NEGZ = 6,
};

typedef struct BuildModifierData {
  ModifierData modifier;

  float start, length;
  short flag;

  /** (bool) whether order of vertices is randomized - legacy files (for readfile conversion). */
  short randomize;
  /** (int) random seed. */
  int seed;
} BuildModifierData;

/** #BuildModifierData.flag */
enum {
  /** order of vertices is randomized */
  MOD_BUILD_FLAG_RANDOMIZE = (1 << 0),
  /** frame range is reversed, resulting in a deconstruction effect */
  MOD_BUILD_FLAG_REVERSE = (1 << 1),
};

/** Mask Modifier. */
typedef struct MaskModifierData {
  ModifierData modifier;

  /** Armature to use to in place of hardcoded vgroup. */
  struct Object *ob_arm;
  /** Name of vertex group to use to mask, MAX_VGROUP_NAME. */
  char vgroup[64];

  /** Using armature or hardcoded vgroup. */
  short mode;
  /** Flags for various things. */
  short flag;
  float threshold;
  void *_pad1;
} MaskModifierData;

/** #MaskModifierData.mode */
enum {
  MOD_MASK_MODE_VGROUP = 0,
  MOD_MASK_MODE_ARM = 1,
};

/** #MaskModifierData.flag */
enum {
  MOD_MASK_INV = (1 << 0),
  MOD_MASK_SMOOTH = (1 << 1),
};

typedef struct ArrayModifierData {
  ModifierData modifier;

  /** The object with which to cap the start of the array. */
  struct Object *start_cap;
  /** The object with which to cap the end of the array. */
  struct Object *end_cap;
  /** The curve object to use for #MOD_ARR_FITCURVE. */
  struct Object *curve_ob;
  /** The object to use for object offset. */
  struct Object *offset_ob;
  /**
   * A constant duplicate offset;
   * 1 means the duplicates are 1 unit apart.
   */
  float offset[3];
  /**
   * A scaled factor for duplicate offsets;
   * 1 means the duplicates are 1 object-width apart.
   */
  float scale[3];
  /** The length over which to distribute the duplicates. */
  float length;
  /** The limit below which to merge vertices in adjacent duplicates. */
  float merge_dist;
  /**
   * Determines how duplicate count is calculated; one of:
   * - #MOD_ARR_FIXEDCOUNT -> fixed.
   * - #MOD_ARR_FITLENGTH  -> calculated to fit a set length.
   * - #MOD_ARR_FITCURVE   -> calculated to fit the length of a Curve object.
   */
  int fit_type;
  /**
   * Flags specifying how total offset is calculated; binary OR of:
   * - #MOD_ARR_OFF_CONST    -> total offset += offset.
   * - #MOD_ARR_OFF_RELATIVE -> total offset += relative * object width.
   * - #MOD_ARR_OFF_OBJ      -> total offset += offset_ob's matrix.
   * Total offset is the sum of the individual enabled offsets.
   */
  int offset_type;
  /**
   * General flags:
   * #MOD_ARR_MERGE -> merge vertices in adjacent duplicates.
   */
  int flags;
  /** The number of duplicates to generate for #MOD_ARR_FIXEDCOUNT. */
  int count;
  float uv_offset[2];
} ArrayModifierData;

/** #ArrayModifierData.fit_type */
enum {
  MOD_ARR_FIXEDCOUNT = 0,
  MOD_ARR_FITLENGTH = 1,
  MOD_ARR_FITCURVE = 2,
};

/** #ArrayModifierData.offset_type */
enum {
  MOD_ARR_OFF_CONST = (1 << 0),
  MOD_ARR_OFF_RELATIVE = (1 << 1),
  MOD_ARR_OFF_OBJ = (1 << 2),
};

/** #ArrayModifierData.flags */
enum {
  MOD_ARR_MERGE = (1 << 0),
  MOD_ARR_MERGEFINAL = (1 << 1),
};

typedef struct MirrorModifierData {
  ModifierData modifier;

  /** Deprecated, use flag instead. */
  short axis DNA_DEPRECATED;
  short flag;
  float tolerance;
  float bisect_threshold;

  /** Mirror modifier used to merge the old vertex into its new copy, which would break code
   * relying on access to the original geometry vertices. However, modifying this behavior to the
   * correct one (i.e. merging the copy vertices into their original sources) has several potential
   * effects on other modifiers and tools, so we need to keep that incorrect behavior for existing
   * modifiers, and only use the new correct one for new modifiers. */
  uint8_t use_correct_order_on_merge;

  char _pad[3];
  float uv_offset[2];
  float uv_offset_copy[2];
  struct Object *mirror_ob;
  void *_pad1;
} MirrorModifierData;

/** #MirrorModifierData.flag */
enum {
  MOD_MIR_CLIPPING = (1 << 0),
  MOD_MIR_MIRROR_U = (1 << 1),
  MOD_MIR_MIRROR_V = (1 << 2),
  MOD_MIR_AXIS_X = (1 << 3),
  MOD_MIR_AXIS_Y = (1 << 4),
  MOD_MIR_AXIS_Z = (1 << 5),
  MOD_MIR_VGROUP = (1 << 6),
  MOD_MIR_NO_MERGE = (1 << 7),
  MOD_MIR_BISECT_AXIS_X = (1 << 8),
  MOD_MIR_BISECT_AXIS_Y = (1 << 9),
  MOD_MIR_BISECT_AXIS_Z = (1 << 10),
  MOD_MIR_BISECT_FLIP_AXIS_X = (1 << 11),
  MOD_MIR_BISECT_FLIP_AXIS_Y = (1 << 12),
  MOD_MIR_BISECT_FLIP_AXIS_Z = (1 << 13),
  MOD_MIR_MIRROR_UDIM = (1 << 14),
};

typedef struct EdgeSplitModifierData {
  ModifierData modifier;

  /** Angle above which edges should be split. */
  float split_angle;
  int flags;
} EdgeSplitModifierData;

/** #EdgeSplitModifierData.flags */
enum {
  MOD_EDGESPLIT_FROMANGLE = (1 << 1),
  MOD_EDGESPLIT_FROMFLAG = (1 << 2),
};

typedef struct BevelModifierData {
  ModifierData modifier;

  /** The "raw" bevel value (distance/amount to bevel). */
  float value;
  /** The resolution (as originally coded, it is the number of recursive bevels). */
  int res;
  /** General option flags. */
  short flags;
  /** Used to interpret the bevel value. */
  short val_flags;
  /** For the type and how we build the bevel's profile. */
  short profile_type;
  /** Flags to tell the tool how to limit the bevel. */
  short lim_flags;
  /** Flags to direct how edge weights are applied to verts. */
  short e_flags;
  /** Material index if >= 0, else material inherited from surrounding faces. */
  short mat;
  short edge_flags;
  short face_str_mode;
  /** Patterns to use for mitering non-reflex and reflex miter edges */
  short miter_inner;
  short miter_outer;
  /** The method to use for creating >2-way intersections */
  short vmesh_method;
  /** Whether to affect vertices or edges. */
  char affect_type;
  char _pad;
  /** Controls profile shape (0->1, .5 is round). */
  float profile;
  /** if the MOD_BEVEL_ANGLE is set,
   * this will be how "sharp" an edge must be before it gets beveled */
  float bevel_angle;
  float spread;
  /** if the MOD_BEVEL_VWEIGHT option is set,
   * this will be the name of the vert group, MAX_VGROUP_NAME */
  char defgrp_name[64];

  char _pad1[4];
  /** Curve info for the custom profile */
  struct CurveProfile *custom_profile;

  void *_pad2;
} BevelModifierData;

/** #BevelModifierData.flags and BevelModifierData.lim_flags */
enum {
#ifdef DNA_DEPRECATED_ALLOW
  MOD_BEVEL_VERT_DEPRECATED = (1 << 1),
#endif
  MOD_BEVEL_INVERT_VGROUP = (1 << 2),
  MOD_BEVEL_ANGLE = (1 << 3),
  MOD_BEVEL_WEIGHT = (1 << 4),
  MOD_BEVEL_VGROUP = (1 << 5),
/* unused                  = (1 << 6), */
#ifdef DNA_DEPRECATED_ALLOW
  MOD_BEVEL_CUSTOM_PROFILE_DEPRECATED = (1 << 7),
#endif
  /* unused                  = (1 << 8), */
  /* unused                  = (1 << 9), */
  /* unused                  = (1 << 10), */
  /* unused                  = (1 << 11), */
  /* unused                  = (1 << 12), */
  MOD_BEVEL_OVERLAP_OK = (1 << 13),
  MOD_BEVEL_EVEN_WIDTHS = (1 << 14),
  MOD_BEVEL_HARDEN_NORMALS = (1 << 15),
};

/** #BevelModifierData.val_flags (not used as flags any more) */
enum {
  MOD_BEVEL_AMT_OFFSET = 0,
  MOD_BEVEL_AMT_WIDTH = 1,
  MOD_BEVEL_AMT_DEPTH = 2,
  MOD_BEVEL_AMT_PERCENT = 3,
  MOD_BEVEL_AMT_ABSOLUTE = 4,
};

/** #BevelModifierData.profile_type */
enum {
  MOD_BEVEL_PROFILE_SUPERELLIPSE = 0,
  MOD_BEVEL_PROFILE_CUSTOM = 1,
};

/** #BevelModifierData.edge_flags */
enum {
  MOD_BEVEL_MARK_SEAM = (1 << 0),
  MOD_BEVEL_MARK_SHARP = (1 << 1),
};

/** #BevelModifierData.face_str_mode */
enum {
  MOD_BEVEL_FACE_STRENGTH_NONE = 0,
  MOD_BEVEL_FACE_STRENGTH_NEW = 1,
  MOD_BEVEL_FACE_STRENGTH_AFFECTED = 2,
  MOD_BEVEL_FACE_STRENGTH_ALL = 3,
};

/** #BevelModifier.miter_inner & #BevelModifier.miter_outer */
enum {
  MOD_BEVEL_MITER_SHARP = 0,
  MOD_BEVEL_MITER_PATCH = 1,
  MOD_BEVEL_MITER_ARC = 2,
};

/** #BevelModifier.vmesh_method */
enum {
  MOD_BEVEL_VMESH_ADJ = 0,
  MOD_BEVEL_VMESH_CUTOFF = 1,
};

/** #BevelModifier.affect_type */
enum {
  MOD_BEVEL_AFFECT_VERTICES = 0,
  MOD_BEVEL_AFFECT_EDGES = 1,
};

typedef struct FluidModifierData {
  ModifierData modifier;

  struct FluidDomainSettings *domain;
  /** Inflow, outflow, smoke objects. */
  struct FluidFlowSettings *flow;
  /** Effector objects (collision, guiding). */
  struct FluidEffectorSettings *effector;
  float time;
  /** Domain, inflow, outflow, .... */
  int type;
  void *_pad1;
} FluidModifierData;

/** #FluidModifierData.type */
enum {
  MOD_FLUID_TYPE_DOMAIN = (1 << 0),
  MOD_FLUID_TYPE_FLOW = (1 << 1),
  MOD_FLUID_TYPE_EFFEC = (1 << 2),
};

typedef struct DisplaceModifierData {
  ModifierData modifier;

  /* Keep in sync with #MappingInfoModifierData. */

  struct Tex *texture;
  struct Object *map_object;
  char map_bone[64];
  /** MAX_CUSTOMDATA_LAYER_NAME. */
  char uvlayer_name[64];
  int uvlayer_tmp;
  int texmapping;
  /* end MappingInfoModifierData */

  float strength;
  int direction;
  /** MAX_VGROUP_NAME. */
  char defgrp_name[64];
  float midlevel;
  int space;
  short flag;
  char _pad[6];
} DisplaceModifierData;

/** #DisplaceModifierData.flag */
enum {
  MOD_DISP_INVERT_VGROUP = (1 << 0),
};

/** #DisplaceModifierData.direction */
enum {
  MOD_DISP_DIR_X = 0,
  MOD_DISP_DIR_Y = 1,
  MOD_DISP_DIR_Z = 2,
  MOD_DISP_DIR_NOR = 3,
  MOD_DISP_DIR_RGB_XYZ = 4,
  MOD_DISP_DIR_CLNOR = 5,
};

/** #DisplaceModifierData.texmapping */
enum {
  MOD_DISP_MAP_LOCAL = 0,
  MOD_DISP_MAP_GLOBAL = 1,
  MOD_DISP_MAP_OBJECT = 2,
  MOD_DISP_MAP_UV = 3,
};

/** #DisplaceModifierData.space */
enum {
  MOD_DISP_SPACE_LOCAL = 0,
  MOD_DISP_SPACE_GLOBAL = 1,
};

typedef struct UVProjectModifierData {
  ModifierData modifier;
  /**
   * The objects which do the projecting.
   * \note 10=MOD_UVPROJECT_MAXPROJECTORS.
   */
  struct Object *projectors[10];
  char _pad2[4];
  int num_projectors;
  float aspectx, aspecty;
  float scalex, scaley;
  /** MAX_CUSTOMDATA_LAYER_NAME. */
  char uvlayer_name[64];
  int uvlayer_tmp;
  char _pad[4];
} UVProjectModifierData;

#define MOD_UVPROJECT_MAXPROJECTORS 10

typedef struct DecimateModifierData {
  ModifierData modifier;

  /** (mode == MOD_DECIM_MODE_COLLAPSE). */
  float percent;
  /** (mode == MOD_DECIM_MODE_UNSUBDIV). */
  short iter;
  /** (mode == MOD_DECIM_MODE_DISSOLVE). */
  char delimit;
  /** (mode == MOD_DECIM_MODE_COLLAPSE). */
  char symmetry_axis;
  /** (mode == MOD_DECIM_MODE_DISSOLVE). */
  float angle;

  /** MAX_VGROUP_NAME. */
  char defgrp_name[64];
  float defgrp_factor;
  short flag, mode;

  /** runtime only. */
  int face_count;
} DecimateModifierData;

enum {
  MOD_DECIM_FLAG_INVERT_VGROUP = (1 << 0),
  /** For collapse only. don't convert triangle pairs back to quads. */
  MOD_DECIM_FLAG_TRIANGULATE = (1 << 1),
  /** for dissolve only. collapse all verts between 2 faces */
  MOD_DECIM_FLAG_ALL_BOUNDARY_VERTS = (1 << 2),
  MOD_DECIM_FLAG_SYMMETRY = (1 << 3),
};

enum {
  MOD_DECIM_MODE_COLLAPSE = 0,
  MOD_DECIM_MODE_UNSUBDIV = 1,
  /** called planar in the UI */
  MOD_DECIM_MODE_DISSOLVE = 2,
};

typedef struct SmoothModifierData {
  ModifierData modifier;
  float fac;
  /** MAX_VGROUP_NAME. */
  char defgrp_name[64];
  short flag, repeat;

} SmoothModifierData;

/** #SmoothModifierData.flag */
enum {
  MOD_SMOOTH_INVERT_VGROUP = (1 << 0),
  MOD_SMOOTH_X = (1 << 1),
  MOD_SMOOTH_Y = (1 << 2),
  MOD_SMOOTH_Z = (1 << 3),
};

typedef struct CastModifierData {
  ModifierData modifier;

  struct Object *object;
  float fac;
  float radius;
  float size;
  /** MAX_VGROUP_NAME. */
  char defgrp_name[64];
<<<<<<< HEAD
  short flag, type;
=======
  short flag;
  /** Cast modifier projection type. */
  short type;
>>>>>>> cc66d102
  void *_pad1;
} CastModifierData;

/** #CastModifierData.flag */
enum {
  /* And what bout (1 << 0) flag? ;) */
  MOD_CAST_INVERT_VGROUP = (1 << 0),
  MOD_CAST_X = (1 << 1),
  MOD_CAST_Y = (1 << 2),
  MOD_CAST_Z = (1 << 3),
  MOD_CAST_USE_OB_TRANSFORM = (1 << 4),
  MOD_CAST_SIZE_FROM_RADIUS = (1 << 5),
};

/** #CastModifierData.type */
enum {
  MOD_CAST_TYPE_SPHERE = 0,
  MOD_CAST_TYPE_CYLINDER = 1,
  MOD_CAST_TYPE_CUBOID = 2,
};

typedef struct WaveModifierData {
  ModifierData modifier;

  /* Keep in sync with #MappingInfoModifierData. */

  struct Tex *texture;
  struct Object *map_object;
  char map_bone[64];
  /** MAX_CUSTOMDATA_LAYER_NAME. */
  char uvlayer_name[64];
  int uvlayer_tmp;
  int texmapping;
  /* End MappingInfoModifierData. */

  struct Object *objectcenter;
  /** MAX_VGROUP_NAME. */
  char defgrp_name[64];

  short flag;
  char _pad[2];

  float startx, starty, height, width;
  float narrow, speed, damp, falloff;

  float timeoffs, lifetime;
  char _pad1[4];
  void *_pad2;
} WaveModifierData;

/** #WaveModifierData.flag */
enum {
  MOD_WAVE_INVERT_VGROUP = (1 << 0),
  MOD_WAVE_X = (1 << 1),
  MOD_WAVE_Y = (1 << 2),
  MOD_WAVE_CYCL = (1 << 3),
  MOD_WAVE_NORM = (1 << 4),
  MOD_WAVE_NORM_X = (1 << 5),
  MOD_WAVE_NORM_Y = (1 << 6),
  MOD_WAVE_NORM_Z = (1 << 7),
};

typedef struct ArmatureModifierData {
  ModifierData modifier;

  /** #eArmature_DeformFlag use instead of #bArmature.deformflag. */
  short deformflag, multi;
  char _pad2[4];
  struct Object *object;
  /** Stored input of previous modifier, for vertex-group blending. */
  float (*vert_coords_prev)[3];
  /** MAX_VGROUP_NAME. */
  char defgrp_name[64];
} ArmatureModifierData;

enum {
  MOD_HOOK_UNIFORM_SPACE = (1 << 0),
  MOD_HOOK_INVERT_VGROUP = (1 << 1),
};

/** \note same as #WarpModifierFalloff */
typedef enum {
  eHook_Falloff_None = 0,
  eHook_Falloff_Curve = 1,
  eHook_Falloff_Sharp = 2,     /* PROP_SHARP */
  eHook_Falloff_Smooth = 3,    /* PROP_SMOOTH */
  eHook_Falloff_Root = 4,      /* PROP_ROOT */
  eHook_Falloff_Linear = 5,    /* PROP_LIN */
  eHook_Falloff_Const = 6,     /* PROP_CONST */
  eHook_Falloff_Sphere = 7,    /* PROP_SPHERE */
  eHook_Falloff_InvSquare = 8, /* PROP_INVSQUARE */
  /* PROP_RANDOM not used */
} HookModifierFalloff;

typedef struct HookModifierData {
  ModifierData modifier;

  struct Object *object;
  /** Optional name of bone target, MAX_ID_NAME-2. */
  char subtarget[64];

  char flag;
  /** Use enums from WarpModifier (exact same functionality). */
  char falloff_type;
  char _pad[6];
  /** Matrix making current transform unmodified. */
  float parentinv[4][4];
  /** Visualization of hook. */
  float cent[3];
  /** If not zero, falloff is distance where influence zero. */
  float falloff;

  struct CurveMapping *curfalloff;

  /** If NULL, it's using vertexgroup. */
  int *indexar;
  int totindex;
  float force;
  /** Optional vertexgroup name, MAX_VGROUP_NAME. */
  char name[64];
  void *_pad1;
} HookModifierData;

typedef struct SoftbodyModifierData {
  ModifierData modifier;
} SoftbodyModifierData;

typedef struct ClothModifierData {
  ModifierData modifier;

  /** The internal data structure for cloth. */
  struct Cloth *clothObject;
  /** Definition is in DNA_cloth_types.h. */
  struct ClothSimSettings *sim_parms;
  /** Definition is in DNA_cloth_types.h. */
  struct ClothCollSettings *coll_parms;

  /**
   * PointCache can be shared with other instances of #ClothModifierData.
   * Inspect `modifier.flag & eModifierFlag_SharedCaches` to find out.
   */
  /** Definition is in DNA_object_force_types.h. */
  struct PointCache *point_cache;
  struct ListBase ptcaches;

  /** XXX: nasty hack, remove once hair can be separated from cloth modifier data. */
  struct ClothHairData *hairdata;
  /** Grid geometry values of hair continuum. */
  float hair_grid_min[3];
  float hair_grid_max[3];
  int hair_grid_res[3];
  float hair_grid_cellsize;

  struct ClothSolverResult *solver_result;
} ClothModifierData;

typedef struct CollisionModifierData {
  ModifierData modifier;

  /** Position at the beginning of the frame. */
  struct MVert *x;
  /** Position at the end of the frame. */
  struct MVert *xnew;
  /** Unused at the moment, but was discussed during sprint. */
  struct MVert *xold;
  /** New position at the actual inter-frame step. */
  struct MVert *current_xnew;
  /** Position at the actual inter-frame step. */
  struct MVert *current_x;
  /** (xnew - x) at the actual inter-frame step. */
  struct MVert *current_v;

  struct MVertTri *tri;

  unsigned int mvert_num;
  unsigned int tri_num;
  /** Cfra time of modifier. */
  float time_x, time_xnew;
  /** Collider doesn't move this frame, i.e. x[].co==xnew[].co. */
  char is_static;
  char _pad[7];

  /** Bounding volume hierarchy for this cloth object. */
  struct BVHTree *bvhtree;
} CollisionModifierData;

typedef struct SurfaceModifierData {
  ModifierData modifier;

  /** Old position. */
  struct MVert *x;
  /** Velocity. */
  struct MVert *v;

  struct Mesh *mesh;

  /** Bounding volume hierarchy of the mesh faces. */
  struct BVHTreeFromMesh *bvhtree;

  int cfra, numverts;
} SurfaceModifierData;

typedef struct BooleanModifierData {
  ModifierData modifier;

  struct Object *object;
  struct Collection *collection;
  float double_threshold;
  char operation;
  char solver;
  char flag;
  char bm_flag;
} BooleanModifierData;

/** #BooleanModifierData.operation */
typedef enum {
  eBooleanModifierOp_Intersect = 0,
  eBooleanModifierOp_Union = 1,
  eBooleanModifierOp_Difference = 2,
} BooleanModifierOp;

/** #BooleanModifierData.solver */
typedef enum {
  eBooleanModifierSolver_Fast = 0,
  eBooleanModifierSolver_Exact = 1,
} BooleanModifierSolver;

/** #BooleanModifierData.flag */
enum {
  eBooleanModifierFlag_Self = (1 << 0),
  eBooleanModifierFlag_Object = (1 << 1),
  eBooleanModifierFlag_Collection = (1 << 2),
  eBooleanModifierFlag_HoleTolerant = (1 << 3),
};

/** #BooleanModifierData.bm_flag (only used when #G_DEBUG is set). */
enum {
  eBooleanModifierBMeshFlag_BMesh_Separate = (1 << 0),
  eBooleanModifierBMeshFlag_BMesh_NoDissolve = (1 << 1),
  eBooleanModifierBMeshFlag_BMesh_NoConnectRegions = (1 << 2),
};

typedef struct MDefInfluence {
  int vertex;
  float weight;
} MDefInfluence;

typedef struct MDefCell {
  int offset;
  int totinfluence;
} MDefCell;

typedef struct MeshDeformModifierData {
  ModifierData modifier;

  /** Mesh object. */
  struct Object *object;
  /** Optional vertexgroup name, MAX_VGROUP_NAME. */
  char defgrp_name[64];

  short gridsize, flag;
  char _pad[4];

  /* result of static binding */
  /** Influences. */
  MDefInfluence *bindinfluences;
  /** Offsets into influences array. */
  int *bindoffsets;
  /** Coordinates that cage was bound with. */
  float *bindcagecos;
  /** Total vertices in mesh and cage. */
  int totvert, totcagevert;

  /* result of dynamic binding */
  /** Grid with dynamic binding cell points. */
  MDefCell *dyngrid;
  /** Dynamic binding vertex influences. */
  MDefInfluence *dyninfluences;
  /** Is this vertex bound or not? */
  int *dynverts;
  /** Size of the dynamic bind grid. */
  int dyngridsize;
  /** Total number of vertex influences. */
  int totinfluence;
  /** Offset of the dynamic bind grid. */
  float dyncellmin[3];
  /** Width of dynamic bind cell. */
  float dyncellwidth;
  /** Matrix of cage at binding time. */
  float bindmat[4][4];

  /* deprecated storage */
  /** Deprecated inefficient storage. */
  float *bindweights;
  /** Deprecated storage of cage coords. */
  float *bindcos;

  /* runtime */
  void (*bindfunc)(struct Object *object,
                   struct MeshDeformModifierData *mmd,
                   struct Mesh *cagemesh,
                   float *vertexcos,
                   int totvert,
                   float cagemat[4][4]);
} MeshDeformModifierData;

enum {
  MOD_MDEF_INVERT_VGROUP = (1 << 0),
  MOD_MDEF_DYNAMIC_BIND = (1 << 1),
};

typedef struct ParticleSystemModifierData {
  ModifierData modifier;

  /**
   * \note Storing the particle system pointer here is very weak, as it prevents modifiers' data
   * copying to be self-sufficient (extra external code needs to ensure the pointer remains valid
   * when the modifier data is copied from one object to another). See e.g.
   * `BKE_object_copy_particlesystems` or `BKE_object_copy_modifier`.
   */
  struct ParticleSystem *psys;
  /** Final Mesh - its topology may differ from orig mesh. */
  struct Mesh *mesh_final;
  /** Original mesh that particles are attached to. */
  struct Mesh *mesh_original;
  int totdmvert, totdmedge, totdmface;
  short flag;
  char _pad[2];
  void *_pad1;
} ParticleSystemModifierData;

typedef enum {
  eParticleSystemFlag_Pars = (1 << 0),
  eParticleSystemFlag_psys_updated = (1 << 1),
  eParticleSystemFlag_file_loaded = (1 << 2),
} ParticleSystemModifierFlag;

typedef enum {
  eParticleInstanceFlag_Parents = (1 << 0),
  eParticleInstanceFlag_Children = (1 << 1),
  eParticleInstanceFlag_Path = (1 << 2),
  eParticleInstanceFlag_Unborn = (1 << 3),
  eParticleInstanceFlag_Alive = (1 << 4),
  eParticleInstanceFlag_Dead = (1 << 5),
  eParticleInstanceFlag_KeepShape = (1 << 6),
  eParticleInstanceFlag_UseSize = (1 << 7),
} ParticleInstanceModifierFlag;

typedef enum {
  eParticleInstanceSpace_World = 0,
  eParticleInstanceSpace_Local = 1,
} ParticleInstanceModifierSpace;

typedef struct ParticleInstanceModifierData {
  ModifierData modifier;

  struct Object *ob;
  short psys, flag, axis, space;
  float position, random_position;
  float rotation, random_rotation;
  float particle_amount, particle_offset;
  /** MAX_CUSTOMDATA_LAYER_NAME. */
  char index_layer_name[64];
  /** MAX_CUSTOMDATA_LAYER_NAME. */
  char value_layer_name[64];
  void *_pad1;
} ParticleInstanceModifierData;

typedef enum {
  eExplodeFlag_CalcFaces = (1 << 0),
  eExplodeFlag_PaSize = (1 << 1),
  eExplodeFlag_EdgeCut = (1 << 2),
  eExplodeFlag_Unborn = (1 << 3),
  eExplodeFlag_Alive = (1 << 4),
  eExplodeFlag_Dead = (1 << 5),
  eExplodeFlag_INVERT_VGROUP = (1 << 6),
} ExplodeModifierFlag;

typedef struct ExplodeModifierData {
  ModifierData modifier;

  int *facepa;
  short flag, vgroup;
  float protect;
  /** MAX_CUSTOMDATA_LAYER_NAME. */
  char uvname[64];
  void *_pad1;
} ExplodeModifierData;

typedef struct MultiresModifierData {
  ModifierData modifier;

  char lvl, sculptlvl, renderlvl, totlvl;
  char simple DNA_DEPRECATED;
  char flags, _pad[2];
  short quality;
  short uv_smooth;
  short boundary_smooth;
  char _pad2[2];
} MultiresModifierData;

typedef enum {
  eMultiresModifierFlag_ControlEdges = (1 << 0),
  /* DEPRECATED, only used for versioning. */
  eMultiresModifierFlag_PlainUv_DEPRECATED = (1 << 1),
  eMultiresModifierFlag_UseCrease = (1 << 2),
  eMultiresModifierFlag_UseCustomNormals = (1 << 3),
  eMultiresModifierFlag_UseSculptBaseMesh = (1 << 4),
} MultiresModifierFlag;

/** DEPRECATED: only used for versioning. */
typedef struct FluidsimModifierData {
  ModifierData modifier;

  /** Definition is in DNA_object_fluidsim_types.h. */
  struct FluidsimSettings *fss;
  void *_pad1;
} FluidsimModifierData;

/** DEPRECATED: only used for versioning. */
typedef struct SmokeModifierData {
  ModifierData modifier;

  /** Domain, inflow, outflow, .... */
  int type;
  int _pad;
} SmokeModifierData;

typedef struct ShrinkwrapModifierData {
  ModifierData modifier;

  /** Shrink target. */
  struct Object *target;
  /** Additional shrink target. */
  struct Object *auxTarget;
  /** Optional vertexgroup name, MAX_VGROUP_NAME. */
  char vgroup_name[64];
  /** Distance offset to keep from mesh/projection point. */
  float keepDist;
  /** Shrink type projection. */
  short shrinkType;
  /** Shrink options. */
  char shrinkOpts;
  /** Shrink to surface mode. */
  char shrinkMode;
  /** Limit the projection ray cast. */
  float projLimit;
  /** Axis to project over. */
  char projAxis;

  /** If using projection over vertex normal this controls the level of subsurface that must be
   * done before getting the vertex coordinates and normal
   */
  char subsurfLevels;

  char _pad[2];
} ShrinkwrapModifierData;

/** #ShrinkwrapModifierData.shrinkType */
enum {
  MOD_SHRINKWRAP_NEAREST_SURFACE = 0,
  MOD_SHRINKWRAP_PROJECT = 1,
  MOD_SHRINKWRAP_NEAREST_VERTEX = 2,
  MOD_SHRINKWRAP_TARGET_PROJECT = 3,
};

/** #ShrinkwrapModifierData.shrinkMode */
enum {
  /** Move vertex to the surface of the target object (keepDist towards original position) */
  MOD_SHRINKWRAP_ON_SURFACE = 0,
  /** Move the vertex inside the target object; don't change if already inside */
  MOD_SHRINKWRAP_INSIDE = 1,
  /** Move the vertex outside the target object; don't change if already outside */
  MOD_SHRINKWRAP_OUTSIDE = 2,
  /** Move vertex to the surface of the target object, with keepDist towards the outside */
  MOD_SHRINKWRAP_OUTSIDE_SURFACE = 3,
  /** Move vertex to the surface of the target object, with keepDist along the normal */
  MOD_SHRINKWRAP_ABOVE_SURFACE = 4,
};

/** #ShrinkwrapModifierData.shrinkOpts */
enum {
  /** allow shrinkwrap to move the vertex in the positive direction of axis */
  MOD_SHRINKWRAP_PROJECT_ALLOW_POS_DIR = (1 << 0),
  /** allow shrinkwrap to move the vertex in the negative direction of axis */
  MOD_SHRINKWRAP_PROJECT_ALLOW_NEG_DIR = (1 << 1),

  /** ignore vertex moves if a vertex ends projected on a front face of the target */
  MOD_SHRINKWRAP_CULL_TARGET_FRONTFACE = (1 << 3),
  /** ignore vertex moves if a vertex ends projected on a back face of the target */
  MOD_SHRINKWRAP_CULL_TARGET_BACKFACE = (1 << 4),

#ifdef DNA_DEPRECATED_ALLOW
  /** distance is measure to the front face of the target */
  MOD_SHRINKWRAP_KEEP_ABOVE_SURFACE = (1 << 5),
#endif

  MOD_SHRINKWRAP_INVERT_VGROUP = (1 << 6),
  MOD_SHRINKWRAP_INVERT_CULL_TARGET = (1 << 7),
};

#define MOD_SHRINKWRAP_CULL_TARGET_MASK \
  (MOD_SHRINKWRAP_CULL_TARGET_FRONTFACE | MOD_SHRINKWRAP_CULL_TARGET_BACKFACE)

/** #ShrinkwrapModifierData.projAxis */
enum {
  /** projection over normal is used if no axis is selected */
  MOD_SHRINKWRAP_PROJECT_OVER_NORMAL = 0,
  MOD_SHRINKWRAP_PROJECT_OVER_X_AXIS = (1 << 0),
  MOD_SHRINKWRAP_PROJECT_OVER_Y_AXIS = (1 << 1),
  MOD_SHRINKWRAP_PROJECT_OVER_Z_AXIS = (1 << 2),
};

typedef struct SimpleDeformModifierData {
  ModifierData modifier;

  /** Object to control the origin of modifier space coordinates. */
  struct Object *origin;
  /** Optional vertexgroup name, MAX_VGROUP_NAME. */
  char vgroup_name[64];
  /** Factors to control simple deforms. */
  float factor;
  /** Lower and upper limit. */
  float limit[2];

  /** Deform function. */
  char mode;
  /** Lock axis (for taper and stretch). */
  char axis;
  /** Axis to perform the deform on (default is X, but can be overridden by origin. */
  char deform_axis;
  char flag;

  void *_pad1;
} SimpleDeformModifierData;

/** #SimpleDeformModifierData.flag */
enum {
  MOD_SIMPLEDEFORM_FLAG_INVERT_VGROUP = (1 << 0),
};

enum {
  MOD_SIMPLEDEFORM_MODE_TWIST = 1,
  MOD_SIMPLEDEFORM_MODE_BEND = 2,
  MOD_SIMPLEDEFORM_MODE_TAPER = 3,
  MOD_SIMPLEDEFORM_MODE_STRETCH = 4,
};

enum {
  MOD_SIMPLEDEFORM_LOCK_AXIS_X = (1 << 0),
  MOD_SIMPLEDEFORM_LOCK_AXIS_Y = (1 << 1),
  MOD_SIMPLEDEFORM_LOCK_AXIS_Z = (1 << 2),
};

typedef struct ShapeKeyModifierData {
  ModifierData modifier;
} ShapeKeyModifierData;

typedef struct SolidifyModifierData {
  ModifierData modifier;

  /** Name of vertex group to use, MAX_VGROUP_NAME. */
  char defgrp_name[64];
  char shell_defgrp_name[64];
  char rim_defgrp_name[64];
  /** New surface offset level. */
  float offset;
  /** Midpoint of the offset. */
  float offset_fac;
  /**
   * Factor for the minimum weight to use when vertex-groups are used,
   * avoids 0.0 weights giving duplicate geometry.
   */
  float offset_fac_vg;
  /** Clamp offset based on surrounding geometry. */
  float offset_clamp;
  char mode;

  /** Variables for #MOD_SOLIDIFY_MODE_NONMANIFOLD. */
  char nonmanifold_offset_mode;
  char nonmanifold_boundary_mode;

  char _pad;
  float crease_inner;
  float crease_outer;
  float crease_rim;
  int flag;
  short mat_ofs;
  short mat_ofs_rim;

  float merge_tolerance;
  float bevel_convex;
} SolidifyModifierData;

/** #SolidifyModifierData.flag */
enum {
  MOD_SOLIDIFY_RIM = (1 << 0),
  MOD_SOLIDIFY_EVEN = (1 << 1),
  MOD_SOLIDIFY_NORMAL_CALC = (1 << 2),
  MOD_SOLIDIFY_VGROUP_INV = (1 << 3),
#ifdef DNA_DEPRECATED_ALLOW
  MOD_SOLIDIFY_RIM_MATERIAL = (1 << 4), /* deprecated, used in do_versions */
#endif
  MOD_SOLIDIFY_FLIP = (1 << 5),
  MOD_SOLIDIFY_NOSHELL = (1 << 6),
  MOD_SOLIDIFY_OFFSET_ANGLE_CLAMP = (1 << 7),
  MOD_SOLIDIFY_NONMANIFOLD_FLAT_FACES = (1 << 8),
};

/** #SolidifyModifierData.mode */
enum {
  MOD_SOLIDIFY_MODE_EXTRUDE = 0,
  MOD_SOLIDIFY_MODE_NONMANIFOLD = 1,
};

/** #SolidifyModifierData.nonmanifold_offset_mode */
enum {
  MOD_SOLIDIFY_NONMANIFOLD_OFFSET_MODE_FIXED = 0,
  MOD_SOLIDIFY_NONMANIFOLD_OFFSET_MODE_EVEN = 1,
  MOD_SOLIDIFY_NONMANIFOLD_OFFSET_MODE_CONSTRAINTS = 2,
};

/** #SolidifyModifierData.nonmanifold_boundary_mode */
enum {
  MOD_SOLIDIFY_NONMANIFOLD_BOUNDARY_MODE_NONE = 0,
  MOD_SOLIDIFY_NONMANIFOLD_BOUNDARY_MODE_ROUND = 1,
  MOD_SOLIDIFY_NONMANIFOLD_BOUNDARY_MODE_FLAT = 2,
};

typedef struct ScrewModifierData {
  ModifierData modifier;

  struct Object *ob_axis;
  unsigned int steps;
  unsigned int render_steps;
  unsigned int iter;
  float screw_ofs;
  float angle;
  float merge_dist;
  short flag;
  char axis;
  char _pad[5];
  void *_pad1;
} ScrewModifierData;

enum {
  MOD_SCREW_NORMAL_FLIP = (1 << 0),
  MOD_SCREW_NORMAL_CALC = (1 << 1),
  MOD_SCREW_OBJECT_OFFSET = (1 << 2),
  /*  MOD_SCREW_OBJECT_ANGLE   = (1 << 4), */
  MOD_SCREW_SMOOTH_SHADING = (1 << 5),
  MOD_SCREW_UV_STRETCH_U = (1 << 6),
  MOD_SCREW_UV_STRETCH_V = (1 << 7),
  MOD_SCREW_MERGE = (1 << 8),
};

typedef struct OceanModifierData {
  ModifierData modifier;

  struct Ocean *ocean;
  struct OceanCache *oceancache;

  /** Render resolution. */
  int resolution;
  /** Viewport resolution for the non-render case. */
  int viewport_resolution;

  int spatial_size;

  float wind_velocity;

  float damp;
  float smallest_wave;
  float depth;

  float wave_alignment;
  float wave_direction;
  float wave_scale;

  float chop_amount;
  float foam_coverage;
  float time;

  /* Spectrum being used. */
  int spectrum;

  /* Common JONSWAP parameters. */
  /**
   * This is the distance from a lee shore, called the fetch, or the distance
   * over which the wind blows with constant velocity.
   */
  float fetch_jonswap;
  float sharpen_peak_jonswap;

  int bakestart;
  int bakeend;

  /** FILE_MAX. */
  char cachepath[1024];
  /** MAX_CUSTOMDATA_LAYER_NAME. */
  char foamlayername[64];
  char spraylayername[64];
  char cached;
  char geometry_mode;

  char flag;
  char _pad2;

  short repeat_x;
  short repeat_y;

  int seed;

  float size;

  float foam_fade;

  char _pad[4];
} OceanModifierData;

enum {
  MOD_OCEAN_GEOM_GENERATE = 0,
  MOD_OCEAN_GEOM_DISPLACE = 1,
  MOD_OCEAN_GEOM_SIM_ONLY = 2,
};

enum {
  MOD_OCEAN_SPECTRUM_PHILLIPS = 0,
  MOD_OCEAN_SPECTRUM_PIERSON_MOSKOWITZ = 1,
  MOD_OCEAN_SPECTRUM_JONSWAP = 2,
  MOD_OCEAN_SPECTRUM_TEXEL_MARSEN_ARSLOE = 3,
};

enum {
  MOD_OCEAN_GENERATE_FOAM = (1 << 0),
  MOD_OCEAN_GENERATE_NORMALS = (1 << 1),
  MOD_OCEAN_GENERATE_SPRAY = (1 << 2),
  MOD_OCEAN_INVERT_SPRAY = (1 << 3),
};

typedef struct WarpModifierData {
  ModifierData modifier;

  /* Keep in sync with #MappingInfoModifierData. */

  struct Tex *texture;
  struct Object *map_object;
  char map_bone[64];
  /** MAX_CUSTOMDATA_LAYER_NAME. */
  char uvlayer_name[64];
  int uvlayer_tmp;
  int texmapping;
  /* End #MappingInfoModifierData. */

  struct Object *object_from;
  struct Object *object_to;
  /** Optional name of bone target, MAX_ID_NAME-2. */
  char bone_from[64];
  /** Optional name of bone target, MAX_ID_NAME-2. */
  char bone_to[64];

  struct CurveMapping *curfalloff;
  /** Optional vertexgroup name, MAX_VGROUP_NAME. */
  char defgrp_name[64];
  float strength;
  float falloff_radius;
  char flag;
  char falloff_type;
  char _pad[6];
  void *_pad1;
} WarpModifierData;

/** #WarpModifierData.flag */
enum {
  MOD_WARP_VOLUME_PRESERVE = (1 << 0),
  MOD_WARP_INVERT_VGROUP = (1 << 1),
};

/** \note same as #HookModifierFalloff. */
typedef enum {
  eWarp_Falloff_None = 0,
  eWarp_Falloff_Curve = 1,
  eWarp_Falloff_Sharp = 2,     /* PROP_SHARP */
  eWarp_Falloff_Smooth = 3,    /* PROP_SMOOTH */
  eWarp_Falloff_Root = 4,      /* PROP_ROOT */
  eWarp_Falloff_Linear = 5,    /* PROP_LIN */
  eWarp_Falloff_Const = 6,     /* PROP_CONST */
  eWarp_Falloff_Sphere = 7,    /* PROP_SPHERE */
  eWarp_Falloff_InvSquare = 8, /* PROP_INVSQUARE */
  /* PROP_RANDOM not used */
} WarpModifierFalloff;

typedef struct WeightVGEditModifierData {
  ModifierData modifier;

  /** Name of vertex group to edit. MAX_VGROUP_NAME. */
  char defgrp_name[64];

  /** Using MOD_WVG_EDIT_* flags. */
  short edit_flags;
  /** Using MOD_WVG_MAPPING_* defines. */
  short falloff_type;
  /** Weight for vertices not in vgroup. */
  float default_weight;

  /* Mapping stuff. */
  /** The custom mapping curve. */
  struct CurveMapping *cmap_curve;

  /* The add/remove vertices weight thresholds. */
  float add_threshold, rem_threshold;

  /* Masking options. */
  /** The global "influence", if no vgroup nor tex is used as mask. */
  float mask_constant;
  /** Name of mask vertex group from which to get weight factors. MAX_VGROUP_NAME. */
  char mask_defgrp_name[64];

  /* Texture masking. */
  /** Which channel to use as weight/mask. */
  int mask_tex_use_channel;
  /** The texture. */
  struct Tex *mask_texture;
  /** Name of the map object. */
  struct Object *mask_tex_map_obj;
  /** Name of the map bone. */
  char mask_tex_map_bone[64];
  /** How to map the texture (using MOD_DISP_MAP_* enums). */
  int mask_tex_mapping;
  /** Name of the UV map. MAX_CUSTOMDATA_LAYER_NAME. */
  char mask_tex_uvlayer_name[64];

  /* Padding... */
  char _pad0[4];
  void *_pad1;
} WeightVGEditModifierData;

/** #WeightVGEdit.edit_flags */
enum {
  MOD_WVG_EDIT_WEIGHTS_NORMALIZE = (1 << 0),
  MOD_WVG_INVERT_FALLOFF = (1 << 1),
  MOD_WVG_EDIT_INVERT_VGROUP_MASK = (1 << 2),
  /** Add vertices with higher weight than threshold to vgroup. */
  MOD_WVG_EDIT_ADD2VG = (1 << 3),
  /** Remove vertices with lower weight than threshold from vgroup. */
  MOD_WVG_EDIT_REMFVG = (1 << 4),
};

typedef struct WeightVGMixModifierData {
  ModifierData modifier;

  /** Name of vertex group to modify/weight. MAX_VGROUP_NAME. */
  char defgrp_name_a[64];
  /** Name of other vertex group to mix in. MAX_VGROUP_NAME. */
  char defgrp_name_b[64];
  /** Default weight value for first vgroup. */
  float default_weight_a;
  /** Default weight value to mix in. */
  float default_weight_b;
  /** How second vgroups weights affect first ones. */
  char mix_mode;
  /** What vertices to affect. */
  char mix_set;

  char _pad0[6];

  /* Masking options. */
  /** The global "influence", if no vgroup nor tex is used as mask. */
  float mask_constant;
  /** Name of mask vertex group from which to get weight factors. MAX_VGROUP_NAME. */
  char mask_defgrp_name[64];

  /* Texture masking. */
  /** Which channel to use as weightf. */
  int mask_tex_use_channel;
  /** The texture. */
  struct Tex *mask_texture;
  /** Name of the map object. */
  struct Object *mask_tex_map_obj;
  /** Name of the map bone. */
  char mask_tex_map_bone[64];
  /** How to map the texture. */
  int mask_tex_mapping;
  /** Name of the UV map. MAX_CUSTOMDATA_LAYER_NAME. */
  char mask_tex_uvlayer_name[64];

  char flag;

  /* Padding... */
  char _pad1[3];
} WeightVGMixModifierData;

/** #WeightVGMixModifierData.mix_mode (how second vgroup's weights affect first ones). */
enum {
  /** Second weights replace weights. */
  MOD_WVG_MIX_SET = 1,
  /** Second weights are added to weights. */
  MOD_WVG_MIX_ADD = 2,
  /** Second weights are subtracted from weights. */
  MOD_WVG_MIX_SUB = 3,
  /** Second weights are multiplied with weights. */
  MOD_WVG_MIX_MUL = 4,
  /** Second weights divide weights. */
  MOD_WVG_MIX_DIV = 5,
  /** Difference between second weights and weights. */
  MOD_WVG_MIX_DIF = 6,
  /** Average of both weights. */
  MOD_WVG_MIX_AVG = 7,
};

/** #WeightVGMixModifierData.mix_set (what vertices to affect). */
enum {
  /** Affect all vertices. */
  MOD_WVG_SET_ALL = 1,
  /** Affect only vertices in first vgroup. */
  MOD_WVG_SET_A = 2,
  /** Affect only vertices in second vgroup. */
  MOD_WVG_SET_B = 3,
  /** Affect only vertices in one vgroup or the other. */
  MOD_WVG_SET_OR = 4,
  /** Affect only vertices in both vgroups. */
  MOD_WVG_SET_AND = 5,
};

/** #WeightVGMixModifierData.flag */
enum {
  MOD_WVG_MIX_INVERT_VGROUP_MASK = (1 << 0),
  MOD_WVG_MIX_WEIGHTS_NORMALIZE = (1 << 1),
  MOD_WVG_MIX_INVERT_VGROUP_A = (1 << 2),
  MOD_WVG_MIX_INVERT_VGROUP_B = (1 << 3),
};

typedef struct WeightVGProximityModifierData {
  ModifierData modifier;

  /** Name of vertex group to modify/weight. MAX_VGROUP_NAME. */
  char defgrp_name[64];

  /* Mapping stuff. */
  /** The custom mapping curve. */
  struct CurveMapping *cmap_curve;

  /** Modes of proximity weighting. */
  int proximity_mode;
  /** Options for proximity weighting. */
  int proximity_flags;

  /* Target object from which to calculate vertices distances. */
  struct Object *proximity_ob_target;

  /* Masking options. */
  /** The global "influence", if no vgroup nor tex is used as mask. */
  float mask_constant;
  /** Name of mask vertex group from which to get weight factors. MAX_VGROUP_NAME. */
  char mask_defgrp_name[64];

  /* Texture masking. */
  /** Which channel to use as weightf. */
  int mask_tex_use_channel;
  /** The texture. */
  struct Tex *mask_texture;
  /** Name of the map object. */
  struct Object *mask_tex_map_obj;
  /** Name of the map bone. */
  char mask_tex_map_bone[64];
  /** How to map the texture. */
  int mask_tex_mapping;
  /** Name of the UV Map. MAX_CUSTOMDATA_LAYER_NAME. */
  char mask_tex_uvlayer_name[64];

  /** Distances mapping to 0.0/1.0 weights. */
  float min_dist, max_dist;

  /* Put here to avoid breaking existing struct... */
  /**
   * Mapping modes (using MOD_WVG_MAPPING_* enums). */
  short falloff_type;

  /* Padding... */
  char _pad0[2];
} WeightVGProximityModifierData;

/** #WeightVGProximityModifierData.proximity_mode */
enum {
  MOD_WVG_PROXIMITY_OBJECT = 1,   /* source vertex to other location */
  MOD_WVG_PROXIMITY_GEOMETRY = 2, /* source vertex to other geometry */
};

/** #WeightVGProximityModifierData.proximity_flags */
enum {
  /* Use nearest vertices of target obj, in MOD_WVG_PROXIMITY_GEOMETRY mode. */
  MOD_WVG_PROXIMITY_GEOM_VERTS = (1 << 0),
  /* Use nearest edges of target obj, in MOD_WVG_PROXIMITY_GEOMETRY mode. */
  MOD_WVG_PROXIMITY_GEOM_EDGES = (1 << 1),
  /* Use nearest faces of target obj, in MOD_WVG_PROXIMITY_GEOMETRY mode. */
  MOD_WVG_PROXIMITY_GEOM_FACES = (1 << 2),
  MOD_WVG_PROXIMITY_INVERT_VGROUP_MASK = (1 << 3),
  MOD_WVG_PROXIMITY_INVERT_FALLOFF = (1 << 4),
  MOD_WVG_PROXIMITY_WEIGHTS_NORMALIZE = (1 << 5),
};

/* Defines common to all WeightVG modifiers. */

/** #WeightVGProximityModifierData.falloff_type */
enum {
  MOD_WVG_MAPPING_NONE = 0,
  MOD_WVG_MAPPING_CURVE = 1,
  MOD_WVG_MAPPING_SHARP = 2,  /* PROP_SHARP */
  MOD_WVG_MAPPING_SMOOTH = 3, /* PROP_SMOOTH */
  MOD_WVG_MAPPING_ROOT = 4,   /* PROP_ROOT */
  /* PROP_LIN not used (same as NONE, here...). */
  /* PROP_CONST not used. */
  MOD_WVG_MAPPING_SPHERE = 7, /* PROP_SPHERE */
  MOD_WVG_MAPPING_RANDOM = 8, /* PROP_RANDOM */
  MOD_WVG_MAPPING_STEP = 9,   /* Median Step. */
};

/** #WeightVGProximityModifierData.mask_tex_use_channel */
enum {
  MOD_WVG_MASK_TEX_USE_INT = 1,
  MOD_WVG_MASK_TEX_USE_RED = 2,
  MOD_WVG_MASK_TEX_USE_GREEN = 3,
  MOD_WVG_MASK_TEX_USE_BLUE = 4,
  MOD_WVG_MASK_TEX_USE_HUE = 5,
  MOD_WVG_MASK_TEX_USE_SAT = 6,
  MOD_WVG_MASK_TEX_USE_VAL = 7,
  MOD_WVG_MASK_TEX_USE_ALPHA = 8,
};

typedef struct DynamicPaintModifierData {
  ModifierData modifier;

  struct DynamicPaintCanvasSettings *canvas;
  struct DynamicPaintBrushSettings *brush;
  /** UI display: canvas / brush. */
  int type;
  char _pad[4];
} DynamicPaintModifierData;

/** #DynamicPaintModifierData.type */
enum {
  MOD_DYNAMICPAINT_TYPE_CANVAS = (1 << 0),
  MOD_DYNAMICPAINT_TYPE_BRUSH = (1 << 1),
};

/** Remesh modifier. */
typedef enum eRemeshModifierFlags {
  MOD_REMESH_FLOOD_FILL = (1 << 0),
  MOD_REMESH_SMOOTH_SHADING = (1 << 1),
} RemeshModifierFlags;

typedef enum eRemeshModifierMode {
  /* blocky */
  MOD_REMESH_CENTROID = 0,
  /* smooth */
  MOD_REMESH_MASS_POINT = 1,
  /* keeps sharp edges */
  MOD_REMESH_SHARP_FEATURES = 2,
  /* Voxel remesh */
  MOD_REMESH_VOXEL = 3,
} eRemeshModifierMode;

typedef struct RemeshModifierData {
  ModifierData modifier;

  /** Flood-fill option, controls how small components can be before they are removed. */
  float threshold;

  /* ratio between size of model and grid */
  float scale;

  float hermite_num;

  /* octree depth */
  char depth;
  char flag;
  char mode;
  char _pad;

  /* OpenVDB Voxel remesh properties. */
  float voxel_size;
  float adaptivity;
} RemeshModifierData;

/** Skin modifier. */
typedef struct SkinModifierData {
  ModifierData modifier;

  float branch_smoothing;

  char flag;

  char symmetry_axes;

  char _pad[2];
} SkinModifierData;

/** #SkinModifierData.symmetry_axes */
enum {
  MOD_SKIN_SYMM_X = (1 << 0),
  MOD_SKIN_SYMM_Y = (1 << 1),
  MOD_SKIN_SYMM_Z = (1 << 2),
};

/** #SkinModifierData.flag */
enum {
  MOD_SKIN_SMOOTH_SHADING = 1,
};

/** Triangulate modifier. */
typedef struct TriangulateModifierData {
  ModifierData modifier;

  int flag;
  int quad_method;
  int ngon_method;
  int min_vertices;
} TriangulateModifierData;

/** #TriangulateModifierData.flag */
enum {
#ifdef DNA_DEPRECATED_ALLOW
  MOD_TRIANGULATE_BEAUTY = (1 << 0), /* deprecated */
#endif
  MOD_TRIANGULATE_KEEP_CUSTOMLOOP_NORMALS = 1 << 1,
};

/** #TriangulateModifierData.ngon_method triangulate method (N-gons). */
enum {
  MOD_TRIANGULATE_NGON_BEAUTY = 0,
  MOD_TRIANGULATE_NGON_EARCLIP = 1,
};

/** #TriangulateModifierData.quad_method triangulate method (quads). */
enum {
  MOD_TRIANGULATE_QUAD_BEAUTY = 0,
  MOD_TRIANGULATE_QUAD_FIXED = 1,
  MOD_TRIANGULATE_QUAD_ALTERNATE = 2,
  MOD_TRIANGULATE_QUAD_SHORTEDGE = 3,
  MOD_TRIANGULATE_QUAD_LONGEDGE = 4,
};

typedef struct LaplacianSmoothModifierData {
  ModifierData modifier;

  float lambda, lambda_border;
  char _pad1[4];
  /** MAX_VGROUP_NAME. */
  char defgrp_name[64];
  short flag, repeat;
} LaplacianSmoothModifierData;

/** #LaplacianSmoothModifierData.flag */
enum {
  MOD_LAPLACIANSMOOTH_X = (1 << 1),
  MOD_LAPLACIANSMOOTH_Y = (1 << 2),
  MOD_LAPLACIANSMOOTH_Z = (1 << 3),
  MOD_LAPLACIANSMOOTH_PRESERVE_VOLUME = (1 << 4),
  MOD_LAPLACIANSMOOTH_NORMALIZED = (1 << 5),
  MOD_LAPLACIANSMOOTH_INVERT_VGROUP = (1 << 6),
};

typedef struct CorrectiveSmoothDeltaCache {
  /* delta's between the original positions and the smoothed positions */
  float (*deltas)[3];
  unsigned int totverts;

  /* Value of settings when creating the cache.
   * These are used to check if the cache should be recomputed. */
  float lambda, scale;
  short repeat, flag;
  char smooth_type, rest_source;
  char _pad[6];
} CorrectiveSmoothDeltaCache;

typedef struct CorrectiveSmoothModifierData {
  ModifierData modifier;

  /* positions set during 'bind' operator
   * use for MOD_CORRECTIVESMOOTH_RESTSOURCE_BIND */
  float (*bind_coords)[3];

  /* NOTE: -1 is used to bind. */
  unsigned int bind_coords_num;

  float lambda, scale;
  short repeat, flag;
  char smooth_type, rest_source;
  char _pad[6];

  /** MAX_VGROUP_NAME. */
  char defgrp_name[64];

  /* runtime-only cache */
  CorrectiveSmoothDeltaCache delta_cache;
} CorrectiveSmoothModifierData;

enum {
  MOD_CORRECTIVESMOOTH_SMOOTH_SIMPLE = 0,
  MOD_CORRECTIVESMOOTH_SMOOTH_LENGTH_WEIGHT = 1,
};

enum {
  MOD_CORRECTIVESMOOTH_RESTSOURCE_ORCO = 0,
  MOD_CORRECTIVESMOOTH_RESTSOURCE_BIND = 1,
};

/** #CorrectiveSmoothModifierData.flag */
enum {
  MOD_CORRECTIVESMOOTH_INVERT_VGROUP = (1 << 0),
  MOD_CORRECTIVESMOOTH_ONLY_SMOOTH = (1 << 1),
  MOD_CORRECTIVESMOOTH_PIN_BOUNDARY = (1 << 2),
};

typedef struct UVWarpModifierData {
  ModifierData modifier;

  char axis_u, axis_v;
  short flag;
  /** Used for rotate/scale. */
  float center[2];

  float offset[2];
  float scale[2];
  float rotation;

  /** Source. */
  struct Object *object_src;
  /** Optional name of bone target, MAX_ID_NAME-2. */
  char bone_src[64];
  /** Target. */
  struct Object *object_dst;
  /** Optional name of bone target, MAX_ID_NAME-2. */
  char bone_dst[64];

  /** Optional vertexgroup name, MAX_VGROUP_NAME. */
  char vgroup_name[64];
  /** MAX_CUSTOMDATA_LAYER_NAME. */
  char uvlayer_name[64];
} UVWarpModifierData;

/** #UVWarpModifierData.flag */
enum {
  MOD_UVWARP_INVERT_VGROUP = 1 << 0,
};

/** Mesh cache modifier. */
typedef struct MeshCacheModifierData {
  ModifierData modifier;

  char flag;
  /** File format. */
  char type;
  char time_mode;
  char play_mode;

  /* axis conversion */
  char forward_axis;
  char up_axis;
  char flip_axis;

  char interp;

  float factor;
  char deform_mode;
  char defgrp_name[64];
  char _pad[7];

  /* play_mode == MOD_MESHCACHE_PLAY_CFEA */
  float frame_start;
  float frame_scale;

  /* play_mode == MOD_MESHCACHE_PLAY_EVAL */
  /* we could use one float for all these but their purpose is very different */
  float eval_frame;
  float eval_time;
  float eval_factor;

  /** FILE_MAX. */
  char filepath[1024];
} MeshCacheModifierData;

/** #MeshCacheModifierData.flag */
enum {
  MOD_MESHCACHE_INVERT_VERTEX_GROUP = 1 << 0,
};

enum {
  MOD_MESHCACHE_TYPE_MDD = 1,
  MOD_MESHCACHE_TYPE_PC2 = 2,
};

enum {
  MOD_MESHCACHE_DEFORM_OVERWRITE = 0,
  MOD_MESHCACHE_DEFORM_INTEGRATE = 1,
};

enum {
  MOD_MESHCACHE_INTERP_NONE = 0,
  MOD_MESHCACHE_INTERP_LINEAR = 1,
  /*  MOD_MESHCACHE_INTERP_CARDINAL  = 2, */
};

enum {
  MOD_MESHCACHE_TIME_FRAME = 0,
  MOD_MESHCACHE_TIME_SECONDS = 1,
  MOD_MESHCACHE_TIME_FACTOR = 2,
};

enum {
  MOD_MESHCACHE_PLAY_CFEA = 0,
  MOD_MESHCACHE_PLAY_EVAL = 1,
};

typedef struct LaplacianDeformModifierData {
  ModifierData modifier;
  /** MAX_VGROUP_NAME. */
  char anchor_grp_name[64];
  int total_verts, repeat;
  float *vertexco;
  /** Runtime only. */
  void *cache_system;
  short flag;
  char _pad[6];

} LaplacianDeformModifierData;

/** #LaplacianDeformModifierData.flag */
enum {
  MOD_LAPLACIANDEFORM_BIND = 1 << 0,
  MOD_LAPLACIANDEFORM_INVERT_VGROUP = 1 << 1,
};

/**
 * \note many of these options match 'solidify'.
 */
typedef struct WireframeModifierData {
  ModifierData modifier;
  /** MAX_VGROUP_NAME. */
  char defgrp_name[64];
  float offset;
  float offset_fac;
  float offset_fac_vg;
  float crease_weight;
  short flag, mat_ofs;
  char _pad[4];
} WireframeModifierData;

enum {
  MOD_WIREFRAME_INVERT_VGROUP = (1 << 0),
  MOD_WIREFRAME_REPLACE = (1 << 1),
  MOD_WIREFRAME_BOUNDARY = (1 << 2),
  MOD_WIREFRAME_OFS_EVEN = (1 << 3),
  MOD_WIREFRAME_OFS_RELATIVE = (1 << 4),
  MOD_WIREFRAME_CREASE = (1 << 5),
};

typedef struct WeldModifierData {
  ModifierData modifier;

  /* The limit below which to merge vertices. */
  float merge_dist;
  /* Name of vertex group to use to mask, MAX_VGROUP_NAME. */
  char defgrp_name[64];

  char mode;
  char flag;
  char _pad[2];
} WeldModifierData;

/** #WeldModifierData.flag */
enum {
  MOD_WELD_INVERT_VGROUP = (1 << 0),
  MOD_WELD_LOOSE_EDGES = (1 << 1),
};

/** #WeldModifierData.mode */
enum {
  MOD_WELD_MODE_ALL = 0,
  MOD_WELD_MODE_CONNECTED = 1,
};

typedef struct DataTransferModifierData {
  ModifierData modifier;

  struct Object *ob_source;

  /** See DT_TYPE_ enum in ED_object.h. */
  int data_types;

  /* See MREMAP_MODE_ enum in BKE_mesh_mapping.h */
  int vmap_mode;
  int emap_mode;
  int lmap_mode;
  int pmap_mode;

  float map_max_distance;
  float map_ray_radius;
  float islands_precision;

  char _pad1[4];

  /** DT_MULTILAYER_INDEX_MAX; See DT_FROMLAYERS_ enum in ED_object.h. */
  int layers_select_src[4];
  /** DT_MULTILAYER_INDEX_MAX; See DT_TOLAYERS_ enum in ED_object.h. */
  int layers_select_dst[4];

  /** See CDT_MIX_ enum in BKE_customdata.h. */
  int mix_mode;
  float mix_factor;
  /** MAX_VGROUP_NAME. */
  char defgrp_name[64];

  int flags;
  void *_pad2;
} DataTransferModifierData;

/** #DataTransferModifierData.flags */
enum {
  MOD_DATATRANSFER_OBSRC_TRANSFORM = 1 << 0,
  MOD_DATATRANSFER_MAP_MAXDIST = 1 << 1,
  MOD_DATATRANSFER_INVERT_VGROUP = 1 << 2,

  /* Only for UI really. */
  MOD_DATATRANSFER_USE_VERT = 1 << 28,
  MOD_DATATRANSFER_USE_EDGE = 1 << 29,
  MOD_DATATRANSFER_USE_LOOP = 1 << 30,
  MOD_DATATRANSFER_USE_POLY = 1u << 31,
};

/** Set Split Normals modifier. */
typedef struct NormalEditModifierData {
  ModifierData modifier;
  /** MAX_VGROUP_NAME. */
  char defgrp_name[64];
  /** Source of normals, or center of ellipsoid. */
  struct Object *target;
  short mode;
  short flag;
  short mix_mode;
  char _pad[2];
  float mix_factor;
  float mix_limit;
  float offset[3];
  char _pad0[4];
  void *_pad1;
} NormalEditModifierData;

/** #NormalEditModifierData.mode */
enum {
  MOD_NORMALEDIT_MODE_RADIAL = 0,
  MOD_NORMALEDIT_MODE_DIRECTIONAL = 1,
};

/** #NormalEditModifierData.flags */
enum {
  MOD_NORMALEDIT_INVERT_VGROUP = (1 << 0),
  MOD_NORMALEDIT_USE_DIRECTION_PARALLEL = (1 << 1),
  MOD_NORMALEDIT_NO_POLYNORS_FIX = (1 << 2),
};

/** #NormalEditModifierData.mix_mode */
enum {
  MOD_NORMALEDIT_MIX_COPY = 0,
  MOD_NORMALEDIT_MIX_ADD = 1,
  MOD_NORMALEDIT_MIX_SUB = 2,
  MOD_NORMALEDIT_MIX_MUL = 3,
};

typedef struct MeshSeqCacheModifierData {
  ModifierData modifier;

  struct CacheFile *cache_file;
  /** 1024 = FILE_MAX. */
  char object_path[1024];

  char read_flag;
  char _pad[3];

  float velocity_scale;

  /* Runtime. */
  struct CacheReader *reader;
  char reader_object_path[1024];
<<<<<<< HEAD

  /* Vertex velocities read from the cache. The velocities are not automatically read during
   * modifier execution, and therefore have to manually be read when needed. This is only used
   * through the RNA for now. */
  struct MeshCacheVertexVelocity *vertex_velocities;

  /* The number of vertices of the Alembic mesh, set when the modifier is executed. */
  int num_vertices;

  /* Time (in frames or seconds) between two velocity samples. Automatically computed to
   * scale the velocity vectors at render time for generating proper motion blur data. */
  float velocity_delta;

  /* Caches the scene time (in seconds) used to lookup data in the Alembic archive when the
   * modifier was last executed. Used to access Alembic samples through the RNA. */
  float last_lookup_time;

  int _pad1;
  void *_pad2;
=======
>>>>>>> cc66d102
} MeshSeqCacheModifierData;

/** #MeshSeqCacheModifierData.read_flag */
enum {
  MOD_MESHSEQ_READ_VERT = (1 << 0),
  MOD_MESHSEQ_READ_POLY = (1 << 1),
  MOD_MESHSEQ_READ_UV = (1 << 2),
  MOD_MESHSEQ_READ_COLOR = (1 << 3),

  /* Allow interpolation of mesh vertex positions. There is a heuristic to avoid interpolation when
   * the mesh topology changes, but this heuristic sometimes fails. In these cases, users can
   * disable interpolation with this flag. */
  MOD_MESHSEQ_INTERPOLATE_VERTICES = (1 << 4),
};

typedef struct SDefBind {
  unsigned int *vert_inds;
  unsigned int numverts;
  int mode;
  float *vert_weights;
  float normal_dist;
  float influence;
} SDefBind;

typedef struct SDefVert {
  SDefBind *binds;
  unsigned int numbinds;
  unsigned int vertex_idx;
} SDefVert;

typedef struct SurfaceDeformModifierData {
  ModifierData modifier;

  struct Depsgraph *depsgraph;
  /** Bind target object. */
  struct Object *target;
  /** Vertex bind data. */
  SDefVert *verts;
  float falloff;
  unsigned int num_mesh_verts, num_bind_verts, numpoly;
  int flags;
  float mat[4][4];
  float strength;
  char defgrp_name[64];
  void *_pad1;
} SurfaceDeformModifierData;

/** Surface Deform modifier flags. */
enum {
  /* This indicates "do bind on next modifier evaluation" as well as "is bound". */
  MOD_SDEF_BIND = (1 << 0),
  MOD_SDEF_INVERT_VGROUP = (1 << 1),
  /* Only store bind data for nonzero vgroup weights at the time of bind. */
  MOD_SDEF_SPARSE_BIND = (1 << 2),
};

/** Surface Deform vertex bind modes. */
enum {
  MOD_SDEF_MODE_LOOPTRI = 0,
  MOD_SDEF_MODE_NGON = 1,
  MOD_SDEF_MODE_CENTROID = 2,
};

typedef struct WeightedNormalModifierData {
  ModifierData modifier;

  /** MAX_VGROUP_NAME. */
  char defgrp_name[64];
  char mode, flag;
  short weight;
  float thresh;
} WeightedNormalModifierData;

/* Name/id of the generic PROP_INT cdlayer storing face weights. */
#define MOD_WEIGHTEDNORMALS_FACEWEIGHT_CDLAYER_ID "__mod_weightednormals_faceweight"

/** #WeightedNormalModifierData.mode */
enum {
  MOD_WEIGHTEDNORMAL_MODE_FACE = 0,
  MOD_WEIGHTEDNORMAL_MODE_ANGLE = 1,
  MOD_WEIGHTEDNORMAL_MODE_FACE_ANGLE = 2,
};

/** #WeightedNormalModifierData.flag */
enum {
  MOD_WEIGHTEDNORMAL_KEEP_SHARP = (1 << 0),
  MOD_WEIGHTEDNORMAL_INVERT_VGROUP = (1 << 1),
  MOD_WEIGHTEDNORMAL_FACE_INFLUENCE = (1 << 2),
};

#define MOD_MESHSEQ_READ_ALL \
  (MOD_MESHSEQ_READ_VERT | MOD_MESHSEQ_READ_POLY | MOD_MESHSEQ_READ_UV | MOD_MESHSEQ_READ_COLOR)

typedef struct NodesModifierSettings {
  /* This stores data that is passed into the node group. */
  struct IDProperty *properties;
} NodesModifierSettings;

typedef struct NodesModifierData {
  ModifierData modifier;
  struct bNodeTree *node_group;
  struct NodesModifierSettings settings;

  /**
   * Contains logged information from the last evaluation.
   * This can be used to help the user to debug a node tree.
   */
  void *runtime_eval_log;
  void *_pad1;
} NodesModifierData;

typedef struct MeshToVolumeModifierData {
  ModifierData modifier;

  /** This is the object that is supposed to be converted to a volume. */
  struct Object *object;

  /** MeshToVolumeModifierResolutionMode */
  int resolution_mode;
  /** Size of a voxel in object space. */
  float voxel_size;
  /** The desired amount of voxels along one axis. The actual amount of voxels might be slightly
   * different. */
  int voxel_amount;

  /** If true, every cell in the enclosed volume gets a density. Otherwise, the interior_band_width
   * is used. */
  char fill_volume;
  char _pad1[3];

  /** Band widths are in object space. */
  float interior_band_width;
  float exterior_band_width;

  float density;
  char _pad2[4];
  void *_pad3;
} MeshToVolumeModifierData;

/** #MeshToVolumeModifierData.resolution_mode */
typedef enum MeshToVolumeModifierResolutionMode {
  MESH_TO_VOLUME_RESOLUTION_MODE_VOXEL_AMOUNT = 0,
  MESH_TO_VOLUME_RESOLUTION_MODE_VOXEL_SIZE = 1,
} MeshToVolumeModifierResolutionMode;

typedef struct VolumeDisplaceModifierData {
  ModifierData modifier;

  struct Tex *texture;
  struct Object *texture_map_object;
  int texture_map_mode;

  float strength;
  float texture_mid_level[3];
  float texture_sample_radius;
} VolumeDisplaceModifierData;

/** #VolumeDisplaceModifierData.texture_map_mode */
enum {
  MOD_VOLUME_DISPLACE_MAP_LOCAL = 0,
  MOD_VOLUME_DISPLACE_MAP_GLOBAL = 1,
  MOD_VOLUME_DISPLACE_MAP_OBJECT = 2,
};

typedef struct VolumeToMeshModifierData {
  ModifierData modifier;

  /** This is the volume object that is supposed to be converted to a mesh. */
  struct Object *object;

  float threshold;
  float adaptivity;

  /** VolumeToMeshFlag */
  uint32_t flag;

  /** VolumeToMeshResolutionMode */
  int resolution_mode;
  float voxel_size;
  int voxel_amount;

  /** MAX_NAME */
  char grid_name[64];
  void *_pad1;
} VolumeToMeshModifierData;

/** VolumeToMeshModifierData->resolution_mode */
typedef enum VolumeToMeshResolutionMode {
  VOLUME_TO_MESH_RESOLUTION_MODE_GRID = 0,
  VOLUME_TO_MESH_RESOLUTION_MODE_VOXEL_AMOUNT = 1,
  VOLUME_TO_MESH_RESOLUTION_MODE_VOXEL_SIZE = 2,
} VolumeToMeshResolutionMode;

/** VolumeToMeshModifierData->flag */
typedef enum VolumeToMeshFlag {
  VOLUME_TO_MESH_USE_SMOOTH_SHADE = 1 << 0,
} VolumeToMeshFlag;

/** OpenMfxModifierData->effects */
typedef struct OpenMfxEffect {
  /** MOD_OPENMFX_MAX_EFFECT_NAME */
  char name[256];
} OpenMfxEffect;

#define MOD_OPENMFX_MAX_EFFECT_NAME 256

/** OpenMfxModifierData->parameters */
typedef struct OpenMfxParameter {
  /** MOD_OPENMFX_MAX_PARAMETER_NAME */
  char name[256];
  /** MOD_OPENMFX_MAX_PARAMETER_LABEL */
  char label[256];
  /** OpenMfx parameter type */
  int type, _pad0;
  /** Used for Double, Double2D, Double3D, RGB, RGBA */
  float float_vec_value[4];
  /** Used for Integer, Integer2D, Integer3D, Boolean, Choice index */
  int integer_vec_value[4];
  /** MOD_OPENMFX_MAX_STRING_VALUE */
  char string_value[1024];
  /** Used for Double, Double2D, Double3D, RGB, RGBA */
  float float_min;
  float float_softmin;
  float float_max;
  float float_softmax;
  /** Used for Integer, Integer2D, Integer3D, Boolean, Choice index */
  int int_min;
  int int_softmin;
  int int_max;
  int int_softmax;
} OpenMfxParameter;

#define MOD_OPENMFX_MAX_PARAMETER_NAME 256
#define MOD_OPENMFX_MAX_PARAMETER_LABEL 256
#define MOD_OPENMFX_MAX_STRING_VALUE 1024

/** OpenMfxModifierData->extra_inputs */
typedef struct OpenMfxInput {
  /** MOD_OPENMFX_MAX_INPUT_NAME */
  char name[256];
  /** MOD_OPENMFX_MAX_INPUT_LABEL */
  char label[256];
  /** The object connected to this input */
  struct Object *connected_object;
  /** (bool) Whether the input need the object's baked mesh */
  short request_geometry;
  /** (bool) Whether the input need the object's transform */
  short request_transform;
  char _pad[4];
} OpenMfxInput;

#define MOD_OPENMFX_MAX_INPUT_NAME 256
#define MOD_OPENMFX_MAX_INPUT_LABEL 256

typedef struct OpenMfxModifierData {
  ModifierData modifier;

  /** 1024 = FILE_MAX. */
  char plugin_path[1024];
  int active_effect_index, _pad0;

  /* Runtime. */
  int num_effects, _pad1;
  int num_parameters, num_extra_inputs;
  OpenMfxEffect *effects;
  OpenMfxParameter *parameters;
  OpenMfxInput *extra_inputs;
  void *_pad2;

  /** MOD_OPENMFX_MAX_MESSAGE */
  char message[1024];
} OpenMfxModifierData;

#define MOD_OPENMFX_MAX_MESSAGE 1024

#ifdef __cplusplus
}
#endif<|MERGE_RESOLUTION|>--- conflicted
+++ resolved
@@ -134,7 +134,6 @@
 
   /** Runtime field which contains runtime data which is specific to a modifier type. */
   void *runtime;
-  void *_pad1;
 } ModifierData;
 
 typedef enum {
@@ -709,13 +708,9 @@
   float size;
   /** MAX_VGROUP_NAME. */
   char defgrp_name[64];
-<<<<<<< HEAD
-  short flag, type;
-=======
   short flag;
   /** Cast modifier projection type. */
   short type;
->>>>>>> cc66d102
   void *_pad1;
 } CastModifierData;
 
@@ -2200,28 +2195,6 @@
   /* Runtime. */
   struct CacheReader *reader;
   char reader_object_path[1024];
-<<<<<<< HEAD
-
-  /* Vertex velocities read from the cache. The velocities are not automatically read during
-   * modifier execution, and therefore have to manually be read when needed. This is only used
-   * through the RNA for now. */
-  struct MeshCacheVertexVelocity *vertex_velocities;
-
-  /* The number of vertices of the Alembic mesh, set when the modifier is executed. */
-  int num_vertices;
-
-  /* Time (in frames or seconds) between two velocity samples. Automatically computed to
-   * scale the velocity vectors at render time for generating proper motion blur data. */
-  float velocity_delta;
-
-  /* Caches the scene time (in seconds) used to lookup data in the Alembic archive when the
-   * modifier was last executed. Used to access Alembic samples through the RNA. */
-  float last_lookup_time;
-
-  int _pad1;
-  void *_pad2;
-=======
->>>>>>> cc66d102
 } MeshSeqCacheModifierData;
 
 /** #MeshSeqCacheModifierData.read_flag */
