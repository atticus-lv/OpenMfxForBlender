--- conflicted
+++ resolved
@@ -216,16 +216,12 @@
 
   unsigned short local_collections_bits;
   short _pad2[3];
-<<<<<<< HEAD
-  void *_pad3;
-=======
 
   float (*crazyspace_deform_imats)[3][3];
   float (*crazyspace_deform_cos)[3];
   int crazyspace_num_verts;
 
   int _pad3[3];
->>>>>>> cc66d102
 } Object_Runtime;
 
 typedef struct ObjectLineArt {
