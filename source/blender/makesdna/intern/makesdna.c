--- conflicted
+++ resolved
@@ -133,14 +133,11 @@
 	"DNA_tracking_types.h",
 	"DNA_dynamicpaint_types.h",
 	"DNA_mask_types.h",
-<<<<<<< HEAD
+	"DNA_rigidbody_types.h",
 /* #ifdef WITH_FREESTYLE */
 	"DNA_freestyle_types.h",
 	"DNA_linestyle_types.h",
 /* #endif */
-=======
-	"DNA_rigidbody_types.h",
->>>>>>> c8438330
 
 	/* empty string to indicate end of includefiles */
 	""
@@ -1270,12 +1267,9 @@
 #include "DNA_tracking_types.h"
 #include "DNA_dynamicpaint_types.h"
 #include "DNA_mask_types.h"
-<<<<<<< HEAD
+#include "DNA_rigidbody_types.h"
 /* #ifdef WITH_FREESTYLE */
 #include "DNA_freestyle_types.h"
 #include "DNA_linestyle_types.h"
 /* #endif */
-=======
-#include "DNA_rigidbody_types.h"
->>>>>>> c8438330
 /* end of list */