/*
 * ***** BEGIN GPL LICENSE BLOCK *****
 *
 * This program is free software; you can redistribute it and/or
 * modify it under the terms of the GNU General Public License
 * as published by the Free Software Foundation; either version 2
 * of the License, or (at your option) any later version.
 *
 * This program is distributed in the hope that it will be useful,
 * but WITHOUT ANY WARRANTY; without even the implied warranty of
 * MERCHANTABILITY or FITNESS FOR A PARTICULAR PURPOSE.  See the
 * GNU General Public License for more details.
 *
 * You should have received a copy of the GNU General Public License
 * along with this program; if not, write to the Free Software Foundation,
 * Inc., 51 Franklin Street, Fifth Floor, Boston, MA 02110-1301, USA.
 *
 * Contributor(s): Blender Foundation (2008).
 *
 * ***** END GPL LICENSE BLOCK *****
 */

#ifndef __RNA_ACCESS_H__
#define __RNA_ACCESS_H__

/** \file RNA_access.h
 *  \ingroup RNA
 */

#include <stdarg.h>

#include "RNA_types.h"

#include "BLI_compiler_attrs.h"

#ifdef __cplusplus
extern "C" {
#endif

struct bContext;
struct ID;
struct ListBase;
struct Main;
struct ReportList;
struct Scene;

/* Types */

extern BlenderRNA BLENDER_RNA;
extern StructRNA RNA_Action;
extern StructRNA RNA_ActionConstraint;
extern StructRNA RNA_ActionFCurves;
extern StructRNA RNA_ActionGroup;
extern StructRNA RNA_ActionGroups;
extern StructRNA RNA_ActionPoseMarkers;
extern StructRNA RNA_Actuator;
extern StructRNA RNA_ActuatorSensor;
extern StructRNA RNA_Addon;
extern StructRNA RNA_AddonPreferences;
extern StructRNA RNA_AdjustmentSequence;
extern StructRNA RNA_AlwaysSensor;
extern StructRNA RNA_AndController;
extern StructRNA RNA_AnimData;
extern StructRNA RNA_AnimViz;
extern StructRNA RNA_AnimVizMotionPaths;
extern StructRNA RNA_AnimVizOnionSkinning;
extern StructRNA RNA_AnyType;
extern StructRNA RNA_Area;
extern StructRNA RNA_AreaLamp;
extern StructRNA RNA_Armature;
extern StructRNA RNA_ArmatureModifier;
extern StructRNA RNA_ArmatureSensor;
extern StructRNA RNA_ArrayModifier;
extern StructRNA RNA_BackgroundImage;
extern StructRNA RNA_BevelModifier;
extern StructRNA RNA_SplinePoint;
extern StructRNA RNA_BezierSplinePoint;
extern StructRNA RNA_BlendData;
extern StructRNA RNA_BlendTexture;
extern StructRNA RNA_BlenderRNA;
extern StructRNA RNA_BoidRule;
extern StructRNA RNA_BoidRuleAverageSpeed;
extern StructRNA RNA_BoidRuleAvoid;
extern StructRNA RNA_BoidRuleAvoidCollision;
extern StructRNA RNA_BoidRuleFight;
extern StructRNA RNA_BoidRuleFollowLeader;
extern StructRNA RNA_BoidRuleGoal;
extern StructRNA RNA_BoidSettings;
extern StructRNA RNA_BoidState;
extern StructRNA RNA_Bone;
extern StructRNA RNA_BoneGroup;
extern StructRNA RNA_BooleanModifier;
extern StructRNA RNA_BoolProperty;
extern StructRNA RNA_Brush;
extern StructRNA RNA_BrushTextureSlot;
extern StructRNA RNA_BuildModifier;
extern StructRNA RNA_MeshCacheModifier;
extern StructRNA RNA_MeshSequenceCacheModifier;
extern StructRNA RNA_CacheFile;
extern StructRNA RNA_Camera;
extern StructRNA RNA_CastModifier;
extern StructRNA RNA_ChildOfConstraint;
extern StructRNA RNA_ChildParticle;
extern StructRNA RNA_ClampToConstraint;
extern StructRNA RNA_ClothCollisionSettings;
extern StructRNA RNA_ClothModifier;
extern StructRNA RNA_ClothSettings;
extern StructRNA RNA_CloudsTexture;
extern StructRNA RNA_CollectionEngineSettings;
extern StructRNA RNA_CollectionProperty;
extern StructRNA RNA_CollisionModifier;
extern StructRNA RNA_CollisionSensor;
extern StructRNA RNA_CollisionSettings;
extern StructRNA RNA_ColorManagedInputColorspaceSettings;
extern StructRNA RNA_ColorManagedSequencerColorspaceSettings;
extern StructRNA RNA_ColorManagedDisplaySettings;
extern StructRNA RNA_ColorManagedViewSettings;
extern StructRNA RNA_ColorRamp;
extern StructRNA RNA_ColorRampElement;
extern StructRNA RNA_ColorSequence;
extern StructRNA RNA_CompositorNode;
extern StructRNA RNA_CompositorNodeAlphaOver;
extern StructRNA RNA_CompositorNodeBilateralblur;
extern StructRNA RNA_CompositorNodeBlur;
extern StructRNA RNA_CompositorNodeBrightContrast;
extern StructRNA RNA_CompositorNodeChannelMatte;
extern StructRNA RNA_CompositorNodeChromaMatte;
extern StructRNA RNA_CompositorNodeColorMatte;
extern StructRNA RNA_CompositorNodeColorSpill;
extern StructRNA RNA_CompositorNodeCombHSVA;
extern StructRNA RNA_CompositorNodeCombRGBA;
extern StructRNA RNA_CompositorNodeCombYCCA;
extern StructRNA RNA_CompositorNodeCombYUVA;
extern StructRNA RNA_CompositorNodeComposite;
extern StructRNA RNA_CompositorNodeCornerPin;
extern StructRNA RNA_CompositorNodeCrop;
extern StructRNA RNA_CompositorNodeCurveRGB;
extern StructRNA RNA_CompositorNodeCurveVec;
extern StructRNA RNA_CompositorNodeDBlur;
extern StructRNA RNA_CompositorNodeDefocus;
extern StructRNA RNA_CompositorNodeDiffMatte;
extern StructRNA RNA_CompositorNodeDilateErode;
extern StructRNA RNA_CompositorNodeDisplace;
extern StructRNA RNA_CompositorNodeDistanceMatte;
extern StructRNA RNA_CompositorNodeFilter;
extern StructRNA RNA_CompositorNodeFlip;
extern StructRNA RNA_CompositorNodeGamma;
extern StructRNA RNA_CompositorNodeGlare;
extern StructRNA RNA_CompositorNodeHueSat;
extern StructRNA RNA_CompositorNodeIDMask;
extern StructRNA RNA_CompositorNodeDoubleEdgeMask;
extern StructRNA RNA_CompositorNodeImage;
extern StructRNA RNA_CompositorNodeInpaint;
extern StructRNA RNA_CompositorNodeInvert;
extern StructRNA RNA_CompositorNodeLensdist;
extern StructRNA RNA_CompositorNodeLevels;
extern StructRNA RNA_CompositorNodeLumaMatte;
extern StructRNA RNA_CompositorNodeMapUV;
extern StructRNA RNA_CompositorNodeMapValue;
extern StructRNA RNA_CompositorNodeMapRange;
extern StructRNA RNA_CompositorNodeMath;
extern StructRNA RNA_CompositorNodeMask;
extern StructRNA RNA_CompositorNodeMixRGB;
extern StructRNA RNA_CompositorNodeNormal;
extern StructRNA RNA_CompositorNodeNormalize;
extern StructRNA RNA_CompositorNodeOutputFile;
extern StructRNA RNA_CompositorNodePremulKey;
extern StructRNA RNA_CompositorNodeRGB;
extern StructRNA RNA_CompositorNodeRGBToBW;
extern StructRNA RNA_CompositorNodeRLayers;
extern StructRNA RNA_CompositorNodeRotate;
extern StructRNA RNA_CompositorNodeScale;
extern StructRNA RNA_CompositorNodeSepHSVA;
extern StructRNA RNA_CompositorNodeSepRGBA;
extern StructRNA RNA_CompositorNodeSepYCCA;
extern StructRNA RNA_CompositorNodeSepYUVA;
extern StructRNA RNA_CompositorNodeSetAlpha;
extern StructRNA RNA_CompositorNodeSplitViewer;
extern StructRNA RNA_CompositorNodeSunBeams;
extern StructRNA RNA_CompositorNodeSwitchView;
extern StructRNA RNA_CompositorNodeTexture;
extern StructRNA RNA_CompositorNodeTime;
extern StructRNA RNA_CompositorNodeTonemap;
extern StructRNA RNA_CompositorNodeTranslate;
extern StructRNA RNA_CompositorNodeTree;
extern StructRNA RNA_CompositorNodeValToRGB;
extern StructRNA RNA_CompositorNodeValue;
extern StructRNA RNA_CompositorNodeVecBlur;
extern StructRNA RNA_CompositorNodeViewer;
extern StructRNA RNA_CompositorNodeZcombine;
extern StructRNA RNA_ConsoleLine;
extern StructRNA RNA_Constraint;
extern StructRNA RNA_ConstraintTarget;
extern StructRNA RNA_Context;
extern StructRNA RNA_ControlFluidSettings;
extern StructRNA RNA_Controller;
extern StructRNA RNA_CopyLocationConstraint;
extern StructRNA RNA_CopyRotationConstraint;
extern StructRNA RNA_CopyScaleConstraint;
extern StructRNA RNA_CopyTransformsConstraint;
extern StructRNA RNA_Curve;
extern StructRNA RNA_CurveMap;
extern StructRNA RNA_CurveMapPoint;
extern StructRNA RNA_CurveMapping;
extern StructRNA RNA_CurveModifier;
extern StructRNA RNA_CurvePoint;
extern StructRNA RNA_Depsgraph;
extern StructRNA RNA_DepsgraphIter;
extern StructRNA RNA_DampedTrackConstraint;
extern StructRNA RNA_DataTransferModifier;
extern StructRNA RNA_DecimateModifier;
extern StructRNA RNA_DelaySensor;
extern StructRNA RNA_CorrectiveSmoothModifier;
extern StructRNA RNA_DisplaceModifier;
extern StructRNA RNA_DisplaySafeAreas;
extern StructRNA RNA_DistortedNoiseTexture;
extern StructRNA RNA_DomainFluidSettings;
extern StructRNA RNA_DopeSheet;
extern StructRNA RNA_Driver;
extern StructRNA RNA_DriverTarget;
extern StructRNA RNA_DriverVariable;
extern StructRNA RNA_DupliObject;
extern StructRNA RNA_DynamicPaintBrushSettings;
extern StructRNA RNA_DynamicPaintCanvasSettings;
extern StructRNA RNA_DynamicPaintModifier;
extern StructRNA RNA_DynamicPaintSurface;
extern StructRNA RNA_EdgeSplitModifier;
extern StructRNA RNA_EditBone;
extern StructRNA RNA_EffectSequence;
extern StructRNA RNA_EffectorWeights;
extern StructRNA RNA_EnumProperty;
extern StructRNA RNA_EnumPropertyItem;
extern StructRNA RNA_EnvironmentMap;
extern StructRNA RNA_EnvironmentMapTexture;
extern StructRNA RNA_Event;
extern StructRNA RNA_ExplodeModifier;
extern StructRNA RNA_ExpressionController;
extern StructRNA RNA_FaceMap;
extern StructRNA RNA_FCurve;
extern StructRNA RNA_FCurveSample;
extern StructRNA RNA_FFmpegSettings;
extern StructRNA RNA_FModifier;
extern StructRNA RNA_FModifierCycles;
extern StructRNA RNA_FModifierEnvelope;
extern StructRNA RNA_FModifierEnvelopeControlPoint;
extern StructRNA RNA_FModifierFunctionGenerator;
extern StructRNA RNA_FModifierGenerator;
extern StructRNA RNA_FModifierLimits;
extern StructRNA RNA_FModifierNoise;
extern StructRNA RNA_FModifierPython;
extern StructRNA RNA_FModifierStepped;
extern StructRNA RNA_FieldSettings;
extern StructRNA RNA_FileBrowserFSMenuEntry;
extern StructRNA RNA_FileSelectParams;
extern StructRNA RNA_FloatProperty;
extern StructRNA RNA_FloorConstraint;
extern StructRNA RNA_FluidFluidSettings;
extern StructRNA RNA_FluidSettings;
extern StructRNA RNA_FluidSimulationModifier;
extern StructRNA RNA_FollowPathConstraint;
extern StructRNA RNA_FreestyleLineStyle;
extern StructRNA RNA_FreestyleLineSet;
extern StructRNA RNA_FreestyleModuleSettings;
extern StructRNA RNA_FreestyleSettings;
extern StructRNA RNA_Function;
extern StructRNA RNA_GPencilFrame;
extern StructRNA RNA_GPencilLayer;
extern StructRNA RNA_GPencilPalette;
extern StructRNA RNA_GPencilPaletteColor;
extern StructRNA RNA_GPencilBrush;
extern StructRNA RNA_GPencilInterpolateSettings;
extern StructRNA RNA_GPencilStroke;
extern StructRNA RNA_GPencilStrokePoint;
extern StructRNA RNA_GPencilSculptSettings;
extern StructRNA RNA_GPencilSculptBrush;
extern StructRNA RNA_GameBooleanProperty;
extern StructRNA RNA_GameFloatProperty;
extern StructRNA RNA_GameIntProperty;
extern StructRNA RNA_GameObjectSettings;
extern StructRNA RNA_GameProperty;
extern StructRNA RNA_GameSoftBodySettings;
extern StructRNA RNA_GameStringProperty;
extern StructRNA RNA_GameTimerProperty;
extern StructRNA RNA_GaussianBlurSequence;
extern StructRNA RNA_GlowSequence;
extern StructRNA RNA_GreasePencil;
extern StructRNA RNA_Group;
extern StructRNA RNA_Header;
extern StructRNA RNA_HemiLamp;
extern StructRNA RNA_Histogram;
extern StructRNA RNA_HookModifier;
extern StructRNA RNA_ID;
extern StructRNA RNA_IKParam;
extern StructRNA RNA_Image;
extern StructRNA RNA_ImageFormatSettings;
extern StructRNA RNA_ImagePaint;
extern StructRNA RNA_ImagePreview;
extern StructRNA RNA_ImageSequence;
extern StructRNA RNA_ImageTexture;
extern StructRNA RNA_ImageUser;
extern StructRNA RNA_ImapaintToolCapabilities;
extern StructRNA RNA_InflowFluidSettings;
extern StructRNA RNA_IntProperty;
extern StructRNA RNA_Itasc;
extern StructRNA RNA_JoystickSensor;
extern StructRNA RNA_Key;
extern StructRNA RNA_KeyConfig;
extern StructRNA RNA_KeyMap;
extern StructRNA RNA_KeyMapItem;
extern StructRNA RNA_KeyMapItems;
extern StructRNA RNA_KeyboardSensor;
extern StructRNA RNA_Keyframe;
extern StructRNA RNA_KeyingSet;
extern StructRNA RNA_KeyingSetInfo;
extern StructRNA RNA_KeyingSetPath;
extern StructRNA RNA_KeyingSetsAll;
extern StructRNA RNA_KinematicConstraint;
extern StructRNA RNA_Lamp;
extern StructRNA RNA_LampSkySettings;
extern StructRNA RNA_LampTextureSlot;
extern StructRNA RNA_LaplacianDeformModifier;
extern StructRNA RNA_LaplacianSmoothModifier;
extern StructRNA RNA_Lattice;
extern StructRNA RNA_LatticeModifier;
extern StructRNA RNA_LatticePoint;
extern StructRNA RNA_LayerCollection;
extern StructRNA RNA_LayerCollectionOverride;
extern StructRNA RNA_Library;
extern StructRNA RNA_LimitDistanceConstraint;
extern StructRNA RNA_LimitLocationConstraint;
extern StructRNA RNA_LimitRotationConstraint;
extern StructRNA RNA_LimitScaleConstraint;
extern StructRNA RNA_LineStyleAlphaModifier;
extern StructRNA RNA_LineStyleAlphaModifier_AlongStroke;
extern StructRNA RNA_LineStyleAlphaModifier_CreaseAngle;
extern StructRNA RNA_LineStyleAlphaModifier_Curvature_3D;
extern StructRNA RNA_LineStyleAlphaModifier_DistanceFromCamera;
extern StructRNA RNA_LineStyleAlphaModifier_DistanceFromObject;
extern StructRNA RNA_LineStyleAlphaModifier_Material;
extern StructRNA RNA_LineStyleAlphaModifier_Noise;
extern StructRNA RNA_LineStyleAlphaModifier_Tangent;
extern StructRNA RNA_LineStyleColorModifier;
extern StructRNA RNA_LineStyleColorModifier_AlongStroke;
extern StructRNA RNA_LineStyleColorModifier_CreaseAngle;
extern StructRNA RNA_LineStyleColorModifier_Curvature_3D;
extern StructRNA RNA_LineStyleColorModifier_DistanceFromCamera;
extern StructRNA RNA_LineStyleColorModifier_DistanceFromObject;
extern StructRNA RNA_LineStyleColorModifier_Material;
extern StructRNA RNA_LineStyleColorModifier_Noise;
extern StructRNA RNA_LineStyleColorModifier_Tangent;
extern StructRNA RNA_LineStyleGeometryModifier;
extern StructRNA RNA_LineStyleGeometryModifier_2DOffset;
extern StructRNA RNA_LineStyleGeometryModifier_2DTransform;
extern StructRNA RNA_LineStyleGeometryModifier_BackboneStretcher;
extern StructRNA RNA_LineStyleGeometryModifier_BezierCurve;
extern StructRNA RNA_LineStyleGeometryModifier_Blueprint;
extern StructRNA RNA_LineStyleGeometryModifier_GuidingLines;
extern StructRNA RNA_LineStyleGeometryModifier_PerlinNoise1D;
extern StructRNA RNA_LineStyleGeometryModifier_PerlinNoise2D;
extern StructRNA RNA_LineStyleGeometryModifier_Polygonalization;
extern StructRNA RNA_LineStyleGeometryModifier_Sampling;
extern StructRNA RNA_LineStyleGeometryModifier_Simplification;
extern StructRNA RNA_LineStyleGeometryModifier_SinusDisplacement;
extern StructRNA RNA_LineStyleGeometryModifier_SpatialNoise;
extern StructRNA RNA_LineStyleGeometryModifier_TipRemover;
extern StructRNA RNA_LineStyleModifier;
extern StructRNA RNA_LineStyleTextureSlot;
extern StructRNA RNA_LineStyleThicknessModifier;
extern StructRNA RNA_LineStyleThicknessModifier_AlongStroke;
extern StructRNA RNA_LineStyleThicknessModifier_Calligraphy;
extern StructRNA RNA_LineStyleThicknessModifier_CreaseAngle;
extern StructRNA RNA_LineStyleThicknessModifier_Curvature_3D;
extern StructRNA RNA_LineStyleThicknessModifier_DistanceFromCamera;
extern StructRNA RNA_LineStyleThicknessModifier_DistanceFromObject;
extern StructRNA RNA_LineStyleThicknessModifier_Material;
extern StructRNA RNA_LineStyleThicknessModifier_Noise;
extern StructRNA RNA_LineStyleThicknessModifier_Tangent;
extern StructRNA RNA_LockedTrackConstraint;
extern StructRNA RNA_Macro;
extern StructRNA RNA_MagicTexture;
extern StructRNA RNA_Manipulator;
extern StructRNA RNA_ManipulatorProperties;
extern StructRNA RNA_MarbleTexture;
extern StructRNA RNA_MaskModifier;
extern StructRNA RNA_MaskSequence;
extern StructRNA RNA_Material;
extern StructRNA RNA_MaterialHalo;
extern StructRNA RNA_MaterialPhysics;
extern StructRNA RNA_MaterialRaytraceMirror;
extern StructRNA RNA_MaterialRaytraceTransparency;
extern StructRNA RNA_MaterialSlot;
extern StructRNA RNA_MaterialStrand;
extern StructRNA RNA_MaterialSubsurfaceScattering;
extern StructRNA RNA_MaterialTextureSlot;
extern StructRNA RNA_MaterialVolume;
extern StructRNA RNA_Mask;
extern StructRNA RNA_MaskLayer;
extern StructRNA RNA_Menu;
extern StructRNA RNA_Mesh;
extern StructRNA RNA_MeshColor;
extern StructRNA RNA_MeshColorLayer;
extern StructRNA RNA_MeshLoopColorLayer;
extern StructRNA RNA_MeshDeformModifier;
extern StructRNA RNA_MeshEdge;
extern StructRNA RNA_MeshPolygon;
extern StructRNA RNA_MeshTessFace;
extern StructRNA RNA_MeshLoop;
extern StructRNA RNA_MeshFloatProperty;
extern StructRNA RNA_MeshFloatPropertyLayer;
extern StructRNA RNA_MeshIntProperty;
extern StructRNA RNA_MeshIntPropertyLayer;
extern StructRNA RNA_MeshSkinVertexLayer;
extern StructRNA RNA_MeshSkinVertex;
extern StructRNA RNA_MeshSticky;
extern StructRNA RNA_MeshStringProperty;
extern StructRNA RNA_MeshStringPropertyLayer;
extern StructRNA RNA_MeshTextureFace;
extern StructRNA RNA_MeshTextureFaceLayer;
extern StructRNA RNA_MeshTexturePoly;
extern StructRNA RNA_MeshTexturePolyLayer;
extern StructRNA RNA_MeshVertex;
extern StructRNA RNA_MessageSensor;
extern StructRNA RNA_MetaBall;
extern StructRNA RNA_MetaElement;
extern StructRNA RNA_MetaSequence;
extern StructRNA RNA_MirrorModifier;
extern StructRNA RNA_Modifier;
extern StructRNA RNA_MotionPath;
extern StructRNA RNA_MotionPathVert;
extern StructRNA RNA_MouseSensor;
extern StructRNA RNA_MovieSequence;
extern StructRNA RNA_MovieClipSequence;
extern StructRNA RNA_MovieTracking;
extern StructRNA RNA_MovieTrackingObject;
extern StructRNA RNA_MovieTrackingTrack;
extern StructRNA RNA_MovieTrackingStabilization;
extern StructRNA RNA_MulticamSequence;
extern StructRNA RNA_MultiresModifier;
extern StructRNA RNA_MusgraveTexture;
extern StructRNA RNA_NandController;
extern StructRNA RNA_NearSensor;
extern StructRNA RNA_NlaStrip;
extern StructRNA RNA_NlaTrack;
extern StructRNA RNA_Node;
extern StructRNA RNA_NodeOutputFileSlotFile;
extern StructRNA RNA_NodeOutputFileSlotLayer;
extern StructRNA RNA_NodeInstanceHash;
extern StructRNA RNA_NodeLink;
extern StructRNA RNA_NodeSocket;
extern StructRNA RNA_NodeSocketInterface;
extern StructRNA RNA_NodeTree;
extern StructRNA RNA_NoiseTexture;
extern StructRNA RNA_NorController;
extern StructRNA RNA_Object;
extern StructRNA RNA_ObjectBase;
extern StructRNA RNA_ObstacleFluidSettings;
extern StructRNA RNA_OceanModifier;
extern StructRNA RNA_OceanTexData;
extern StructRNA RNA_OceanTexture;
extern StructRNA RNA_Operator;
extern StructRNA RNA_OperatorFileListElement;
extern StructRNA RNA_OperatorMousePath;
extern StructRNA RNA_OperatorProperties;
extern StructRNA RNA_OperatorStrokeElement;
extern StructRNA RNA_OperatorMacro;
extern StructRNA RNA_OrController;
extern StructRNA RNA_OutflowFluidSettings;
extern StructRNA RNA_PackedFile;
extern StructRNA RNA_Paint;
extern StructRNA RNA_PaintCurve;
extern StructRNA RNA_Palette;
extern StructRNA RNA_PaletteColor;
extern StructRNA RNA_Panel;
extern StructRNA RNA_Particle;
extern StructRNA RNA_ParticleBrush;
extern StructRNA RNA_ParticleDupliWeight;
extern StructRNA RNA_ParticleEdit;
extern StructRNA RNA_ParticleFluidSettings;
extern StructRNA RNA_ParticleHairKey;
extern StructRNA RNA_ParticleInstanceModifier;
extern StructRNA RNA_ParticleKey;
extern StructRNA RNA_ParticleSettings;
extern StructRNA RNA_ParticleSettingsTextureSlot;
extern StructRNA RNA_ParticleSystem;
extern StructRNA RNA_ParticleSystemModifier;
extern StructRNA RNA_ParticleTarget;
extern StructRNA RNA_PivotConstraint;
extern StructRNA RNA_PointCache;
extern StructRNA RNA_PointDensity;
extern StructRNA RNA_PointDensityTexture;
extern StructRNA RNA_PointLamp;
extern StructRNA RNA_PointerProperty;
extern StructRNA RNA_Pose;
extern StructRNA RNA_PoseBone;
extern StructRNA RNA_LightProbe;
extern StructRNA RNA_Property;
extern StructRNA RNA_PropertyGroup;
extern StructRNA RNA_PropertyGroupItem;
extern StructRNA RNA_PropertySensor;
extern StructRNA RNA_PythonConstraint;
extern StructRNA RNA_PythonController;
extern StructRNA RNA_RadarSensor;
extern StructRNA RNA_RandomSensor;
extern StructRNA RNA_RaySensor;
extern StructRNA RNA_Region;
extern StructRNA RNA_RenderEngine;
extern StructRNA RNA_RenderLayer;
extern StructRNA RNA_RenderPass;
extern StructRNA RNA_RenderResult;
extern StructRNA RNA_RenderSettings;
extern StructRNA RNA_RenderEngineSettings;
extern StructRNA RNA_RenderEngineSettingsClay;
extern StructRNA RNA_RigidBodyWorld;
extern StructRNA RNA_RigidBodyObject;
extern StructRNA RNA_RigidBodyJointConstraint;
extern StructRNA RNA_SPHFluidSettings;
extern StructRNA RNA_Scene;
extern StructRNA RNA_SceneGameData;
extern StructRNA RNA_SceneRenderLayer;
extern StructRNA RNA_SceneSequence;
extern StructRNA RNA_SceneObjects;
extern StructRNA RNA_Scopes;
extern StructRNA RNA_Screen;
extern StructRNA RNA_ScrewModifier;
extern StructRNA RNA_Sculpt;
extern StructRNA RNA_SelectedUvElement;
extern StructRNA RNA_Sensor;
extern StructRNA RNA_Sequence;
extern StructRNA RNA_SequenceColorBalance;
extern StructRNA RNA_SequenceCrop;
extern StructRNA RNA_SequenceEditor;
extern StructRNA RNA_SequenceElement;
extern StructRNA RNA_SequenceProxy;
extern StructRNA RNA_SequenceTransform;
extern StructRNA RNA_NormalEditModifier;
extern StructRNA RNA_ShaderNode;
extern StructRNA RNA_ShaderNodeCameraData;
extern StructRNA RNA_ShaderNodeCombineRGB;
extern StructRNA RNA_ShaderNodeExtendedMaterial;
extern StructRNA RNA_ShaderNodeGeometry;
extern StructRNA RNA_ShaderNodeHueSaturation;
extern StructRNA RNA_ShaderNodeInvert;
extern StructRNA RNA_ShaderNodeLampData;
extern StructRNA RNA_ShaderNodeMapping;
extern StructRNA RNA_ShaderNodeMaterial;
extern StructRNA RNA_ShaderNodeMath;
extern StructRNA RNA_ShaderNodeMixRGB;
extern StructRNA RNA_ShaderNodeNormal;
extern StructRNA RNA_ShaderNodeGamma;
extern StructRNA RNA_ShaderNodeOutput;
extern StructRNA RNA_ShaderNodeScript;
extern StructRNA RNA_ShaderNodeRGB;
extern StructRNA RNA_ShaderNodeRGBCurve;
extern StructRNA RNA_ShaderNodeRGBToBW;
extern StructRNA RNA_ShaderNodeSeparateRGB;
extern StructRNA RNA_ShaderNodeSqueeze;
extern StructRNA RNA_ShaderNodeTexture;
extern StructRNA RNA_ShaderNodeTree;
extern StructRNA RNA_ShaderNodeValToRGB;
extern StructRNA RNA_ShaderNodeValue;
extern StructRNA RNA_ShaderNodeVectorCurve;
extern StructRNA RNA_ShaderNodeVectorMath;
extern StructRNA RNA_ShapeKey;
extern StructRNA RNA_ShapeKeyBezierPoint;
extern StructRNA RNA_ShapeKeyCurvePoint;
extern StructRNA RNA_ShapeKeyPoint;
extern StructRNA RNA_ShrinkwrapConstraint;
extern StructRNA RNA_ShrinkwrapModifier;
extern StructRNA RNA_SimpleDeformModifier;
extern StructRNA RNA_SkinModifier;
extern StructRNA RNA_SmokeCollSettings;
extern StructRNA RNA_SmokeDomainSettings;
extern StructRNA RNA_SmokeFlowSettings;
extern StructRNA RNA_SmokeModifier;
extern StructRNA RNA_SmoothModifier;
extern StructRNA RNA_SoftBodyModifier;
extern StructRNA RNA_SoftBodySettings;
extern StructRNA RNA_SolidifyModifier;
extern StructRNA RNA_Sound;
extern StructRNA RNA_SoundSequence;
extern StructRNA RNA_Space;
extern StructRNA RNA_SpaceConsole;
extern StructRNA RNA_SpaceDopeSheetEditor;
extern StructRNA RNA_SpaceFileBrowser;
extern StructRNA RNA_SpaceGraphEditor;
extern StructRNA RNA_SpaceImageEditor;
extern StructRNA RNA_SpaceInfo;
extern StructRNA RNA_SpaceLogicEditor;
extern StructRNA RNA_SpaceNLA;
extern StructRNA RNA_SpaceNodeEditor;
extern StructRNA RNA_SpaceOutliner;
extern StructRNA RNA_SpaceProperties;
extern StructRNA RNA_SpaceSequenceEditor;
extern StructRNA RNA_SpaceTextEditor;
extern StructRNA RNA_SpaceTimeline;
extern StructRNA RNA_SpaceUVEditor;
extern StructRNA RNA_SpaceUserPreferences;
extern StructRNA RNA_SpaceView3D;
extern StructRNA RNA_SpaceClipEditor;
extern StructRNA RNA_Speaker;
extern StructRNA RNA_SpeedControlSequence;
extern StructRNA RNA_Spline;
extern StructRNA RNA_SplineIKConstraint;
extern StructRNA RNA_SpotLamp;
extern StructRNA RNA_Stereo3dDisplay;
extern StructRNA RNA_StretchToConstraint;
extern StructRNA RNA_StringProperty;
extern StructRNA RNA_Struct;
extern StructRNA RNA_StucciTexture;
extern StructRNA RNA_SubsurfModifier;
extern StructRNA RNA_SunLamp;
extern StructRNA RNA_SurfaceCurve;
extern StructRNA RNA_SurfaceDeformModifier;
extern StructRNA RNA_SurfaceModifier;
extern StructRNA RNA_TexMapping;
extern StructRNA RNA_Text;
extern StructRNA RNA_TextBox;
extern StructRNA RNA_TextCharacterFormat;
extern StructRNA RNA_TextCurve;
extern StructRNA RNA_TextLine;
extern StructRNA RNA_Texture;
extern StructRNA RNA_TextureNode;
extern StructRNA RNA_TextureNodeBricks;
extern StructRNA RNA_TextureNodeChecker;
extern StructRNA RNA_TextureNodeCompose;
extern StructRNA RNA_TextureNodeCoordinates;
extern StructRNA RNA_TextureNodeCurveRGB;
extern StructRNA RNA_TextureNodeCurveTime;
extern StructRNA RNA_TextureNodeDecompose;
extern StructRNA RNA_TextureNodeDistance;
extern StructRNA RNA_TextureNodeHueSaturation;
extern StructRNA RNA_TextureNodeImage;
extern StructRNA RNA_TextureNodeInvert;
extern StructRNA RNA_TextureNodeMath;
extern StructRNA RNA_TextureNodeMixRGB;
extern StructRNA RNA_TextureNodeOutput;
extern StructRNA RNA_TextureNodeRGBToBW;
extern StructRNA RNA_TextureNodeRotate;
extern StructRNA RNA_TextureNodeScale;
extern StructRNA RNA_TextureNodeTexture;
extern StructRNA RNA_TextureNodeTranslate;
extern StructRNA RNA_TextureNodeTree;
extern StructRNA RNA_TextureNodeValToNor;
extern StructRNA RNA_TextureNodeValToRGB;
extern StructRNA RNA_TextureNodeViewer;
extern StructRNA RNA_TextureSlot;
extern StructRNA RNA_Theme;
extern StructRNA RNA_ThemeAudioWindow;
extern StructRNA RNA_ThemeBoneColorSet;
extern StructRNA RNA_ThemeConsole;
extern StructRNA RNA_ThemeDopeSheet;
extern StructRNA RNA_ThemeFileBrowser;
extern StructRNA RNA_ThemeFontStyle;
extern StructRNA RNA_ThemeGraphEditor;
extern StructRNA RNA_ThemeImageEditor;
extern StructRNA RNA_ThemeInfo;
extern StructRNA RNA_ThemeLogicEditor;
extern StructRNA RNA_ThemeNLAEditor;
extern StructRNA RNA_ThemeNodeEditor;
extern StructRNA RNA_ThemeOutliner;
extern StructRNA RNA_ThemeProperties;
extern StructRNA RNA_ThemeSequenceEditor;
extern StructRNA RNA_TextSequence;
extern StructRNA RNA_ThemeSpaceGeneric;
extern StructRNA RNA_ThemeSpaceGradient;
extern StructRNA RNA_ThemeSpaceListGeneric;
extern StructRNA RNA_ThemeStyle;
extern StructRNA RNA_ThemeTextEditor;
extern StructRNA RNA_ThemeTimeline;
extern StructRNA RNA_ThemeUserInterface;
extern StructRNA RNA_ThemeUserPreferences;
extern StructRNA RNA_ThemeView3D;
extern StructRNA RNA_ThemeWidgetColors;
extern StructRNA RNA_ThemeWidgetStateColors;
extern StructRNA RNA_TimelineMarker;
extern StructRNA RNA_Timer;
extern StructRNA RNA_ToolSettings;
extern StructRNA RNA_TrackToConstraint;
extern StructRNA RNA_TransformConstraint;
extern StructRNA RNA_TransformSequence;
extern StructRNA RNA_UILayout;
extern StructRNA RNA_UIList;
extern StructRNA RNA_UIPieMenu;
extern StructRNA RNA_UIPopupMenu;
extern StructRNA RNA_UVWarpModifier;
extern StructRNA RNA_UVProjectModifier;
extern StructRNA RNA_UVProjector;
extern StructRNA RNA_UnitSettings;
extern StructRNA RNA_UnknownType;
extern StructRNA RNA_UserPreferences;
extern StructRNA RNA_UserPreferencesEdit;
extern StructRNA RNA_UserPreferencesFilePaths;
extern StructRNA RNA_UserPreferencesInput;
extern StructRNA RNA_UserPreferencesSystem;
extern StructRNA RNA_UserPreferencesView;
extern StructRNA RNA_UserPreferencesWalkNavigation;
extern StructRNA RNA_UserSolidLight;
extern StructRNA RNA_VectorFont;
extern StructRNA RNA_VertexGroup;
extern StructRNA RNA_VertexGroupElement;
extern StructRNA RNA_VertexPaint;
extern StructRNA RNA_VoronoiTexture;
extern StructRNA RNA_VoxelData;
extern StructRNA RNA_VoxelDataTexture;
extern StructRNA RNA_WarpModifier;
extern StructRNA RNA_WaveModifier;
extern StructRNA RNA_VertexWeightEditModifier;
extern StructRNA RNA_VertexWeightMixModifier;
extern StructRNA RNA_VertexWeightProximityModifier;
extern StructRNA RNA_ViewLayer;
extern StructRNA RNA_ViewRenderSettings;
extern StructRNA RNA_Window;
extern StructRNA RNA_WindowManager;
extern StructRNA RNA_WipeSequence;
extern StructRNA RNA_WireframeModifier;
extern StructRNA RNA_WoodTexture;
extern StructRNA RNA_WorkSpace;
extern StructRNA RNA_World;
extern StructRNA RNA_WorldAmbientOcclusion;
extern StructRNA RNA_WorldLighting;
extern StructRNA RNA_WorldMistSettings;
extern StructRNA RNA_WorldTextureSlot;
extern StructRNA RNA_XnorController;
extern StructRNA RNA_XorController;

/* Pointer
 *
 * These functions will fill in RNA pointers, this can be done in three ways:
 * - a pointer Main is created by just passing the data pointer
 * - a pointer to a datablock can be created with the type and id data pointer
 * - a pointer to data contained in a datablock can be created with the id type
 *   and id data pointer, and the data type and pointer to the struct itself.
 *
 * There is also a way to get a pointer with the information about all structs.
 */

void RNA_main_pointer_create(struct Main *main, PointerRNA *r_ptr);
void RNA_id_pointer_create(struct ID *id, PointerRNA *r_ptr);
void RNA_pointer_create(struct ID *id, StructRNA *type, void *data, PointerRNA *r_ptr);

bool RNA_path_resolved_create(
        PointerRNA *ptr, struct PropertyRNA *prop,
        const int prop_index,
        PathResolvedRNA *r_anim_rna);

void RNA_blender_rna_pointer_create(PointerRNA *r_ptr);
void RNA_pointer_recast(PointerRNA *ptr, PointerRNA *r_ptr);

extern const PointerRNA PointerRNA_NULL;

/* Structs */

StructRNA *RNA_struct_find(const char *identifier);

const char *RNA_struct_identifier(const StructRNA *type);
const char *RNA_struct_ui_name(const StructRNA *type);
const char *RNA_struct_ui_name_raw(const StructRNA *type);
const char *RNA_struct_ui_description(const StructRNA *type);
const char *RNA_struct_ui_description_raw(const StructRNA *type);
const char *RNA_struct_translation_context(const StructRNA *type);
int RNA_struct_ui_icon(const StructRNA *type);

PropertyRNA *RNA_struct_name_property(const StructRNA *type);
const EnumPropertyItem *RNA_struct_property_tag_defines(const StructRNA *type);
PropertyRNA *RNA_struct_iterator_property(StructRNA *type);
StructRNA *RNA_struct_base(StructRNA *type);
const StructRNA *RNA_struct_base_child_of(const StructRNA *type, const StructRNA *parent_type);

bool RNA_struct_is_ID(const StructRNA *type);
bool RNA_struct_is_a(const StructRNA *type, const StructRNA *srna);

bool RNA_struct_undo_check(const StructRNA *type);

StructRegisterFunc RNA_struct_register(StructRNA *type);
StructUnregisterFunc RNA_struct_unregister(StructRNA *type);
void **RNA_struct_instance(PointerRNA *ptr);

void *RNA_struct_py_type_get(StructRNA *srna);
void RNA_struct_py_type_set(StructRNA *srna, void *py_type);

void *RNA_struct_blender_type_get(StructRNA *srna);
void RNA_struct_blender_type_set(StructRNA *srna, void *blender_type);

struct IDProperty *RNA_struct_idprops(PointerRNA *ptr, bool create);
bool RNA_struct_idprops_check(StructRNA *srna);
bool RNA_struct_idprops_register_check(const StructRNA *type);
bool RNA_struct_idprops_datablock_allowed(const StructRNA *type);
bool RNA_struct_idprops_contains_datablock(const StructRNA *type);
bool RNA_struct_idprops_unset(PointerRNA *ptr, const char *identifier);

PropertyRNA *RNA_struct_find_property(PointerRNA *ptr, const char *identifier);
bool RNA_struct_contains_property(PointerRNA *ptr, PropertyRNA *prop_test);
unsigned int RNA_struct_count_properties(StructRNA *srna);

/* lower level functions for access to type properties */
const struct ListBase *RNA_struct_type_properties(StructRNA *srna);
PropertyRNA *RNA_struct_type_find_property(StructRNA *srna, const char *identifier);

FunctionRNA *RNA_struct_find_function(StructRNA *srna, const char *identifier);
const struct ListBase *RNA_struct_type_functions(StructRNA *srna);

char *RNA_struct_name_get_alloc(PointerRNA *ptr, char *fixedbuf, int fixedlen, int *r_len);

bool RNA_struct_available_or_report(struct ReportList *reports, const char *identifier);
bool RNA_struct_bl_idname_ok_or_report(struct ReportList *reports, const char *identifier, const char *sep);

/* Properties
 *
 * Access to struct properties. All this works with RNA pointers rather than
 * direct pointers to the data. */

/* Property Information */

const char *RNA_property_identifier(PropertyRNA *prop);
const char *RNA_property_description(PropertyRNA *prop);

PropertyType RNA_property_type(PropertyRNA *prop);
PropertySubType RNA_property_subtype(PropertyRNA *prop);
PropertyUnit RNA_property_unit(PropertyRNA *prop);
int RNA_property_flag(PropertyRNA *prop);
int RNA_property_tags(PropertyRNA *prop);
bool RNA_property_builtin(PropertyRNA *prop);
void *RNA_property_py_data_get(PropertyRNA *prop);

int  RNA_property_array_length(PointerRNA *ptr, PropertyRNA *prop);
bool RNA_property_array_check(PropertyRNA *prop);
int  RNA_property_multi_array_length(PointerRNA *ptr, PropertyRNA *prop, int dimension);
int  RNA_property_array_dimension(PointerRNA *ptr, PropertyRNA *prop, int length[]);
char RNA_property_array_item_char(PropertyRNA *prop, int index);
int  RNA_property_array_item_index(PropertyRNA *prop, char name);

int RNA_property_string_maxlength(PropertyRNA *prop);

const char *RNA_property_ui_name(PropertyRNA *prop);
const char *RNA_property_ui_name_raw(PropertyRNA *prop);
const char *RNA_property_ui_description(PropertyRNA *prop);
const char *RNA_property_ui_description_raw(PropertyRNA *prop);
const char *RNA_property_translation_context(PropertyRNA *prop);
int RNA_property_ui_icon(PropertyRNA *prop);

/* Dynamic Property Information */

void RNA_property_int_range(PointerRNA *ptr, PropertyRNA *prop, int *hardmin, int *hardmax);
void RNA_property_int_ui_range(PointerRNA *ptr, PropertyRNA *prop, int *softmin, int *softmax, int *step);

void RNA_property_float_range(PointerRNA *ptr, PropertyRNA *prop, float *hardmin, float *hardmax);
void RNA_property_float_ui_range(PointerRNA *ptr, PropertyRNA *prop, float *softmin, float *softmax, float *step, float *precision);

int RNA_property_float_clamp(PointerRNA *ptr, PropertyRNA *prop, float *value);
int RNA_property_int_clamp(PointerRNA *ptr, PropertyRNA *prop, int *value);

bool RNA_enum_identifier(const EnumPropertyItem *item, const int value, const char **identifier);
int  RNA_enum_bitflag_identifiers(const EnumPropertyItem *item, const int value, const char **identifier);
bool RNA_enum_name(const EnumPropertyItem *item, const int value, const char **r_name);
bool RNA_enum_description(const EnumPropertyItem *item, const int value, const char **description);
int  RNA_enum_from_value(const EnumPropertyItem *item, const int value);
int  RNA_enum_from_identifier(const EnumPropertyItem *item, const char *identifier);
unsigned int RNA_enum_items_count(const EnumPropertyItem *item);

void RNA_property_enum_items_ex(
        struct bContext *C, PointerRNA *ptr, PropertyRNA *prop, const bool use_static,
        const EnumPropertyItem **r_item, int *r_totitem, bool *r_free);
void RNA_property_enum_items(
        struct bContext *C, PointerRNA *ptr, PropertyRNA *prop,
        const EnumPropertyItem **r_item, int *r_totitem, bool *r_free);
void RNA_property_enum_items_gettexted(
        struct bContext *C, PointerRNA *ptr, PropertyRNA *prop,
        const EnumPropertyItem **r_item, int *r_totitem, bool *r_free);
void RNA_property_enum_items_gettexted_all(
        struct bContext *C, PointerRNA *ptr, PropertyRNA *prop,
        const EnumPropertyItem **r_item, int *r_totitem, bool *r_free);
bool RNA_property_enum_value(struct bContext *C, PointerRNA *ptr, PropertyRNA *prop, const char *identifier, int *r_value);
bool RNA_property_enum_identifier(struct bContext *C, PointerRNA *ptr, PropertyRNA *prop, const int value, const char **identifier);
bool RNA_property_enum_name(struct bContext *C, PointerRNA *ptr, PropertyRNA *prop, const int value, const char **name);
bool RNA_property_enum_name_gettexted(struct bContext *C, PointerRNA *ptr, PropertyRNA *prop, const int value, const char **name);

bool RNA_property_enum_item_from_value(
        struct bContext *C, PointerRNA *ptr, PropertyRNA *prop, const int value,
        EnumPropertyItem *r_item);
bool RNA_property_enum_item_from_value_gettexted(
        struct bContext *C, PointerRNA *ptr, PropertyRNA *prop, const int value,
        EnumPropertyItem *r_item);

int RNA_property_enum_bitflag_identifiers(struct bContext *C, PointerRNA *ptr, PropertyRNA *prop, const int value, const char **identifier);

StructRNA *RNA_property_pointer_type(PointerRNA *ptr, PropertyRNA *prop);
int RNA_property_pointer_poll(PointerRNA *ptr, PropertyRNA *prop, PointerRNA *value);

bool RNA_property_editable(PointerRNA *ptr, PropertyRNA *prop);
bool RNA_property_editable_info(PointerRNA *ptr, PropertyRNA *prop, const char **r_info);
bool RNA_property_editable_index(PointerRNA *ptr, PropertyRNA *prop, int index);
bool RNA_property_editable_flag(PointerRNA *ptr, PropertyRNA *prop); /* without lib check, only checks the flag */
bool RNA_property_animateable(PointerRNA *ptr, PropertyRNA *prop);
bool RNA_property_animated(PointerRNA *ptr, PropertyRNA *prop);
bool RNA_property_path_from_ID_check(PointerRNA *ptr, PropertyRNA *prop); /* slow, use with care */

void RNA_property_update(struct bContext *C, PointerRNA *ptr, PropertyRNA *prop);
void RNA_property_update_main(struct Main *bmain, struct Scene *scene, PointerRNA *ptr, PropertyRNA *prop);
bool RNA_property_update_check(struct PropertyRNA *prop);

void RNA_property_update_cache_add(PointerRNA *ptr, PropertyRNA *prop);
void RNA_property_update_cache_flush(struct Main *bmain, struct Scene *scene);
void RNA_property_update_cache_free(void);

/* Property Data */

int RNA_property_boolean_get(PointerRNA *ptr, PropertyRNA *prop);
void RNA_property_boolean_set(PointerRNA *ptr, PropertyRNA *prop, int value);
void RNA_property_boolean_get_array(PointerRNA *ptr, PropertyRNA *prop, int *values);
int RNA_property_boolean_get_index(PointerRNA *ptr, PropertyRNA *prop, int index);
void RNA_property_boolean_set_array(PointerRNA *ptr, PropertyRNA *prop, const int *values);
void RNA_property_boolean_set_index(PointerRNA *ptr, PropertyRNA *prop, int index, int value);
int RNA_property_boolean_get_default(PointerRNA *ptr, PropertyRNA *prop);
void RNA_property_boolean_get_default_array(PointerRNA *ptr, PropertyRNA *prop, int *values);
int RNA_property_boolean_get_default_index(PointerRNA *ptr, PropertyRNA *prop, int index);

int RNA_property_int_get(PointerRNA *ptr, PropertyRNA *prop);
void RNA_property_int_set(PointerRNA *ptr, PropertyRNA *prop, int value);
void RNA_property_int_get_array(PointerRNA *ptr, PropertyRNA *prop, int *values);
void RNA_property_int_get_array_range(PointerRNA *ptr, PropertyRNA *prop, int values[2]);
int RNA_property_int_get_index(PointerRNA *ptr, PropertyRNA *prop, int index);
void RNA_property_int_set_array(PointerRNA *ptr, PropertyRNA *prop, const int *values);
void RNA_property_int_set_index(PointerRNA *ptr, PropertyRNA *prop, int index, int value);
int RNA_property_int_get_default(PointerRNA *ptr, PropertyRNA *prop);
void RNA_property_int_get_default_array(PointerRNA *ptr, PropertyRNA *prop, int *values);
int RNA_property_int_get_default_index(PointerRNA *ptr, PropertyRNA *prop, int index);

float RNA_property_float_get(PointerRNA *ptr, PropertyRNA *prop);
void RNA_property_float_set(PointerRNA *ptr, PropertyRNA *prop, float value);
void RNA_property_float_get_array(PointerRNA *ptr, PropertyRNA *prop, float *values);
void RNA_property_float_get_array_range(PointerRNA *ptr, PropertyRNA *prop, float values[2]);
float RNA_property_float_get_index(PointerRNA *ptr, PropertyRNA *prop, int index);
void RNA_property_float_set_array(PointerRNA *ptr, PropertyRNA *prop, const float *values);
void RNA_property_float_set_index(PointerRNA *ptr, PropertyRNA *prop, int index, float value);
float RNA_property_float_get_default(PointerRNA *ptr, PropertyRNA *prop);
void RNA_property_float_get_default_array(PointerRNA *ptr, PropertyRNA *prop, float *values);
float RNA_property_float_get_default_index(PointerRNA *ptr, PropertyRNA *prop, int index);

void RNA_property_string_get(PointerRNA *ptr, PropertyRNA *prop, char *value);
char *RNA_property_string_get_alloc(PointerRNA *ptr, PropertyRNA *prop, char *fixedbuf, int fixedlen, int *r_len);
void RNA_property_string_set(PointerRNA *ptr, PropertyRNA *prop, const char *value);
int RNA_property_string_length(PointerRNA *ptr, PropertyRNA *prop);
void RNA_property_string_get_default(PointerRNA *ptr, PropertyRNA *prop, char *value);
char *RNA_property_string_get_default_alloc(PointerRNA *ptr, PropertyRNA *prop, char *fixedbuf, int fixedlen);
int RNA_property_string_default_length(PointerRNA *ptr, PropertyRNA *prop);

int RNA_property_enum_get(PointerRNA *ptr, PropertyRNA *prop);
void RNA_property_enum_set(PointerRNA *ptr, PropertyRNA *prop, int value);
int RNA_property_enum_get_default(PointerRNA *ptr, PropertyRNA *prop);
void *RNA_property_enum_py_data_get(PropertyRNA *prop);
int RNA_property_enum_step(const struct bContext *C, PointerRNA *ptr, PropertyRNA *prop, int from_value, int step);

PointerRNA RNA_property_pointer_get(PointerRNA *ptr, PropertyRNA *prop);
void RNA_property_pointer_set(PointerRNA *ptr, PropertyRNA *prop, PointerRNA ptr_value);
PointerRNA RNA_property_pointer_get_default(PointerRNA *ptr, PropertyRNA *prop);

void RNA_property_collection_begin(PointerRNA *ptr, PropertyRNA *prop, CollectionPropertyIterator *iter);
void RNA_property_collection_next(CollectionPropertyIterator *iter);
void RNA_property_collection_skip(CollectionPropertyIterator *iter, int num);
void RNA_property_collection_end(CollectionPropertyIterator *iter);
int RNA_property_collection_length(PointerRNA *ptr, PropertyRNA *prop);
int RNA_property_collection_lookup_index(PointerRNA *ptr, PropertyRNA *prop, PointerRNA *t_ptr);
int RNA_property_collection_lookup_int(PointerRNA *ptr, PropertyRNA *prop, int key, PointerRNA *r_ptr);
int RNA_property_collection_lookup_string(PointerRNA *ptr, PropertyRNA *prop, const char *key, PointerRNA *r_ptr);
int RNA_property_collection_assign_int(PointerRNA *ptr, PropertyRNA *prop, const int key, const PointerRNA *assign_ptr);
bool RNA_property_collection_type_get(PointerRNA *ptr, PropertyRNA *prop, PointerRNA *r_ptr);

/* efficient functions to set properties for arrays */
int RNA_property_collection_raw_array(PointerRNA *ptr, PropertyRNA *prop, PropertyRNA *itemprop, RawArray *array);
int RNA_property_collection_raw_get(struct ReportList *reports, PointerRNA *ptr, PropertyRNA *prop, const char *propname, void *array, RawPropertyType type, int len);
int RNA_property_collection_raw_set(struct ReportList *reports, PointerRNA *ptr, PropertyRNA *prop, const char *propname, void *array, RawPropertyType type, int len);
int RNA_raw_type_sizeof(RawPropertyType type);
RawPropertyType RNA_property_raw_type(PropertyRNA *prop);


/* to create ID property groups */
void RNA_property_pointer_add(PointerRNA *ptr, PropertyRNA *prop);
void RNA_property_pointer_remove(PointerRNA *ptr, PropertyRNA *prop);
void RNA_property_collection_add(PointerRNA *ptr, PropertyRNA *prop, PointerRNA *r_ptr);
bool RNA_property_collection_remove(PointerRNA *ptr, PropertyRNA *prop, int key);
void RNA_property_collection_clear(PointerRNA *ptr, PropertyRNA *prop);
bool RNA_property_collection_move(PointerRNA *ptr, PropertyRNA *prop, int key, int pos);

/* copy/reset */
bool RNA_property_copy(PointerRNA *ptr, PointerRNA *fromptr, PropertyRNA *prop, int index);
bool RNA_property_reset(PointerRNA *ptr, PropertyRNA *prop, int index);

/* Path
 *
 * Experimental method to refer to structs and properties with a string,
 * using a syntax like: scenes[0].objects["Cube"].data.verts[7].co
 *
 * This provides a way to refer to RNA data while being detached from any
 * particular pointers, which is useful in a number of applications, like
 * UI code or Actions, though efficiency is a concern. */

char *RNA_path_append(const char *path, PointerRNA *ptr, PropertyRNA *prop,
                      int intkey, const char *strkey);
char *RNA_path_back(const char *path);

/* path_resolve() variants only ensure that a valid pointer (and optionally property) exist */
bool RNA_path_resolve(PointerRNA *ptr, const char *path,
                     PointerRNA *r_ptr, PropertyRNA **r_prop);

bool RNA_path_resolve_full(PointerRNA *ptr, const char *path,
                           PointerRNA *r_ptr, PropertyRNA **r_prop, int *r_index);

/* path_resolve_property() variants ensure that pointer + property both exist */
bool RNA_path_resolve_property(PointerRNA *ptr, const char *path,
                               PointerRNA *r_ptr, PropertyRNA **r_prop);

bool RNA_path_resolve_property_full(PointerRNA *ptr, const char *path,
                                    PointerRNA *r_ptr, PropertyRNA **r_prop, int *r_index);

typedef struct PropertyElemRNA PropertyElemRNA;
struct PropertyElemRNA {
	PropertyElemRNA *next, *prev;
	PointerRNA ptr;
	PropertyRNA *prop;
	int index;
};
bool RNA_path_resolve_elements(PointerRNA *ptr, const char *path, struct ListBase *r_elements);

char *RNA_path_from_ID_to_struct(PointerRNA *ptr);
char *RNA_path_from_ID_to_property(PointerRNA *ptr, PropertyRNA *prop);
char *RNA_path_from_ID_to_property_index(PointerRNA *ptr, PropertyRNA *prop, int array_dim, int index);

char *RNA_path_resolve_from_type_to_property(
        struct PointerRNA *ptr, struct PropertyRNA *prop,
        const struct StructRNA *type);

char *RNA_path_full_ID_py(struct ID *id);
char *RNA_path_full_struct_py(struct PointerRNA *ptr);
char *RNA_path_full_property_py_ex(PointerRNA *ptr, PropertyRNA *prop, int index, bool use_fallback);
char *RNA_path_full_property_py(struct PointerRNA *ptr, struct PropertyRNA *prop, int index);
char *RNA_path_struct_property_py(struct PointerRNA *ptr, struct PropertyRNA *prop, int index);
char *RNA_path_property_py(struct PointerRNA *ptr, struct PropertyRNA *prop, int index);

/* Quick name based property access
 *
 * These are just an easier way to access property values without having to
 * call RNA_struct_find_property. The names have to exist as RNA properties
 * for the type in the pointer, if they do not exist an error will be printed.
 *
 * There is no support for pointers and collections here yet, these can be 
 * added when ID properties support them. */

int  RNA_boolean_get(PointerRNA *ptr, const char *name);
void RNA_boolean_set(PointerRNA *ptr, const char *name, int value);
void RNA_boolean_get_array(PointerRNA *ptr, const char *name, int *values);
void RNA_boolean_set_array(PointerRNA *ptr, const char *name, const int *values);

int  RNA_int_get(PointerRNA *ptr, const char *name);
void RNA_int_set(PointerRNA *ptr, const char *name, int value);
void RNA_int_get_array(PointerRNA *ptr, const char *name, int *values);
void RNA_int_set_array(PointerRNA *ptr, const char *name, const int *values);

float RNA_float_get(PointerRNA *ptr, const char *name);
void  RNA_float_set(PointerRNA *ptr, const char *name, float value);
void  RNA_float_get_array(PointerRNA *ptr, const char *name, float *values);
void  RNA_float_set_array(PointerRNA *ptr, const char *name, const float *values);

int  RNA_enum_get(PointerRNA *ptr, const char *name);
void RNA_enum_set(PointerRNA *ptr, const char *name, int value);
void RNA_enum_set_identifier(struct bContext *C, PointerRNA *ptr, const char *name, const char *id);
bool RNA_enum_is_equal(struct bContext *C, PointerRNA *ptr, const char *name, const char *enumname);

/* lower level functions that don't use a PointerRNA */
bool RNA_enum_value_from_id(const EnumPropertyItem *item, const char *identifier, int *r_value);
bool RNA_enum_id_from_value(const EnumPropertyItem *item, int value, const char **r_identifier);
bool RNA_enum_icon_from_value(const EnumPropertyItem *item, int value, int *r_icon);
bool RNA_enum_name_from_value(const EnumPropertyItem *item, int value, const char **r_name);

void  RNA_string_get(PointerRNA *ptr, const char *name, char *value);
char *RNA_string_get_alloc(PointerRNA *ptr, const char *name, char *fixedbuf, int fixedlen);
int   RNA_string_length(PointerRNA *ptr, const char *name);
void  RNA_string_set(PointerRNA *ptr, const char *name, const char *value);

/**
 * Retrieve the named property from PointerRNA.
 */
PointerRNA RNA_pointer_get(PointerRNA *ptr, const char *name);
/* Set the property name of PointerRNA ptr to ptr_value */
void RNA_pointer_set(PointerRNA *ptr, const char *name, PointerRNA ptr_value);
void RNA_pointer_add(PointerRNA *ptr, const char *name);

void RNA_collection_begin(PointerRNA *ptr, const char *name, CollectionPropertyIterator *iter);
int  RNA_collection_length(PointerRNA *ptr, const char *name);
void RNA_collection_add(PointerRNA *ptr, const char *name, PointerRNA *r_value);
void RNA_collection_clear(PointerRNA *ptr, const char *name);

#define RNA_BEGIN(sptr, itemptr, propname)                                    \
	{                                                                         \
		CollectionPropertyIterator rna_macro_iter;                            \
		for (RNA_collection_begin(sptr, propname, &rna_macro_iter);           \
		     rna_macro_iter.valid;                                            \
		     RNA_property_collection_next(&rna_macro_iter))                   \
		{                                                                     \
			PointerRNA itemptr = rna_macro_iter.ptr;

#define RNA_END                                                               \
		}                                                                     \
		RNA_property_collection_end(&rna_macro_iter);                         \
	}

#define RNA_PROP_BEGIN(sptr, itemptr, prop)                                   \
	{                                                                         \
		CollectionPropertyIterator rna_macro_iter;                            \
		for (RNA_property_collection_begin(sptr, prop, &rna_macro_iter);      \
		     rna_macro_iter.valid;                                            \
		     RNA_property_collection_next(&rna_macro_iter))                   \
		{                                                                     \
			PointerRNA itemptr = rna_macro_iter.ptr;

#define RNA_PROP_END                                                          \
		}                                                                     \
		RNA_property_collection_end(&rna_macro_iter);                         \
	}

#define RNA_STRUCT_BEGIN(sptr, prop)                                          \
	{                                                                         \
		CollectionPropertyIterator rna_macro_iter;                            \
		for (RNA_property_collection_begin(                                   \
		             sptr,                                                    \
		             RNA_struct_iterator_property((sptr)->type),              \
		             &rna_macro_iter);                                        \
		     rna_macro_iter.valid;                                            \
		     RNA_property_collection_next(&rna_macro_iter))                   \
		{                                                                     \
			PropertyRNA *prop = (PropertyRNA *)rna_macro_iter.ptr.data;

#define RNA_STRUCT_END                                                        \
		}                                                                     \
		RNA_property_collection_end(&rna_macro_iter);                         \
	}

/* check if the idproperty exists, for operators */
bool RNA_property_is_set_ex(PointerRNA *ptr, PropertyRNA *prop, bool use_ghost);
bool RNA_property_is_set(PointerRNA *ptr, PropertyRNA *prop);
void RNA_property_unset(PointerRNA *ptr, PropertyRNA *prop);
bool RNA_struct_property_is_set_ex(PointerRNA *ptr, const char *identifier, bool use_ghost);
bool RNA_struct_property_is_set(PointerRNA *ptr, const char *identifier);
bool RNA_property_is_idprop(PropertyRNA *prop);
bool RNA_property_is_unlink(PropertyRNA *prop);
void RNA_struct_property_unset(PointerRNA *ptr, const char *identifier);

/* python compatible string representation of this property, (must be freed!) */
char *RNA_property_as_string(struct bContext *C, PointerRNA *ptr, PropertyRNA *prop, int index, int max_prop_length);
char *RNA_pointer_as_string_id(struct bContext *C, PointerRNA *ptr);
char *RNA_pointer_as_string(struct bContext *C, PointerRNA *ptr, PropertyRNA *prop_ptr, PointerRNA *ptr_prop);
char *RNA_pointer_as_string_keywords_ex(struct bContext *C, PointerRNA *ptr,
                                        const bool skip_optional_value, const bool all_args, const bool nested_args,
                                        const int max_prop_length,
                                        PropertyRNA *iterprop);
char *RNA_pointer_as_string_keywords(struct bContext *C, PointerRNA *ptr,
                                     const bool skip_optional_value, const bool all_args, const bool nested_args,
                                     const int max_prop_length);
char *RNA_function_as_string_keywords(struct bContext *C, FunctionRNA *func,
                                      const bool as_function, const bool all_args,
                                      const int max_prop_length);

/* Function */

const char *RNA_function_identifier(FunctionRNA *func);
const char *RNA_function_ui_description(FunctionRNA *func);
const char *RNA_function_ui_description_raw(FunctionRNA *func);
int RNA_function_flag(FunctionRNA *func);
int RNA_function_defined(FunctionRNA *func);

PropertyRNA *RNA_function_get_parameter(PointerRNA *ptr, FunctionRNA *func, int index);
PropertyRNA *RNA_function_find_parameter(PointerRNA *ptr, FunctionRNA *func, const char *identifier);
const struct ListBase *RNA_function_defined_parameters(FunctionRNA *func);

/* Utility */

int RNA_parameter_flag(PropertyRNA *prop);

ParameterList *RNA_parameter_list_create(ParameterList *parms, PointerRNA *ptr, FunctionRNA *func);
void RNA_parameter_list_free(ParameterList *parms);
int  RNA_parameter_list_size(ParameterList *parms);
int  RNA_parameter_list_arg_count(ParameterList *parms);
int  RNA_parameter_list_ret_count(ParameterList *parms);

void RNA_parameter_list_begin(ParameterList *parms, ParameterIterator *iter);
void RNA_parameter_list_next(ParameterIterator *iter);
void RNA_parameter_list_end(ParameterIterator *iter);

void RNA_parameter_get(ParameterList *parms, PropertyRNA *parm, void **value);
void RNA_parameter_get_lookup(ParameterList *parms, const char *identifier, void **value);
void RNA_parameter_set(ParameterList *parms, PropertyRNA *parm, const void *value);
void RNA_parameter_set_lookup(ParameterList *parms, const char *identifier, const void *value);
/* Only for PROP_DYNAMIC properties! */
int RNA_parameter_dynamic_length_get(ParameterList *parms, PropertyRNA *parm);
int RNA_parameter_dynamic_length_get_data(ParameterList *parms, PropertyRNA *parm, void *data);
void RNA_parameter_dynamic_length_set(ParameterList *parms, PropertyRNA *parm, int length);
void RNA_parameter_dynamic_length_set_data(ParameterList *parms, PropertyRNA *parm, void *data, int length);

int RNA_function_call(struct bContext *C, struct ReportList *reports, PointerRNA *ptr,
                      FunctionRNA *func, ParameterList *parms);
int RNA_function_call_lookup(struct bContext *C, struct ReportList *reports, PointerRNA *ptr,
                             const char *identifier, ParameterList *parms);

int RNA_function_call_direct(struct bContext *C, struct ReportList *reports, PointerRNA *ptr,
                             FunctionRNA *func, const char *format, ...) ATTR_PRINTF_FORMAT(5, 6);
int RNA_function_call_direct_lookup(struct bContext *C, struct ReportList *reports, PointerRNA *ptr,
                                    const char *identifier, const char *format, ...) ATTR_PRINTF_FORMAT(5, 6);
int RNA_function_call_direct_va(struct bContext *C, struct ReportList *reports, PointerRNA *ptr,
                                FunctionRNA *func, const char *format, va_list args);
int RNA_function_call_direct_va_lookup(struct bContext *C, struct ReportList *reports, PointerRNA *ptr,
                                       const char *identifier, const char *format, va_list args);

<<<<<<< HEAD
const char *RNA_translate_ui_text(const char *text, const char *text_ctxt,
                                  struct StructRNA *type, struct PropertyRNA *prop,
                                  int translate);
=======
const char *RNA_translate_ui_text(
        const char *text, const char *text_ctxt, struct StructRNA *type, struct PropertyRNA *prop, int translate);
>>>>>>> 26a64ba2

/* ID */

short RNA_type_to_ID_code(const StructRNA *type);
StructRNA *ID_code_to_RNA_type(short idcode);


#define RNA_POINTER_INVALIDATE(ptr) {                                         \
	/* this is checked for validity */                                        \
	(ptr)->type =                                                             \
	/* should not be needed but prevent bad pointer access, just in case */   \
	(ptr)->id.data = NULL;                                                    \
} (void)0

/* macro which inserts the function name */
#if defined __GNUC__
#  define RNA_warning(format, args ...) _RNA_warning("%s: " format "\n", __func__, ##args)
#else
#  define RNA_warning(format, ...) _RNA_warning("%s: " format "\n", __FUNCTION__, __VA_ARGS__)
#endif

void _RNA_warning(const char *format, ...) ATTR_PRINTF_FORMAT(1, 2);

/* Equals test (skips pointers and collections)
 * is_strict false assumes uninitialized properties are equal */

typedef enum eRNAEqualsMode {
	RNA_EQ_STRICT,          /* set/unset ignored */
	RNA_EQ_UNSET_MATCH_ANY, /* unset property matches anything */
	RNA_EQ_UNSET_MATCH_NONE /* unset property never matches set property */
} eRNAEqualsMode;

bool RNA_property_equals(struct PointerRNA *a, struct PointerRNA *b, struct PropertyRNA *prop, eRNAEqualsMode mode);
bool RNA_struct_equals(struct PointerRNA *a, struct PointerRNA *b, eRNAEqualsMode mode);

#ifdef __cplusplus
}
#endif

#endif /* __RNA_ACCESS_H__ */<|MERGE_RESOLUTION|>--- conflicted
+++ resolved
@@ -1209,14 +1209,8 @@
 int RNA_function_call_direct_va_lookup(struct bContext *C, struct ReportList *reports, PointerRNA *ptr,
                                        const char *identifier, const char *format, va_list args);
 
-<<<<<<< HEAD
-const char *RNA_translate_ui_text(const char *text, const char *text_ctxt,
-                                  struct StructRNA *type, struct PropertyRNA *prop,
-                                  int translate);
-=======
 const char *RNA_translate_ui_text(
         const char *text, const char *text_ctxt, struct StructRNA *type, struct PropertyRNA *prop, int translate);
->>>>>>> 26a64ba2
 
 /* ID */
 
