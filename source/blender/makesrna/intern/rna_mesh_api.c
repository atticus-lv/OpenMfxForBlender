--- conflicted
+++ resolved
@@ -40,15 +40,13 @@
 #include "BKE_customdata.h"
 #include "BKE_depsgraph.h"
 #include "BKE_DerivedMesh.h"
-<<<<<<< HEAD
-#include "BKE_mesh.h"
-
-#include "BLI_arithb.h"
-=======
 #include "BKE_main.h"
 #include "BKE_mesh.h"
->>>>>>> 82055c82
-
+
+#include "DNA_mesh_types.h"
+#include "DNA_scene_types.h"
+
+#include "BLI_arithb.h"
 #include "BLI_edgehash.h"
 
 #include "WM_api.h"
@@ -124,9 +122,9 @@
 	}
 }
 
-<<<<<<< HEAD
-void rna_Mesh_transform(Mesh *me, float *mat)
-{
+static void rna_Mesh_transform(Mesh *me, float *mat)
+{
+
 	/* TODO: old API transform had recalc_normals option */
 	int i;
 	MVert *mvert= me->mvert;
@@ -134,6 +132,36 @@
 	for(i= 0; i < me->totvert; i++, mvert++) {
 		Mat4MulVecfl(mat, mvert->co);
 	}
+}
+
+static void rna_Mesh_add_verts(Mesh *mesh, int len)
+{
+	CustomData vdata;
+	MVert *mvert;
+	int i, totvert;
+
+	if(len == 0)
+		return;
+
+	totvert= mesh->totvert + len;
+	CustomData_copy(&mesh->vdata, &vdata, CD_MASK_MESH, CD_DEFAULT, totvert);
+	CustomData_copy_data(&mesh->vdata, &vdata, 0, 0, mesh->totvert);
+
+	if(!CustomData_has_layer(&vdata, CD_MVERT))
+		CustomData_add_layer(&vdata, CD_MVERT, CD_CALLOC, NULL, totvert);
+
+	CustomData_free(&mesh->vdata, mesh->totvert);
+	mesh->vdata= vdata;
+	mesh_update_customdata_pointers(mesh);
+
+	/* scan the input list and insert the new vertices */
+
+	mvert= &mesh->mvert[mesh->totvert];
+	for(i=0; i<len; i++, mvert++)
+		mvert->flag |= SELECT;
+
+	/* set final vertex list size */
+	mesh->totvert= totvert;
 }
 
 Mesh *rna_Mesh_create_copy(Mesh *me)
@@ -142,36 +170,6 @@
 	ret->id.us--;
 	
 	return ret;
-=======
-static void rna_Mesh_add_verts(Mesh *mesh, int len)
-{
-	CustomData vdata;
-	MVert *mvert;
-	int i, totvert;
-
-	if(len == 0)
-		return;
-
-	totvert= mesh->totvert + len;
-	CustomData_copy(&mesh->vdata, &vdata, CD_MASK_MESH, CD_DEFAULT, totvert);
-	CustomData_copy_data(&mesh->vdata, &vdata, 0, 0, mesh->totvert);
-
-	if(!CustomData_has_layer(&vdata, CD_MVERT))
-		CustomData_add_layer(&vdata, CD_MVERT, CD_CALLOC, NULL, totvert);
-
-	CustomData_free(&mesh->vdata, mesh->totvert);
-	mesh->vdata= vdata;
-	mesh_update_customdata_pointers(mesh);
-
-	/* scan the input list and insert the new vertices */
-
-	mvert= &mesh->mvert[mesh->totvert];
-	for(i=0; i<len; i++, mvert++)
-		mvert->flag |= SELECT;
-
-	/* set final vertex list size */
-	mesh->totvert= totvert;
->>>>>>> 82055c82
 }
 
 static void rna_Mesh_add_edges(Mesh *mesh, int len)
@@ -251,10 +249,17 @@
 	FunctionRNA *func;
 	PropertyRNA *parm;
 
-<<<<<<< HEAD
 	func= RNA_def_function(srna, "transform", "rna_Mesh_transform");
 	RNA_def_function_ui_description(func, "Transform mesh vertices by a matrix.");
 	parm= RNA_def_float_matrix(func, "matrix", 16, NULL, 0.0f, 0.0f, "", "Matrix.", 0.0f, 0.0f);
+	RNA_def_property_flag(parm, PROP_REQUIRED);
+
+	func= RNA_def_function(srna, "add_geometry", "rna_Mesh_add_geometry");
+	parm= RNA_def_int(func, "verts", 0, 0, INT_MAX, "Number", "Number of vertices to add.", 0, INT_MAX);
+	RNA_def_property_flag(parm, PROP_REQUIRED);
+	parm= RNA_def_int(func, "edges", 0, 0, INT_MAX, "Number", "Number of edges to add.", 0, INT_MAX);
+	RNA_def_property_flag(parm, PROP_REQUIRED);
+	parm= RNA_def_int(func, "faces", 0, 0, INT_MAX, "Number", "Number of faces to add.", 0, INT_MAX);
 	RNA_def_property_flag(parm, PROP_REQUIRED);
 
 	func= RNA_def_function(srna, "create_copy", "rna_Mesh_create_copy");
@@ -270,18 +275,9 @@
 	prop= RNA_def_collection(func, "faces", "?", "", "Faces.");
 	RNA_def_property_flag(prop, PROP_REQUIRED);
 	*/
-=======
-	func= RNA_def_function(srna, "add_geometry", "rna_Mesh_add_geometry");
-	parm= RNA_def_int(func, "verts", 0, 0, INT_MAX, "Number", "Number of vertices to add.", 0, INT_MAX);
-	RNA_def_property_flag(parm, PROP_REQUIRED);
-	parm= RNA_def_int(func, "edges", 0, 0, INT_MAX, "Number", "Number of edges to add.", 0, INT_MAX);
-	RNA_def_property_flag(parm, PROP_REQUIRED);
-	parm= RNA_def_int(func, "faces", 0, 0, INT_MAX, "Number", "Number of faces to add.", 0, INT_MAX);
-	RNA_def_property_flag(parm, PROP_REQUIRED);
 
 	func= RNA_def_function(srna, "update", "rna_Mesh_update");
 	RNA_def_function_flag(func, FUNC_USE_CONTEXT);
->>>>>>> 82055c82
 }
 
 #endif
