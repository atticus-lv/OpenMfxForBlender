--- conflicted
+++ resolved
@@ -194,17 +194,13 @@
      ICON_MOD_WIREFRAME,
      "Wireframe",
      "Convert faces into thickened edges"},
-<<<<<<< HEAD
     {eModifierType_OpenMfx,
      "OPENMFX",
      ICON_MOD_ARRAY,
      "OpenMfx",
      "Load external plug-in using the OpenMfx API."},
-    {0, "", 0, N_("Deform"), ""},
-=======
 
     RNA_ENUM_ITEM_HEADING(N_("Deform"), NULL),
->>>>>>> 6177d9f0
     {eModifierType_Armature,
      "ARMATURE",
      ICON_MOD_ARMATURE,
