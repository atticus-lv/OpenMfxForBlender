--- conflicted
+++ resolved
@@ -641,10 +641,6 @@
     {0, NULL, 0, NULL, NULL},
 };
 
-<<<<<<< HEAD
-const EnumPropertyItem rna_enum_openmfx_effect_items[] = {
-    {-1, "NONE", -1, "", ""},
-=======
 const EnumPropertyItem rna_enum_subdivision_uv_smooth_items[] = {
     {SUBSURF_UV_SMOOTH_NONE, "NONE", 0, "None", "UVs are not smoothed, boundaries are kept sharp"},
     {SUBSURF_UV_SMOOTH_PRESERVE_CORNERS,
@@ -680,7 +676,11 @@
      "Keep Corners",
      "Smooth boundaries, but corners are kept sharp"},
     {SUBSURF_BOUNDARY_SMOOTH_ALL, "ALL", 0, "All", "Smooth boundaries, including corners"},
->>>>>>> cc66d102
+    {0, NULL, 0, NULL, NULL},
+};
+
+const EnumPropertyItem rna_enum_openmfx_effect_items[] = {
+    {-1, "NONE", -1, "", ""},
     {0, NULL, 0, NULL, NULL},
 };
 
@@ -1654,51 +1654,6 @@
   return md->ui_expand_flag & UI_PANEL_DATA_EXPAND_ROOT;
 }
 
-<<<<<<< HEAD
-static int rna_MeshSequenceCacheModifier_has_velocity_get(PointerRNA *ptr)
-{
-#  ifdef WITH_ALEMBIC
-  MeshSeqCacheModifierData *mcmd = (MeshSeqCacheModifierData *)ptr->data;
-  return ABC_has_vec3_array_property_named(mcmd->reader, mcmd->cache_file->velocity_name);
-#  else
-  return false;
-  UNUSED_VARS(ptr);
-#  endif
-}
-
-static int rna_MeshSequenceCacheModifier_read_velocity_get(PointerRNA *ptr)
-{
-#  ifdef WITH_ALEMBIC
-  MeshSeqCacheModifierData *mcmd = (MeshSeqCacheModifierData *)ptr->data;
-
-  if (mcmd->num_vertices == 0) {
-    return 0;
-  }
-
-  if (mcmd->vertex_velocities) {
-    MEM_freeN(mcmd->vertex_velocities);
-  }
-
-  mcmd->vertex_velocities = MEM_mallocN(sizeof(MeshCacheVertexVelocity) * mcmd->num_vertices,
-                                        "Mesh Cache Velocities");
-
-  int num_read = ABC_read_velocity_cache(mcmd->reader,
-                                         mcmd->cache_file->velocity_name,
-                                         mcmd->last_lookup_time,
-                                         mcmd->velocity_scale * mcmd->velocity_delta,
-                                         mcmd->num_vertices,
-                                         (float *)mcmd->vertex_velocities);
-
-  if (num_read == -1 || num_read != mcmd->num_vertices) {
-    return false;
-  }
-
-  return true;
-#  else
-  return false;
-  UNUSED_VARS(ptr);
-#  endif
-}
 
 static void rna_OpenMfx_effects_begin(CollectionPropertyIterator *iter, PointerRNA *ptr)
 {
@@ -1966,8 +1921,6 @@
   BLI_strncpy(parm->string_value, value, sizeof(parm->string_value));
 }
 
-=======
->>>>>>> cc66d102
 static bool rna_NodesModifier_node_group_poll(PointerRNA *UNUSED(ptr), PointerRNA value)
 {
   bNodeTree *ntree = value.data;
