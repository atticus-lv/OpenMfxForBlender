--- conflicted
+++ resolved
@@ -110,9 +110,8 @@
 	CollisionModifierData *collmd = (CollisionModifierData *) md;
 	Mesh *mesh_src;
 	MVert *tempVert = NULL;
-<<<<<<< HEAD
 	Object *ob = ctx->object;
-	
+
 	if (mesh == NULL) {
 		mesh_src = get_mesh(ob, NULL, NULL, NULL, false, false);
 	}
@@ -127,50 +126,26 @@
 		        LIB_ID_COPY_NO_PREVIEW,
 		        false);
 	}
-=======
-
-	/* if possible use/create DerivedMesh */
-	if (derivedData) dm = CDDM_copy(derivedData);
-	else if (ob->type == OB_MESH) dm = CDDM_from_mesh(ob->data);
->>>>>>> a24b4e60
 
 	if (!ob->pd) {
 		printf("CollisionModifier deformVerts: Should not happen!\n");
 		return;
 	}
-<<<<<<< HEAD
-	
+
 	if (mesh_src) {
 		float current_time = 0;
 		unsigned int mvert_num = 0;
 
 		BKE_mesh_apply_vert_coords(mesh_src, vertexCos);
 		BKE_mesh_calc_normals(mesh_src);
-		
+
 		current_time = DEG_get_ctime(ctx->depsgraph);
-		
+
 		if (G.debug_value > 0)
 			printf("current_time %f, collmd->time_xnew %f\n", current_time, collmd->time_xnew);
-		
+
 		mvert_num = mesh_src->totvert;
-		
-=======
-
-	if (dm) {
-		float current_time = 0;
-		unsigned int mvert_num = 0;
-
-		CDDM_apply_vert_coords(dm, vertexCos);
-		CDDM_calc_normals(dm);
-
-		current_time = BKE_scene_frame_get(md->scene);
-
-		if (G.debug_value > 0)
-			printf("current_time %f, collmd->time_xnew %f\n", current_time, collmd->time_xnew);
-
-		mvert_num = dm->getNumVerts(dm);
-
->>>>>>> a24b4e60
+
 		if (current_time > collmd->time_xnew) {
 			unsigned int i;
 
@@ -279,16 +254,10 @@
 			}
 		}
 	}
-<<<<<<< HEAD
-	
+
 	if (mesh_src != mesh) {
 		BKE_id_free(NULL, mesh_src);
 	}
-=======
-
-	if (dm)
-		dm->release(dm);
->>>>>>> a24b4e60
 }
 
 
