--- conflicted
+++ resolved
@@ -345,10 +345,7 @@
   INIT_TYPE(MeshToVolume);
   INIT_TYPE(VolumeDisplace);
   INIT_TYPE(VolumeToMesh);
-<<<<<<< HEAD
+  INIT_TYPE(Nodes);
   INIT_TYPE(OpenMeshEffect);
-=======
-  INIT_TYPE(Nodes);
->>>>>>> ddb2d714
 #undef INIT_TYPE
 }