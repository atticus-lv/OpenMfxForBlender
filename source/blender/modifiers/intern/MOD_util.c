/*
 * This program is free software; you can redistribute it and/or
 * modify it under the terms of the GNU General Public License
 * as published by the Free Software Foundation; either version 2
 * of the License, or (at your option) any later version.
 *
 * This program is distributed in the hope that it will be useful,
 * but WITHOUT ANY WARRANTY; without even the implied warranty of
 * MERCHANTABILITY or FITNESS FOR A PARTICULAR PURPOSE.  See the
 * GNU General Public License for more details.
 *
 * You should have received a copy of the GNU General Public License
 * along with this program; if not, write to the Free Software Foundation,
 * Inc., 51 Franklin Street, Fifth Floor, Boston, MA 02110-1301, USA.
 *
 * The Original Code is Copyright (C) 2005 Blender Foundation.
 * All rights reserved.
 */

/** \file
 * \ingroup modifiers
 */

#include <string.h>

#include "BLI_utildefines.h"

#include "BLI_bitmap.h"
#include "BLI_math_matrix.h"
#include "BLI_math_vector.h"

#include "DNA_image_types.h"
#include "DNA_mesh_types.h"
#include "DNA_meshdata_types.h"
#include "DNA_modifier_types.h"
#include "DNA_object_types.h"
#include "DNA_scene_types.h"

#include "BKE_action.h" /* BKE_pose_channel_find_name */
#include "BKE_deform.h"
#include "BKE_editmesh.h"
#include "BKE_image.h"
#include "BKE_lattice.h"
#include "BKE_lib_id.h"
#include "BKE_mesh.h"
#include "BKE_mesh_wrapper.h"
#include "BKE_object.h"

#include "BKE_modifier.h"

#include "DEG_depsgraph.h"
#include "DEG_depsgraph_query.h"

#include "MOD_modifiertypes.h"
#include "MOD_util.h"

#include "MEM_guardedalloc.h"

#include "bmesh.h"

void MOD_init_texture(MappingInfoModifierData *dmd, const ModifierEvalContext *ctx)
{
  Tex *tex = dmd->texture;

  if (tex == NULL) {
    return;
  }

  if (tex->ima && BKE_image_is_animated(tex->ima)) {
    BKE_image_user_frame_calc(tex->ima, &tex->iuser, DEG_get_ctime(ctx->depsgraph));
  }
}

/* TODO to be renamed to get_texture_coords once we are done with moving modifiers to Mesh. */
/** \param cos: may be NULL, in which case we use directly mesh vertices' coordinates. */
void MOD_get_texture_coords(MappingInfoModifierData *dmd,
                            const ModifierEvalContext *UNUSED(ctx),
                            Object *ob,
                            Mesh *mesh,
                            float (*cos)[3],
                            float (*r_texco)[3])
{
  const int numVerts = mesh->totvert;
  int i;
  int texmapping = dmd->texmapping;
  float mapref_imat[4][4];

  if (texmapping == MOD_DISP_MAP_OBJECT) {
    if (dmd->map_object != NULL) {
      Object *map_object = dmd->map_object;
      if (dmd->map_bone[0] != '\0') {
        bPoseChannel *pchan = BKE_pose_channel_find_name(map_object->pose, dmd->map_bone);
        if (pchan) {
          float mat_bone_world[4][4];
          mul_m4_m4m4(mat_bone_world, map_object->obmat, pchan->pose_mat);
          invert_m4_m4(mapref_imat, mat_bone_world);
        }
        else {
          invert_m4_m4(mapref_imat, map_object->obmat);
        }
      }
      else {
        invert_m4_m4(mapref_imat, map_object->obmat);
      }
    }
    else { /* if there is no map object, default to local */
      texmapping = MOD_DISP_MAP_LOCAL;
    }
  }

  /* UVs need special handling, since they come from faces */
  if (texmapping == MOD_DISP_MAP_UV) {
    if (CustomData_has_layer(&mesh->ldata, CD_MLOOPUV)) {
      MPoly *mpoly = mesh->mpoly;
      MPoly *mp;
      MLoop *mloop = mesh->mloop;
      BLI_bitmap *done = BLI_BITMAP_NEW(numVerts, __func__);
      const int numPolys = mesh->totpoly;
      char uvname[MAX_CUSTOMDATA_LAYER_NAME];
      MLoopUV *mloop_uv;

      CustomData_validate_layer_name(&mesh->ldata, CD_MLOOPUV, dmd->uvlayer_name, uvname);
      mloop_uv = CustomData_get_layer_named(&mesh->ldata, CD_MLOOPUV, uvname);

      /* verts are given the UV from the first face that uses them */
      for (i = 0, mp = mpoly; i < numPolys; i++, mp++) {
        uint fidx = mp->totloop - 1;

        do {
          uint lidx = mp->loopstart + fidx;
          uint vidx = mloop[lidx].v;

          if (!BLI_BITMAP_TEST(done, vidx)) {
            /* remap UVs from [0, 1] to [-1, 1] */
            r_texco[vidx][0] = (mloop_uv[lidx].uv[0] * 2.0f) - 1.0f;
            r_texco[vidx][1] = (mloop_uv[lidx].uv[1] * 2.0f) - 1.0f;
            BLI_BITMAP_ENABLE(done, vidx);
          }

        } while (fidx--);
      }

      MEM_freeN(done);
      return;
    }

    /* if there are no UVs, default to local */
    texmapping = MOD_DISP_MAP_LOCAL;
  }

  MVert *mv = mesh->mvert;
  for (i = 0; i < numVerts; i++, mv++, r_texco++) {
    switch (texmapping) {
      case MOD_DISP_MAP_LOCAL:
        copy_v3_v3(*r_texco, cos != NULL ? *cos : mv->co);
        break;
      case MOD_DISP_MAP_GLOBAL:
        mul_v3_m4v3(*r_texco, ob->obmat, cos != NULL ? *cos : mv->co);
        break;
      case MOD_DISP_MAP_OBJECT:
        mul_v3_m4v3(*r_texco, ob->obmat, cos != NULL ? *cos : mv->co);
        mul_m4_v3(mapref_imat, *r_texco);
        break;
    }
    if (cos != NULL) {
      cos++;
    }
  }
}

void MOD_previous_vcos_store(ModifierData *md, const float (*vert_coords)[3])
{
  while ((md = md->next) && md->type == eModifierType_Armature) {
    ArmatureModifierData *amd = (ArmatureModifierData *)md;
    if (amd->multi && amd->vert_coords_prev == NULL) {
      amd->vert_coords_prev = MEM_dupallocN(vert_coords);
    }
    else {
      break;
    }
  }
  /* lattice/mesh modifier too */
}

/* returns a mesh if mesh == NULL, for deforming modifiers that need it */
Mesh *MOD_deform_mesh_eval_get(Object *ob,
                               struct BMEditMesh *em,
                               Mesh *mesh,
                               const float (*vertexCos)[3],
                               const int num_verts,
                               const bool use_normals,
                               const bool use_orco)
{
  if (mesh != NULL) {
    /* pass */
  }
  else if (ob->type == OB_MESH) {
    if (em) {
      mesh = BKE_mesh_wrapper_from_editmesh_with_coords(em, NULL, vertexCos, ob->data);
    }
    else {
      /* TODO(sybren): after modifier conversion of DM to Mesh is done, check whether
       * we really need a copy here. Maybe the CoW ob->data can be directly used. */
      Mesh *mesh_prior_modifiers = BKE_object_get_pre_modified_mesh(ob);
      mesh = (Mesh *)BKE_id_copy_ex(NULL,
                                    &mesh_prior_modifiers->id,
                                    NULL,
                                    (LIB_ID_COPY_LOCALIZE | LIB_ID_COPY_CD_REFERENCE));
      mesh->runtime.deformed_only = 1;
    }

    if (em != NULL) {
      /* pass */
    }
    /* TODO(sybren): after modifier conversion of DM to Mesh is done, check whether
     * we really need vertexCos here. */
    else if (vertexCos) {
      BKE_mesh_vert_coords_apply(mesh, vertexCos);
      mesh->runtime.cd_dirty_vert |= CD_MASK_NORMAL;
    }

    if (use_orco) {
      CustomData_add_layer(
          &mesh->vdata, CD_ORCO, CD_ASSIGN, BKE_mesh_orco_verts_get(ob), mesh->totvert);
    }
  }
  else if (ELEM(ob->type, OB_FONT, OB_CURVE, OB_SURF)) {
    /* TODO(sybren): get evaluated mesh from depsgraph once
     * that's properly generated for curves. */
    mesh = BKE_mesh_new_nomain_from_curve(ob);

    /* Currently, that may not be the case every time
     * (texts e.g. tend to give issues,
     * also when deforming curve points instead of generated curve geometry... ). */
    if (mesh != NULL && mesh->totvert != num_verts) {
      BKE_id_free(NULL, mesh);
      mesh = NULL;
    }
  }

  if (use_normals) {
    if (LIKELY(mesh)) {
      BKE_mesh_ensure_normals(mesh);
    }
  }

  if (mesh && mesh->runtime.wrapper_type == ME_WRAPPER_TYPE_MDATA) {
    BLI_assert(mesh->totvert == num_verts);
  }

  return mesh;
}

void MOD_get_vgroup(
    Object *ob, struct Mesh *mesh, const char *name, MDeformVert **dvert, int *defgrp_index)
{
  *defgrp_index = BKE_object_defgroup_name_index(ob, name);
  *dvert = NULL;

  if (*defgrp_index != -1) {
    if (ob->type == OB_LATTICE) {
      *dvert = BKE_lattice_deform_verts_get(ob);
    }
    else if (mesh) {
      *dvert = mesh->dvert;
    }
  }
}

void MOD_depsgraph_update_object_bone_relation(struct DepsNodeHandle *node,
                                               Object *object,
                                               const char *bonename,
                                               const char *description)
{
  if (object == NULL) {
    return;
  }
  if (bonename[0] != '\0' && object->type == OB_ARMATURE) {
    DEG_add_object_relation(node, object, DEG_OB_COMP_EVAL_POSE, description);
  }
  else {
    DEG_add_object_relation(node, object, DEG_OB_COMP_TRANSFORM, description);
  }
}

/* only called by BKE_modifier.h/modifier.c */
void modifier_type_init(ModifierTypeInfo *types[])
{
#define INIT_TYPE(typeName) (types[eModifierType_##typeName] = &modifierType_##typeName)
  INIT_TYPE(None);
  INIT_TYPE(Curve);
  INIT_TYPE(Lattice);
  INIT_TYPE(Subsurf);
  INIT_TYPE(Build);
  INIT_TYPE(Array);
  INIT_TYPE(Mirror);
  INIT_TYPE(EdgeSplit);
  INIT_TYPE(Bevel);
  INIT_TYPE(Displace);
  INIT_TYPE(UVProject);
  INIT_TYPE(Decimate);
  INIT_TYPE(Smooth);
  INIT_TYPE(Cast);
  INIT_TYPE(Wave);
  INIT_TYPE(Armature);
  INIT_TYPE(Hook);
  INIT_TYPE(Softbody);
  INIT_TYPE(Cloth);
  INIT_TYPE(Collision);
  INIT_TYPE(Boolean);
  INIT_TYPE(MeshDeform);
  INIT_TYPE(Ocean);
  INIT_TYPE(ParticleSystem);
  INIT_TYPE(ParticleInstance);
  INIT_TYPE(Explode);
  INIT_TYPE(Shrinkwrap);
  INIT_TYPE(Mask);
  INIT_TYPE(SimpleDeform);
  INIT_TYPE(Multires);
  INIT_TYPE(Surface);
  INIT_TYPE(Fluid);
  INIT_TYPE(ShapeKey);
  INIT_TYPE(Solidify);
  INIT_TYPE(Screw);
  INIT_TYPE(Warp);
  INIT_TYPE(WeightVGEdit);
  INIT_TYPE(WeightVGMix);
  INIT_TYPE(WeightVGProximity);
  INIT_TYPE(DynamicPaint);
  INIT_TYPE(Remesh);
  INIT_TYPE(Skin);
  INIT_TYPE(LaplacianSmooth);
  INIT_TYPE(Triangulate);
  INIT_TYPE(UVWarp);
  INIT_TYPE(MeshCache);
  INIT_TYPE(LaplacianDeform);
  INIT_TYPE(Wireframe);
  INIT_TYPE(Weld);
  INIT_TYPE(DataTransfer);
  INIT_TYPE(NormalEdit);
  INIT_TYPE(CorrectiveSmooth);
  INIT_TYPE(MeshSequenceCache);
  INIT_TYPE(SurfaceDeform);
  INIT_TYPE(WeightedNormal);
<<<<<<< HEAD
  INIT_TYPE(OpenMeshEffect);
=======
  INIT_TYPE(Simulation);
  INIT_TYPE(MeshToVolume);
  INIT_TYPE(VolumeDisplace);
  INIT_TYPE(VolumeToMesh);
>>>>>>> d6180dd2
#undef INIT_TYPE
}<|MERGE_RESOLUTION|>--- conflicted
+++ resolved
@@ -342,13 +342,10 @@
   INIT_TYPE(MeshSequenceCache);
   INIT_TYPE(SurfaceDeform);
   INIT_TYPE(WeightedNormal);
-<<<<<<< HEAD
-  INIT_TYPE(OpenMeshEffect);
-=======
   INIT_TYPE(Simulation);
   INIT_TYPE(MeshToVolume);
   INIT_TYPE(VolumeDisplace);
   INIT_TYPE(VolumeToMesh);
->>>>>>> d6180dd2
+  INIT_TYPE(OpenMeshEffect);
 #undef INIT_TYPE
 }