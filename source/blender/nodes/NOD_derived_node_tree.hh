/*
 * This program is free software; you can redistribute it and/or
 * modify it under the terms of the GNU General Public License
 * as published by the Free Software Foundation; either version 2
 * of the License, or (at your option) any later version.
 *
 * This program is distributed in the hope that it will be useful,
 * but WITHOUT ANY WARRANTY; without even the implied warranty of
 * MERCHANTABILITY or FITNESS FOR A PARTICULAR PURPOSE.  See the
 * GNU General Public License for more details.
 *
 * You should have received a copy of the GNU General Public License
 * along with this program; if not, write to the Free Software Foundation,
 * Inc., 51 Franklin Street, Fifth Floor, Boston, MA 02110-1301, USA.
 */

#pragma once

/** \file
 * \ingroup nodes
 *
 * DerivedNodeTree builds on top of NodeTreeRef and makes working with (nested) node groups more
 * convenient and safe. It does so by pairing nodes and sockets with a context. The context
 * contains information about the current "instance" of the node or socket. A node might be
 * "instanced" multiple times when it is in a node group that is used multiple times.
 */

#include "BLI_function_ref.hh"
#include "BLI_vector_set.hh"

#include "NOD_node_tree_ref.hh"

namespace blender::nodes {

class DTreeContext;
class DerivedNodeTree;

class DNode;
class DSocket;
class DInputSocket;
class DOutputSocket;

/**
 * The context attached to every node or socket in a derived node tree. It can be used to determine
 * the place of a node in a hierarchy of node groups.
 *
 * Contexts are organized in a tree data structure to avoid having to store the entire path to the
 * root node group for every node/socket.
 */
class DTreeContext {
 private:
  /* Null when this context is for the root node group. Otherwise it points to the context one
   * level up. */
  DTreeContext *parent_context_;
  /* Null when this context is for the root node group. Otherwise it points to the group node in
   * the parent node group that contains this context. */
  const NodeRef *parent_node_;
  /* The current node tree. */
  const NodeTreeRef *tree_;
  /* All the children contexts of this context. */
  Map<const NodeRef *, DTreeContext *> children_;
  DerivedNodeTree *derived_tree_;

  friend DerivedNodeTree;

 public:
  const NodeTreeRef &tree() const;
  const DTreeContext *parent_context() const;
  const NodeRef *parent_node() const;
  const DTreeContext *child_context(const NodeRef &node) const;
  const DerivedNodeTree &derived_tree() const;
  bool is_root() const;
};

/**
 * A (nullable) reference to a node and the context it is in. It is unique within an entire nested
 * node group hierarchy. This type is small and can be passed around by value.
 */
class DNode {
 private:
  const DTreeContext *context_ = nullptr;
  const NodeRef *node_ref_ = nullptr;

 public:
  DNode() = default;
  DNode(const DTreeContext *context, const NodeRef *node);

  const DTreeContext *context() const;
  const NodeRef *node_ref() const;
  const NodeRef *operator->() const;

  friend bool operator==(const DNode &a, const DNode &b);
  friend bool operator!=(const DNode &a, const DNode &b);
  operator bool() const;

  uint64_t hash() const;

  DInputSocket input(int index) const;
  DOutputSocket output(int index) const;

  DInputSocket input_by_identifier(StringRef identifier) const;
  DOutputSocket output_by_identifier(StringRef identifier) const;
};

/**
 * A (nullable) reference to a socket and the context it is in. It is unique within an entire
 * nested node group hierarchy. This type is small and can be passed around by value.
 *
 * A #DSocket can represent an input or an output socket. If the type of a socket is known at
 * compile time is preferable to use #DInputSocket or #DOutputSocket instead.
 */
class DSocket {
 protected:
  const DTreeContext *context_ = nullptr;
  const SocketRef *socket_ref_ = nullptr;

 public:
  DSocket() = default;
  DSocket(const DTreeContext *context, const SocketRef *socket);
  DSocket(const DInputSocket &input_socket);
  DSocket(const DOutputSocket &output_socket);

  const DTreeContext *context() const;
  const SocketRef *socket_ref() const;
  const SocketRef *operator->() const;

  friend bool operator==(const DSocket &a, const DSocket &b);
  friend bool operator!=(const DSocket &a, const DSocket &b);
  operator bool() const;

  uint64_t hash() const;

  DNode node() const;
};

/** A (nullable) reference to an input socket and the context it is in. */
class DInputSocket : public DSocket {
 public:
  DInputSocket() = default;
  DInputSocket(const DTreeContext *context, const InputSocketRef *socket);
  explicit DInputSocket(const DSocket &base_socket);

  const InputSocketRef *socket_ref() const;
  const InputSocketRef *operator->() const;

  DOutputSocket get_corresponding_group_node_output() const;
  Vector<DOutputSocket, 4> get_corresponding_group_input_sockets() const;

  /**
   * Call `origin_fn` for every "real" origin socket. "Real" means that reroutes, muted nodes
   * and node groups are handled by this function. Origin sockets are ones where a node gets its
   * inputs from.
   */
  void foreach_origin_socket(FunctionRef<void(DSocket)> origin_fn) const;
};

/** A (nullable) reference to an output socket and the context it is in. */
class DOutputSocket : public DSocket {
 public:
  DOutputSocket() = default;
  DOutputSocket(const DTreeContext *context, const OutputSocketRef *socket);
  explicit DOutputSocket(const DSocket &base_socket);

  const OutputSocketRef *socket_ref() const;
  const OutputSocketRef *operator->() const;

  DInputSocket get_corresponding_group_node_input() const;
  DInputSocket get_active_corresponding_group_output_socket() const;

  struct TargetSocketPathInfo {
    /** All sockets on the path from the current to the final target sockets, excluding `this`. */
    Vector<DSocket, 16> sockets;
  };

  using ForeachTargetSocketFn =
      FunctionRef<void(DInputSocket, const TargetSocketPathInfo &path_info)>;

  /**
   * Calls `target_fn` for every "real" target socket. "Real" means that reroutes, muted nodes
   * and node groups are handled by this function. Target sockets are on the nodes that use the
   * value from this socket.
   */
  void foreach_target_socket(ForeachTargetSocketFn target_fn) const;

 private:
  void foreach_target_socket(ForeachTargetSocketFn target_fn,
                             TargetSocketPathInfo &path_info) const;
};

class DerivedNodeTree {
 private:
  LinearAllocator<> allocator_;
  DTreeContext *root_context_;
  VectorSet<const NodeTreeRef *> used_node_tree_refs_;

 public:
  /**
   * Construct a new derived node tree for a given root node tree. The generated derived node tree
   * does not own the used node tree refs (so that those can be used by others as well). The caller
   * has to make sure that the node tree refs added to #node_tree_refs live at least as long as the
   * derived node tree.
   */
  DerivedNodeTree(bNodeTree &btree, NodeTreeRefMap &node_tree_refs);
  ~DerivedNodeTree();

  const DTreeContext &root_context() const;
  Span<const NodeTreeRef *> used_node_tree_refs() const;

  /**
   * \return True when there is a link cycle. Unavailable sockets are ignored.
   */
  bool has_link_cycles() const;
  bool has_undefined_nodes_or_sockets() const;
<<<<<<< HEAD
=======
  /** Calls the given callback on all nodes in the (possibly nested) derived node tree. */
>>>>>>> cc66d102
  void foreach_node(FunctionRef<void(DNode)> callback) const;

  /** Generates a graph in dot format. The generated graph has all node groups inlined. */
  std::string to_dot() const;

 private:
  DTreeContext &construct_context_recursively(DTreeContext *parent_context,
                                              const NodeRef *parent_node,
                                              bNodeTree &btree,
                                              NodeTreeRefMap &node_tree_refs);
  void destruct_context_recursively(DTreeContext *context);

  void foreach_node_in_context_recursive(const DTreeContext &context,
                                         FunctionRef<void(DNode)> callback) const;
};

namespace derived_node_tree_types {
using namespace node_tree_ref_types;
using nodes::DerivedNodeTree;
using nodes::DInputSocket;
using nodes::DNode;
using nodes::DOutputSocket;
using nodes::DSocket;
using nodes::DTreeContext;
}  // namespace derived_node_tree_types

/* -------------------------------------------------------------------- */
/** \name #DTreeContext Inline Methods
 * \{ */

inline const NodeTreeRef &DTreeContext::tree() const
{
  return *tree_;
}

inline const DTreeContext *DTreeContext::parent_context() const
{
  return parent_context_;
}

inline const NodeRef *DTreeContext::parent_node() const
{
  return parent_node_;
}

inline const DTreeContext *DTreeContext::child_context(const NodeRef &node) const
{
  return children_.lookup_default(&node, nullptr);
}

inline const DerivedNodeTree &DTreeContext::derived_tree() const
{
  return *derived_tree_;
}

inline bool DTreeContext::is_root() const
{
  return parent_context_ == nullptr;
}

/** \} */

/* -------------------------------------------------------------------- */
/** \name #DNode Inline Methods
 * \{ */

inline DNode::DNode(const DTreeContext *context, const NodeRef *node_ref)
    : context_(context), node_ref_(node_ref)
{
  BLI_assert(node_ref == nullptr || &node_ref->tree() == &context->tree());
}

inline const DTreeContext *DNode::context() const
{
  return context_;
}

inline const NodeRef *DNode::node_ref() const
{
  return node_ref_;
}

inline bool operator==(const DNode &a, const DNode &b)
{
  return a.context_ == b.context_ && a.node_ref_ == b.node_ref_;
}

inline bool operator!=(const DNode &a, const DNode &b)
{
  return !(a == b);
}

inline DNode::operator bool() const
{
  return node_ref_ != nullptr;
}

inline const NodeRef *DNode::operator->() const
{
  return node_ref_;
}

inline uint64_t DNode::hash() const
{
  return get_default_hash_2(context_, node_ref_);
}

inline DInputSocket DNode::input(int index) const
{
  return {context_, &node_ref_->input(index)};
}

inline DOutputSocket DNode::output(int index) const
{
  return {context_, &node_ref_->output(index)};
}

inline DInputSocket DNode::input_by_identifier(StringRef identifier) const
{
  return {context_, &node_ref_->input_by_identifier(identifier)};
}

inline DOutputSocket DNode::output_by_identifier(StringRef identifier) const
{
  return {context_, &node_ref_->output_by_identifier(identifier)};
}

/** \} */

/* -------------------------------------------------------------------- */
/** \name #DSocket Inline Methods
 * \{ */

inline DSocket::DSocket(const DTreeContext *context, const SocketRef *socket_ref)
    : context_(context), socket_ref_(socket_ref)
{
  BLI_assert(socket_ref == nullptr || &socket_ref->tree() == &context->tree());
}

inline DSocket::DSocket(const DInputSocket &input_socket)
    : DSocket(input_socket.context_, input_socket.socket_ref_)
{
}

inline DSocket::DSocket(const DOutputSocket &output_socket)
    : DSocket(output_socket.context_, output_socket.socket_ref_)
{
}

inline const DTreeContext *DSocket::context() const
{
  return context_;
}

inline const SocketRef *DSocket::socket_ref() const
{
  return socket_ref_;
}

inline bool operator==(const DSocket &a, const DSocket &b)
{
  return a.context_ == b.context_ && a.socket_ref_ == b.socket_ref_;
}

inline bool operator!=(const DSocket &a, const DSocket &b)
{
  return !(a == b);
}

inline DSocket::operator bool() const
{
  return socket_ref_ != nullptr;
}

inline const SocketRef *DSocket::operator->() const
{
  return socket_ref_;
}

inline uint64_t DSocket::hash() const
{
  return get_default_hash_2(context_, socket_ref_);
}

inline DNode DSocket::node() const
{
  BLI_assert(socket_ref_ != nullptr);
  return {context_, &socket_ref_->node()};
}

/** \} */

/* -------------------------------------------------------------------- */
/** \name #DInputSocket Inline Methods
 * \{ */

inline DInputSocket::DInputSocket(const DTreeContext *context, const InputSocketRef *socket_ref)
    : DSocket(context, socket_ref)
{
}

inline DInputSocket::DInputSocket(const DSocket &base_socket) : DSocket(base_socket)
{
  BLI_assert(base_socket->is_input());
}

inline const InputSocketRef *DInputSocket::socket_ref() const
{
  return (const InputSocketRef *)socket_ref_;
}

inline const InputSocketRef *DInputSocket::operator->() const
{
  return (const InputSocketRef *)socket_ref_;
}

/** \} */

/* -------------------------------------------------------------------- */
/** \name #DOutputSocket Inline Methods
 * \{ */

inline DOutputSocket::DOutputSocket(const DTreeContext *context, const OutputSocketRef *socket_ref)
    : DSocket(context, socket_ref)
{
}

inline DOutputSocket::DOutputSocket(const DSocket &base_socket) : DSocket(base_socket)
{
  BLI_assert(base_socket->is_output());
}

inline const OutputSocketRef *DOutputSocket::socket_ref() const
{
  return (const OutputSocketRef *)socket_ref_;
}

inline const OutputSocketRef *DOutputSocket::operator->() const
{
  return (const OutputSocketRef *)socket_ref_;
}

/** \} */

/* -------------------------------------------------------------------- */
/** \name #DerivedNodeTree Inline Methods
 * \{ */

inline const DTreeContext &DerivedNodeTree::root_context() const
{
  return *root_context_;
}

inline Span<const NodeTreeRef *> DerivedNodeTree::used_node_tree_refs() const
{
  return used_node_tree_refs_;
}

/** \} */

}  // namespace blender::nodes<|MERGE_RESOLUTION|>--- conflicted
+++ resolved
@@ -211,10 +211,7 @@
    */
   bool has_link_cycles() const;
   bool has_undefined_nodes_or_sockets() const;
-<<<<<<< HEAD
-=======
   /** Calls the given callback on all nodes in the (possibly nested) derived node tree. */
->>>>>>> cc66d102
   void foreach_node(FunctionRef<void(DNode)> callback) const;
 
   /** Generates a graph in dot format. The generated graph has all node groups inlined. */
