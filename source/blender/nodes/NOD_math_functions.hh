--- conflicted
+++ resolved
@@ -265,14 +265,7 @@
     case NODE_VECTOR_MATH_CROSS_PRODUCT:
       return dispatch([](float3 a, float3 b) { return cross_high_precision(a, b); });
     case NODE_VECTOR_MATH_PROJECT:
-<<<<<<< HEAD
-      return dispatch([](float3 a, float3 b) {
-        float length_squared = float3::dot(b, b);
-        return (length_squared != 0.0) ? (float3::dot(a, b) / length_squared) * b : float3(0.0f);
-      });
-=======
       return dispatch([](float3 a, float3 b) { return project(a, b); });
->>>>>>> cc66d102
     case NODE_VECTOR_MATH_REFLECT:
       return dispatch([](float3 a, float3 b) { return reflect(a, normalize(b)); });
     case NODE_VECTOR_MATH_SNAP:
