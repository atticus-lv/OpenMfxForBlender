/* SPDX-License-Identifier: GPL-2.0-or-later */

#include "BKE_customdata.h"
#include "BKE_mesh.h"

#include "bmesh.h"
#include "bmesh_tools.h"

#include "DNA_mesh_types.h"

#include "UI_interface.h"
#include "UI_resources.h"

#include "node_geometry_util.hh"

namespace blender::nodes::node_geo_triangulate_cc {

static void node_declare(NodeDeclarationBuilder &b)
{
  b.add_input<decl::Geometry>(N_("Mesh")).supported_type(GEO_COMPONENT_TYPE_MESH);
  b.add_input<decl::Bool>(N_("Selection")).default_value(true).supports_field().hide_value();
  b.add_input<decl::Int>(N_("Minimum Vertices")).default_value(4).min(4).max(10000);
  b.add_output<decl::Geometry>(N_("Mesh"));
}

static void node_layout(uiLayout *layout, bContext *UNUSED(C), PointerRNA *ptr)
{
  uiItemR(layout, ptr, "quad_method", 0, "", ICON_NONE);
  uiItemR(layout, ptr, "ngon_method", 0, "", ICON_NONE);
}

static void geo_triangulate_init(bNodeTree *UNUSED(ntree), bNode *node)
{
  node->custom1 = GEO_NODE_TRIANGULATE_QUAD_SHORTEDGE;
  node->custom2 = GEO_NODE_TRIANGULATE_NGON_BEAUTY;
}

static Mesh *triangulate_mesh_selection(const Mesh &mesh,
                                        const int quad_method,
                                        const int ngon_method,
                                        const IndexMask selection,
                                        const int min_vertices)
{
  CustomData_MeshMasks cd_mask_extra = {
      CD_MASK_ORIGINDEX, CD_MASK_ORIGINDEX, 0, CD_MASK_ORIGINDEX};
  BMeshCreateParams create_params{0};
  BMeshFromMeshParams from_mesh_params{};
  from_mesh_params.calc_face_normal = true;
  from_mesh_params.calc_vert_normal = true;
<<<<<<< HEAD
  from_mesh_params.add_key_index = true;
  from_mesh_params.use_shapekey = true;
  from_mesh_params.active_shapekey = 1;
=======
>>>>>>> 6177d9f0
  from_mesh_params.cd_mask_extra = cd_mask_extra;
  BMesh *bm = BKE_mesh_to_bmesh_ex(&mesh, &create_params, &from_mesh_params);

  /* Tag faces to be triangulated from the selection mask. */
  BM_mesh_elem_table_ensure(bm, BM_FACE);
  for (int i_face : selection) {
    BM_elem_flag_set(BM_face_at_index(bm, i_face), BM_ELEM_TAG, true);
  }

  BM_mesh_triangulate(bm, quad_method, ngon_method, min_vertices, true, nullptr, nullptr, nullptr);
  Mesh *result = BKE_mesh_from_bmesh_for_eval_nomain(bm, &cd_mask_extra, &mesh);
  BM_mesh_free(bm);
  return result;
}

static void node_geo_exec(GeoNodeExecParams params)
{
  GeometrySet geometry_set = params.extract_input<GeometrySet>("Mesh");
  Field<bool> selection_field = params.extract_input<Field<bool>>("Selection");
  const int min_vertices = std::max(params.extract_input<int>("Minimum Vertices"), 4);

  GeometryNodeTriangulateQuads quad_method = static_cast<GeometryNodeTriangulateQuads>(
      params.node().custom1);
  GeometryNodeTriangulateNGons ngon_method = static_cast<GeometryNodeTriangulateNGons>(
      params.node().custom2);

  geometry_set.modify_geometry_sets([&](GeometrySet &geometry_set) {
    if (!geometry_set.has_mesh()) {
      return;
    }
    GeometryComponent &component = geometry_set.get_component_for_write<MeshComponent>();
    const Mesh &mesh_in = *geometry_set.get_mesh_for_read();

    const int domain_size = component.attribute_domain_size(ATTR_DOMAIN_FACE);
    GeometryComponentFieldContext context{component, ATTR_DOMAIN_FACE};
    FieldEvaluator evaluator{context, domain_size};
    evaluator.add(selection_field);
    evaluator.evaluate();
    const IndexMask selection = evaluator.get_evaluated_as_mask(0);

    Mesh *mesh_out = triangulate_mesh_selection(
        mesh_in, quad_method, ngon_method, selection, min_vertices);
    geometry_set.replace_mesh(mesh_out);
  });

  params.set_output("Mesh", std::move(geometry_set));
}
}  // namespace blender::nodes::node_geo_triangulate_cc

void register_node_type_geo_triangulate()
{
  namespace file_ns = blender::nodes::node_geo_triangulate_cc;

  static bNodeType ntype;

  geo_node_type_base(&ntype, GEO_NODE_TRIANGULATE, "Triangulate", NODE_CLASS_GEOMETRY);
  ntype.declare = file_ns::node_declare;
  node_type_init(&ntype, file_ns::geo_triangulate_init);
  ntype.geometry_node_execute = file_ns::node_geo_exec;
  ntype.draw_buttons = file_ns::node_layout;
  nodeRegisterType(&ntype);
}<|MERGE_RESOLUTION|>--- conflicted
+++ resolved
@@ -47,12 +47,6 @@
   BMeshFromMeshParams from_mesh_params{};
   from_mesh_params.calc_face_normal = true;
   from_mesh_params.calc_vert_normal = true;
-<<<<<<< HEAD
-  from_mesh_params.add_key_index = true;
-  from_mesh_params.use_shapekey = true;
-  from_mesh_params.active_shapekey = 1;
-=======
->>>>>>> 6177d9f0
   from_mesh_params.cd_mask_extra = cd_mask_extra;
   BMesh *bm = BKE_mesh_to_bmesh_ex(&mesh, &create_params, &from_mesh_params);
 
