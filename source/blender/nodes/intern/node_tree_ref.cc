/*
 * This program is free software; you can redistribute it and/or
 * modify it under the terms of the GNU General Public License
 * as published by the Free Software Foundation; either version 2
 * of the License, or (at your option) any later version.
 *
 * This program is distributed in the hope that it will be useful,
 * but WITHOUT ANY WARRANTY; without even the implied warranty of
 * MERCHANTABILITY or FITNESS FOR A PARTICULAR PURPOSE.  See the
 * GNU General Public License for more details.
 *
 * You should have received a copy of the GNU General Public License
 * along with this program; if not, write to the Free Software Foundation,
 * Inc., 51 Franklin Street, Fifth Floor, Boston, MA 02110-1301, USA.
 */

#include <mutex>

#include "NOD_node_tree_ref.hh"

#include "BLI_dot_export.hh"
#include "BLI_stack.hh"

namespace blender::nodes {

NodeTreeRef::NodeTreeRef(bNodeTree *btree) : btree_(btree)
{
  Map<bNode *, NodeRef *> node_mapping;

  LISTBASE_FOREACH (bNode *, bnode, &btree->nodes) {
    NodeRef &node = *allocator_.construct<NodeRef>().release();

    node.tree_ = this;
    node.bnode_ = bnode;
    node.id_ = nodes_by_id_.append_and_get_index(&node);
    RNA_pointer_create(&btree->id, &RNA_Node, bnode, &node.rna_);

    LISTBASE_FOREACH (bNodeSocket *, bsocket, &bnode->inputs) {
      InputSocketRef &socket = *allocator_.construct<InputSocketRef>().release();
      socket.node_ = &node;
      socket.index_ = node.inputs_.append_and_get_index(&socket);
      socket.is_input_ = true;
      socket.bsocket_ = bsocket;
      socket.id_ = sockets_by_id_.append_and_get_index(&socket);
      RNA_pointer_create(&btree->id, &RNA_NodeSocket, bsocket, &socket.rna_);
    }

    LISTBASE_FOREACH (bNodeSocket *, bsocket, &bnode->outputs) {
      OutputSocketRef &socket = *allocator_.construct<OutputSocketRef>().release();
      socket.node_ = &node;
      socket.index_ = node.outputs_.append_and_get_index(&socket);
      socket.is_input_ = false;
      socket.bsocket_ = bsocket;
      socket.id_ = sockets_by_id_.append_and_get_index(&socket);
      RNA_pointer_create(&btree->id, &RNA_NodeSocket, bsocket, &socket.rna_);
    }

    LISTBASE_FOREACH (bNodeLink *, blink, &bnode->internal_links) {
      InternalLinkRef &internal_link = *allocator_.construct<InternalLinkRef>().release();
      internal_link.blink_ = blink;
      for (InputSocketRef *socket_ref : node.inputs_) {
        if (socket_ref->bsocket_ == blink->fromsock) {
          internal_link.from_ = socket_ref;
          break;
        }
      }
      for (OutputSocketRef *socket_ref : node.outputs_) {
        if (socket_ref->bsocket_ == blink->tosock) {
          internal_link.to_ = socket_ref;
          break;
        }
      }
      BLI_assert(internal_link.from_ != nullptr);
      BLI_assert(internal_link.to_ != nullptr);
      node.internal_links_.append(&internal_link);
    }

    input_sockets_.extend(node.inputs_.as_span());
    output_sockets_.extend(node.outputs_.as_span());

    node_mapping.add_new(bnode, &node);
  }

  LISTBASE_FOREACH (bNodeLink *, blink, &btree->links) {
    OutputSocketRef &from_socket = this->find_output_socket(
        node_mapping, blink->fromnode, blink->fromsock);
    InputSocketRef &to_socket = this->find_input_socket(
        node_mapping, blink->tonode, blink->tosock);

    LinkRef &link = *allocator_.construct<LinkRef>().release();
    link.from_ = &from_socket;
    link.to_ = &to_socket;
    link.blink_ = blink;

    links_.append(&link);

    from_socket.directly_linked_links_.append(&link);
    to_socket.directly_linked_links_.append(&link);
  }

  for (InputSocketRef *input_socket : input_sockets_) {
    if (input_socket->is_multi_input_socket()) {
      std::sort(input_socket->directly_linked_links_.begin(),
                input_socket->directly_linked_links_.end(),
                [&](const LinkRef *a, const LinkRef *b) -> bool {
                  int index_a = a->blink()->multi_input_socket_index;
                  int index_b = b->blink()->multi_input_socket_index;
                  return index_a > index_b;
                });
    }
  }

  this->create_socket_identifier_maps();
  this->create_linked_socket_caches();

  for (NodeRef *node : nodes_by_id_) {
    const bNodeType *nodetype = node->bnode_->typeinfo;
    nodes_by_type_.add(nodetype, node);
  }

  const Span<const NodeRef *> group_output_nodes = this->nodes_by_type("NodeGroupOutput");
  if (group_output_nodes.is_empty()) {
    group_output_node_ = nullptr;
  }
  else if (group_output_nodes.size() == 1) {
    group_output_node_ = group_output_nodes.first();
  }
  else {
    for (const NodeRef *group_output : group_output_nodes) {
      if (group_output->bnode_->flag & NODE_DO_OUTPUT) {
        group_output_node_ = group_output;
        break;
      }
    }
  }
}

NodeTreeRef::~NodeTreeRef()
{
  /* The destructor has to be called manually, because these types are allocated in a linear
   * allocator. */
  for (NodeRef *node : nodes_by_id_) {
    node->~NodeRef();
  }
  for (InputSocketRef *socket : input_sockets_) {
    socket->~InputSocketRef();
  }
  for (OutputSocketRef *socket : output_sockets_) {
    socket->~OutputSocketRef();
  }
  for (LinkRef *link : links_) {
    link->~LinkRef();
  }
}

InputSocketRef &NodeTreeRef::find_input_socket(Map<bNode *, NodeRef *> &node_mapping,
                                               bNode *bnode,
                                               bNodeSocket *bsocket)
{
  NodeRef *node = node_mapping.lookup(bnode);
  for (InputSocketRef *socket : node->inputs_) {
    if (socket->bsocket_ == bsocket) {
      return *socket;
    }
  }
  BLI_assert_unreachable();
  return *node->inputs_[0];
}

OutputSocketRef &NodeTreeRef::find_output_socket(Map<bNode *, NodeRef *> &node_mapping,
                                                 bNode *bnode,
                                                 bNodeSocket *bsocket)
{
  NodeRef *node = node_mapping.lookup(bnode);
  for (OutputSocketRef *socket : node->outputs_) {
    if (socket->bsocket_ == bsocket) {
      return *socket;
    }
  }
  BLI_assert_unreachable();
  return *node->outputs_[0];
}

void NodeTreeRef::create_linked_socket_caches()
{
  for (InputSocketRef *socket : input_sockets_) {
    /* Find directly linked socket based on incident links. */
    Vector<const SocketRef *> directly_linked_sockets;
    for (LinkRef *link : socket->directly_linked_links_) {
      directly_linked_sockets.append(link->from_);
    }
    socket->directly_linked_sockets_ = allocator_.construct_array_copy(
        directly_linked_sockets.as_span());

    /* Find logically linked sockets. */
    Vector<const SocketRef *> logically_linked_sockets;
    Vector<const SocketRef *> logically_linked_skipped_sockets;
    Vector<const InputSocketRef *> seen_sockets_stack;
    socket->foreach_logical_origin(
        [&](const OutputSocketRef &origin) { logically_linked_sockets.append(&origin); },
        [&](const SocketRef &socket) { logically_linked_skipped_sockets.append(&socket); },
        false,
        seen_sockets_stack);
    if (logically_linked_sockets == directly_linked_sockets) {
      socket->logically_linked_sockets_ = socket->directly_linked_sockets_;
    }
    else {
      socket->logically_linked_sockets_ = allocator_.construct_array_copy(
          logically_linked_sockets.as_span());
    }
    socket->logically_linked_skipped_sockets_ = allocator_.construct_array_copy(
        logically_linked_skipped_sockets.as_span());
  }

  for (OutputSocketRef *socket : output_sockets_) {
    /* Find directly linked socket based on incident links. */
    Vector<const SocketRef *> directly_linked_sockets;
    for (LinkRef *link : socket->directly_linked_links_) {
      directly_linked_sockets.append(link->to_);
    }
    socket->directly_linked_sockets_ = allocator_.construct_array_copy(
        directly_linked_sockets.as_span());

    /* Find logically linked sockets. */
    Vector<const SocketRef *> logically_linked_sockets;
    Vector<const SocketRef *> logically_linked_skipped_sockets;
    Vector<const OutputSocketRef *> handled_sockets;
    socket->foreach_logical_target(
        [&](const InputSocketRef &target) { logically_linked_sockets.append(&target); },
        [&](const SocketRef &socket) { logically_linked_skipped_sockets.append(&socket); },
        handled_sockets);
    if (logically_linked_sockets == directly_linked_sockets) {
      socket->logically_linked_sockets_ = socket->directly_linked_sockets_;
    }
    else {
      socket->logically_linked_sockets_ = allocator_.construct_array_copy(
          logically_linked_sockets.as_span());
    }
    socket->logically_linked_skipped_sockets_ = allocator_.construct_array_copy(
        logically_linked_skipped_sockets.as_span());
  }
}

void InputSocketRef::foreach_logical_origin(
    FunctionRef<void(const OutputSocketRef &)> origin_fn,
    FunctionRef<void(const SocketRef &)> skipped_fn,
    bool only_follow_first_input_link,
    Vector<const InputSocketRef *> &seen_sockets_stack) const
{
  /* Protect against loops. */
  if (seen_sockets_stack.contains(this)) {
    return;
  }
  seen_sockets_stack.append(this);

  Span<const LinkRef *> links_to_check = this->directly_linked_links();
  if (only_follow_first_input_link) {
    links_to_check = links_to_check.take_front(1);
  }
  for (const LinkRef *link : links_to_check) {
    if (link->is_muted()) {
      continue;
    }
    const OutputSocketRef &origin = link->from();
    const NodeRef &origin_node = origin.node();
    if (!origin.is_available()) {
      /* Non available sockets are ignored. */
    }
    else if (origin_node.is_reroute_node()) {
      const InputSocketRef &reroute_input = origin_node.input(0);
      const OutputSocketRef &reroute_output = origin_node.output(0);
      skipped_fn.call_safe(reroute_input);
      skipped_fn.call_safe(reroute_output);
      reroute_input.foreach_logical_origin(origin_fn, skipped_fn, false, seen_sockets_stack);
    }
    else if (origin_node.is_muted()) {
      for (const InternalLinkRef *internal_link : origin_node.internal_links()) {
        if (&internal_link->to() == &origin) {
          const InputSocketRef &mute_input = internal_link->from();
          skipped_fn.call_safe(origin);
          skipped_fn.call_safe(mute_input);
          mute_input.foreach_logical_origin(origin_fn, skipped_fn, true, seen_sockets_stack);
        }
      }
    }
    else {
      origin_fn(origin);
    }
  }

  seen_sockets_stack.pop_last();
}

void OutputSocketRef::foreach_logical_target(
    FunctionRef<void(const InputSocketRef &)> target_fn,
    FunctionRef<void(const SocketRef &)> skipped_fn,
    Vector<const OutputSocketRef *> &seen_sockets_stack) const
{
  /* Protect against loops. */
  if (seen_sockets_stack.contains(this)) {
    return;
  }
  seen_sockets_stack.append(this);

  for (const LinkRef *link : this->directly_linked_links()) {
    if (link->is_muted()) {
      continue;
    }
    const InputSocketRef &target = link->to();
    const NodeRef &target_node = target.node();
    if (!target.is_available()) {
      /* Non available sockets are ignored. */
    }
    else if (target_node.is_reroute_node()) {
      const OutputSocketRef &reroute_output = target_node.output(0);
      skipped_fn.call_safe(target);
      skipped_fn.call_safe(reroute_output);
      reroute_output.foreach_logical_target(target_fn, skipped_fn, seen_sockets_stack);
    }
    else if (target_node.is_muted()) {
      skipped_fn.call_safe(target);
      for (const InternalLinkRef *internal_link : target_node.internal_links()) {
        if (&internal_link->from() == &target) {
          /* The internal link only forwards the first incoming link. */
          if (target.is_multi_input_socket()) {
            if (target.directly_linked_links()[0] != link) {
              continue;
            }
          }
          const OutputSocketRef &mute_output = internal_link->to();
          skipped_fn.call_safe(target);
          skipped_fn.call_safe(mute_output);
          mute_output.foreach_logical_target(target_fn, skipped_fn, seen_sockets_stack);
        }
      }
    }
    else {
      target_fn(target);
    }
  }

  seen_sockets_stack.pop_last();
}

namespace {
struct SocketByIdentifierMap {
  SocketIndexByIdentifierMap *map = nullptr;
  std::unique_ptr<SocketIndexByIdentifierMap> owned_map;
};
}  // namespace

static std::unique_ptr<SocketIndexByIdentifierMap> create_identifier_map(const ListBase &sockets)
{
  std::unique_ptr<SocketIndexByIdentifierMap> map = std::make_unique<SocketIndexByIdentifierMap>();
  int index;
  LISTBASE_FOREACH_INDEX (bNodeSocket *, socket, &sockets, index) {
    map->add_new(socket->identifier, index);
  }
  return map;
}

/* This function is not threadsafe. */
static SocketByIdentifierMap get_or_create_identifier_map(
    const bNode &node, const ListBase &sockets, const bNodeSocketTemplate *sockets_template)
{
  SocketByIdentifierMap map;
  if (sockets_template == nullptr) {
    if (BLI_listbase_is_empty(&sockets)) {
      static SocketIndexByIdentifierMap empty_map;
      map.map = &empty_map;
    }
    else if (node.type == NODE_REROUTE) {
      if (&node.inputs == &sockets) {
        static SocketIndexByIdentifierMap reroute_input_map = [] {
          SocketIndexByIdentifierMap map;
          map.add_new("Input", 0);
          return map;
        }();
        map.map = &reroute_input_map;
      }
      else {
        static SocketIndexByIdentifierMap reroute_output_map = [] {
          SocketIndexByIdentifierMap map;
          map.add_new("Output", 0);
          return map;
        }();
        map.map = &reroute_output_map;
      }
    }
    else {
      /* The node has a dynamic amount of sockets. Therefore we need to create a new map. */
      map.owned_map = create_identifier_map(sockets);
      map.map = &*map.owned_map;
    }
  }
  else {
    /* Cache only one map for nodes that have the same sockets. */
    static Map<const bNodeSocketTemplate *, std::unique_ptr<SocketIndexByIdentifierMap>> maps;
    map.map = &*maps.lookup_or_add_cb(sockets_template,
                                      [&]() { return create_identifier_map(sockets); });
  }
  return map;
}

void NodeTreeRef::create_socket_identifier_maps()
{
  /* `get_or_create_identifier_map` is not threadsafe, therefore we have to hold a lock here. */
  static std::mutex mutex;
  std::lock_guard lock{mutex};

  for (NodeRef *node : nodes_by_id_) {
    bNode &bnode = *node->bnode_;
    SocketByIdentifierMap inputs_map = get_or_create_identifier_map(
        bnode, bnode.inputs, bnode.typeinfo->inputs);
    SocketByIdentifierMap outputs_map = get_or_create_identifier_map(
        bnode, bnode.outputs, bnode.typeinfo->outputs);
    node->input_index_by_identifier_ = inputs_map.map;
    node->output_index_by_identifier_ = outputs_map.map;
    if (inputs_map.owned_map) {
      owned_identifier_maps_.append(std::move(inputs_map.owned_map));
    }
    if (outputs_map.owned_map) {
      owned_identifier_maps_.append(std::move(outputs_map.owned_map));
    }
  }
}

static bool has_link_cycles_recursive(const NodeRef &node,
                                      MutableSpan<bool> visited,
                                      MutableSpan<bool> is_in_stack)
{
  const int node_id = node.id();
  if (is_in_stack[node_id]) {
    return true;
  }
  if (visited[node_id]) {
    return false;
  }

  visited[node_id] = true;
  is_in_stack[node_id] = true;

  for (const OutputSocketRef *from_socket : node.outputs()) {
    if (!from_socket->is_available()) {
      continue;
    }
    for (const InputSocketRef *to_socket : from_socket->directly_linked_sockets()) {
      if (!to_socket->is_available()) {
        continue;
      }
      const NodeRef &to_node = to_socket->node();
      if (has_link_cycles_recursive(to_node, visited, is_in_stack)) {
        return true;
      }
    }
  }

  is_in_stack[node_id] = false;
  return false;
}

bool NodeTreeRef::has_link_cycles() const
{
  const int node_amount = nodes_by_id_.size();
  Array<bool> visited(node_amount, false);
  Array<bool> is_in_stack(node_amount, false);

  for (const NodeRef *node : nodes_by_id_) {
    if (has_link_cycles_recursive(*node, visited, is_in_stack)) {
      return true;
    }
  }
  return false;
}

bool NodeTreeRef::has_undefined_nodes_or_sockets() const
{
  for (const NodeRef *node : nodes_by_id_) {
    if (node->is_undefined()) {
      return true;
    }
  }
  for (const SocketRef *socket : sockets_by_id_) {
    if (socket->is_undefined()) {
      return true;
    }
  }
  return false;
}

<<<<<<< HEAD
=======
bool NodeRef::any_input_is_directly_linked() const
{
  for (const SocketRef *socket : inputs_) {
    if (!socket->directly_linked_sockets().is_empty()) {
      return true;
    }
  }
  return false;
}

bool NodeRef::any_output_is_directly_linked() const
{
  for (const SocketRef *socket : outputs_) {
    if (!socket->directly_linked_sockets().is_empty()) {
      return true;
    }
  }
  return false;
}

bool NodeRef::any_socket_is_directly_linked(eNodeSocketInOut in_out) const
{
  if (in_out == SOCK_IN) {
    return this->any_input_is_directly_linked();
  }
  return this->any_output_is_directly_linked();
}

struct ToposortNodeState {
  bool is_done = false;
  bool is_in_stack = false;
};

static void toposort_from_start_node(const NodeTreeRef::ToposortDirection direction,
                                     const NodeRef &start_node,
                                     MutableSpan<ToposortNodeState> node_states,
                                     NodeTreeRef::ToposortResult &result)
{
  struct Item {
    const NodeRef *node;
    /* Index of the next socket that is checked in the depth-first search. */
    int socket_index = 0;
    /* Link index in the next socket that is checked in the depth-first search. */
    int link_index = 0;
  };

  /* Do a depth-first search to sort nodes topologically. */
  Stack<Item, 64> nodes_to_check;
  nodes_to_check.push({&start_node});
  while (!nodes_to_check.is_empty()) {
    Item &item = nodes_to_check.peek();
    const NodeRef &node = *item.node;
    const Span<const SocketRef *> sockets = node.sockets(
        direction == NodeTreeRef::ToposortDirection::LeftToRight ? SOCK_IN : SOCK_OUT);

    while (true) {
      if (item.socket_index == sockets.size()) {
        /* All sockets have already been visited. */
        break;
      }
      const SocketRef &socket = *sockets[item.socket_index];
      const Span<const SocketRef *> linked_sockets = socket.directly_linked_sockets();
      if (item.link_index == linked_sockets.size()) {
        /* All links connected to this socket have already been visited. */
        item.socket_index++;
        item.link_index = 0;
        continue;
      }
      const SocketRef &linked_socket = *linked_sockets[item.link_index];
      const NodeRef &linked_node = linked_socket.node();
      ToposortNodeState &linked_node_state = node_states[linked_node.id()];
      if (linked_node_state.is_done) {
        /* The linked node has already been visited. */
        item.link_index++;
        continue;
      }
      if (linked_node_state.is_in_stack) {
        result.has_cycle = true;
      }
      else {
        nodes_to_check.push({&linked_node});
        linked_node_state.is_in_stack = true;
      }
      break;
    }

    /* If no other element has been pushed, the current node can be pushed to the sorted list. */
    if (&item == &nodes_to_check.peek()) {
      ToposortNodeState &node_state = node_states[node.id()];
      node_state.is_done = true;
      node_state.is_in_stack = false;
      result.sorted_nodes.append(&node);
      nodes_to_check.pop();
    }
  }
}

NodeTreeRef::ToposortResult NodeTreeRef::toposort(const ToposortDirection direction) const
{
  ToposortResult result;
  result.sorted_nodes.reserve(nodes_by_id_.size());

  Array<ToposortNodeState> node_states(nodes_by_id_.size());

  for (const NodeRef *node : nodes_by_id_) {
    if (node_states[node->id()].is_done) {
      /* Ignore nodes that are done already. */
      continue;
    }
    if (node->any_socket_is_directly_linked(
            direction == ToposortDirection::LeftToRight ? SOCK_OUT : SOCK_IN)) {
      /* Ignore non-start nodes. */
      continue;
    }

    toposort_from_start_node(direction, *node, node_states, result);
  }

  /* Check if the loop above forgot some nodes because there is a cycle. */
  if (result.sorted_nodes.size() < nodes_by_id_.size()) {
    result.has_cycle = true;
    for (const NodeRef *node : nodes_by_id_) {
      if (node_states[node->id()].is_done) {
        /* Ignore nodes that are done already. */
        continue;
      }
      /* Start toposort at this node which is somewhere in the middle of a loop. */
      toposort_from_start_node(direction, *node, node_states, result);
    }
  }

  BLI_assert(result.sorted_nodes.size() == nodes_by_id_.size());
  return result;
}

const NodeRef *NodeTreeRef::find_node(const bNode &bnode) const
{
  for (const NodeRef *node : this->nodes_by_type(bnode.typeinfo)) {
    if (node->bnode_ == &bnode) {
      return node;
    }
  }
  return nullptr;
}

>>>>>>> cc66d102
std::string NodeTreeRef::to_dot() const
{
  dot::DirectedGraph digraph;
  digraph.set_rankdir(dot::Attr_rankdir::LeftToRight);

  Map<const NodeRef *, dot::NodeWithSocketsRef> dot_nodes;

  for (const NodeRef *node : nodes_by_id_) {
    dot::Node &dot_node = digraph.new_node("");
    dot_node.set_background_color("white");

    Vector<std::string> input_names;
    Vector<std::string> output_names;
    for (const InputSocketRef *socket : node->inputs()) {
      input_names.append(socket->name());
    }
    for (const OutputSocketRef *socket : node->outputs()) {
      output_names.append(socket->name());
    }

    dot_nodes.add_new(node,
                      dot::NodeWithSocketsRef(dot_node, node->name(), input_names, output_names));
  }

  for (const OutputSocketRef *from_socket : output_sockets_) {
    for (const InputSocketRef *to_socket : from_socket->directly_linked_sockets()) {
      dot::NodeWithSocketsRef &from_dot_node = dot_nodes.lookup(&from_socket->node());
      dot::NodeWithSocketsRef &to_dot_node = dot_nodes.lookup(&to_socket->node());

      digraph.new_edge(from_dot_node.output(from_socket->index()),
                       to_dot_node.input(to_socket->index()));
    }
  }

  return digraph.to_dot_string();
}

const NodeTreeRef &get_tree_ref_from_map(NodeTreeRefMap &node_tree_refs, bNodeTree &btree)
{
  return *node_tree_refs.lookup_or_add_cb(&btree,
                                          [&]() { return std::make_unique<NodeTreeRef>(&btree); });
}

}  // namespace blender::nodes<|MERGE_RESOLUTION|>--- conflicted
+++ resolved
@@ -488,8 +488,6 @@
   return false;
 }
 
-<<<<<<< HEAD
-=======
 bool NodeRef::any_input_is_directly_linked() const
 {
   for (const SocketRef *socket : inputs_) {
@@ -635,7 +633,6 @@
   return nullptr;
 }
 
->>>>>>> cc66d102
 std::string NodeTreeRef::to_dot() const
 {
   dot::DirectedGraph digraph;
