--- conflicted
+++ resolved
@@ -69,13 +69,8 @@
 		texres.nor = NULL;
 
 	textype = multitex_nodes(tex, p->co, p->dxt, p->dyt, p->osatex,
-<<<<<<< HEAD
 	                         &texres, thread, 0, p->mtex, NULL);
-	
-=======
-	                         &texres, thread, 0, p->shi, p->mtex, NULL);
-
->>>>>>> a25c11fd
+
 	if (is_normal)
 		return;
 
