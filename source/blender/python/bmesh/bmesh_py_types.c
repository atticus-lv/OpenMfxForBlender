/*
 * This program is free software; you can redistribute it and/or
 * modify it under the terms of the GNU General Public License
 * as published by the Free Software Foundation; either version 2
 * of the License, or (at your option) any later version.
 *
 * This program is distributed in the hope that it will be useful,
 * but WITHOUT ANY WARRANTY; without even the implied warranty of
 * MERCHANTABILITY or FITNESS FOR A PARTICULAR PURPOSE.  See the
 * GNU General Public License for more details.
 *
 * You should have received a copy of the GNU General Public License
 * along with this program; if not, write to the Free Software Foundation,
 * Inc., 51 Franklin Street, Fifth Floor, Boston, MA 02110-1301, USA.
 *
 * The Original Code is Copyright (C) 2012 Blender Foundation.
 * All rights reserved.
 */

/** \file
 * \ingroup pybmesh
 */

#include "BLI_math.h"
#include "BLI_sort.h"

#include "DNA_material_types.h"
#include "DNA_mesh_types.h"
#include "DNA_object_types.h"

#include "BKE_customdata.h"
#include "BKE_global.h"
#include "BKE_lib_id.h"
#include "BKE_mesh.h"
#include "BKE_mesh_runtime.h"

#include "DEG_depsgraph.h"
#include "DEG_depsgraph_query.h"

#include "bmesh.h"

#include <Python.h>

#include "../mathutils/mathutils.h"

#include "../generic/py_capi_utils.h"
#include "../generic/python_utildefines.h"

#include "bmesh_py_types.h" /* own include */
#include "bmesh_py_types_customdata.h"
#include "bmesh_py_types_meshdata.h"
#include "bmesh_py_types_select.h"

static void bm_dealloc_editmode_warn(BPy_BMesh *self);

/* Common Flags
 * ************ */

/* scene does not use BM_* flags. */
PyC_FlagSet bpy_bm_scene_vert_edge_face_flags[] = {
    {1, "VERT"},
    {2, "EDGE"},
    {4, "FACE"},
    {0, NULL},
};

PyC_FlagSet bpy_bm_htype_vert_edge_face_flags[] = {
    {BM_VERT, "VERT"},
    {BM_EDGE, "EDGE"},
    {BM_FACE, "FACE"},
    {0, NULL},
};

PyC_FlagSet bpy_bm_htype_all_flags[] = {
    {BM_VERT, "VERT"},
    {BM_LOOP, "EDGE"},
    {BM_FACE, "FACE"},
    {BM_LOOP, "LOOP"},
    {0, NULL},
};

#define BPY_BM_HFLAG_ALL_STR "('SELECT', 'HIDE', 'SEAM', 'SMOOTH', 'TAG')"

PyC_FlagSet bpy_bm_hflag_all_flags[] = {
    {BM_ELEM_SELECT, "SELECT"},
    {BM_ELEM_HIDDEN, "HIDE"},
    {BM_ELEM_SEAM, "SEAM"},
    {BM_ELEM_SMOOTH, "SMOOTH"},
    {BM_ELEM_TAG, "TAG"},
    {0, NULL},
};

/* py-type definitions
 * ******************* */

/* getseters
 * ========= */

/* bmesh elems
 * ----------- */

PyDoc_STRVAR(bpy_bm_elem_select_doc, "Selected state of this element.\n\n:type: boolean");
PyDoc_STRVAR(bpy_bm_elem_hide_doc, "Hidden state of this element.\n\n:type: boolean");
PyDoc_STRVAR(bpy_bm_elem_tag_doc,
             "Generic attribute scripts can use for own logic\n\n:type: boolean");
PyDoc_STRVAR(bpy_bm_elem_smooth_doc, "Smooth state of this element.\n\n:type: boolean");
PyDoc_STRVAR(bpy_bm_elem_seam_doc, "Seam for UV unwrapping.\n\n:type: boolean");

static PyObject *bpy_bm_elem_hflag_get(BPy_BMElem *self, void *flag)
{
  const char hflag = (char)POINTER_AS_INT(flag);

  BPY_BM_CHECK_OBJ(self);

  return PyBool_FromLong(BM_elem_flag_test(self->ele, hflag));
}

static int bpy_bm_elem_hflag_set(BPy_BMElem *self, PyObject *value, void *flag)
{
  const char hflag = (char)POINTER_AS_INT(flag);
  int param;

  BPY_BM_CHECK_INT(self);

  if ((param = PyC_Long_AsBool(value)) == -1) {
    return -1;
  }

  if (hflag == BM_ELEM_SELECT) {
    BM_elem_select_set(self->bm, self->ele, param);
  }
  else {
    BM_elem_flag_set(self->ele, hflag, param);
  }
  return 0;
}

PyDoc_STRVAR(
    bpy_bm_elem_index_doc,
    "Index of this element.\n"
    "\n"
    ":type: int\n"
    "\n"
    ".. note::\n"
    "\n"
    "   This value is not necessarily valid, while editing the mesh it can become *dirty*.\n"
    "\n"
    "   It's also possible to assign any number to this attribute for a scripts internal logic.\n"
    "\n"
    "   To ensure the value is up to date - see :class:`BMElemSeq.index_update`.\n");
static PyObject *bpy_bm_elem_index_get(BPy_BMElem *self, void *UNUSED(flag))
{
  BPY_BM_CHECK_OBJ(self);

  return PyLong_FromLong(BM_elem_index_get(self->ele));
}

static int bpy_bm_elem_index_set(BPy_BMElem *self, PyObject *value, void *UNUSED(flag))
{
  int param;

  BPY_BM_CHECK_INT(self);

  if (((param = PyC_Long_AsI32(value)) == -1) && PyErr_Occurred()) {
    /* error is set */
    return -1;
  }

  BM_elem_index_set(self->ele, param); /* set_dirty! */

  /* when setting the index assume its set invalid */
  self->bm->elem_index_dirty |= self->ele->head.htype;

  return 0;
}

/* type specific get/sets
 * ---------------------- */

/* Mesh
 * ^^^^ */

/* doc-strings for all uses of this function */

PyDoc_STRVAR(bpy_bmvertseq_doc,
             "This meshes vert sequence (read-only).\n\n:type: :class:`BMVertSeq`");
static PyObject *bpy_bmvertseq_get(BPy_BMesh *self, void *UNUSED(closure))
{
  BPY_BM_CHECK_OBJ(self);
  return BPy_BMVertSeq_CreatePyObject(self->bm);
}

PyDoc_STRVAR(bpy_bmedgeseq_doc,
             "This meshes edge sequence (read-only).\n\n:type: :class:`BMEdgeSeq`");
static PyObject *bpy_bmedgeseq_get(BPy_BMesh *self, void *UNUSED(closure))
{
  BPY_BM_CHECK_OBJ(self);
  return BPy_BMEdgeSeq_CreatePyObject(self->bm);
}

PyDoc_STRVAR(bpy_bmfaceseq_doc,
             "This meshes face sequence (read-only).\n\n:type: :class:`BMFaceSeq`");
static PyObject *bpy_bmfaceseq_get(BPy_BMesh *self, void *UNUSED(closure))
{
  BPY_BM_CHECK_OBJ(self);
  return BPy_BMFaceSeq_CreatePyObject(self->bm);
}

PyDoc_STRVAR(bpy_bmloopseq_doc,
             "This meshes loops (read-only).\n\n:type: :class:`BMLoopSeq`\n"
             "\n"
             ".. note::\n"
             "\n"
             "   Loops must be accessed via faces, this is only exposed for layer access.\n");
static PyObject *bpy_bmloopseq_get(BPy_BMesh *self, void *UNUSED(closure))
{
  BPY_BM_CHECK_OBJ(self);
  return BPy_BMLoopSeq_CreatePyObject(self->bm);
}

/* vert */
PyDoc_STRVAR(
    bpy_bmvert_link_edges_doc,
    "Edges connected to this vertex (read-only).\n\n:type: :class:`BMElemSeq` of :class:`BMEdge`");
PyDoc_STRVAR(
    bpy_bmvert_link_faces_doc,
    "Faces connected to this vertex (read-only).\n\n:type: :class:`BMElemSeq` of :class:`BMFace`");
PyDoc_STRVAR(
    bpy_bmvert_link_loops_doc,
    "Loops that use this vertex (read-only).\n\n:type: :class:`BMElemSeq` of :class:`BMLoop`");
/* edge */
PyDoc_STRVAR(bpy_bmedge_verts_doc,
             "Verts this edge uses (always 2), (read-only).\n\n:type: :class:`BMElemSeq` of "
             ":class:`BMVert`");
PyDoc_STRVAR(
    bpy_bmedge_link_faces_doc,
    "Faces connected to this edge, (read-only).\n\n:type: :class:`BMElemSeq` of :class:`BMFace`");
PyDoc_STRVAR(
    bpy_bmedge_link_loops_doc,
    "Loops connected to this edge, (read-only).\n\n:type: :class:`BMElemSeq` of :class:`BMLoop`");
/* face */
PyDoc_STRVAR(bpy_bmface_verts_doc,
             "Verts of this face, (read-only).\n\n:type: :class:`BMElemSeq` of :class:`BMVert`");
PyDoc_STRVAR(bpy_bmface_edges_doc,
             "Edges of this face, (read-only).\n\n:type: :class:`BMElemSeq` of :class:`BMEdge`");
PyDoc_STRVAR(bpy_bmface_loops_doc,
             "Loops of this face, (read-only).\n\n:type: :class:`BMElemSeq` of :class:`BMLoop`");
/* loop */
PyDoc_STRVAR(
    bpy_bmloops_link_loops_doc,
    "Loops connected to this loop, (read-only).\n\n:type: :class:`BMElemSeq` of :class:`BMLoop`");

static PyObject *bpy_bmelemseq_elem_get(BPy_BMElem *self, void *itype)
{
  BPY_BM_CHECK_OBJ(self);
  return BPy_BMElemSeq_CreatePyObject(self->bm, self, POINTER_AS_INT(itype));
}

PyDoc_STRVAR(bpy_bm_is_valid_doc,
             "True when this element is valid (hasn't been removed).\n\n:type: boolean");
static PyObject *bpy_bm_is_valid_get(BPy_BMGeneric *self)
{
  return PyBool_FromLong(BPY_BM_IS_VALID(self));
}

PyDoc_STRVAR(
    bpy_bmesh_is_wrapped_doc,
    "True when this mesh is owned by blender (typically the editmode BMesh).\n\n:type: boolean");
static PyObject *bpy_bmesh_is_wrapped_get(BPy_BMesh *self)
{
  BPY_BM_CHECK_OBJ(self);

  return PyBool_FromLong(self->flag & BPY_BMFLAG_IS_WRAPPED);
}

PyDoc_STRVAR(bpy_bmesh_select_mode_doc,
             "The selection mode, values can be {'VERT', 'EDGE', 'FACE'}, can't be assigned an "
             "empty set.\n\n:type: set");
static PyObject *bpy_bmesh_select_mode_get(BPy_BMesh *self)
{
  BPY_BM_CHECK_OBJ(self);

  return PyC_FlagSet_FromBitfield(bpy_bm_scene_vert_edge_face_flags, self->bm->selectmode);
}

static int bpy_bmesh_select_mode_set(BPy_BMesh *self, PyObject *value)
{
  int flag = 0;
  BPY_BM_CHECK_INT(self);

  if (PyC_FlagSet_ToBitfield(bpy_bm_scene_vert_edge_face_flags, value, &flag, "bm.select_mode") ==
      -1) {
    return -1;
  }
  if (flag == 0) {
    PyErr_SetString(PyExc_TypeError, "bm.select_mode: can't assign an empty value");
    return -1;
  }

  self->bm->selectmode = flag;
  return 0;
}

PyDoc_STRVAR(bpy_bmesh_select_history_doc,
             "Sequence of selected items (the last is displayed as active).\n\n:type: "
             ":class:`BMEditSelSeq`");
static PyObject *bpy_bmesh_select_history_get(BPy_BMesh *self)
{
  BPY_BM_CHECK_OBJ(self);

  return BPy_BMEditSel_CreatePyObject(self->bm);
}

static int bpy_bmesh_select_history_set(BPy_BMesh *self, PyObject *value)
{
  BPY_BM_CHECK_INT(self);

  return BPy_BMEditSel_Assign(self, value);
}

/* Vert
 * ^^^^ */

PyDoc_STRVAR(bpy_bmvert_co_doc,
             "The coordinates for this vertex as a 3D, wrapped vector.\n\n:type: "
             ":class:`mathutils.Vector`");
static PyObject *bpy_bmvert_co_get(BPy_BMVert *self)
{
  BPY_BM_CHECK_OBJ(self);
  return Vector_CreatePyObject_wrap(self->v->co, 3, NULL);
}

static int bpy_bmvert_co_set(BPy_BMVert *self, PyObject *value)
{
  BPY_BM_CHECK_INT(self);

  if (mathutils_array_parse(self->v->co, 3, 3, value, "BMVert.co") != -1) {
    return 0;
  }

  return -1;
}

PyDoc_STRVAR(
    bpy_bmvert_normal_doc,
    "The normal for this vertex as a 3D, wrapped vector.\n\n:type: :class:`mathutils.Vector`");
static PyObject *bpy_bmvert_normal_get(BPy_BMVert *self)
{
  BPY_BM_CHECK_OBJ(self);
  return Vector_CreatePyObject_wrap(self->v->no, 3, NULL);
}

static int bpy_bmvert_normal_set(BPy_BMVert *self, PyObject *value)
{
  BPY_BM_CHECK_INT(self);

  if (mathutils_array_parse(self->v->no, 3, 3, value, "BMVert.normal") != -1) {
    return 0;
  }

  return -1;
}

PyDoc_STRVAR(bpy_bmvert_is_manifold_doc,
             "True when this vertex is manifold (read-only).\n\n:type: boolean");
static PyObject *bpy_bmvert_is_manifold_get(BPy_BMVert *self)
{
  BPY_BM_CHECK_OBJ(self);
  return PyBool_FromLong(BM_vert_is_manifold(self->v));
}

PyDoc_STRVAR(bpy_bmvert_is_wire_doc,
             "True when this vertex is not connected to any faces (read-only).\n\n:type: boolean");
static PyObject *bpy_bmvert_is_wire_get(BPy_BMVert *self)
{
  BPY_BM_CHECK_OBJ(self);
  return PyBool_FromLong(BM_vert_is_wire(self->v));
}

PyDoc_STRVAR(
    bpy_bmvert_is_boundary_doc,
    "True when this vertex is connected to boundary edges (read-only).\n\n:type: boolean");
static PyObject *bpy_bmvert_is_boundary_get(BPy_BMVert *self)
{
  BPY_BM_CHECK_OBJ(self);
  return PyBool_FromLong(BM_vert_is_boundary(self->v));
}

/* Edge
 * ^^^^ */

PyDoc_STRVAR(bpy_bmedge_is_manifold_doc,
             "True when this edge is manifold (read-only).\n\n:type: boolean");
static PyObject *bpy_bmedge_is_manifold_get(BPy_BMEdge *self)
{
  BPY_BM_CHECK_OBJ(self);
  return PyBool_FromLong(BM_edge_is_manifold(self->e));
}

PyDoc_STRVAR(bpy_bmedge_is_contiguous_doc,
             "True when this edge is manifold, between two faces with the same winding "
             "(read-only).\n\n:type: boolean");
static PyObject *bpy_bmedge_is_contiguous_get(BPy_BMEdge *self)
{
  BPY_BM_CHECK_OBJ(self);
  return PyBool_FromLong(BM_edge_is_contiguous(self->e));
}

PyDoc_STRVAR(bpy_bmedge_is_convex_doc,
             "True when this edge joins two convex faces, depends on a valid face normal "
             "(read-only).\n\n:type: boolean");
static PyObject *bpy_bmedge_is_convex_get(BPy_BMEdge *self)
{
  BPY_BM_CHECK_OBJ(self);
  return PyBool_FromLong(BM_edge_is_convex(self->e));
}

PyDoc_STRVAR(bpy_bmedge_is_wire_doc,
             "True when this edge is not connected to any faces (read-only).\n\n:type: boolean");
static PyObject *bpy_bmedge_is_wire_get(BPy_BMEdge *self)
{
  BPY_BM_CHECK_OBJ(self);
  return PyBool_FromLong(BM_edge_is_wire(self->e));
}

PyDoc_STRVAR(bpy_bmedge_is_boundary_doc,
             "True when this edge is at the boundary of a face (read-only).\n\n:type: boolean");
static PyObject *bpy_bmedge_is_boundary_get(BPy_BMEdge *self)
{
  BPY_BM_CHECK_OBJ(self);
  return PyBool_FromLong(BM_edge_is_boundary(self->e));
}

/* Face
 * ^^^^ */

PyDoc_STRVAR(
    bpy_bmface_normal_doc,
    "The normal for this face as a 3D, wrapped vector.\n\n:type: :class:`mathutils.Vector`");
static PyObject *bpy_bmface_normal_get(BPy_BMFace *self)
{
  BPY_BM_CHECK_OBJ(self);
  return Vector_CreatePyObject_wrap(self->f->no, 3, NULL);
}

static int bpy_bmface_normal_set(BPy_BMFace *self, PyObject *value)
{
  BPY_BM_CHECK_INT(self);

  if (mathutils_array_parse(self->f->no, 3, 3, value, "BMFace.normal") != -1) {
    return 0;
  }

  return -1;
}

PyDoc_STRVAR(bpy_bmface_material_index_doc, "The face's material index.\n\n:type: int");
static PyObject *bpy_bmface_material_index_get(BPy_BMFace *self)
{
  BPY_BM_CHECK_OBJ(self);
  return PyLong_FromLong(self->f->mat_nr);
}

static int bpy_bmface_material_index_set(BPy_BMFace *self, PyObject *value)
{
  int param;

  BPY_BM_CHECK_INT(self);

  if (((param = PyC_Long_AsI32(value)) == -1) && PyErr_Occurred()) {
    /* error is set */
    return -1;
  }

  if ((param < 0) || (param > MAXMAT)) {
    /* normally we clamp but in this case raise an error */
    PyErr_SetString(PyExc_ValueError, "material index outside of usable range (0 - 32766)");
    return -1;
  }

  self->f->mat_nr = (short)param;
  return 0;
}

/* Loop
 * ^^^^ */

PyDoc_STRVAR(bpy_bmloop_vert_doc, "The loop's vertex (read-only).\n\n:type: :class:`BMVert`");
static PyObject *bpy_bmloop_vert_get(BPy_BMLoop *self)
{
  BPY_BM_CHECK_OBJ(self);
  return BPy_BMVert_CreatePyObject(self->bm, self->l->v);
}

PyDoc_STRVAR(
    bpy_bmloop_edge_doc,
    "The loop's edge (between this loop and the next), (read-only).\n\n:type: :class:`BMEdge`");
static PyObject *bpy_bmloop_edge_get(BPy_BMLoop *self)
{
  BPY_BM_CHECK_OBJ(self);
  return BPy_BMEdge_CreatePyObject(self->bm, self->l->e);
}

PyDoc_STRVAR(bpy_bmloop_face_doc,
             "The face this loop makes (read-only).\n\n:type: :class:`BMFace`");
static PyObject *bpy_bmloop_face_get(BPy_BMLoop *self)
{
  BPY_BM_CHECK_OBJ(self);
  return BPy_BMFace_CreatePyObject(self->bm, self->l->f);
}

PyDoc_STRVAR(bpy_bmloop_link_loop_next_doc,
             "The next face corner (read-only).\n\n:type: :class:`BMLoop`");
static PyObject *bpy_bmloop_link_loop_next_get(BPy_BMLoop *self)
{
  BPY_BM_CHECK_OBJ(self);
  return BPy_BMLoop_CreatePyObject(self->bm, self->l->next);
}

PyDoc_STRVAR(bpy_bmloop_link_loop_prev_doc,
             "The previous face corner (read-only).\n\n:type: :class:`BMLoop`");
static PyObject *bpy_bmloop_link_loop_prev_get(BPy_BMLoop *self)
{
  BPY_BM_CHECK_OBJ(self);
  return BPy_BMLoop_CreatePyObject(self->bm, self->l->prev);
}

PyDoc_STRVAR(bpy_bmloop_link_loop_radial_next_doc,
             "The next loop around the edge (read-only).\n\n:type: :class:`BMLoop`");
static PyObject *bpy_bmloop_link_loop_radial_next_get(BPy_BMLoop *self)
{
  BPY_BM_CHECK_OBJ(self);
  return BPy_BMLoop_CreatePyObject(self->bm, self->l->radial_next);
}

PyDoc_STRVAR(bpy_bmloop_link_loop_radial_prev_doc,
             "The previous loop around the edge (read-only).\n\n:type: :class:`BMLoop`");
static PyObject *bpy_bmloop_link_loop_radial_prev_get(BPy_BMLoop *self)
{
  BPY_BM_CHECK_OBJ(self);
  return BPy_BMLoop_CreatePyObject(self->bm, self->l->radial_prev);
}

PyDoc_STRVAR(bpy_bmloop_is_convex_doc,
             "True when this loop is at the convex corner of a face, depends on a valid face "
             "normal (read-only).\n\n:type: boolean");
static PyObject *bpy_bmloop_is_convex_get(BPy_BMLoop *self)
{
  BPY_BM_CHECK_OBJ(self);
  return PyBool_FromLong(BM_loop_is_convex(self->l));
}

/* ElemSeq
 * ^^^^^^^ */

/* NOTE: use for bmvert/edge/face/loop seq's use these, not bmelemseq directly. */
PyDoc_STRVAR(bpy_bmelemseq_layers_vert_doc,
             "custom-data layers (read-only).\n\n:type: :class:`BMLayerAccessVert`");
PyDoc_STRVAR(bpy_bmelemseq_layers_edge_doc,
             "custom-data layers (read-only).\n\n:type: :class:`BMLayerAccessEdge`");
PyDoc_STRVAR(bpy_bmelemseq_layers_face_doc,
             "custom-data layers (read-only).\n\n:type: :class:`BMLayerAccessFace`");
PyDoc_STRVAR(bpy_bmelemseq_layers_loop_doc,
             "custom-data layers (read-only).\n\n:type: :class:`BMLayerAccessLoop`");
static PyObject *bpy_bmelemseq_layers_get(BPy_BMElemSeq *self, void *htype)
{
  BPY_BM_CHECK_OBJ(self);

  return BPy_BMLayerAccess_CreatePyObject(self->bm, POINTER_AS_INT(htype));
}

/* FaceSeq
 * ^^^^^^^ */

PyDoc_STRVAR(bpy_bmfaceseq_active_doc, "active face.\n\n:type: :class:`BMFace` or None");
static PyObject *bpy_bmfaceseq_active_get(BPy_BMElemSeq *self, void *UNUSED(closure))
{
  BMesh *bm = self->bm;
  BPY_BM_CHECK_OBJ(self);

  if (bm->act_face) {
    return BPy_BMElem_CreatePyObject(bm, (BMHeader *)bm->act_face);
  }

  Py_RETURN_NONE;
}

static int bpy_bmfaceseq_active_set(BPy_BMElem *self, PyObject *value, void *UNUSED(closure))
{
  BMesh *bm = self->bm;
  if (value == Py_None) {
    bm->act_face = NULL;
    return 0;
  }
  if (BPy_BMFace_Check(value)) {
    BPY_BM_CHECK_SOURCE_INT(bm, "faces.active = f", value);

    bm->act_face = ((BPy_BMFace *)value)->f;
    return 0;
  }

  PyErr_Format(PyExc_TypeError,
               "faces.active = f: expected BMFace or None, not %.200s",
               Py_TYPE(value)->tp_name);
  return -1;
}

static PyGetSetDef bpy_bmesh_getseters[] = {
    {"verts", (getter)bpy_bmvertseq_get, (setter)NULL, bpy_bmvertseq_doc, NULL},
    {"edges", (getter)bpy_bmedgeseq_get, (setter)NULL, bpy_bmedgeseq_doc, NULL},
    {"faces", (getter)bpy_bmfaceseq_get, (setter)NULL, bpy_bmfaceseq_doc, NULL},
    {"loops", (getter)bpy_bmloopseq_get, (setter)NULL, bpy_bmloopseq_doc, NULL},
    {"select_mode",
     (getter)bpy_bmesh_select_mode_get,
     (setter)bpy_bmesh_select_mode_set,
     bpy_bmesh_select_mode_doc,
     NULL},

    {"select_history",
     (getter)bpy_bmesh_select_history_get,
     (setter)bpy_bmesh_select_history_set,
     bpy_bmesh_select_history_doc,
     NULL},

    /* readonly checks */
    {"is_wrapped",
     (getter)bpy_bmesh_is_wrapped_get,
     (setter)NULL,
     bpy_bmesh_is_wrapped_doc,
     NULL}, /* as with mathutils */
    {"is_valid", (getter)bpy_bm_is_valid_get, (setter)NULL, bpy_bm_is_valid_doc, NULL},

    {NULL, NULL, NULL, NULL, NULL} /* Sentinel */
};

static PyGetSetDef bpy_bmvert_getseters[] = {
    /* generic */
    {"select",
     (getter)bpy_bm_elem_hflag_get,
     (setter)bpy_bm_elem_hflag_set,
     bpy_bm_elem_select_doc,
     (void *)BM_ELEM_SELECT},
    {"hide",
     (getter)bpy_bm_elem_hflag_get,
     (setter)bpy_bm_elem_hflag_set,
     bpy_bm_elem_hide_doc,
     (void *)BM_ELEM_HIDDEN},
    {"tag",
     (getter)bpy_bm_elem_hflag_get,
     (setter)bpy_bm_elem_hflag_set,
     bpy_bm_elem_tag_doc,
     (void *)BM_ELEM_TAG},
    {"index",
     (getter)bpy_bm_elem_index_get,
     (setter)bpy_bm_elem_index_set,
     bpy_bm_elem_index_doc,
     NULL},

    {"co", (getter)bpy_bmvert_co_get, (setter)bpy_bmvert_co_set, bpy_bmvert_co_doc, NULL},
    {"normal",
     (getter)bpy_bmvert_normal_get,
     (setter)bpy_bmvert_normal_set,
     bpy_bmvert_normal_doc,
     NULL},

    /* connectivity data */
    {"link_edges",
     (getter)bpy_bmelemseq_elem_get,
     (setter)NULL,
     bpy_bmvert_link_edges_doc,
     (void *)BM_EDGES_OF_VERT},
    {"link_faces",
     (getter)bpy_bmelemseq_elem_get,
     (setter)NULL,
     bpy_bmvert_link_faces_doc,
     (void *)BM_FACES_OF_VERT},
    {"link_loops",
     (getter)bpy_bmelemseq_elem_get,
     (setter)NULL,
     bpy_bmvert_link_loops_doc,
     (void *)BM_LOOPS_OF_VERT},

    /* readonly checks */
    {"is_manifold",
     (getter)bpy_bmvert_is_manifold_get,
     (setter)NULL,
     bpy_bmvert_is_manifold_doc,
     NULL},
    {"is_wire", (getter)bpy_bmvert_is_wire_get, (setter)NULL, bpy_bmvert_is_wire_doc, NULL},
    {"is_boundary",
     (getter)bpy_bmvert_is_boundary_get,
     (setter)NULL,
     bpy_bmvert_is_boundary_doc,
     NULL},
    {"is_valid", (getter)bpy_bm_is_valid_get, (setter)NULL, bpy_bm_is_valid_doc, NULL},

    {NULL, NULL, NULL, NULL, NULL} /* Sentinel */
};

static PyGetSetDef bpy_bmedge_getseters[] = {
    /* generic */
    {"select",
     (getter)bpy_bm_elem_hflag_get,
     (setter)bpy_bm_elem_hflag_set,
     bpy_bm_elem_select_doc,
     (void *)BM_ELEM_SELECT},
    {"hide",
     (getter)bpy_bm_elem_hflag_get,
     (setter)bpy_bm_elem_hflag_set,
     bpy_bm_elem_hide_doc,
     (void *)BM_ELEM_HIDDEN},
    {"tag",
     (getter)bpy_bm_elem_hflag_get,
     (setter)bpy_bm_elem_hflag_set,
     bpy_bm_elem_tag_doc,
     (void *)BM_ELEM_TAG},
    {"index",
     (getter)bpy_bm_elem_index_get,
     (setter)bpy_bm_elem_index_set,
     bpy_bm_elem_index_doc,
     NULL},

    {"smooth",
     (getter)bpy_bm_elem_hflag_get,
     (setter)bpy_bm_elem_hflag_set,
     bpy_bm_elem_smooth_doc,
     (void *)BM_ELEM_SMOOTH},
    {"seam",
     (getter)bpy_bm_elem_hflag_get,
     (setter)bpy_bm_elem_hflag_set,
     bpy_bm_elem_seam_doc,
     (void *)BM_ELEM_SEAM},

    /* connectivity data */
    {"verts",
     (getter)bpy_bmelemseq_elem_get,
     (setter)NULL,
     bpy_bmedge_verts_doc,
     (void *)BM_VERTS_OF_EDGE},

    {"link_faces",
     (getter)bpy_bmelemseq_elem_get,
     (setter)NULL,
     bpy_bmedge_link_faces_doc,
     (void *)BM_FACES_OF_EDGE},
    {"link_loops",
     (getter)bpy_bmelemseq_elem_get,
     (setter)NULL,
     bpy_bmedge_link_loops_doc,
     (void *)BM_LOOPS_OF_EDGE},

    /* readonly checks */
    {"is_manifold",
     (getter)bpy_bmedge_is_manifold_get,
     (setter)NULL,
     bpy_bmedge_is_manifold_doc,
     NULL},
    {"is_contiguous",
     (getter)bpy_bmedge_is_contiguous_get,
     (setter)NULL,
     bpy_bmedge_is_contiguous_doc,
     NULL},
    {"is_convex", (getter)bpy_bmedge_is_convex_get, (setter)NULL, bpy_bmedge_is_convex_doc, NULL},
    {"is_wire", (getter)bpy_bmedge_is_wire_get, (setter)NULL, bpy_bmedge_is_wire_doc, NULL},
    {"is_boundary",
     (getter)bpy_bmedge_is_boundary_get,
     (setter)NULL,
     bpy_bmedge_is_boundary_doc,
     NULL},
    {"is_valid", (getter)bpy_bm_is_valid_get, (setter)NULL, bpy_bm_is_valid_doc, NULL},

    {NULL, NULL, NULL, NULL, NULL} /* Sentinel */
};

static PyGetSetDef bpy_bmface_getseters[] = {
    /* generic */
    {"select",
     (getter)bpy_bm_elem_hflag_get,
     (setter)bpy_bm_elem_hflag_set,
     bpy_bm_elem_select_doc,
     (void *)BM_ELEM_SELECT},
    {"hide",
     (getter)bpy_bm_elem_hflag_get,
     (setter)bpy_bm_elem_hflag_set,
     bpy_bm_elem_hide_doc,
     (void *)BM_ELEM_HIDDEN},
    {"tag",
     (getter)bpy_bm_elem_hflag_get,
     (setter)bpy_bm_elem_hflag_set,
     bpy_bm_elem_tag_doc,
     (void *)BM_ELEM_TAG},
    {"index",
     (getter)bpy_bm_elem_index_get,
     (setter)bpy_bm_elem_index_set,
     bpy_bm_elem_index_doc,
     NULL},

    {"smooth",
     (getter)bpy_bm_elem_hflag_get,
     (setter)bpy_bm_elem_hflag_set,
     bpy_bm_elem_smooth_doc,
     (void *)BM_ELEM_SMOOTH},

    {"normal",
     (getter)bpy_bmface_normal_get,
     (setter)bpy_bmface_normal_set,
     bpy_bmface_normal_doc,
     NULL},

    {"material_index",
     (getter)bpy_bmface_material_index_get,
     (setter)bpy_bmface_material_index_set,
     bpy_bmface_material_index_doc,
     NULL},

    /* connectivity data */
    {"verts",
     (getter)bpy_bmelemseq_elem_get,
     (setter)NULL,
     bpy_bmface_verts_doc,
     (void *)BM_VERTS_OF_FACE},
    {"edges",
     (getter)bpy_bmelemseq_elem_get,
     (setter)NULL,
     bpy_bmface_edges_doc,
     (void *)BM_EDGES_OF_FACE},
    {"loops",
     (getter)bpy_bmelemseq_elem_get,
     (setter)NULL,
     bpy_bmface_loops_doc,
     (void *)BM_LOOPS_OF_FACE},

    /* readonly checks */
    {"is_valid", (getter)bpy_bm_is_valid_get, (setter)NULL, bpy_bm_is_valid_doc, NULL},

    {NULL, NULL, NULL, NULL, NULL} /* Sentinel */
};

static PyGetSetDef bpy_bmloop_getseters[] = {
/* generic */
/* flags are available but not used for loops. */
#if 0
    {"select",
     (getter)bpy_bm_elem_hflag_get,
     (setter)bpy_bm_elem_hflag_set,
     bpy_bm_elem_select_doc,
     (void *)BM_ELEM_SELECT},
    {"hide",
     (getter)bpy_bm_elem_hflag_get,
     (setter)bpy_bm_elem_hflag_set,
     bpy_bm_elem_hide_doc,
     (void *)BM_ELEM_HIDDEN},
#endif
    {"tag",
     (getter)bpy_bm_elem_hflag_get,
     (setter)bpy_bm_elem_hflag_set,
     bpy_bm_elem_tag_doc,
     (void *)BM_ELEM_TAG},
    {"index",
     (getter)bpy_bm_elem_index_get,
     (setter)bpy_bm_elem_index_set,
     bpy_bm_elem_index_doc,
     NULL},

    {"vert", (getter)bpy_bmloop_vert_get, (setter)NULL, bpy_bmloop_vert_doc, NULL},
    {"edge", (getter)bpy_bmloop_edge_get, (setter)NULL, bpy_bmloop_edge_doc, NULL},
    {"face", (getter)bpy_bmloop_face_get, (setter)NULL, bpy_bmloop_face_doc, NULL},

    /* connectivity data */
    {"link_loops",
     (getter)bpy_bmelemseq_elem_get,
     (setter)NULL,
     bpy_bmloops_link_loops_doc,
     (void *)BM_LOOPS_OF_LOOP},
    {"link_loop_next",
     (getter)bpy_bmloop_link_loop_next_get,
     (setter)NULL,
     bpy_bmloop_link_loop_next_doc,
     NULL},
    {"link_loop_prev",
     (getter)bpy_bmloop_link_loop_prev_get,
     (setter)NULL,
     bpy_bmloop_link_loop_prev_doc,
     NULL},
    {"link_loop_radial_next",
     (getter)bpy_bmloop_link_loop_radial_next_get,
     (setter)NULL,
     bpy_bmloop_link_loop_radial_next_doc,
     NULL},
    {"link_loop_radial_prev",
     (getter)bpy_bmloop_link_loop_radial_prev_get,
     (setter)NULL,
     bpy_bmloop_link_loop_radial_prev_doc,
     NULL},

    /* readonly checks */
    {"is_convex", (getter)bpy_bmloop_is_convex_get, (setter)NULL, bpy_bmloop_is_convex_doc, NULL},
    {"is_valid", (getter)bpy_bm_is_valid_get, (setter)NULL, bpy_bm_is_valid_doc, NULL},

    {NULL, NULL, NULL, NULL, NULL} /* Sentinel */
};

static PyGetSetDef bpy_bmvertseq_getseters[] = {
    {"layers",
     (getter)bpy_bmelemseq_layers_get,
     (setter)NULL,
     bpy_bmelemseq_layers_vert_doc,
     (void *)BM_VERT},
    {NULL, NULL, NULL, NULL, NULL} /* Sentinel */
};
static PyGetSetDef bpy_bmedgeseq_getseters[] = {
    {"layers",
     (getter)bpy_bmelemseq_layers_get,
     (setter)NULL,
     bpy_bmelemseq_layers_edge_doc,
     (void *)BM_EDGE},
    {NULL, NULL, NULL, NULL, NULL} /* Sentinel */
};
static PyGetSetDef bpy_bmfaceseq_getseters[] = {
    {"layers",
     (getter)bpy_bmelemseq_layers_get,
     (setter)NULL,
     bpy_bmelemseq_layers_face_doc,
     (void *)BM_FACE},
    /* face only */
    {"active",
     (getter)bpy_bmfaceseq_active_get,
     (setter)bpy_bmfaceseq_active_set,
     bpy_bmfaceseq_active_doc,
     NULL},
    {NULL, NULL, NULL, NULL, NULL} /* Sentinel */
};
static PyGetSetDef bpy_bmloopseq_getseters[] = {
    {"layers",
     (getter)bpy_bmelemseq_layers_get,
     (setter)NULL,
     bpy_bmelemseq_layers_loop_doc,
     (void *)BM_LOOP},
    {NULL, NULL, NULL, NULL, NULL} /* Sentinel */
};

/* Methods
 * ======= */

/* Mesh
 * ---- */

PyDoc_STRVAR(bpy_bmesh_copy_doc,
             ".. method:: copy()\n"
             "\n"
             "   :return: A copy of this BMesh.\n"
             "   :rtype: :class:`BMesh`\n");
static PyObject *bpy_bmesh_copy(BPy_BMesh *self)
{
  BMesh *bm;
  BMesh *bm_copy;

  BPY_BM_CHECK_OBJ(self);

  bm = self->bm;

  bm_copy = BM_mesh_copy(bm);

  if (bm_copy) {
    return BPy_BMesh_CreatePyObject(bm_copy, BPY_BMFLAG_NOP);
  }

  PyErr_SetString(PyExc_SystemError, "Unable to copy BMesh, internal error");
  return NULL;
}

PyDoc_STRVAR(bpy_bmesh_clear_doc,
             ".. method:: clear()\n"
             "\n"
             "   Clear all mesh data.\n");
static PyObject *bpy_bmesh_clear(BPy_BMesh *self)
{
  BMesh *bm;

  BPY_BM_CHECK_OBJ(self);

  bm = self->bm;

  BM_mesh_clear(bm);

  Py_RETURN_NONE;
}

PyDoc_STRVAR(
    bpy_bmesh_free_doc,
    ".. method:: free()\n"
    "\n"
    "   Explicitly free the BMesh data from memory, causing exceptions on further access.\n"
    "\n"
    "   .. note::\n"
    "\n"
    "      The BMesh is freed automatically, typically when the script finishes executing.\n"
    "      However in some cases its hard to predict when this will be and its useful to\n"
    "      explicitly free the data.\n");
static PyObject *bpy_bmesh_free(BPy_BMesh *self)
{
  if (self->bm) {
    BMesh *bm = self->bm;

    bm_dealloc_editmode_warn(self);

    if ((self->flag & BPY_BMFLAG_IS_WRAPPED) == 0) {
      BM_mesh_free(bm);
    }

    bpy_bm_generic_invalidate((BPy_BMGeneric *)self);
  }

  Py_RETURN_NONE;
}

PyDoc_STRVAR(bpy_bmesh_to_mesh_doc,
             ".. method:: to_mesh(mesh)\n"
             "\n"
             "   Writes this BMesh data into an existing Mesh datablock.\n"
             "\n"
             "   :arg mesh: The mesh data to write into.\n"
             "   :type mesh: :class:`Mesh`\n");
static PyObject *bpy_bmesh_to_mesh(BPy_BMesh *self, PyObject *args)
{
  PyObject *py_mesh;
  Mesh *me;
  BMesh *bm;

  BPY_BM_CHECK_OBJ(self);

  if (!PyArg_ParseTuple(args, "O:to_mesh", &py_mesh) ||
      !(me = PyC_RNA_AsPointer(py_mesh, "Mesh"))) {
    return NULL;
  }

  /* we could allow this but its almost certainly _not_ what script authors want */
  if (me->edit_mesh) {
    PyErr_Format(PyExc_ValueError, "to_mesh(): Mesh '%s' is in editmode", me->id.name + 2);
    return NULL;
  }

  bm = self->bm;

  struct Main *bmain = NULL;
  struct BMeshToMeshParams params = {
      .update_shapekey_indices = true,
  };
  if (me->id.tag & LIB_TAG_NO_MAIN) {
    /* Mesh might be coming from a self-contained source like object.to_mesh(). No need to remap
     * anything in this case. */
  }
  else {
    BLI_assert(BKE_id_is_in_global_main(&me->id));
    bmain = G_MAIN; /* XXX UGLY! */
    params.calc_object_remap = true;
  }

  BM_mesh_bm_to_me(bmain, bm, me, &params);

  /* we could have the user do this but if they forget blender can easy crash
   * since the references arrays for the objects derived meshes are now invalid */
  DEG_id_tag_update(&me->id, ID_RECALC_GEOMETRY_ALL_MODES);

  Py_RETURN_NONE;
}

PyDoc_STRVAR(bpy_bmesh_from_object_doc,
<<<<<<< HEAD
             ".. method:: from_object(object, depsgraph, cage=False, face_normals=True)\n"
=======
             ".. method:: from_object(object, depsgraph, cage=False, face_normals=True, "
             "vertex_normals=True)\n"
>>>>>>> cc66d102
             "\n"
             "   Initialize this bmesh from existing object data-block (only meshes are currently "
             "supported).\n"
             "\n"
             "   :arg object: The object data to load.\n"
             "   :type object: :class:`Object`\n"
             "   :arg cage: Get the mesh as a deformed cage.\n"
             "   :type cage: boolean\n"
             "   :arg face_normals: Calculate face normals.\n"
<<<<<<< HEAD
=======
             "   :arg vertex_normals: Calculate vertex normals.\n"
>>>>>>> cc66d102
             "   :type face_normals: boolean\n");
static PyObject *bpy_bmesh_from_object(BPy_BMesh *self, PyObject *args, PyObject *kw)
{
  static const char *kwlist[] = {
      "object", "depsgraph", "cage", "face_normals", "vertex_normals", NULL};
  PyObject *py_object;
  PyObject *py_depsgraph;
  Object *ob, *ob_eval;
  struct Depsgraph *depsgraph;
  struct Scene *scene_eval;
  Mesh *me_eval;
  BMesh *bm;
  bool use_cage = false;
  bool use_fnorm = true;
  bool use_vert_normal = true;
  const CustomData_MeshMasks data_masks = CD_MASK_BMESH;

  BPY_BM_CHECK_OBJ(self);

  if (!PyArg_ParseTupleAndKeywords(args,
                                   kw,
                                   "OO|$O&O&:from_object",
                                   (char **)kwlist,
                                   &py_object,
                                   &py_depsgraph,
                                   PyC_ParseBool,
                                   &use_cage,
                                   PyC_ParseBool,
                                   &use_fnorm,
                                   PyC_ParseBool,
                                   &use_vert_normal) ||
      !(ob = PyC_RNA_AsPointer(py_object, "Object")) ||
      !(depsgraph = PyC_RNA_AsPointer(py_depsgraph, "Depsgraph"))) {
    return NULL;
  }

  if (ob->type != OB_MESH) {
    PyErr_SetString(PyExc_ValueError,
                    "from_object(...): currently only mesh objects are supported");
    return NULL;
  }

  const bool use_render = DEG_get_mode(depsgraph) == DAG_EVAL_RENDER;
  scene_eval = DEG_get_evaluated_scene(depsgraph);
  ob_eval = DEG_get_evaluated_object(depsgraph, ob);
  bool need_free = false;

  /* Write the display mesh into the dummy mesh */
  if (use_render) {
    if (use_cage) {
      PyErr_SetString(PyExc_ValueError,
                      "from_object(...): cage arg is unsupported when dependency graph "
                      "evaluation mode is RENDER");
      return NULL;
    }

    me_eval = BKE_mesh_new_from_object(depsgraph, ob_eval, true, false);
    need_free = true;
  }
  else {
    if (use_cage) {
      me_eval = mesh_get_eval_deform(depsgraph, scene_eval, ob_eval, &data_masks);
    }
    else {
      me_eval = mesh_get_eval_final(depsgraph, scene_eval, ob_eval, &data_masks);
    }
  }

  if (me_eval == NULL) {
    PyErr_Format(PyExc_ValueError,
                 "from_object(...): Object '%s' has no usable mesh data",
                 ob->id.name + 2);
    return NULL;
  }

  bm = self->bm;

  BM_mesh_bm_from_me(bm,
                     me_eval,
                     (&(struct BMeshFromMeshParams){
                         .calc_face_normal = use_fnorm,
                         .calc_vert_normal = use_vert_normal,
                     }));

  if (need_free) {
    BKE_id_free(NULL, me_eval);
  }

  Py_RETURN_NONE;
}

PyDoc_STRVAR(
    bpy_bmesh_from_mesh_doc,
    ".. method:: from_mesh(mesh, face_normals=True, vertex_normals=True, use_shape_key=False, "
    "shape_key_index=0)\n"
    "\n"
    "   Initialize this bmesh from existing mesh datablock.\n"
    "\n"
    "   :arg mesh: The mesh data to load.\n"
    "   :type mesh: :class:`Mesh`\n"
    "   :arg use_shape_key: Use the locations from a shape key.\n"
    "   :type use_shape_key: boolean\n"
    "   :arg shape_key_index: The shape key index to use.\n"
    "   :type shape_key_index: int\n"
    "\n"
    "   .. note::\n"
    "\n"
    "      Multiple calls can be used to join multiple meshes.\n"
    "\n"
    "      Custom-data layers are only copied from ``mesh`` on initialization.\n"
    "      Further calls will copy custom-data to matching layers, layers missing on the target "
    "mesh won't be added.\n");
static PyObject *bpy_bmesh_from_mesh(BPy_BMesh *self, PyObject *args, PyObject *kw)
{
  static const char *kwlist[] = {
      "mesh", "face_normals", "vertex_normals", "use_shape_key", "shape_key_index", NULL};
  BMesh *bm;
  PyObject *py_mesh;
  Mesh *me;
  bool use_fnorm = true;
  bool use_vert_normal = true;
  bool use_shape_key = false;
  int shape_key_index = 0;

  BPY_BM_CHECK_OBJ(self);

  if (!PyArg_ParseTupleAndKeywords(args,
                                   kw,
                                   "O|$O&O&i:from_mesh",
                                   (char **)kwlist,
                                   &py_mesh,
                                   PyC_ParseBool,
                                   &use_fnorm,
                                   PyC_ParseBool,
                                   &use_vert_normal,
                                   PyC_ParseBool,
                                   &use_shape_key,
                                   &shape_key_index) ||
      !(me = PyC_RNA_AsPointer(py_mesh, "Mesh"))) {
    return NULL;
  }

  bm = self->bm;

  BM_mesh_bm_from_me(bm,
                     me,
                     (&(struct BMeshFromMeshParams){
                         .calc_face_normal = use_fnorm,
                         .calc_vert_normal = use_vert_normal,
                         .use_shapekey = use_shape_key,
                         .active_shapekey = shape_key_index + 1,
                     }));

  Py_RETURN_NONE;
}

PyDoc_STRVAR(bpy_bmesh_select_flush_mode_doc,
             ".. method:: select_flush_mode()\n"
             "\n"
             "   flush selection based on the current mode current :class:`BMesh.select_mode`.\n");
static PyObject *bpy_bmesh_select_flush_mode(BPy_BMesh *self)
{
  BPY_BM_CHECK_OBJ(self);

  BM_mesh_select_mode_flush(self->bm);

  Py_RETURN_NONE;
}

PyDoc_STRVAR(bpy_bmesh_select_flush_doc,
             ".. method:: select_flush(select)\n"
             "\n"
             "   Flush selection, independent of the current selection mode.\n"
             "\n"
             "   :arg select: flush selection or de-selected elements.\n"
             "   :type select: boolean\n");
static PyObject *bpy_bmesh_select_flush(BPy_BMesh *self, PyObject *value)
{
  int param;

  BPY_BM_CHECK_OBJ(self);

  if ((param = PyC_Long_AsBool(value)) == -1) {
    return NULL;
  }

  if (param) {
    BM_mesh_select_flush(self->bm);
  }
  else {
    BM_mesh_deselect_flush(self->bm);
  }

  Py_RETURN_NONE;
}

PyDoc_STRVAR(bpy_bmesh_normal_update_doc,
             ".. method:: normal_update()\n"
             "\n"
             "   Update mesh normals.\n");
static PyObject *bpy_bmesh_normal_update(BPy_BMesh *self)
{
  BPY_BM_CHECK_OBJ(self);

  BM_mesh_normals_update(self->bm);

  Py_RETURN_NONE;
}

PyDoc_STRVAR(bpy_bmesh_transform_doc,
             ".. method:: transform(matrix, filter=None)\n"
             "\n"
             "   Transform the mesh (optionally filtering flagged data only).\n"
             "\n"
             "   :arg matrix: transform matrix.\n"
             "   :type matrix: 4x4 :class:`mathutils.Matrix`\n"
             "   :arg filter: set of values in " BPY_BM_HFLAG_ALL_STR
             ".\n"
             "   :type filter: set\n");
static PyObject *bpy_bmesh_transform(BPy_BMElem *self, PyObject *args, PyObject *kw)
{
  static const char *kwlist[] = {"matrix", "filter", NULL};

  MatrixObject *mat;
  PyObject *filter = NULL;
  int filter_flags = 0;

  BPY_BM_CHECK_OBJ(self);

  if (!PyArg_ParseTupleAndKeywords(args,
                                   kw,
                                   "O!|$O!:transform",
                                   (char **)kwlist,
                                   &matrix_Type,
                                   &mat,
                                   &PySet_Type,
                                   &filter)) {
    return NULL;
  }

  BMVert *eve;
  BMIter iter;
  void *mat_ptr;

  if (BaseMath_ReadCallback(mat) == -1) {
    return NULL;
  }
  if (mat->num_col != 4 || mat->num_row != 4) {
    PyErr_SetString(PyExc_ValueError, "expected a 4x4 matrix");
    return NULL;
  }

  if (filter != NULL && PyC_FlagSet_ToBitfield(
                            bpy_bm_hflag_all_flags, filter, &filter_flags, "bm.transform") == -1) {
    return NULL;
  }

  mat_ptr = mat->matrix;

  if (!filter_flags) {
    BM_ITER_MESH (eve, &iter, self->bm, BM_VERTS_OF_MESH) {
      mul_m4_v3((float(*)[4])mat_ptr, eve->co);
    }
  }
  else {
    const char filter_flags_ch = (char)filter_flags;
    BM_ITER_MESH (eve, &iter, self->bm, BM_VERTS_OF_MESH) {
      if (BM_elem_flag_test(eve, filter_flags_ch)) {
        mul_m4_v3((float(*)[4])mat_ptr, eve->co);
      }
    }
  }

  Py_RETURN_NONE;
}

PyDoc_STRVAR(bpy_bmesh_calc_volume_doc,
             ".. method:: calc_volume(signed=False)\n"
             "\n"
             "   Calculate mesh volume based on face normals.\n"
             "\n"
             "   :arg signed: when signed is true, negative values may be returned.\n"
             "   :type signed: bool\n"
             "   :return: The volume of the mesh.\n"
             "   :rtype: float\n");
static PyObject *bpy_bmesh_calc_volume(BPy_BMElem *self, PyObject *args, PyObject *kw)
{
  static const char *kwlist[] = {"signed", NULL};
  PyObject *is_signed = Py_False;

  BPY_BM_CHECK_OBJ(self);

  if (!PyArg_ParseTupleAndKeywords(
          args, kw, "|$O!:calc_volume", (char **)kwlist, &PyBool_Type, &is_signed)) {
    return NULL;
  }

  return PyFloat_FromDouble(BM_mesh_calc_volume(self->bm, is_signed != Py_False));
}

PyDoc_STRVAR(bpy_bmesh_calc_loop_triangles_doc,
             ".. method:: calc_loop_triangles()\n"
             "\n"
             "   Calculate triangle tessellation from quads/ngons.\n"
             "\n"
             "   :return: The triangulated faces.\n"
             "   :rtype: list of :class:`BMLoop` tuples\n");
static PyObject *bpy_bmesh_calc_loop_triangles(BPy_BMElem *self)
{
  BMesh *bm;

  int looptris_tot;
  BMLoop *(*looptris)[3];

  PyObject *ret;
  int i;

  BPY_BM_CHECK_OBJ(self);

  bm = self->bm;

  looptris_tot = poly_to_tri_count(bm->totface, bm->totloop);
  looptris = PyMem_MALLOC(sizeof(*looptris) * looptris_tot);

  BM_mesh_calc_tessellation(bm, looptris);

  ret = PyList_New(looptris_tot);
  for (i = 0; i < looptris_tot; i++) {
    PyList_SET_ITEM(ret, i, BPy_BMLoop_Array_As_Tuple(bm, looptris[i], 3));
  }

  PyMem_FREE(looptris);

  return ret;
}

/* Elem
 * ---- */

PyDoc_STRVAR(bpy_bm_elem_select_set_doc,
             ".. method:: select_set(select)\n"
             "\n"
             "   Set the selection.\n"
             "   This is different from the *select* attribute because it updates the selection "
             "state of associated geometry.\n"
             "\n"
             "   :arg select: Select or de-select.\n"
             "   :type select: boolean\n"
             "\n"
             "   .. note::\n"
             "\n"
             "      Currently this only flushes down, so selecting a face will select all its "
             "vertices but de-selecting a vertex "
             "      won't de-select all the faces that use it, before finishing with a mesh "
             "typically flushing is still needed.\n");
static PyObject *bpy_bm_elem_select_set(BPy_BMElem *self, PyObject *value)
{
  int param;

  BPY_BM_CHECK_OBJ(self);

  if ((param = PyC_Long_AsBool(value)) == -1) {
    return NULL;
  }

  BM_elem_select_set(self->bm, self->ele, param);

  Py_RETURN_NONE;
}

PyDoc_STRVAR(bpy_bm_elem_hide_set_doc,
             ".. method:: hide_set(hide)\n"
             "\n"
             "   Set the hide state.\n"
             "   This is different from the *hide* attribute because it updates the selection and "
             "hide state of associated geometry.\n"
             "\n"
             "   :arg hide: Hidden or visible.\n"
             "   :type hide: boolean\n");
static PyObject *bpy_bm_elem_hide_set(BPy_BMElem *self, PyObject *value)
{
  int param;

  BPY_BM_CHECK_OBJ(self);

  if ((param = PyC_Long_AsBool(value)) == -1) {
    return NULL;
  }

  BM_elem_hide_set(self->bm, self->ele, param);

  Py_RETURN_NONE;
}

PyDoc_STRVAR(bpy_bm_elem_copy_from_doc,
             ".. method:: copy_from(other)\n"
             "\n"
             "   Copy values from another element of matching type.\n");
static PyObject *bpy_bm_elem_copy_from(BPy_BMElem *self, BPy_BMElem *value)
{
  BPY_BM_CHECK_OBJ(self);

  if (Py_TYPE(self) != Py_TYPE(value)) {
    PyErr_Format(PyExc_TypeError,
                 "expected element of type '%.200s' not '%.200s'",
                 Py_TYPE(self)->tp_name,
                 Py_TYPE(value)->tp_name);
    return NULL;
  }

  if (value->ele != self->ele) {
    BM_elem_attrs_copy_ex(value->bm, self->bm, value->ele, self->ele, 0xff, CD_MASK_BM_ELEM_PYPTR);
  }

  Py_RETURN_NONE;
}

/* Vert
 * ---- */

PyDoc_STRVAR(bpy_bmvert_copy_from_vert_interp_doc,
             ".. method:: copy_from_vert_interp(vert_pair, fac)\n"
             "\n"
             "   Interpolate the customdata from a vert between 2 other verts.\n"
             "\n"
             "   :arg vert_pair: The vert to interpolate data from.\n"
             "   :type vert_pair: :class:`BMVert`\n");
static PyObject *bpy_bmvert_copy_from_vert_interp(BPy_BMVert *self, PyObject *args)
{
  PyObject *vert_seq;
  float fac;

  BPY_BM_CHECK_OBJ(self);

  if (!PyArg_ParseTuple(args, "Of:BMVert.copy_from_vert_interp", &vert_seq, &fac)) {
    return NULL;
  }

  BMesh *bm = self->bm;
  BMVert **vert_array = NULL;
  Py_ssize_t vert_seq_len; /* always 2 */

  vert_array = BPy_BMElem_PySeq_As_Array(&bm,
                                         vert_seq,
                                         2,
                                         2,
                                         &vert_seq_len,
                                         BM_VERT,
                                         true,
                                         true,
                                         "BMVert.copy_from_vert_interp(...)");

  if (vert_array == NULL) {
    return NULL;
  }

  BM_data_interp_from_verts(bm, vert_array[0], vert_array[1], self->v, clamp_f(fac, 0.0f, 1.0f));

  PyMem_FREE(vert_array);
  Py_RETURN_NONE;
}

PyDoc_STRVAR(bpy_bmvert_copy_from_face_interp_doc,
             ".. method:: copy_from_face_interp(face)\n"
             "\n"
             "   Interpolate the customdata from a face onto this loop (the loops vert should "
             "overlap the face).\n"
             "\n"
             "   :arg face: The face to interpolate data from.\n"
             "   :type face: :class:`BMFace`\n");
static PyObject *bpy_bmvert_copy_from_face_interp(BPy_BMVert *self, PyObject *args)
{
  BPy_BMFace *py_face = NULL;

  BPY_BM_CHECK_OBJ(self);

  if (!PyArg_ParseTuple(args, "O!:BMVert.copy_from_face_interp", &BPy_BMFace_Type, &py_face)) {
    return NULL;
  }

  BMesh *bm = self->bm;

  BPY_BM_CHECK_SOURCE_OBJ(bm, "copy_from_face_interp()", py_face);

  BM_vert_interp_from_face(bm, self->v, py_face->f);

  Py_RETURN_NONE;
}

PyDoc_STRVAR(bpy_bmvert_calc_edge_angle_doc,
             ".. method:: calc_edge_angle(fallback=None)\n"
             "\n"
             "   Return the angle between this vert's two connected edges.\n"
             "\n"
             "   :arg fallback: return this when the vert doesn't have 2 edges\n"
             "      (instead of raising a :exc:`ValueError`).\n"
             "   :type fallback: any\n"
             "   :return: Angle between edges in radians.\n"
             "   :rtype: float\n");
static PyObject *bpy_bmvert_calc_edge_angle(BPy_BMVert *self, PyObject *args)
{
  const float angle_invalid = -1.0f;
  float angle;
  PyObject *fallback = NULL;

  BPY_BM_CHECK_OBJ(self);

  if (!PyArg_ParseTuple(args, "|O:calc_edge_angle", &fallback)) {
    return NULL;
  }

  angle = BM_vert_calc_edge_angle_ex(self->v, angle_invalid);

  if (angle == angle_invalid) {
    /* avoid exception */
    if (fallback) {
      Py_INCREF(fallback);
      return fallback;
    }

    PyErr_SetString(PyExc_ValueError,
                    "BMVert.calc_edge_angle(): "
                    "vert must connect to exactly 2 edges");
    return NULL;
  }

  return PyFloat_FromDouble(angle);
}

PyDoc_STRVAR(
    bpy_bmvert_calc_shell_factor_doc,
    ".. method:: calc_shell_factor()\n"
    "\n"
    "   Return a multiplier calculated based on the sharpness of the vertex.\n"
    "   Where a flat surface gives 1.0, and higher values sharper edges.\n"
    "   This is used to maintain shell thickness when offsetting verts along their normals.\n"
    "\n"
    "   :return: offset multiplier\n"
    "   :rtype: float\n");
static PyObject *bpy_bmvert_calc_shell_factor(BPy_BMVert *self)
{
  BPY_BM_CHECK_OBJ(self);
  return PyFloat_FromDouble(BM_vert_calc_shell_factor(self->v));
}

PyDoc_STRVAR(bpy_bmvert_normal_update_doc,
             ".. method:: normal_update()\n"
             "\n"
             "   Update vertex normal.\n");
static PyObject *bpy_bmvert_normal_update(BPy_BMVert *self)
{
  BPY_BM_CHECK_OBJ(self);

  BM_vert_normal_update(self->v);

  Py_RETURN_NONE;
}

/* Edge
 * ---- */

PyDoc_STRVAR(bpy_bmedge_calc_length_doc,
             ".. method:: calc_length()\n"
             "\n"
             "   :return: The length between both verts.\n"
             "   :rtype: float\n");
static PyObject *bpy_bmedge_calc_length(BPy_BMEdge *self)
{
  BPY_BM_CHECK_OBJ(self);
  return PyFloat_FromDouble(len_v3v3(self->e->v1->co, self->e->v2->co));
}

PyDoc_STRVAR(bpy_bmedge_calc_face_angle_doc,
             ".. method:: calc_face_angle(fallback=None)\n"
             "\n"
             "   :arg fallback: return this when the edge doesn't have 2 faces\n"
             "      (instead of raising a :exc:`ValueError`).\n"
             "   :type fallback: any\n"
             "   :return: The angle between 2 connected faces in radians.\n"
             "   :rtype: float\n");
static PyObject *bpy_bmedge_calc_face_angle(BPy_BMEdge *self, PyObject *args)
{
  const float angle_invalid = -1.0f;
  float angle;
  PyObject *fallback = NULL;

  BPY_BM_CHECK_OBJ(self);

  if (!PyArg_ParseTuple(args, "|O:calc_face_angle", &fallback)) {
    return NULL;
  }

  angle = BM_edge_calc_face_angle_ex(self->e, angle_invalid);

  if (angle == angle_invalid) {
    /* avoid exception */
    if (fallback) {
      Py_INCREF(fallback);
      return fallback;
    }

    PyErr_SetString(PyExc_ValueError,
                    "BMEdge.calc_face_angle(): "
                    "edge doesn't use 2 faces");
    return NULL;
  }

  return PyFloat_FromDouble(angle);
}

PyDoc_STRVAR(
    bpy_bmedge_calc_face_angle_signed_doc,
    ".. method:: calc_face_angle_signed(fallback=None)\n"
    "\n"
    "   :arg fallback: return this when the edge doesn't have 2 faces\n"
    "      (instead of raising a :exc:`ValueError`).\n"
    "   :type fallback: any\n"
    "   :return: The angle between 2 connected faces in radians (negative for concave join).\n"
    "   :rtype: float\n");
static PyObject *bpy_bmedge_calc_face_angle_signed(BPy_BMEdge *self, PyObject *args)
{
  const float angle_invalid = -FLT_MAX;
  float angle;
  PyObject *fallback = NULL;

  BPY_BM_CHECK_OBJ(self);

  if (!PyArg_ParseTuple(args, "|O:calc_face_angle_signed", &fallback)) {
    return NULL;
  }

  angle = BM_edge_calc_face_angle_signed_ex(self->e, angle_invalid);

  if (angle == angle_invalid) {
    /* avoid exception */
    if (fallback) {
      Py_INCREF(fallback);
      return fallback;
    }

    PyErr_SetString(PyExc_ValueError,
                    "BMEdge.calc_face_angle_signed(): "
                    "edge doesn't use 2 faces");
    return NULL;
  }

  return PyFloat_FromDouble(angle);
}

PyDoc_STRVAR(
    bpy_bmedge_calc_tangent_doc,
    ".. method:: calc_tangent(loop)\n"
    "\n"
    "   Return the tangent at this edge relative to a face (pointing inward into the face).\n"
    "   This uses the face normal for calculation.\n"
    "\n"
    "   :arg loop: The loop used for tangent calculation.\n"
    "   :type loop: :class:`BMLoop`\n"
    "   :return: a normalized vector.\n"
    "   :rtype: :class:`mathutils.Vector`\n");
static PyObject *bpy_bmedge_calc_tangent(BPy_BMEdge *self, PyObject *args)
{
  BPy_BMLoop *py_loop;
  BPY_BM_CHECK_OBJ(self);

  if (!PyArg_ParseTuple(args, "O!:BMEdge.calc_face_tangent", &BPy_BMLoop_Type, &py_loop)) {
    return NULL;
  }

  float vec[3];
  BPY_BM_CHECK_OBJ(py_loop);
  /* no need to check if they are from the same mesh or even connected */
  BM_edge_calc_face_tangent(self->e, py_loop->l, vec);
  return Vector_CreatePyObject(vec, 3, NULL);
}

PyDoc_STRVAR(
    bpy_bmedge_other_vert_doc,
    ".. method:: other_vert(vert)\n"
    "\n"
    "   Return the other vertex on this edge or None if the vertex is not used by this edge.\n"
    "\n"
    "   :arg vert: a vert in this edge.\n"
    "   :type vert: :class:`BMVert`\n"
    "   :return: The edges other vert.\n"
    "   :rtype: :class:`BMVert` or None\n");
static PyObject *bpy_bmedge_other_vert(BPy_BMEdge *self, BPy_BMVert *value)
{
  BMVert *other;
  BPY_BM_CHECK_OBJ(self);

  if (!BPy_BMVert_Check(value)) {
    PyErr_Format(PyExc_TypeError,
                 "BMEdge.other_vert(vert): BMVert expected, not '%.200s'",
                 Py_TYPE(value)->tp_name);
    return NULL;
  }

  BPY_BM_CHECK_SOURCE_OBJ(self->bm, "BMEdge.other_vert(vert)", value);

  other = BM_edge_other_vert(self->e, value->v);

  if (other) {
    return BPy_BMVert_CreatePyObject(self->bm, other);
  }

  /* could raise an exception here */
  Py_RETURN_NONE;
}

PyDoc_STRVAR(bpy_bmedge_normal_update_doc,
             ".. method:: normal_update()\n"
             "\n"
             "   Update edges vertex normals.\n");
static PyObject *bpy_bmedge_normal_update(BPy_BMEdge *self)
{
  BPY_BM_CHECK_OBJ(self);

  BM_edge_normals_update(self->e);

  Py_RETURN_NONE;
}

/* Face
 * ---- */

PyDoc_STRVAR(
    bpy_bmface_copy_from_face_interp_doc,
    ".. method:: copy_from_face_interp(face, vert=True)\n"
    "\n"
    "   Interpolate the customdata from another face onto this one (faces should overlap).\n"
    "\n"
    "   :arg face: The face to interpolate data from.\n"
    "   :type face: :class:`BMFace`\n"
    "   :arg vert: When True, also copy vertex data.\n"
    "   :type vert: boolean\n");
static PyObject *bpy_bmface_copy_from_face_interp(BPy_BMFace *self, PyObject *args)
{
  BPy_BMFace *py_face = NULL;
  bool do_vertex = true;

  BPY_BM_CHECK_OBJ(self);

  if (!PyArg_ParseTuple(args,
                        "O!|O&:BMFace.copy_from_face_interp",
                        &BPy_BMFace_Type,
                        &py_face,
                        PyC_ParseBool,
                        &do_vertex)) {
    return NULL;
  }

  BMesh *bm = self->bm;

  BPY_BM_CHECK_SOURCE_OBJ(bm, "BMFace.copy_from_face_interp(face)", py_face);

  BM_face_interp_from_face(bm, self->f, py_face->f, do_vertex);

  Py_RETURN_NONE;
}

PyDoc_STRVAR(bpy_bmface_copy_doc,
             ".. method:: copy(verts=True, edges=True)\n"
             "\n"
             "   Make a copy of this face.\n"
             "\n"
             "   :arg verts: When set, the faces verts will be duplicated too.\n"
             "   :type verts: boolean\n"
             "   :arg edges: When set, the faces edges will be duplicated too.\n"
             "   :type edges: boolean\n"
             "   :return: The newly created face.\n"
             "   :rtype: :class:`BMFace`\n");
static PyObject *bpy_bmface_copy(BPy_BMFace *self, PyObject *args, PyObject *kw)
{
  static const char *kwlist[] = {"verts", "edges", NULL};

  BMesh *bm = self->bm;
  bool do_verts = true;
  bool do_edges = true;

  BMFace *f_cpy;
  BPY_BM_CHECK_OBJ(self);

  if (!PyArg_ParseTupleAndKeywords(args,
                                   kw,
                                   "|$O&O&:BMFace.copy",
                                   (char **)kwlist,
                                   PyC_ParseBool,
                                   &do_verts,
                                   PyC_ParseBool,
                                   &do_edges)) {
    return NULL;
  }

  f_cpy = BM_face_copy(bm, bm, self->f, do_verts, do_edges);

  if (f_cpy) {
    return BPy_BMFace_CreatePyObject(bm, f_cpy);
  }

  PyErr_SetString(PyExc_ValueError, "BMFace.copy(): couldn't create the new face, internal error");
  return NULL;
}

PyDoc_STRVAR(bpy_bmface_calc_area_doc,
             ".. method:: calc_area()\n"
             "\n"
             "   Return the area of the face.\n"
             "\n"
             "   :return: Return the area of the face.\n"
             "   :rtype: float\n");
static PyObject *bpy_bmface_calc_area(BPy_BMFace *self)
{
  BPY_BM_CHECK_OBJ(self);
  return PyFloat_FromDouble(BM_face_calc_area(self->f));
}

PyDoc_STRVAR(bpy_bmface_calc_perimeter_doc,
             ".. method:: calc_perimeter()\n"
             "\n"
             "   Return the perimeter of the face.\n"
             "\n"
             "   :return: Return the perimeter of the face.\n"
             "   :rtype: float\n");
static PyObject *bpy_bmface_calc_perimeter(BPy_BMFace *self)
{
  BPY_BM_CHECK_OBJ(self);
  return PyFloat_FromDouble(BM_face_calc_perimeter(self->f));
}

PyDoc_STRVAR(bpy_bmface_calc_tangent_edge_doc,
             ".. method:: calc_tangent_edge()\n"
             "\n"
             "   Return face tangent based on longest edge.\n"
             "\n"
             "   :return: a normalized vector.\n"
             "   :rtype: :class:`mathutils.Vector`\n");
static PyObject *bpy_bmface_calc_tangent_edge(BPy_BMFace *self)
{
  float tangent[3];

  BPY_BM_CHECK_OBJ(self);
  BM_face_calc_tangent_edge(self->f, tangent);
  return Vector_CreatePyObject(tangent, 3, NULL);
}

PyDoc_STRVAR(bpy_bmface_calc_tangent_edge_pair_doc,
             ".. method:: calc_tangent_edge_pair()\n"
             "\n"
             "   Return face tangent based on the two longest disconnected edges.\n"
             "\n"
             "   - Tris: Use the edge pair with the most similar lengths.\n"
             "   - Quads: Use the longest edge pair.\n"
             "   - NGons: Use the two longest disconnected edges.\n"
             "\n"
             "   :return: a normalized vector.\n"
             "   :rtype: :class:`mathutils.Vector`\n");
static PyObject *bpy_bmface_calc_tangent_edge_pair(BPy_BMFace *self)
{
  float tangent[3];

  BPY_BM_CHECK_OBJ(self);
  BM_face_calc_tangent_edge_pair(self->f, tangent);
  return Vector_CreatePyObject(tangent, 3, NULL);
}

PyDoc_STRVAR(bpy_bmface_calc_tangent_edge_diagonal_doc,
             ".. method:: calc_tangent_edge_diagonal()\n"
             "\n"
             "   Return face tangent based on the edge farthest from any vertex.\n"
             "\n"
             "   :return: a normalized vector.\n"
             "   :rtype: :class:`mathutils.Vector`\n");
static PyObject *bpy_bmface_calc_tangent_edge_diagonal(BPy_BMFace *self)
{
  float tangent[3];

  BPY_BM_CHECK_OBJ(self);
  BM_face_calc_tangent_edge_diagonal(self->f, tangent);
  return Vector_CreatePyObject(tangent, 3, NULL);
}

PyDoc_STRVAR(bpy_bmface_calc_tangent_vert_diagonal_doc,
             ".. method:: calc_tangent_vert_diagonal()\n"
             "\n"
             "   Return face tangent based on the two most distant vertices.\n"
             "\n"
             "   :return: a normalized vector.\n"
             "   :rtype: :class:`mathutils.Vector`\n");
static PyObject *bpy_bmface_calc_tangent_vert_diagonal(BPy_BMFace *self)
{
  float tangent[3];

  BPY_BM_CHECK_OBJ(self);
  BM_face_calc_tangent_vert_diagonal(self->f, tangent);
  return Vector_CreatePyObject(tangent, 3, NULL);
}

PyDoc_STRVAR(bpy_bmface_calc_center_median_doc,
             ".. method:: calc_center_median()\n"
             "\n"
             "   Return median center of the face.\n"
             "\n"
             "   :return: a 3D vector.\n"
             "   :rtype: :class:`mathutils.Vector`\n");
static PyObject *bpy_bmface_calc_center_mean(BPy_BMFace *self)
{
  float cent[3];

  BPY_BM_CHECK_OBJ(self);
  BM_face_calc_center_median(self->f, cent);
  return Vector_CreatePyObject(cent, 3, NULL);
}

PyDoc_STRVAR(bpy_bmface_calc_center_median_weighted_doc,
             ".. method:: calc_center_median_weighted()\n"
             "\n"
             "   Return median center of the face weighted by edge lengths.\n"
             "\n"
             "   :return: a 3D vector.\n"
             "   :rtype: :class:`mathutils.Vector`\n");
static PyObject *bpy_bmface_calc_center_median_weighted(BPy_BMFace *self)
{
  float cent[3];

  BPY_BM_CHECK_OBJ(self);
  BM_face_calc_center_median_weighted(self->f, cent);
  return Vector_CreatePyObject(cent, 3, NULL);
}

PyDoc_STRVAR(bpy_bmface_calc_center_bounds_doc,
             ".. method:: calc_center_bounds()\n"
             "\n"
             "   Return bounds center of the face.\n"
             "\n"
             "   :return: a 3D vector.\n"
             "   :rtype: :class:`mathutils.Vector`\n");
static PyObject *bpy_bmface_calc_center_bounds(BPy_BMFace *self)
{
  float cent[3];

  BPY_BM_CHECK_OBJ(self);
  BM_face_calc_center_bounds(self->f, cent);
  return Vector_CreatePyObject(cent, 3, NULL);
}

PyDoc_STRVAR(bpy_bmface_normal_update_doc,
             ".. method:: normal_update()\n"
             "\n"
             "   Update face's normal.\n");
static PyObject *bpy_bmface_normal_update(BPy_BMFace *self)
{
  BPY_BM_CHECK_OBJ(self);

  BM_face_normal_update(self->f);

  Py_RETURN_NONE;
}

PyDoc_STRVAR(bpy_bmface_normal_flip_doc,
             ".. method:: normal_flip()\n"
             "\n"
             "   Reverses winding of a face, which flips its normal.\n");
static PyObject *bpy_bmface_normal_flip(BPy_BMFace *self)
{
  BPY_BM_CHECK_OBJ(self);

  BM_face_normal_flip(self->bm, self->f);

  Py_RETURN_NONE;
}

/* Loop
 * ---- */

PyDoc_STRVAR(bpy_bmloop_copy_from_face_interp_doc,
             ".. method:: copy_from_face_interp(face, vert=True, multires=True)\n"
             "\n"
             "   Interpolate the customdata from a face onto this loop (the loops vert should "
             "overlap the face).\n"
             "\n"
             "   :arg face: The face to interpolate data from.\n"
             "   :type face: :class:`BMFace`\n"
             "   :arg vert: When enabled, interpolate the loops vertex data (optional).\n"
             "   :type vert: boolean\n"
             "   :arg multires: When enabled, interpolate the loops multires data (optional).\n"
             "   :type multires: boolean\n");
static PyObject *bpy_bmloop_copy_from_face_interp(BPy_BMLoop *self, PyObject *args)
{
  BPy_BMFace *py_face = NULL;
  bool do_vertex = true;
  bool do_multires = true;

  BPY_BM_CHECK_OBJ(self);

  if (!PyArg_ParseTuple(args,
                        "O!|O&O&:BMLoop.copy_from_face_interp",
                        &BPy_BMFace_Type,
                        &py_face,
                        PyC_ParseBool,
                        &do_vertex,
                        PyC_ParseBool,
                        &do_multires)) {
    return NULL;
  }

  BMesh *bm = self->bm;

  BPY_BM_CHECK_SOURCE_OBJ(bm, "BMLoop.copy_from_face_interp(face)", py_face);

  BM_loop_interp_from_face(bm, self->l, py_face->f, do_vertex, do_multires);

  Py_RETURN_NONE;
}

PyDoc_STRVAR(bpy_bmloop_calc_angle_doc,
             ".. method:: calc_angle()\n"
             "\n"
             "   Return the angle at this loops corner of the face.\n"
             "   This is calculated so sharper corners give lower angles.\n"
             "\n"
             "   :return: The angle in radians.\n"
             "   :rtype: float\n");
static PyObject *bpy_bmloop_calc_angle(BPy_BMLoop *self)
{
  BPY_BM_CHECK_OBJ(self);
  return PyFloat_FromDouble(BM_loop_calc_face_angle(self->l));
}

PyDoc_STRVAR(bpy_bmloop_calc_normal_doc,
             ".. method:: calc_normal()\n"
             "\n"
             "   Return normal at this loops corner of the face.\n"
             "   Falls back to the face normal for straight lines.\n"
             "\n"
             "   :return: a normalized vector.\n"
             "   :rtype: :class:`mathutils.Vector`\n");
static PyObject *bpy_bmloop_calc_normal(BPy_BMLoop *self)
{
  float vec[3];
  BPY_BM_CHECK_OBJ(self);
  BM_loop_calc_face_normal(self->l, vec);
  return Vector_CreatePyObject(vec, 3, NULL);
}

PyDoc_STRVAR(
    bpy_bmloop_calc_tangent_doc,
    ".. method:: calc_tangent()\n"
    "\n"
    "   Return the tangent at this loops corner of the face (pointing inward into the face).\n"
    "   Falls back to the face normal for straight lines.\n"
    "\n"
    "   :return: a normalized vector.\n"
    "   :rtype: :class:`mathutils.Vector`\n");
static PyObject *bpy_bmloop_calc_tangent(BPy_BMLoop *self)
{
  float vec[3];
  BPY_BM_CHECK_OBJ(self);
  BM_loop_calc_face_tangent(self->l, vec);
  return Vector_CreatePyObject(vec, 3, NULL);
}

/* Vert Seq
 * -------- */
PyDoc_STRVAR(bpy_bmvertseq_new_doc,
             ".. method:: new(co=(0.0, 0.0, 0.0), example=None)\n"
             "\n"
             "   Create a new vertex.\n"
             "\n"
             "   :arg co: The initial location of the vertex (optional argument).\n"
             "   :type co: float triplet\n"
             "   :arg example: Existing vert to initialize settings.\n"
             "   :type example: :class:`BMVert`\n"
             "   :return: The newly created edge.\n"
             "   :rtype: :class:`BMVert`\n");
static PyObject *bpy_bmvertseq_new(BPy_BMElemSeq *self, PyObject *args)
{
  PyObject *py_co = NULL;
  BPy_BMVert *py_vert_example = NULL; /* optional */

  BPY_BM_CHECK_OBJ(self);

  if (!PyArg_ParseTuple(args, "|OO!:verts.new", &py_co, &BPy_BMVert_Type, &py_vert_example)) {
    return NULL;
  }

  BMesh *bm = self->bm;
  BMVert *v;
  float co[3] = {0.0f, 0.0f, 0.0f};

  if (py_vert_example) {
    BPY_BM_CHECK_OBJ(py_vert_example);
  }

  if (py_co && mathutils_array_parse(co, 3, 3, py_co, "verts.new(co)") == -1) {
    return NULL;
  }

  v = BM_vert_create(bm, co, NULL, BM_CREATE_NOP);

  if (v == NULL) {
    PyErr_SetString(PyExc_ValueError,
                    "faces.new(verts): couldn't create the new face, internal error");
    return NULL;
  }

  if (py_vert_example) {
    BM_elem_attrs_copy(py_vert_example->bm, bm, py_vert_example->v, v);
  }

  return BPy_BMVert_CreatePyObject(bm, v);
}

/* Edge Seq
 * -------- */
PyDoc_STRVAR(bpy_bmedgeseq_new_doc,
             ".. method:: new(verts, example=None)\n"
             "\n"
             "   Create a new edge from a given pair of verts.\n"
             "\n"
             "   :arg verts: Vertex pair.\n"
             "   :type verts: pair of :class:`BMVert`\n"
             "   :arg example: Existing edge to initialize settings (optional argument).\n"
             "   :type example: :class:`BMEdge`\n"
             "   :return: The newly created edge.\n"
             "   :rtype: :class:`BMEdge`\n");
static PyObject *bpy_bmedgeseq_new(BPy_BMElemSeq *self, PyObject *args)
{
  PyObject *vert_seq;
  BPy_BMEdge *py_edge_example = NULL; /* optional */

  BPY_BM_CHECK_OBJ(self);

  if (!PyArg_ParseTuple(args, "O|O!:edges.new", &vert_seq, &BPy_BMEdge_Type, &py_edge_example)) {
    return NULL;
  }

  BMesh *bm = self->bm;
  BMEdge *e;
  BMVert **vert_array = NULL;
  Py_ssize_t vert_seq_len; /* always 2 */
  PyObject *ret = NULL;

  if (py_edge_example) {
    BPY_BM_CHECK_OBJ(py_edge_example);
  }

  vert_array = BPy_BMElem_PySeq_As_Array(
      &bm, vert_seq, 2, 2, &vert_seq_len, BM_VERT, true, true, "edges.new(...)");

  if (vert_array == NULL) {
    return NULL;
  }

  if (BM_edge_exists(vert_array[0], vert_array[1])) {
    PyErr_SetString(PyExc_ValueError, "edges.new(): this edge exists");
    goto cleanup;
  }

  e = BM_edge_create(bm, vert_array[0], vert_array[1], NULL, BM_CREATE_NOP);

  if (e == NULL) {
    PyErr_SetString(PyExc_ValueError,
                    "faces.new(verts): couldn't create the new face, internal error");
    goto cleanup;
  }

  if (py_edge_example) {
    BM_elem_attrs_copy(py_edge_example->bm, bm, py_edge_example->e, e);
  }

  ret = BPy_BMEdge_CreatePyObject(bm, e);

cleanup:
  if (vert_array) {
    PyMem_FREE(vert_array);
  }
  return ret;
}

/* Face Seq
 * -------- */
PyDoc_STRVAR(bpy_bmfaceseq_new_doc,
             ".. method:: new(verts, example=None)\n"
             "\n"
             "   Create a new face from a given set of verts.\n"
             "\n"
             "   :arg verts: Sequence of 3 or more verts.\n"
             "   :type verts: :class:`BMVert`\n"
             "   :arg example: Existing face to initialize settings (optional argument).\n"
             "   :type example: :class:`BMFace`\n"
             "   :return: The newly created face.\n"
             "   :rtype: :class:`BMFace`\n");
static PyObject *bpy_bmfaceseq_new(BPy_BMElemSeq *self, PyObject *args)
{
  PyObject *vert_seq;
  BPy_BMFace *py_face_example = NULL; /* optional */

  BPY_BM_CHECK_OBJ(self);

  if (!PyArg_ParseTuple(args, "O|O!:faces.new", &vert_seq, &BPy_BMFace_Type, &py_face_example)) {
    return NULL;
  }

  BMesh *bm = self->bm;
  Py_ssize_t vert_seq_len;

  BMVert **vert_array = NULL;

  PyObject *ret = NULL;

  BMFace *f_new;

  if (py_face_example) {
    BPY_BM_CHECK_OBJ(py_face_example);
  }

  vert_array = BPy_BMElem_PySeq_As_Array(
      &bm, vert_seq, 3, PY_SSIZE_T_MAX, &vert_seq_len, BM_VERT, true, true, "faces.new(...)");

  if (vert_array == NULL) {
    return NULL;
  }

  /* check if the face exists */
  if (BM_face_exists(vert_array, vert_seq_len) != NULL) {
    PyErr_SetString(PyExc_ValueError, "faces.new(verts): face already exists");
    goto cleanup;
  }

  /* Go ahead and make the face!
   * --------------------------- */

  f_new = BM_face_create_verts(bm,
                               vert_array,
                               vert_seq_len,
                               py_face_example ? py_face_example->f : NULL,
                               BM_CREATE_NOP,
                               true);

  if (UNLIKELY(f_new == NULL)) {
    PyErr_SetString(PyExc_ValueError,
                    "faces.new(verts): couldn't create the new face, internal error");
    goto cleanup;
  }

  ret = BPy_BMFace_CreatePyObject(bm, f_new);

  /* pass through */
cleanup:
  if (vert_array) {
    PyMem_FREE(vert_array);
  }
  return ret;
}

/* Elem Seq
 * -------- */

PyDoc_STRVAR(bpy_bmvertseq_remove_doc,
             ".. method:: remove(vert)\n"
             "\n"
             "   Remove a vert.\n");
static PyObject *bpy_bmvertseq_remove(BPy_BMElemSeq *self, BPy_BMVert *value)
{
  BPY_BM_CHECK_OBJ(self);

  if (!BPy_BMVert_Check(value)) {
    return NULL;
  }

  BMesh *bm = self->bm;

  BPY_BM_CHECK_SOURCE_OBJ(bm, "verts.remove(vert)", value);

  BM_vert_kill(bm, value->v);
  bpy_bm_generic_invalidate((BPy_BMGeneric *)value);

  Py_RETURN_NONE;
}

PyDoc_STRVAR(bpy_bmedgeseq_remove_doc,
             ".. method:: remove(edge)\n"
             "\n"
             "   Remove an edge.\n");
static PyObject *bpy_bmedgeseq_remove(BPy_BMElemSeq *self, BPy_BMEdge *value)
{
  BPY_BM_CHECK_OBJ(self);

  if (!BPy_BMEdge_Check(value)) {
    return NULL;
  }

  BMesh *bm = self->bm;

  BPY_BM_CHECK_SOURCE_OBJ(bm, "edges.remove(edges)", value);

  BM_edge_kill(bm, value->e);
  bpy_bm_generic_invalidate((BPy_BMGeneric *)value);

  Py_RETURN_NONE;
}

PyDoc_STRVAR(bpy_bmfaceseq_remove_doc,
             ".. method:: remove(face)\n"
             "\n"
             "   Remove a face.\n");
static PyObject *bpy_bmfaceseq_remove(BPy_BMElemSeq *self, BPy_BMFace *value)
{
  BPY_BM_CHECK_OBJ(self);

  if (!BPy_BMFace_Check(value)) {
    return NULL;
  }

  BMesh *bm = self->bm;

  BPY_BM_CHECK_SOURCE_OBJ(bm, "faces.remove(face)", value);

  BM_face_kill(bm, value->f);
  bpy_bm_generic_invalidate((BPy_BMGeneric *)value);

  Py_RETURN_NONE;
}

PyDoc_STRVAR(bpy_bmedgeseq_get__method_doc,
             ".. method:: get(verts, fallback=None)\n"
             "\n"
             "   Return an edge which uses the **verts** passed.\n"
             "\n"
             "   :arg verts: Sequence of verts.\n"
             "   :type verts: :class:`BMVert`\n"
             "   :arg fallback: Return this value if nothing is found.\n"
             "   :return: The edge found or None\n"
             "   :rtype: :class:`BMEdge`\n");
static PyObject *bpy_bmedgeseq_get__method(BPy_BMElemSeq *self, PyObject *args)
{
  PyObject *vert_seq;
  PyObject *fallback = Py_None; /* optional */

  BPY_BM_CHECK_OBJ(self);

  if (!PyArg_ParseTuple(args, "O|O:edges.get", &vert_seq, &fallback)) {
    return NULL;
  }

  BMesh *bm = self->bm;
  BMEdge *e;
  BMVert **vert_array = NULL;
  Py_ssize_t vert_seq_len; /* always 2 */
  PyObject *ret = NULL;

  vert_array = BPy_BMElem_PySeq_As_Array(
      &bm, vert_seq, 2, 2, &vert_seq_len, BM_VERT, true, true, "edges.get(...)");

  if (vert_array == NULL) {
    return NULL;
  }

  if ((e = BM_edge_exists(vert_array[0], vert_array[1]))) {
    ret = BPy_BMEdge_CreatePyObject(bm, e);
  }
  else {
    ret = fallback;
    Py_INCREF(ret);
  }

  PyMem_FREE(vert_array);
  return ret;
}

PyDoc_STRVAR(bpy_bmfaceseq_get__method_doc,
             ".. method:: get(verts, fallback=None)\n"
             "\n"
             "   Return a face which uses the **verts** passed.\n"
             "\n"
             "   :arg verts: Sequence of verts.\n"
             "   :type verts: :class:`BMVert`\n"
             "   :arg fallback: Return this value if nothing is found.\n"
             "   :return: The face found or None\n"
             "   :rtype: :class:`BMFace`\n");
static PyObject *bpy_bmfaceseq_get__method(BPy_BMElemSeq *self, PyObject *args)
{
  PyObject *vert_seq;
  PyObject *fallback = Py_None; /* optional */

  BPY_BM_CHECK_OBJ(self);

  if (!PyArg_ParseTuple(args, "O|O:faces.get", &vert_seq, &fallback)) {
    return NULL;
  }

  BMesh *bm = self->bm;
  BMFace *f = NULL;
  BMVert **vert_array = NULL;
  Py_ssize_t vert_seq_len;
  PyObject *ret = NULL;

  vert_array = BPy_BMElem_PySeq_As_Array(
      &bm, vert_seq, 1, PY_SSIZE_T_MAX, &vert_seq_len, BM_VERT, true, true, "faces.get(...)");

  if (vert_array == NULL) {
    return NULL;
  }

  f = BM_face_exists(vert_array, vert_seq_len);
  if (f != NULL) {
    ret = BPy_BMFace_CreatePyObject(bm, f);
  }
  else {
    ret = fallback;
    Py_INCREF(ret);
  }

  PyMem_FREE(vert_array);
  return ret;
}

PyDoc_STRVAR(
    bpy_bmelemseq_index_update_doc,
    ".. method:: index_update()\n"
    "\n"
    "   Initialize the index values of this sequence.\n"
    "\n"
    "   This is the equivalent of looping over all elements and assigning the index values.\n"
    "\n"
    "   .. code-block:: python\n"
    "\n"
    "      for index, ele in enumerate(sequence):\n"
    "          ele.index = index\n"
    "\n"
    "   .. note::\n"
    "\n"
    "      Running this on sequences besides :class:`BMesh.verts`, :class:`BMesh.edges`, "
    ":class:`BMesh.faces`\n"
    "      works but won't result in each element having a valid index, instead its order in the "
    "sequence will be set.\n");
static PyObject *bpy_bmelemseq_index_update(BPy_BMElemSeq *self)
{
  BMesh *bm = self->bm;

  BPY_BM_CHECK_OBJ(self);

  switch ((BMIterType)self->itype) {
    case BM_VERTS_OF_MESH:
      BM_mesh_elem_index_ensure(self->bm, BM_VERT);
      break;
    case BM_EDGES_OF_MESH:
      BM_mesh_elem_index_ensure(self->bm, BM_EDGE);
      break;
    case BM_FACES_OF_MESH:
      BM_mesh_elem_index_ensure(self->bm, BM_FACE);
      break;
    default: {
      BMIter iter;
      BMElem *ele;
      int index = 0;
      const char htype = bm_iter_itype_htype_map[self->itype];

      BM_ITER_BPY_BM_SEQ (ele, &iter, self) {
        BM_elem_index_set(ele, index); /* set_dirty! */
        index++;
      }

      /* since this isn't the normal vert/edge/face loops,
       * we're setting dirty values here. so tag as dirty. */
      bm->elem_index_dirty |= htype;

      break;
    }
  }

  Py_RETURN_NONE;
}

PyDoc_STRVAR(bpy_bmelemseq_ensure_lookup_table_doc,
             ".. method:: ensure_lookup_table()\n"
             "\n"
             "   Ensure internal data needed for int subscription is initialized with "
             "verts/edges/faces, eg ``bm.verts[index]``.\n"
             "\n"
             "   This needs to be called again after adding/removing data in this sequence.");
static PyObject *bpy_bmelemseq_ensure_lookup_table(BPy_BMElemSeq *self)
{
  BPY_BM_CHECK_OBJ(self);

  BM_mesh_elem_table_ensure(self->bm, bm_iter_itype_htype_map[self->itype]);

  Py_RETURN_NONE;
}

PyDoc_STRVAR(
    bpy_bmelemseq_sort_doc,
    ".. method:: sort(key=None, reverse=False)\n"
    "\n"
    "   Sort the elements of this sequence, using an optional custom sort key.\n"
    "   Indices of elements are not changed, BMElemeSeq.index_update() can be used for that.\n"
    "\n"
    "   :arg key: The key that sets the ordering of the elements.\n"
    "   :type key: :function: returning a number\n"
    "   :arg reverse: Reverse the order of the elements\n"
    "   :type reverse: :boolean:\n"
    "\n"
    "   .. note::\n"
    "\n"
    "      When the 'key' argument is not provided, the elements are reordered following their "
    "current index value.\n"
    "      In particular this can be used by setting indices manually before calling this "
    "method.\n"
    "\n"
    "   .. warning::\n"
    "\n"
    "      Existing references to the N'th element, will continue to point the data at that "
    "index.\n");

/* Use a static variable here because there is the need to sort some array
 * doing comparisons on elements of another array, qsort_r would have been
 * wonderful to use here, but unfortunately it is not standard and it's not
 * portable across different platforms.
 *
 * If a portable alternative to qsort_r becomes available, remove this static
 * var hack!
 *
 * NOTE: the functions below assumes the keys array has been allocated and it
 * has enough elements to complete the task.
 */

static int bpy_bmelemseq_sort_cmp_by_keys_ascending(const void *index1_v,
                                                    const void *index2_v,
                                                    void *keys_v)
{
  const double *keys = keys_v;
  const int *index1 = (int *)index1_v;
  const int *index2 = (int *)index2_v;

  if (keys[*index1] < keys[*index2]) {
    return -1;
  }
  if (keys[*index1] > keys[*index2]) {
    return 1;
  }

  return 0;
}

static int bpy_bmelemseq_sort_cmp_by_keys_descending(const void *index1_v,
                                                     const void *index2_v,
                                                     void *keys_v)
{
  return -bpy_bmelemseq_sort_cmp_by_keys_ascending(index1_v, index2_v, keys_v);
}

static PyObject *bpy_bmelemseq_sort(BPy_BMElemSeq *self, PyObject *args, PyObject *kw)
{
  static const char *kwlist[] = {"key", "reverse", NULL};
  PyObject *keyfunc = NULL; /* optional */
  bool do_reverse = false;  /* optional */

  const char htype = bm_iter_itype_htype_map[self->itype];
  int n_elem;

  BMIter iter;
  BMElem *ele;

  double *keys;
  int *elem_idx;
  uint *elem_map_idx;
  int (*elem_idx_compare_by_keys)(const void *, const void *, void *);

  uint *vert_idx = NULL;
  uint *edge_idx = NULL;
  uint *face_idx = NULL;
  int i;

  BMesh *bm = self->bm;

  BPY_BM_CHECK_OBJ(self);

  if (args != NULL) {
    if (!PyArg_ParseTupleAndKeywords(args,
                                     kw,
                                     "|$OO&:BMElemSeq.sort",
                                     (char **)kwlist,
                                     &keyfunc,
                                     PyC_ParseBool,
                                     &do_reverse)) {
      return NULL;
    }
  }

  if (keyfunc != NULL && !PyCallable_Check(keyfunc)) {
    PyErr_SetString(PyExc_TypeError, "the 'key' argument is not a callable object");
    return NULL;
  }

  n_elem = BM_mesh_elem_count(bm, htype);
  if (n_elem <= 1) {
    /* 0 or 1 elements: sorted already */
    Py_RETURN_NONE;
  }

  keys = PyMem_MALLOC(sizeof(*keys) * n_elem);
  if (keys == NULL) {
    PyErr_NoMemory();
    return NULL;
  }

  i = 0;
  BM_ITER_BPY_BM_SEQ (ele, &iter, self) {
    if (keyfunc != NULL) {
      PyObject *py_elem;
      PyObject *index;

      py_elem = BPy_BMElem_CreatePyObject(self->bm, (BMHeader *)ele);
      index = PyObject_CallFunctionObjArgs(keyfunc, py_elem, NULL);
      Py_DECREF(py_elem);
      if (index == NULL) {
        /* No need to set the exception here,
         * PyObject_CallFunctionObjArgs() does that */
        PyMem_FREE(keys);
        return NULL;
      }

      if ((keys[i] = PyFloat_AsDouble(index)) == -1 && PyErr_Occurred()) {
        PyErr_SetString(PyExc_ValueError,
                        "the value returned by the 'key' function is not a number");
        Py_DECREF(index);
        PyMem_FREE(keys);
        return NULL;
      }

      Py_DECREF(index);
    }
    else {
      /* If the 'key' function is not provided we sort
       * according to the current index values */
      keys[i] = ele->head.index;
    }

    i++;
  }

  elem_idx = PyMem_MALLOC(sizeof(*elem_idx) * n_elem);
  if (elem_idx == NULL) {
    PyErr_NoMemory();
    PyMem_FREE(keys);
    return NULL;
  }

  /* Initialize the element index array */
  range_vn_i(elem_idx, n_elem, 0);

  /* Sort the index array according to the order of the 'keys' array */
  if (do_reverse) {
    elem_idx_compare_by_keys = bpy_bmelemseq_sort_cmp_by_keys_descending;
  }
  else {
    elem_idx_compare_by_keys = bpy_bmelemseq_sort_cmp_by_keys_ascending;
  }

  BLI_qsort_r(elem_idx, n_elem, sizeof(*elem_idx), elem_idx_compare_by_keys, keys);

  elem_map_idx = PyMem_MALLOC(sizeof(*elem_map_idx) * n_elem);
  if (elem_map_idx == NULL) {
    PyErr_NoMemory();
    PyMem_FREE(elem_idx);
    PyMem_FREE(keys);
    return NULL;
  }

  /* Initialize the map array
   *
   * We need to know the index such that if used as the new_index in
   * BM_mesh_remap() will give the order of the sorted keys like in
   * elem_idx */
  for (i = 0; i < n_elem; i++) {
    elem_map_idx[elem_idx[i]] = i;
  }

  switch ((BMIterType)self->itype) {
    case BM_VERTS_OF_MESH:
      vert_idx = elem_map_idx;
      break;
    case BM_EDGES_OF_MESH:
      edge_idx = elem_map_idx;
      break;
    case BM_FACES_OF_MESH:
      face_idx = elem_map_idx;
      break;
    default:
      PyErr_Format(PyExc_TypeError, "element type %d not supported", self->itype);
      PyMem_FREE(elem_map_idx);
      PyMem_FREE(elem_idx);
      PyMem_FREE(keys);
      return NULL;
  }

  BM_mesh_remap(bm, vert_idx, edge_idx, face_idx);

  PyMem_FREE(elem_map_idx);
  PyMem_FREE(elem_idx);
  PyMem_FREE(keys);

  Py_RETURN_NONE;
}

static struct PyMethodDef bpy_bmesh_methods[] = {
    /* utility */
    {"copy", (PyCFunction)bpy_bmesh_copy, METH_NOARGS, bpy_bmesh_copy_doc},
    {"clear", (PyCFunction)bpy_bmesh_clear, METH_NOARGS, bpy_bmesh_clear_doc},
    {"free", (PyCFunction)bpy_bmesh_free, METH_NOARGS, bpy_bmesh_free_doc},

    /* conversion */
    {"from_object",
     (PyCFunction)bpy_bmesh_from_object,
     METH_VARARGS | METH_KEYWORDS,
     bpy_bmesh_from_object_doc},
    {"from_mesh",
     (PyCFunction)bpy_bmesh_from_mesh,
     METH_VARARGS | METH_KEYWORDS,
     bpy_bmesh_from_mesh_doc},
    {"to_mesh", (PyCFunction)bpy_bmesh_to_mesh, METH_VARARGS, bpy_bmesh_to_mesh_doc},

    /* meshdata */
    {"select_flush_mode",
     (PyCFunction)bpy_bmesh_select_flush_mode,
     METH_NOARGS,
     bpy_bmesh_select_flush_mode_doc},
    {"select_flush", (PyCFunction)bpy_bmesh_select_flush, METH_O, bpy_bmesh_select_flush_doc},
    {"normal_update",
     (PyCFunction)bpy_bmesh_normal_update,
     METH_NOARGS,
     bpy_bmesh_normal_update_doc},
    {"transform",
     (PyCFunction)bpy_bmesh_transform,
     METH_VARARGS | METH_KEYWORDS,
     bpy_bmesh_transform_doc},

    /* calculations */
    {"calc_volume",
     (PyCFunction)bpy_bmesh_calc_volume,
     METH_VARARGS | METH_KEYWORDS,
     bpy_bmesh_calc_volume_doc},
    {"calc_loop_triangles",
     (PyCFunction)bpy_bmesh_calc_loop_triangles,
     METH_NOARGS,
     bpy_bmesh_calc_loop_triangles_doc},
    {NULL, NULL, 0, NULL},
};

static struct PyMethodDef bpy_bmvert_methods[] = {
    {"select_set", (PyCFunction)bpy_bm_elem_select_set, METH_O, bpy_bm_elem_select_set_doc},
    {"hide_set", (PyCFunction)bpy_bm_elem_hide_set, METH_O, bpy_bm_elem_hide_set_doc},
    {"copy_from", (PyCFunction)bpy_bm_elem_copy_from, METH_O, bpy_bm_elem_copy_from_doc},
    {"copy_from_face_interp",
     (PyCFunction)bpy_bmvert_copy_from_face_interp,
     METH_VARARGS,
     bpy_bmvert_copy_from_face_interp_doc},
    {"copy_from_vert_interp",
     (PyCFunction)bpy_bmvert_copy_from_vert_interp,
     METH_VARARGS,
     bpy_bmvert_copy_from_vert_interp_doc},

    {"calc_edge_angle",
     (PyCFunction)bpy_bmvert_calc_edge_angle,
     METH_VARARGS,
     bpy_bmvert_calc_edge_angle_doc},
    {"calc_shell_factor",
     (PyCFunction)bpy_bmvert_calc_shell_factor,
     METH_NOARGS,
     bpy_bmvert_calc_shell_factor_doc},

    {"normal_update",
     (PyCFunction)bpy_bmvert_normal_update,
     METH_NOARGS,
     bpy_bmvert_normal_update_doc},

    {NULL, NULL, 0, NULL},
};

static struct PyMethodDef bpy_bmedge_methods[] = {
    {"select_set", (PyCFunction)bpy_bm_elem_select_set, METH_O, bpy_bm_elem_select_set_doc},
    {"hide_set", (PyCFunction)bpy_bm_elem_hide_set, METH_O, bpy_bm_elem_hide_set_doc},
    {"copy_from", (PyCFunction)bpy_bm_elem_copy_from, METH_O, bpy_bm_elem_copy_from_doc},

    {"other_vert", (PyCFunction)bpy_bmedge_other_vert, METH_O, bpy_bmedge_other_vert_doc},

    {"calc_length", (PyCFunction)bpy_bmedge_calc_length, METH_NOARGS, bpy_bmedge_calc_length_doc},
    {"calc_face_angle",
     (PyCFunction)bpy_bmedge_calc_face_angle,
     METH_VARARGS,
     bpy_bmedge_calc_face_angle_doc},
    {"calc_face_angle_signed",
     (PyCFunction)bpy_bmedge_calc_face_angle_signed,
     METH_VARARGS,
     bpy_bmedge_calc_face_angle_signed_doc},
    {"calc_tangent",
     (PyCFunction)bpy_bmedge_calc_tangent,
     METH_VARARGS,
     bpy_bmedge_calc_tangent_doc},

    {"normal_update",
     (PyCFunction)bpy_bmedge_normal_update,
     METH_NOARGS,
     bpy_bmedge_normal_update_doc},

    {NULL, NULL, 0, NULL},
};

static struct PyMethodDef bpy_bmface_methods[] = {
    {"select_set", (PyCFunction)bpy_bm_elem_select_set, METH_O, bpy_bm_elem_select_set_doc},
    {"hide_set", (PyCFunction)bpy_bm_elem_hide_set, METH_O, bpy_bm_elem_hide_set_doc},

    {"copy_from", (PyCFunction)bpy_bm_elem_copy_from, METH_O, bpy_bm_elem_copy_from_doc},
    {"copy_from_face_interp",
     (PyCFunction)bpy_bmface_copy_from_face_interp,
     METH_O,
     bpy_bmface_copy_from_face_interp_doc},

    {"copy", (PyCFunction)bpy_bmface_copy, METH_VARARGS | METH_KEYWORDS, bpy_bmface_copy_doc},

    {"calc_area", (PyCFunction)bpy_bmface_calc_area, METH_NOARGS, bpy_bmface_calc_area_doc},
    {"calc_perimeter",
     (PyCFunction)bpy_bmface_calc_perimeter,
     METH_NOARGS,
     bpy_bmface_calc_perimeter_doc},
    {"calc_tangent_edge",
     (PyCFunction)bpy_bmface_calc_tangent_edge,
     METH_NOARGS,
     bpy_bmface_calc_tangent_edge_doc},
    {"calc_tangent_edge_pair",
     (PyCFunction)bpy_bmface_calc_tangent_edge_pair,
     METH_NOARGS,
     bpy_bmface_calc_tangent_edge_pair_doc},
    {"calc_tangent_edge_diagonal",
     (PyCFunction)bpy_bmface_calc_tangent_edge_diagonal,
     METH_NOARGS,
     bpy_bmface_calc_tangent_edge_diagonal_doc},
    {"calc_tangent_vert_diagonal",
     (PyCFunction)bpy_bmface_calc_tangent_vert_diagonal,
     METH_NOARGS,
     bpy_bmface_calc_tangent_vert_diagonal_doc},
    {"calc_center_median",
     (PyCFunction)bpy_bmface_calc_center_mean,
     METH_NOARGS,
     bpy_bmface_calc_center_median_doc},
    {"calc_center_median_weighted",
     (PyCFunction)bpy_bmface_calc_center_median_weighted,
     METH_NOARGS,
     bpy_bmface_calc_center_median_weighted_doc},
    {"calc_center_bounds",
     (PyCFunction)bpy_bmface_calc_center_bounds,
     METH_NOARGS,
     bpy_bmface_calc_center_bounds_doc},

    {"normal_update",
     (PyCFunction)bpy_bmface_normal_update,
     METH_NOARGS,
     bpy_bmface_normal_update_doc},
    {"normal_flip", (PyCFunction)bpy_bmface_normal_flip, METH_NOARGS, bpy_bmface_normal_flip_doc},

    {NULL, NULL, 0, NULL},
};

static struct PyMethodDef bpy_bmloop_methods[] = {
    {"copy_from", (PyCFunction)bpy_bm_elem_copy_from, METH_O, bpy_bm_elem_copy_from_doc},
    {"copy_from_face_interp",
     (PyCFunction)bpy_bmloop_copy_from_face_interp,
     METH_O,
     bpy_bmloop_copy_from_face_interp_doc},

    {"calc_angle", (PyCFunction)bpy_bmloop_calc_angle, METH_NOARGS, bpy_bmloop_calc_angle_doc},
    {"calc_normal", (PyCFunction)bpy_bmloop_calc_normal, METH_NOARGS, bpy_bmloop_calc_normal_doc},
    {"calc_tangent",
     (PyCFunction)bpy_bmloop_calc_tangent,
     METH_NOARGS,
     bpy_bmloop_calc_tangent_doc},
    {NULL, NULL, 0, NULL},
};

static struct PyMethodDef bpy_bmelemseq_methods[] = {
    /* odd function, initializes index values */
    {"index_update",
     (PyCFunction)bpy_bmelemseq_index_update,
     METH_NOARGS,
     bpy_bmelemseq_index_update_doc},
    {NULL, NULL, 0, NULL},
};

static struct PyMethodDef bpy_bmvertseq_methods[] = {
    {"new", (PyCFunction)bpy_bmvertseq_new, METH_VARARGS, bpy_bmvertseq_new_doc},
    {"remove", (PyCFunction)bpy_bmvertseq_remove, METH_O, bpy_bmvertseq_remove_doc},

    /* odd function, initializes index values */
    {"index_update",
     (PyCFunction)bpy_bmelemseq_index_update,
     METH_NOARGS,
     bpy_bmelemseq_index_update_doc},
    {"ensure_lookup_table",
     (PyCFunction)bpy_bmelemseq_ensure_lookup_table,
     METH_NOARGS,
     bpy_bmelemseq_ensure_lookup_table_doc},
    {"sort",
     (PyCFunction)bpy_bmelemseq_sort,
     METH_VARARGS | METH_KEYWORDS,
     bpy_bmelemseq_sort_doc},
    {NULL, NULL, 0, NULL},
};

static struct PyMethodDef bpy_bmedgeseq_methods[] = {
    {"new", (PyCFunction)bpy_bmedgeseq_new, METH_VARARGS, bpy_bmedgeseq_new_doc},
    {"remove", (PyCFunction)bpy_bmedgeseq_remove, METH_O, bpy_bmedgeseq_remove_doc},
    /* 'bpy_bmelemseq_get' for different purpose */
    {"get", (PyCFunction)bpy_bmedgeseq_get__method, METH_VARARGS, bpy_bmedgeseq_get__method_doc},

    /* odd function, initializes index values */
    {"index_update",
     (PyCFunction)bpy_bmelemseq_index_update,
     METH_NOARGS,
     bpy_bmelemseq_index_update_doc},
    {"ensure_lookup_table",
     (PyCFunction)bpy_bmelemseq_ensure_lookup_table,
     METH_NOARGS,
     bpy_bmelemseq_ensure_lookup_table_doc},
    {"sort",
     (PyCFunction)bpy_bmelemseq_sort,
     METH_VARARGS | METH_KEYWORDS,
     bpy_bmelemseq_sort_doc},
    {NULL, NULL, 0, NULL},
};

static struct PyMethodDef bpy_bmfaceseq_methods[] = {
    {"new", (PyCFunction)bpy_bmfaceseq_new, METH_VARARGS, bpy_bmfaceseq_new_doc},
    {"remove", (PyCFunction)bpy_bmfaceseq_remove, METH_O, bpy_bmfaceseq_remove_doc},
    /* 'bpy_bmelemseq_get' for different purpose */
    {"get", (PyCFunction)bpy_bmfaceseq_get__method, METH_VARARGS, bpy_bmfaceseq_get__method_doc},

    /* odd function, initializes index values */
    {"index_update",
     (PyCFunction)bpy_bmelemseq_index_update,
     METH_NOARGS,
     bpy_bmelemseq_index_update_doc},
    {"ensure_lookup_table",
     (PyCFunction)bpy_bmelemseq_ensure_lookup_table,
     METH_NOARGS,
     bpy_bmelemseq_ensure_lookup_table_doc},
    {"sort",
     (PyCFunction)bpy_bmelemseq_sort,
     METH_VARARGS | METH_KEYWORDS,
     bpy_bmelemseq_sort_doc},
    {NULL, NULL, 0, NULL},
};

static struct PyMethodDef bpy_bmloopseq_methods[] = {
    /* odd function, initializes index values */
    /* no: index_update() function since we can't iterate over loops */
    /* no: sort() function since we can't iterate over loops */
    {NULL, NULL, 0, NULL},
};

/* Sequences
 * ========= */

/* BMElemSeq / Iter
 * ---------------- */

static PyTypeObject *bpy_bm_itype_as_pytype(const char itype)
{
  /* should cover all types */
  switch ((BMIterType)itype) {
    case BM_VERTS_OF_MESH:
    case BM_VERTS_OF_FACE:
    case BM_VERTS_OF_EDGE:
      return &BPy_BMVert_Type;

    case BM_EDGES_OF_MESH:
    case BM_EDGES_OF_FACE:
    case BM_EDGES_OF_VERT:
      return &BPy_BMEdge_Type;

    case BM_FACES_OF_MESH:
    case BM_FACES_OF_EDGE:
    case BM_FACES_OF_VERT:
      return &BPy_BMFace_Type;

    // case BM_ALL_LOOPS_OF_FACE:
    case BM_LOOPS_OF_FACE:
    case BM_LOOPS_OF_EDGE:
    case BM_LOOPS_OF_VERT:
    case BM_LOOPS_OF_LOOP:
      return &BPy_BMLoop_Type;
  }

  return NULL;
}

static Py_ssize_t bpy_bmelemseq_length(BPy_BMElemSeq *self)
{
  BPY_BM_CHECK_INT(self);

  /* first check if the size is known */
  switch ((BMIterType)self->itype) {
    /* main-types */
    case BM_VERTS_OF_MESH:
      return self->bm->totvert;
    case BM_EDGES_OF_MESH:
      return self->bm->totedge;
    case BM_FACES_OF_MESH:
      return self->bm->totface;

      /* sub-types */
    case BM_VERTS_OF_FACE:
    case BM_EDGES_OF_FACE:
    case BM_LOOPS_OF_FACE:
      BPY_BM_CHECK_INT(self->py_ele);
      return ((BMFace *)self->py_ele->ele)->len;

    case BM_VERTS_OF_EDGE:
      return 2;

    default:
      /* quiet compiler */
      break;
  }

  /* loop over all items, avoid this if we can */
  {
    BMIter iter;
    BMHeader *ele;
    Py_ssize_t tot = 0;

    BM_ITER_BPY_BM_SEQ (ele, &iter, self) {
      tot++;
    }
    return tot;
  }
}

static PyObject *bpy_bmelemseq_subscript_int(BPy_BMElemSeq *self, int keynum)
{
  BPY_BM_CHECK_OBJ(self);

  if (keynum < 0) {
    /* only get length on negative value, may loop entire seq */
    keynum += bpy_bmelemseq_length(self);
  }
  if (keynum >= 0) {
    if (self->itype <= BM_FACES_OF_MESH) {
      if ((self->bm->elem_table_dirty & bm_iter_itype_htype_map[self->itype]) == 0) {
        BMHeader *ele = NULL;
        switch (self->itype) {
          case BM_VERTS_OF_MESH:
            if (keynum < self->bm->totvert) {
              ele = (BMHeader *)self->bm->vtable[keynum];
            }
            break;
          case BM_EDGES_OF_MESH:
            if (keynum < self->bm->totedge) {
              ele = (BMHeader *)self->bm->etable[keynum];
            }
            break;
          case BM_FACES_OF_MESH:
            if (keynum < self->bm->totface) {
              ele = (BMHeader *)self->bm->ftable[keynum];
            }
            break;
        }
        if (ele) {
          return BPy_BMElem_CreatePyObject(self->bm, ele);
        }
        /* fall through to index error below */
      }
      else {
        PyErr_SetString(PyExc_IndexError,
                        "BMElemSeq[index]: outdated internal index table, "
                        "run ensure_lookup_table() first");
        return NULL;
      }
    }
    else {
      BMHeader *ele = BM_iter_at_index(
          self->bm, self->itype, self->py_ele ? self->py_ele->ele : NULL, keynum);
      if (ele) {
        return BPy_BMElem_CreatePyObject(self->bm, ele);
      }
    }
  }

  PyErr_Format(PyExc_IndexError, "BMElemSeq[index]: index %d out of range", keynum);
  return NULL;
}

static PyObject *bpy_bmelemseq_subscript_slice(BPy_BMElemSeq *self,
                                               Py_ssize_t start,
                                               Py_ssize_t stop)
{
  BMIter iter;
  int count = 0;
  bool ok;

  PyObject *list;
  BMHeader *ele;

  BPY_BM_CHECK_OBJ(self);

  list = PyList_New(0);

  ok = BM_iter_init(&iter, self->bm, self->itype, self->py_ele ? self->py_ele->ele : NULL);

  BLI_assert(ok == true);

  if (UNLIKELY(ok == false)) {
    return list;
  }

  /* first loop up-until the start */
  for (ok = true; ok; ok = (BM_iter_step(&iter) != NULL)) {
    if (count == start) {
      break;
    }
    count++;
  }

  /* add items until stop */
  while ((ele = BM_iter_step(&iter))) {
    PyList_APPEND(list, BPy_BMElem_CreatePyObject(self->bm, ele));

    count++;
    if (count == stop) {
      break;
    }
  }

  return list;
}

static PyObject *bpy_bmelemseq_subscript(BPy_BMElemSeq *self, PyObject *key)
{
  /* don't need error check here */
  if (PyIndex_Check(key)) {
    const Py_ssize_t i = PyNumber_AsSsize_t(key, PyExc_IndexError);
    if (i == -1 && PyErr_Occurred()) {
      return NULL;
    }
    return bpy_bmelemseq_subscript_int(self, i);
  }
  if (PySlice_Check(key)) {
    PySliceObject *key_slice = (PySliceObject *)key;
    Py_ssize_t step = 1;

    if (key_slice->step != Py_None && !_PyEval_SliceIndex(key, &step)) {
      return NULL;
    }
    if (step != 1) {
      PyErr_SetString(PyExc_TypeError, "BMElemSeq[slice]: slice steps not supported");
      return NULL;
    }
    if (key_slice->start == Py_None && key_slice->stop == Py_None) {
      return bpy_bmelemseq_subscript_slice(self, 0, PY_SSIZE_T_MAX);
    }

    Py_ssize_t start = 0, stop = PY_SSIZE_T_MAX;

    /* avoid PySlice_GetIndicesEx because it needs to know the length ahead of time. */
    if (key_slice->start != Py_None && !_PyEval_SliceIndex(key_slice->start, &start)) {
      return NULL;
    }
    if (key_slice->stop != Py_None && !_PyEval_SliceIndex(key_slice->stop, &stop)) {
      return NULL;
    }

    if (start < 0 || stop < 0) {
      /* only get the length for negative values */
      const Py_ssize_t len = bpy_bmelemseq_length(self);
      if (start < 0) {
        start += len;
        CLAMP_MIN(start, 0);
      }
      if (stop < 0) {
        stop += len;
        CLAMP_MIN(stop, 0);
      }
    }

    if (stop - start <= 0) {
      return PyList_New(0);
    }

    return bpy_bmelemseq_subscript_slice(self, start, stop);
  }

  PyErr_SetString(PyExc_AttributeError, "BMElemSeq[key]: invalid key, key must be an int");
  return NULL;
}

static int bpy_bmelemseq_contains(BPy_BMElemSeq *self, PyObject *value)
{
  BPY_BM_CHECK_INT(self);

  if (Py_TYPE(value) == bpy_bm_itype_as_pytype(self->itype)) {
    BPy_BMElem *value_bm_ele = (BPy_BMElem *)value;
    if (value_bm_ele->bm == self->bm) {
      BMElem *ele, *ele_test = value_bm_ele->ele;
      BMIter iter;
      BM_ITER_BPY_BM_SEQ (ele, &iter, self) {
        if (ele == ele_test) {
          return 1;
        }
      }
    }
  }

  return 0;
}

/* BMElem (customdata)
 * ------------------- */

static PyObject *bpy_bmelem_subscript(BPy_BMElem *self, BPy_BMLayerItem *key)
{
  BPY_BM_CHECK_OBJ(self);

  return BPy_BMLayerItem_GetItem(self, key);
}

static int bpy_bmelem_ass_subscript(BPy_BMElem *self, BPy_BMLayerItem *key, PyObject *value)
{
  BPY_BM_CHECK_INT(self);

  return BPy_BMLayerItem_SetItem(self, key, value);
}

static PySequenceMethods bpy_bmelemseq_as_sequence = {
    (lenfunc)bpy_bmelemseq_length, /* sq_length */
    NULL,                          /* sq_concat */
    NULL,                          /* sq_repeat */
    (ssizeargfunc)bpy_bmelemseq_subscript_int,
    /* sq_item */                       /* Only set this so PySequence_Check() returns True */
    NULL,                               /* sq_slice */
    (ssizeobjargproc)NULL,              /* sq_ass_item */
    NULL,                               /* *was* sq_ass_slice */
    (objobjproc)bpy_bmelemseq_contains, /* sq_contains */
    (binaryfunc)NULL,                   /* sq_inplace_concat */
    (ssizeargfunc)NULL,                 /* sq_inplace_repeat */
};

static PyMappingMethods bpy_bmelemseq_as_mapping = {
    (lenfunc)bpy_bmelemseq_length,       /* mp_length */
    (binaryfunc)bpy_bmelemseq_subscript, /* mp_subscript */
    (objobjargproc)NULL,                 /* mp_ass_subscript */
};

/* for customdata access */
static PyMappingMethods bpy_bm_elem_as_mapping = {
    (lenfunc)NULL,
    /* mp_length */                          /* keep this empty, messes up 'if elem: ...' test */
    (binaryfunc)bpy_bmelem_subscript,        /* mp_subscript */
    (objobjargproc)bpy_bmelem_ass_subscript, /* mp_ass_subscript */
};

/* Iterator
 * -------- */

static PyObject *bpy_bmelemseq_iter(BPy_BMElemSeq *self)
{
  BPy_BMIter *py_iter;

  BPY_BM_CHECK_OBJ(self);
  py_iter = (BPy_BMIter *)BPy_BMIter_CreatePyObject(self->bm);
  BM_iter_init(&(py_iter->iter), self->bm, self->itype, self->py_ele ? self->py_ele->ele : NULL);
  return (PyObject *)py_iter;
}

static PyObject *bpy_bmiter_next(BPy_BMIter *self)
{
  BMHeader *ele = BM_iter_step(&self->iter);
  if (ele == NULL) {
    PyErr_SetNone(PyExc_StopIteration);
    return NULL;
  }

  return (PyObject *)BPy_BMElem_CreatePyObject(self->bm, ele);
}

/* Deallocate Functions
 * ==================== */

static void bpy_bmesh_dealloc(BPy_BMesh *self)
{
  BMesh *bm = self->bm;

  /* The mesh has not been freed by #BMesh. */
  if (bm) {
    bm_dealloc_editmode_warn(self);

    if (CustomData_has_layer(&bm->vdata, CD_BM_ELEM_PYPTR)) {
      BM_data_layer_free(bm, &bm->vdata, CD_BM_ELEM_PYPTR);
    }
    if (CustomData_has_layer(&bm->edata, CD_BM_ELEM_PYPTR)) {
      BM_data_layer_free(bm, &bm->edata, CD_BM_ELEM_PYPTR);
    }
    if (CustomData_has_layer(&bm->pdata, CD_BM_ELEM_PYPTR)) {
      BM_data_layer_free(bm, &bm->pdata, CD_BM_ELEM_PYPTR);
    }
    if (CustomData_has_layer(&bm->ldata, CD_BM_ELEM_PYPTR)) {
      BM_data_layer_free(bm, &bm->ldata, CD_BM_ELEM_PYPTR);
    }

    bm->py_handle = NULL;

    if ((self->flag & BPY_BMFLAG_IS_WRAPPED) == 0) {
      BM_mesh_free(bm);
    }
  }

  PyObject_DEL(self);
}

static void bpy_bmvert_dealloc(BPy_BMElem *self)
{
  BMesh *bm = self->bm;
  if (bm) {
    void **ptr = CustomData_bmesh_get(&bm->vdata, self->ele->head.data, CD_BM_ELEM_PYPTR);
    if (ptr) {
      *ptr = NULL;
    }
  }
  PyObject_DEL(self);
}

static void bpy_bmedge_dealloc(BPy_BMElem *self)
{
  BMesh *bm = self->bm;
  if (bm) {
    void **ptr = CustomData_bmesh_get(&bm->edata, self->ele->head.data, CD_BM_ELEM_PYPTR);
    if (ptr) {
      *ptr = NULL;
    }
  }
  PyObject_DEL(self);
}

static void bpy_bmface_dealloc(BPy_BMElem *self)
{
  BMesh *bm = self->bm;
  if (bm) {
    void **ptr = CustomData_bmesh_get(&bm->pdata, self->ele->head.data, CD_BM_ELEM_PYPTR);
    if (ptr) {
      *ptr = NULL;
    }
  }
  PyObject_DEL(self);
}

static void bpy_bmloop_dealloc(BPy_BMElem *self)
{
  BMesh *bm = self->bm;
  if (bm) {
    void **ptr = CustomData_bmesh_get(&bm->ldata, self->ele->head.data, CD_BM_ELEM_PYPTR);
    if (ptr) {
      *ptr = NULL;
    }
  }
  PyObject_DEL(self);
}

static void bpy_bmelemseq_dealloc(BPy_BMElemSeq *self)
{
  Py_XDECREF(self->py_ele);

  PyObject_DEL(self);
}

/* not sure where this should go */
static Py_hash_t bpy_bm_elem_hash(PyObject *self)
{
  return _Py_HashPointer(((BPy_BMElem *)self)->ele);
}

static Py_hash_t bpy_bm_hash(PyObject *self)
{
  return _Py_HashPointer(((BPy_BMesh *)self)->bm);
}

/* Type Docstrings
 * =============== */

PyDoc_STRVAR(bpy_bmesh_doc, "The BMesh data structure\n");
PyDoc_STRVAR(bpy_bmvert_doc, "The BMesh vertex type\n");
PyDoc_STRVAR(bpy_bmedge_doc, "The BMesh edge connecting 2 verts\n");
PyDoc_STRVAR(bpy_bmface_doc, "The BMesh face with 3 or more sides\n");
PyDoc_STRVAR(bpy_bmloop_doc,
             "This is normally accessed from :class:`BMFace.loops` where each face loop "
             "represents a corner of the face.\n");
PyDoc_STRVAR(bpy_bmelemseq_doc,
             "General sequence type used for accessing any sequence of\n"
             ":class:`BMVert`, :class:`BMEdge`, :class:`BMFace`, :class:`BMLoop`.\n"
             "\n"
             "When accessed via :class:`BMesh.verts`, :class:`BMesh.edges`, :class:`BMesh.faces`\n"
             "there are also functions to create/remove items.\n");
PyDoc_STRVAR(bpy_bmiter_doc,
             "Internal BMesh type for looping over verts/faces/edges,\n"
             "used for iterating over :class:`BMElemSeq` types.\n");

static PyObject *bpy_bmesh_repr(BPy_BMesh *self)
{
  BMesh *bm = self->bm;

  if (bm) {
    return PyUnicode_FromFormat("<BMesh(%p), totvert=%d, totedge=%d, totface=%d, totloop=%d>",
                                bm,
                                bm->totvert,
                                bm->totedge,
                                bm->totface,
                                bm->totloop);
  }

  return PyUnicode_FromFormat("<BMesh dead at %p>", self);
}

static PyObject *bpy_bmvert_repr(BPy_BMVert *self)
{
  BMesh *bm = self->bm;

  if (bm) {
    BMVert *v = self->v;
    return PyUnicode_FromFormat("<BMVert(%p), index=%d>", v, BM_elem_index_get(v));
  }

  return PyUnicode_FromFormat("<BMVert dead at %p>", self);
}

static PyObject *bpy_bmedge_repr(BPy_BMEdge *self)
{
  BMesh *bm = self->bm;

  if (bm) {
    BMEdge *e = self->e;
    return PyUnicode_FromFormat("<BMEdge(%p), index=%d, verts=(%p/%d, %p/%d)>",
                                e,
                                BM_elem_index_get(e),
                                e->v1,
                                BM_elem_index_get(e->v1),
                                e->v2,
                                BM_elem_index_get(e->v2));
  }

  return PyUnicode_FromFormat("<BMEdge dead at %p>", self);
}

static PyObject *bpy_bmface_repr(BPy_BMFace *self)
{
  BMesh *bm = self->bm;

  if (bm) {
    BMFace *f = self->f;
    return PyUnicode_FromFormat(
        "<BMFace(%p), index=%d, totverts=%d>", f, BM_elem_index_get(f), f->len);
  }

  return PyUnicode_FromFormat("<BMFace dead at %p>", self);
}

static PyObject *bpy_bmloop_repr(BPy_BMLoop *self)
{
  BMesh *bm = self->bm;

  if (bm) {
    BMLoop *l = self->l;
    return PyUnicode_FromFormat("<BMLoop(%p), index=%d, vert=%p/%d, edge=%p/%d, face=%p/%d>",
                                l,
                                BM_elem_index_get(l),
                                l->v,
                                BM_elem_index_get(l->v),
                                l->e,
                                BM_elem_index_get(l->e),
                                l->f,
                                BM_elem_index_get(l->f));
  }

  return PyUnicode_FromFormat("<BMLoop dead at %p>", self);
}

/* Types
 * ===== */

PyTypeObject BPy_BMesh_Type;
PyTypeObject BPy_BMVert_Type;
PyTypeObject BPy_BMEdge_Type;
PyTypeObject BPy_BMFace_Type;
PyTypeObject BPy_BMLoop_Type;
PyTypeObject BPy_BMElemSeq_Type;
PyTypeObject BPy_BMVertSeq_Type;
PyTypeObject BPy_BMEdgeSeq_Type;
PyTypeObject BPy_BMFaceSeq_Type;
PyTypeObject BPy_BMLoopSeq_Type;
PyTypeObject BPy_BMIter_Type;

void BPy_BM_init_types(void)
{
  BPy_BMesh_Type.tp_basicsize = sizeof(BPy_BMesh);
  BPy_BMVert_Type.tp_basicsize = sizeof(BPy_BMVert);
  BPy_BMEdge_Type.tp_basicsize = sizeof(BPy_BMEdge);
  BPy_BMFace_Type.tp_basicsize = sizeof(BPy_BMFace);
  BPy_BMLoop_Type.tp_basicsize = sizeof(BPy_BMLoop);
  BPy_BMElemSeq_Type.tp_basicsize = sizeof(BPy_BMElemSeq);
  BPy_BMVertSeq_Type.tp_basicsize = sizeof(BPy_BMElemSeq);
  BPy_BMEdgeSeq_Type.tp_basicsize = sizeof(BPy_BMElemSeq);
  BPy_BMFaceSeq_Type.tp_basicsize = sizeof(BPy_BMElemSeq);
  BPy_BMLoopSeq_Type.tp_basicsize = sizeof(BPy_BMElemSeq);
  BPy_BMIter_Type.tp_basicsize = sizeof(BPy_BMIter);

  BPy_BMesh_Type.tp_name = "BMesh";
  BPy_BMVert_Type.tp_name = "BMVert";
  BPy_BMEdge_Type.tp_name = "BMEdge";
  BPy_BMFace_Type.tp_name = "BMFace";
  BPy_BMLoop_Type.tp_name = "BMLoop";
  BPy_BMElemSeq_Type.tp_name = "BMElemSeq";
  BPy_BMVertSeq_Type.tp_name = "BMVertSeq";
  BPy_BMEdgeSeq_Type.tp_name = "BMEdgeSeq";
  BPy_BMFaceSeq_Type.tp_name = "BMFaceSeq";
  BPy_BMLoopSeq_Type.tp_name = "BMLoopSeq";
  BPy_BMIter_Type.tp_name = "BMIter";

  BPy_BMesh_Type.tp_doc = bpy_bmesh_doc;
  BPy_BMVert_Type.tp_doc = bpy_bmvert_doc;
  BPy_BMEdge_Type.tp_doc = bpy_bmedge_doc;
  BPy_BMFace_Type.tp_doc = bpy_bmface_doc;
  BPy_BMLoop_Type.tp_doc = bpy_bmloop_doc;
  BPy_BMElemSeq_Type.tp_doc = bpy_bmelemseq_doc;
  BPy_BMVertSeq_Type.tp_doc = NULL;
  BPy_BMEdgeSeq_Type.tp_doc = NULL;
  BPy_BMFaceSeq_Type.tp_doc = NULL;
  BPy_BMLoopSeq_Type.tp_doc = NULL;
  BPy_BMIter_Type.tp_doc = bpy_bmiter_doc;

  BPy_BMesh_Type.tp_repr = (reprfunc)bpy_bmesh_repr;
  BPy_BMVert_Type.tp_repr = (reprfunc)bpy_bmvert_repr;
  BPy_BMEdge_Type.tp_repr = (reprfunc)bpy_bmedge_repr;
  BPy_BMFace_Type.tp_repr = (reprfunc)bpy_bmface_repr;
  BPy_BMLoop_Type.tp_repr = (reprfunc)bpy_bmloop_repr;
  BPy_BMElemSeq_Type.tp_repr = NULL;
  BPy_BMVertSeq_Type.tp_repr = NULL;
  BPy_BMEdgeSeq_Type.tp_repr = NULL;
  BPy_BMFaceSeq_Type.tp_repr = NULL;
  BPy_BMLoopSeq_Type.tp_repr = NULL;
  BPy_BMIter_Type.tp_repr = NULL;

  BPy_BMesh_Type.tp_getset = bpy_bmesh_getseters;
  BPy_BMVert_Type.tp_getset = bpy_bmvert_getseters;
  BPy_BMEdge_Type.tp_getset = bpy_bmedge_getseters;
  BPy_BMFace_Type.tp_getset = bpy_bmface_getseters;
  BPy_BMLoop_Type.tp_getset = bpy_bmloop_getseters;
  BPy_BMElemSeq_Type.tp_getset = NULL;
  BPy_BMVertSeq_Type.tp_getset = bpy_bmvertseq_getseters;
  BPy_BMEdgeSeq_Type.tp_getset = bpy_bmedgeseq_getseters;
  BPy_BMFaceSeq_Type.tp_getset = bpy_bmfaceseq_getseters;
  BPy_BMLoopSeq_Type.tp_getset = bpy_bmloopseq_getseters;
  BPy_BMIter_Type.tp_getset = NULL;

  BPy_BMesh_Type.tp_methods = bpy_bmesh_methods;
  BPy_BMVert_Type.tp_methods = bpy_bmvert_methods;
  BPy_BMEdge_Type.tp_methods = bpy_bmedge_methods;
  BPy_BMFace_Type.tp_methods = bpy_bmface_methods;
  BPy_BMLoop_Type.tp_methods = bpy_bmloop_methods;
  BPy_BMElemSeq_Type.tp_methods = bpy_bmelemseq_methods;
  BPy_BMVertSeq_Type.tp_methods = bpy_bmvertseq_methods;
  BPy_BMEdgeSeq_Type.tp_methods = bpy_bmedgeseq_methods;
  BPy_BMFaceSeq_Type.tp_methods = bpy_bmfaceseq_methods;
  BPy_BMLoopSeq_Type.tp_methods = bpy_bmloopseq_methods;
  BPy_BMIter_Type.tp_methods = NULL;

  /*BPy_BMElem_Check() uses bpy_bm_elem_hash() to check types.
   * if this changes update the macro */
  BPy_BMesh_Type.tp_hash = bpy_bm_hash;
  BPy_BMVert_Type.tp_hash = bpy_bm_elem_hash;
  BPy_BMEdge_Type.tp_hash = bpy_bm_elem_hash;
  BPy_BMFace_Type.tp_hash = bpy_bm_elem_hash;
  BPy_BMLoop_Type.tp_hash = bpy_bm_elem_hash;
  BPy_BMElemSeq_Type.tp_hash = NULL;
  BPy_BMVertSeq_Type.tp_hash = NULL;
  BPy_BMEdgeSeq_Type.tp_hash = NULL;
  BPy_BMFaceSeq_Type.tp_hash = NULL;
  BPy_BMLoopSeq_Type.tp_hash = NULL;
  BPy_BMIter_Type.tp_hash = NULL;

  BPy_BMElemSeq_Type.tp_as_sequence = &bpy_bmelemseq_as_sequence;
  BPy_BMVertSeq_Type.tp_as_sequence = &bpy_bmelemseq_as_sequence;
  BPy_BMEdgeSeq_Type.tp_as_sequence = &bpy_bmelemseq_as_sequence;
  BPy_BMFaceSeq_Type.tp_as_sequence = &bpy_bmelemseq_as_sequence;
  BPy_BMLoopSeq_Type.tp_as_sequence = NULL; /* this is not a seq really, only for layer access */

  BPy_BMElemSeq_Type.tp_as_mapping = &bpy_bmelemseq_as_mapping;
  BPy_BMVertSeq_Type.tp_as_mapping = &bpy_bmelemseq_as_mapping;
  BPy_BMEdgeSeq_Type.tp_as_mapping = &bpy_bmelemseq_as_mapping;
  BPy_BMFaceSeq_Type.tp_as_mapping = &bpy_bmelemseq_as_mapping;
  BPy_BMLoopSeq_Type.tp_as_mapping = NULL; /* this is not a seq really, only for layer access */

  /* layer access */
  BPy_BMVert_Type.tp_as_mapping = &bpy_bm_elem_as_mapping;
  BPy_BMEdge_Type.tp_as_mapping = &bpy_bm_elem_as_mapping;
  BPy_BMFace_Type.tp_as_mapping = &bpy_bm_elem_as_mapping;
  BPy_BMLoop_Type.tp_as_mapping = &bpy_bm_elem_as_mapping;

  BPy_BMElemSeq_Type.tp_iter = (getiterfunc)bpy_bmelemseq_iter;
  BPy_BMVertSeq_Type.tp_iter = (getiterfunc)bpy_bmelemseq_iter;
  BPy_BMEdgeSeq_Type.tp_iter = (getiterfunc)bpy_bmelemseq_iter;
  BPy_BMFaceSeq_Type.tp_iter = (getiterfunc)bpy_bmelemseq_iter;
  BPy_BMLoopSeq_Type.tp_iter = NULL; /* no mapping */

  /* only 1 iteratir so far */
  BPy_BMIter_Type.tp_iternext = (iternextfunc)bpy_bmiter_next;
  BPy_BMIter_Type.tp_iter = PyObject_SelfIter;

  BPy_BMesh_Type.tp_dealloc = (destructor)bpy_bmesh_dealloc;
  BPy_BMVert_Type.tp_dealloc = (destructor)bpy_bmvert_dealloc;
  BPy_BMEdge_Type.tp_dealloc = (destructor)bpy_bmedge_dealloc;
  BPy_BMFace_Type.tp_dealloc = (destructor)bpy_bmface_dealloc;
  BPy_BMLoop_Type.tp_dealloc = (destructor)bpy_bmloop_dealloc;
  BPy_BMElemSeq_Type.tp_dealloc = (destructor)bpy_bmelemseq_dealloc;
  BPy_BMVertSeq_Type.tp_dealloc = (destructor)bpy_bmelemseq_dealloc;
  BPy_BMEdgeSeq_Type.tp_dealloc = (destructor)bpy_bmelemseq_dealloc;
  BPy_BMFaceSeq_Type.tp_dealloc = (destructor)bpy_bmelemseq_dealloc;
  BPy_BMLoopSeq_Type.tp_dealloc = (destructor)bpy_bmelemseq_dealloc;
  BPy_BMIter_Type.tp_dealloc = NULL;

  BPy_BMesh_Type.tp_flags = Py_TPFLAGS_DEFAULT;
  BPy_BMVert_Type.tp_flags = Py_TPFLAGS_DEFAULT;
  BPy_BMEdge_Type.tp_flags = Py_TPFLAGS_DEFAULT;
  BPy_BMFace_Type.tp_flags = Py_TPFLAGS_DEFAULT;
  BPy_BMLoop_Type.tp_flags = Py_TPFLAGS_DEFAULT;
  BPy_BMElemSeq_Type.tp_flags = Py_TPFLAGS_DEFAULT;
  BPy_BMVertSeq_Type.tp_flags = Py_TPFLAGS_DEFAULT;
  BPy_BMEdgeSeq_Type.tp_flags = Py_TPFLAGS_DEFAULT;
  BPy_BMFaceSeq_Type.tp_flags = Py_TPFLAGS_DEFAULT;
  BPy_BMLoopSeq_Type.tp_flags = Py_TPFLAGS_DEFAULT;
  BPy_BMIter_Type.tp_flags = Py_TPFLAGS_DEFAULT;

  PyType_Ready(&BPy_BMesh_Type);
  PyType_Ready(&BPy_BMVert_Type);
  PyType_Ready(&BPy_BMEdge_Type);
  PyType_Ready(&BPy_BMFace_Type);
  PyType_Ready(&BPy_BMLoop_Type);
  PyType_Ready(&BPy_BMElemSeq_Type);
  PyType_Ready(&BPy_BMVertSeq_Type);
  PyType_Ready(&BPy_BMEdgeSeq_Type);
  PyType_Ready(&BPy_BMFaceSeq_Type);
  PyType_Ready(&BPy_BMLoopSeq_Type);
  PyType_Ready(&BPy_BMIter_Type);
}

/* bmesh.types submodule
 * ********************* */

static struct PyModuleDef BPy_BM_types_module_def = {
    PyModuleDef_HEAD_INIT,
    "bmesh.types", /* m_name */
    NULL,          /* m_doc */
    0,             /* m_size */
    NULL,          /* m_methods */
    NULL,          /* m_reload */
    NULL,          /* m_traverse */
    NULL,          /* m_clear */
    NULL,          /* m_free */
};

PyObject *BPyInit_bmesh_types(void)
{
  PyObject *submodule;

  submodule = PyModule_Create(&BPy_BM_types_module_def);

  /* bmesh_py_types.c */
  PyModule_AddType(submodule, &BPy_BMesh_Type);
  PyModule_AddType(submodule, &BPy_BMVert_Type);
  PyModule_AddType(submodule, &BPy_BMEdge_Type);
  PyModule_AddType(submodule, &BPy_BMFace_Type);
  PyModule_AddType(submodule, &BPy_BMLoop_Type);
  PyModule_AddType(submodule, &BPy_BMElemSeq_Type);
  PyModule_AddType(submodule, &BPy_BMVertSeq_Type);
  PyModule_AddType(submodule, &BPy_BMEdgeSeq_Type);
  PyModule_AddType(submodule, &BPy_BMFaceSeq_Type);
  PyModule_AddType(submodule, &BPy_BMLoopSeq_Type);
  PyModule_AddType(submodule, &BPy_BMIter_Type);
  /* bmesh_py_types_select.c */
  PyModule_AddType(submodule, &BPy_BMEditSelSeq_Type);
  PyModule_AddType(submodule, &BPy_BMEditSelIter_Type);
  /* bmesh_py_types_customdata.c */
  PyModule_AddType(submodule, &BPy_BMLayerAccessVert_Type);
  PyModule_AddType(submodule, &BPy_BMLayerAccessEdge_Type);
  PyModule_AddType(submodule, &BPy_BMLayerAccessFace_Type);
  PyModule_AddType(submodule, &BPy_BMLayerAccessLoop_Type);
  PyModule_AddType(submodule, &BPy_BMLayerCollection_Type);
  PyModule_AddType(submodule, &BPy_BMLayerItem_Type);
  /* bmesh_py_types_meshdata.c */
  PyModule_AddType(submodule, &BPy_BMLoopUV_Type);
  PyModule_AddType(submodule, &BPy_BMDeformVert_Type);

  return submodule;
}

/* Utility Functions
 * ***************** */

PyObject *BPy_BMesh_CreatePyObject(BMesh *bm, int flag)
{
  BPy_BMesh *self;

  if (bm->py_handle) {
    self = bm->py_handle;
    Py_INCREF(self);
  }
  else {
    self = PyObject_New(BPy_BMesh, &BPy_BMesh_Type);
    self->bm = bm;
    self->flag = flag;

    bm->py_handle = self; /* point back */

    /* avoid allocating layers when we don't have to */
#if 0
    BM_data_layer_add(bm, &bm->vdata, CD_BM_ELEM_PYPTR);
    BM_data_layer_add(bm, &bm->edata, CD_BM_ELEM_PYPTR);
    BM_data_layer_add(bm, &bm->pdata, CD_BM_ELEM_PYPTR);
    BM_data_layer_add(bm, &bm->ldata, CD_BM_ELEM_PYPTR);
#endif
  }

  return (PyObject *)self;
}

PyObject *BPy_BMVert_CreatePyObject(BMesh *bm, BMVert *v)
{
  BPy_BMVert *self;

  void **ptr = CustomData_bmesh_get(&bm->vdata, v->head.data, CD_BM_ELEM_PYPTR);

  /* bmesh may free layers, ensure we have one to store ourself */
  if (UNLIKELY(ptr == NULL)) {
    BM_data_layer_add(bm, &bm->vdata, CD_BM_ELEM_PYPTR);
    ptr = CustomData_bmesh_get(&bm->vdata, v->head.data, CD_BM_ELEM_PYPTR);
  }

  if (*ptr != NULL) {
    self = *ptr;
    Py_INCREF(self);
  }
  else {
    self = PyObject_New(BPy_BMVert, &BPy_BMVert_Type);
    BLI_assert(v != NULL);
    self->bm = bm;
    self->v = v;
    *ptr = self;
  }
  return (PyObject *)self;
}

PyObject *BPy_BMEdge_CreatePyObject(BMesh *bm, BMEdge *e)
{
  BPy_BMEdge *self;

  void **ptr = CustomData_bmesh_get(&bm->edata, e->head.data, CD_BM_ELEM_PYPTR);

  /* bmesh may free layers, ensure we have one to store ourself */
  if (UNLIKELY(ptr == NULL)) {
    BM_data_layer_add(bm, &bm->edata, CD_BM_ELEM_PYPTR);
    ptr = CustomData_bmesh_get(&bm->edata, e->head.data, CD_BM_ELEM_PYPTR);
  }

  if (*ptr != NULL) {
    self = *ptr;
    Py_INCREF(self);
  }
  else {
    self = PyObject_New(BPy_BMEdge, &BPy_BMEdge_Type);
    BLI_assert(e != NULL);
    self->bm = bm;
    self->e = e;
    *ptr = self;
  }
  return (PyObject *)self;
}

PyObject *BPy_BMFace_CreatePyObject(BMesh *bm, BMFace *f)
{
  BPy_BMFace *self;

  void **ptr = CustomData_bmesh_get(&bm->pdata, f->head.data, CD_BM_ELEM_PYPTR);

  /* bmesh may free layers, ensure we have one to store ourself */
  if (UNLIKELY(ptr == NULL)) {
    BM_data_layer_add(bm, &bm->pdata, CD_BM_ELEM_PYPTR);
    ptr = CustomData_bmesh_get(&bm->pdata, f->head.data, CD_BM_ELEM_PYPTR);
  }

  if (*ptr != NULL) {
    self = *ptr;
    Py_INCREF(self);
  }
  else {
    self = PyObject_New(BPy_BMFace, &BPy_BMFace_Type);
    BLI_assert(f != NULL);
    self->bm = bm;
    self->f = f;
    *ptr = self;
  }
  return (PyObject *)self;
}

PyObject *BPy_BMLoop_CreatePyObject(BMesh *bm, BMLoop *l)
{
  BPy_BMLoop *self;

  void **ptr = CustomData_bmesh_get(&bm->ldata, l->head.data, CD_BM_ELEM_PYPTR);

  /* bmesh may free layers, ensure we have one to store ourself */
  if (UNLIKELY(ptr == NULL)) {
    BM_data_layer_add(bm, &bm->ldata, CD_BM_ELEM_PYPTR);
    ptr = CustomData_bmesh_get(&bm->ldata, l->head.data, CD_BM_ELEM_PYPTR);
  }

  if (*ptr != NULL) {
    self = *ptr;
    Py_INCREF(self);
  }
  else {
    self = PyObject_New(BPy_BMLoop, &BPy_BMLoop_Type);
    BLI_assert(l != NULL);
    self->bm = bm;
    self->l = l;
    *ptr = self;
  }
  return (PyObject *)self;
}

PyObject *BPy_BMElemSeq_CreatePyObject(BMesh *bm, BPy_BMElem *py_ele, const char itype)
{
  BPy_BMElemSeq *self = PyObject_New(BPy_BMElemSeq, &BPy_BMElemSeq_Type);
  self->bm = bm;
  self->py_ele = py_ele; /* can be NULL */
  self->itype = itype;
  Py_XINCREF(py_ele);
  return (PyObject *)self;
}

PyObject *BPy_BMVertSeq_CreatePyObject(BMesh *bm)
{
  BPy_BMElemSeq *self = PyObject_New(BPy_BMElemSeq, &BPy_BMVertSeq_Type);
  self->bm = bm;
  self->py_ele = NULL; /* unused */
  self->itype = BM_VERTS_OF_MESH;
  return (PyObject *)self;
}

PyObject *BPy_BMEdgeSeq_CreatePyObject(BMesh *bm)
{
  BPy_BMElemSeq *self = PyObject_New(BPy_BMElemSeq, &BPy_BMEdgeSeq_Type);
  self->bm = bm;
  self->py_ele = NULL; /* unused */
  self->itype = BM_EDGES_OF_MESH;
  return (PyObject *)self;
}

PyObject *BPy_BMFaceSeq_CreatePyObject(BMesh *bm)
{
  BPy_BMElemSeq *self = PyObject_New(BPy_BMElemSeq, &BPy_BMFaceSeq_Type);
  self->bm = bm;
  self->py_ele = NULL; /* unused */
  self->itype = BM_FACES_OF_MESH;
  return (PyObject *)self;
}

PyObject *BPy_BMLoopSeq_CreatePyObject(BMesh *bm)
{
  BPy_BMElemSeq *self = PyObject_New(BPy_BMElemSeq, &BPy_BMLoopSeq_Type);
  self->bm = bm;
  self->py_ele = NULL; /* unused */
  self->itype = 0;     /* should never be passed to the iterator function */
  return (PyObject *)self;
}

PyObject *BPy_BMIter_CreatePyObject(BMesh *bm)
{
  BPy_BMIter *self = PyObject_New(BPy_BMIter, &BPy_BMIter_Type);
  self->bm = bm;
  /* caller must initialize 'iter' member */
  return (PyObject *)self;
}

PyObject *BPy_BMElem_CreatePyObject(BMesh *bm, BMHeader *ele)
{
  switch (ele->htype) {
    case BM_VERT:
      return BPy_BMVert_CreatePyObject(bm, (BMVert *)ele);
    case BM_EDGE:
      return BPy_BMEdge_CreatePyObject(bm, (BMEdge *)ele);
    case BM_FACE:
      return BPy_BMFace_CreatePyObject(bm, (BMFace *)ele);
    case BM_LOOP:
      return BPy_BMLoop_CreatePyObject(bm, (BMLoop *)ele);
    default:
      BLI_assert_unreachable();
      PyErr_SetString(PyExc_SystemError, "internal error");
      return NULL;
  }
}

int bpy_bm_generic_valid_check(BPy_BMGeneric *self)
{
  if (LIKELY(self->bm)) {

    /* far too slow to enable by default but handy
     * to uncomment for debugging tricky errors,
     * note that this will throw error on entering a
     * function where the actual error will be caused by
     * the previous action. */
#if 0
    if (BM_mesh_validate(self->bm) == false) {
      PyErr_Format(
          PyExc_ReferenceError, "BMesh used by %.200s has become invalid", Py_TYPE(self)->tp_name);
      return -1;
    }
#endif

    return 0;
  }

  PyErr_Format(
      PyExc_ReferenceError, "BMesh data of type %.200s has been removed", Py_TYPE(self)->tp_name);
  return -1;
}

int bpy_bm_generic_valid_check_source(BMesh *bm_source,
                                      const char *error_prefix,
                                      void **args,
                                      uint args_tot)
{
  int ret = 0;

  while (args_tot--) {
    BPy_BMGeneric *py_bm_elem = args[args_tot];
    if (py_bm_elem) {

      BLI_assert(BPy_BMesh_Check(py_bm_elem) || BPy_BMElem_Check(py_bm_elem));

      ret = bpy_bm_generic_valid_check(py_bm_elem);
      if (UNLIKELY(ret == -1)) {
        break;
      }

      if (UNLIKELY(py_bm_elem->bm != bm_source)) {
        /* could give more info here */
        PyErr_Format(PyExc_ValueError,
                     "%.200s: BMesh data of type %.200s is from another mesh",
                     error_prefix,
                     Py_TYPE(py_bm_elem)->tp_name);
        ret = -1;
        break;
      }
    }
  }

  return ret;
}

void bpy_bm_generic_invalidate(BPy_BMGeneric *self)
{
  self->bm = NULL;
}

void *BPy_BMElem_PySeq_As_Array_FAST(BMesh **r_bm,
                                     PyObject *seq_fast,
                                     Py_ssize_t min,
                                     Py_ssize_t max,
                                     Py_ssize_t *r_size,
                                     const char htype,
                                     const bool do_unique_check,
                                     const bool do_bm_check,
                                     const char *error_prefix)
{
  BMesh *bm = (r_bm && *r_bm) ? *r_bm : NULL;
  PyObject **seq_fast_items = PySequence_Fast_ITEMS(seq_fast);
  const Py_ssize_t seq_len = PySequence_Fast_GET_SIZE(seq_fast);
  Py_ssize_t i, i_last_dirty = PY_SSIZE_T_MAX;

  BPy_BMElem *item;
  BMElem **alloc;

  *r_size = 0;

  if (seq_len < min || seq_len > max) {
    PyErr_Format(PyExc_TypeError,
                 "%s: sequence incorrect size, expected [%d - %d], given %d",
                 error_prefix,
                 min,
                 max,
                 seq_len);
    return NULL;
  }

  /* from now on, use goto */
  alloc = PyMem_MALLOC(seq_len * sizeof(BPy_BMElem **));

  for (i = 0; i < seq_len; i++) {
    item = (BPy_BMElem *)seq_fast_items[i];

    if (!BPy_BMElem_CheckHType(Py_TYPE(item), htype)) {
      PyErr_Format(PyExc_TypeError,
                   "%s: expected %.200s, not '%.200s'",
                   error_prefix,
                   BPy_BMElem_StringFromHType(htype),
                   Py_TYPE(item)->tp_name);
      goto err_cleanup;
    }
    else if (!BPY_BM_IS_VALID(item)) {
      PyErr_Format(
          PyExc_TypeError, "%s: %d %s has been removed", error_prefix, i, Py_TYPE(item)->tp_name);
      goto err_cleanup;
    }
    /* trick so we can ensure all items have the same mesh,
     * and allows us to pass the 'bm' as NULL. */
    else if (do_bm_check && (bm && bm != item->bm)) {
      PyErr_Format(PyExc_ValueError,
                   "%s: %d %s is from another mesh",
                   error_prefix,
                   i,
                   BPy_BMElem_StringFromHType(htype));
      goto err_cleanup;
    }

    if (bm == NULL) {
      bm = item->bm;
    }

    alloc[i] = item->ele;

    if (do_unique_check) {
      BM_elem_flag_enable(item->ele, BM_ELEM_INTERNAL_TAG);
      i_last_dirty = i;
    }
  }

  if (do_unique_check) {
    /* check for double verts! */
    bool ok = true;
    for (i = 0; i < seq_len; i++) {
      if (UNLIKELY(BM_elem_flag_test(alloc[i], BM_ELEM_INTERNAL_TAG) == false)) {
        ok = false;
      }

      /* ensure we don't leave this enabled */
      BM_elem_flag_disable(alloc[i], BM_ELEM_INTERNAL_TAG);
    }

    if (ok == false) {
      /* Cleared above. */
      i_last_dirty = PY_SSIZE_T_MAX;
      PyErr_Format(PyExc_ValueError,
                   "%s: found the same %.200s used multiple times",
                   error_prefix,
                   BPy_BMElem_StringFromHType(htype));
      goto err_cleanup;
    }
  }

  *r_size = seq_len;
  if (r_bm) {
    *r_bm = bm;
  }
  return alloc;

err_cleanup:
  if (do_unique_check && (i_last_dirty != PY_SSIZE_T_MAX)) {
    for (i = 0; i <= i_last_dirty; i++) {
      BM_elem_flag_disable(alloc[i], BM_ELEM_INTERNAL_TAG);
    }
  }
  PyMem_FREE(alloc);
  return NULL;
}

void *BPy_BMElem_PySeq_As_Array(BMesh **r_bm,
                                PyObject *seq,
                                Py_ssize_t min,
                                Py_ssize_t max,
                                Py_ssize_t *r_size,
                                const char htype,
                                const bool do_unique_check,
                                const bool do_bm_check,
                                const char *error_prefix)
{
  PyObject *seq_fast;
  PyObject *ret;

  if (!(seq_fast = PySequence_Fast(seq, error_prefix))) {
    return NULL;
  }

  ret = BPy_BMElem_PySeq_As_Array_FAST(
      r_bm, seq_fast, min, max, r_size, htype, do_unique_check, do_bm_check, error_prefix);

  Py_DECREF(seq_fast);
  return ret;
}

PyObject *BPy_BMElem_Array_As_Tuple(BMesh *bm, BMHeader **elem, Py_ssize_t elem_len)
{
  Py_ssize_t i;
  PyObject *ret = PyTuple_New(elem_len);
  for (i = 0; i < elem_len; i++) {
    PyTuple_SET_ITEM(ret, i, BPy_BMElem_CreatePyObject(bm, elem[i]));
  }
  return ret;
}
PyObject *BPy_BMVert_Array_As_Tuple(BMesh *bm, BMVert **elem, Py_ssize_t elem_len)
{
  Py_ssize_t i;
  PyObject *ret = PyTuple_New(elem_len);
  for (i = 0; i < elem_len; i++) {
    PyTuple_SET_ITEM(ret, i, BPy_BMVert_CreatePyObject(bm, elem[i]));
  }
  return ret;
}
PyObject *BPy_BMEdge_Array_As_Tuple(BMesh *bm, BMEdge **elem, Py_ssize_t elem_len)
{
  Py_ssize_t i;
  PyObject *ret = PyTuple_New(elem_len);
  for (i = 0; i < elem_len; i++) {
    PyTuple_SET_ITEM(ret, i, BPy_BMEdge_CreatePyObject(bm, elem[i]));
  }

  return ret;
}
PyObject *BPy_BMFace_Array_As_Tuple(BMesh *bm, BMFace **elem, Py_ssize_t elem_len)
{
  Py_ssize_t i;
  PyObject *ret = PyTuple_New(elem_len);
  for (i = 0; i < elem_len; i++) {
    PyTuple_SET_ITEM(ret, i, BPy_BMFace_CreatePyObject(bm, elem[i]));
  }

  return ret;
}
PyObject *BPy_BMLoop_Array_As_Tuple(BMesh *bm, BMLoop **elem, Py_ssize_t elem_len)
{
  Py_ssize_t i;
  PyObject *ret = PyTuple_New(elem_len);
  for (i = 0; i < elem_len; i++) {
    PyTuple_SET_ITEM(ret, i, BPy_BMLoop_CreatePyObject(bm, elem[i]));
  }

  return ret;
}

int BPy_BMElem_CheckHType(PyTypeObject *type, const char htype)
{
  return (((htype & BM_VERT) && (type == &BPy_BMVert_Type)) ||
          ((htype & BM_EDGE) && (type == &BPy_BMEdge_Type)) ||
          ((htype & BM_FACE) && (type == &BPy_BMFace_Type)) ||
          ((htype & BM_LOOP) && (type == &BPy_BMLoop_Type)));
}

char *BPy_BMElem_StringFromHType_ex(const char htype, char ret[32])
{
  /* zero to ensure string is always NULL terminated */
  char *ret_ptr = ret;
  if (htype & BM_VERT) {
    ret_ptr += sprintf(ret_ptr, "/%s", BPy_BMVert_Type.tp_name);
  }
  if (htype & BM_EDGE) {
    ret_ptr += sprintf(ret_ptr, "/%s", BPy_BMEdge_Type.tp_name);
  }
  if (htype & BM_FACE) {
    ret_ptr += sprintf(ret_ptr, "/%s", BPy_BMFace_Type.tp_name);
  }
  if (htype & BM_LOOP) {
    ret_ptr += sprintf(ret_ptr, "/%s", BPy_BMLoop_Type.tp_name);
  }
  ret[0] = '(';
  *ret_ptr++ = ')';
  *ret_ptr = '\0';
  return ret;
}
char *BPy_BMElem_StringFromHType(const char htype)
{
  /* zero to ensure string is always NULL terminated */
  static char ret[32];
  return BPy_BMElem_StringFromHType_ex(htype, ret);
}

/* -------------------------------------------------------------------- */
/* keep at bottom */

/* this function is called on free, it should stay quite fast */
static void bm_dealloc_editmode_warn(BPy_BMesh *self)
{
  if (self->flag & BPY_BMFLAG_IS_WRAPPED) {
    /* currently nop - this works without warnings now */
  }
}<|MERGE_RESOLUTION|>--- conflicted
+++ resolved
@@ -1066,12 +1066,8 @@
 }
 
 PyDoc_STRVAR(bpy_bmesh_from_object_doc,
-<<<<<<< HEAD
-             ".. method:: from_object(object, depsgraph, cage=False, face_normals=True)\n"
-=======
              ".. method:: from_object(object, depsgraph, cage=False, face_normals=True, "
              "vertex_normals=True)\n"
->>>>>>> cc66d102
              "\n"
              "   Initialize this bmesh from existing object data-block (only meshes are currently "
              "supported).\n"
@@ -1081,10 +1077,7 @@
              "   :arg cage: Get the mesh as a deformed cage.\n"
              "   :type cage: boolean\n"
              "   :arg face_normals: Calculate face normals.\n"
-<<<<<<< HEAD
-=======
              "   :arg vertex_normals: Calculate vertex normals.\n"
->>>>>>> cc66d102
              "   :type face_normals: boolean\n");
 static PyObject *bpy_bmesh_from_object(BPy_BMesh *self, PyObject *args, PyObject *kw)
 {
