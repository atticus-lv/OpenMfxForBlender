/*
 * This program is free software; you can redistribute it and/or
 * modify it under the terms of the GNU General Public License
 * as published by the Free Software Foundation; either version 2
 * of the License, or (at your option) any later version.
 *
 * This program is distributed in the hope that it will be useful,
 * but WITHOUT ANY WARRANTY; without even the implied warranty of
 * MERCHANTABILITY or FITNESS FOR A PARTICULAR PURPOSE.  See the
 * GNU General Public License for more details.
 *
 * You should have received a copy of the GNU General Public License
 * along with this program; if not, write to the Free Software Foundation,
 * Inc., 51 Franklin Street, Fifth Floor, Boston, MA 02110-1301, USA.
 */

/** \file
 * \ingroup bpygpu
 *
 * This file defines the texture functionalities of the 'gpu' module
 *
 * - Use `bpygpu_` for local API.
 * - Use `BPyGPU` for public API.
 */

#include <Python.h>

#include "BLI_string.h"

#include "DNA_image_types.h"

#include "GPU_context.h"
#include "GPU_texture.h"

#include "BKE_image.h"

#include "../generic/py_capi_utils.h"

#include "gpu_py.h"
#include "gpu_py_buffer.h"

#include "gpu_py_texture.h" /* own include */

/* -------------------------------------------------------------------- */
/** \name GPUTexture Common Utilities
 * \{ */

static const struct PyC_StringEnumItems pygpu_textureformat_items[] = {
    {GPU_RGBA8UI, "RGBA8UI"},
    {GPU_RGBA8I, "RGBA8I"},
    {GPU_RGBA8, "RGBA8"},
    {GPU_RGBA32UI, "RGBA32UI"},
    {GPU_RGBA32I, "RGBA32I"},
    {GPU_RGBA32F, "RGBA32F"},
    {GPU_RGBA16UI, "RGBA16UI"},
    {GPU_RGBA16I, "RGBA16I"},
    {GPU_RGBA16F, "RGBA16F"},
    {GPU_RGBA16, "RGBA16"},
    {GPU_RG8UI, "RG8UI"},
    {GPU_RG8I, "RG8I"},
    {GPU_RG8, "RG8"},
    {GPU_RG32UI, "RG32UI"},
    {GPU_RG32I, "RG32I"},
    {GPU_RG32F, "RG32F"},
    {GPU_RG16UI, "RG16UI"},
    {GPU_RG16I, "RG16I"},
    {GPU_RG16F, "RG16F"},
    {GPU_RG16, "RG16"},
    {GPU_R8UI, "R8UI"},
    {GPU_R8I, "R8I"},
    {GPU_R8, "R8"},
    {GPU_R32UI, "R32UI"},
    {GPU_R32I, "R32I"},
    {GPU_R32F, "R32F"},
    {GPU_R16UI, "R16UI"},
    {GPU_R16I, "R16I"},
    {GPU_R16F, "R16F"},
    {GPU_R16, "R16"},
    {GPU_R11F_G11F_B10F, "R11F_G11F_B10F"},
    {GPU_DEPTH32F_STENCIL8, "DEPTH32F_STENCIL8"},
    {GPU_DEPTH24_STENCIL8, "DEPTH24_STENCIL8"},
    {GPU_SRGB8_A8, "SRGB8_A8"},
    {GPU_RGB16F, "RGB16F"},
    {GPU_SRGB8_A8_DXT1, "SRGB8_A8_DXT1"},
    {GPU_SRGB8_A8_DXT3, "SRGB8_A8_DXT3"},
    {GPU_SRGB8_A8_DXT5, "SRGB8_A8_DXT5"},
    {GPU_RGBA8_DXT1, "RGBA8_DXT1"},
    {GPU_RGBA8_DXT3, "RGBA8_DXT3"},
    {GPU_RGBA8_DXT5, "RGBA8_DXT5"},
    {GPU_DEPTH_COMPONENT32F, "DEPTH_COMPONENT32F"},
    {GPU_DEPTH_COMPONENT24, "DEPTH_COMPONENT24"},
    {GPU_DEPTH_COMPONENT16, "DEPTH_COMPONENT16"},
    {0, NULL},
};

static int pygpu_texture_valid_check(BPyGPUTexture *bpygpu_tex)
{
  if (UNLIKELY(bpygpu_tex->tex == NULL)) {
    PyErr_SetString(PyExc_ReferenceError,
#ifdef BPYGPU_USE_GPUOBJ_FREE_METHOD
                    "GPU texture was freed, no further access is valid"
#else
                    "GPU texture: internal error"
#endif
    );

    return -1;
  }
  return 0;
}

#define BPYGPU_TEXTURE_CHECK_OBJ(bpygpu) \
  { \
    if (UNLIKELY(pygpu_texture_valid_check(bpygpu) == -1)) { \
      return NULL; \
    } \
  } \
  ((void)0)

/** \} */

/* -------------------------------------------------------------------- */
/** \name GPUTexture Type
 * \{ */

static PyObject *pygpu_texture__tp_new(PyTypeObject *UNUSED(self), PyObject *args, PyObject *kwds)
{
  BPYGPU_IS_INIT_OR_ERROR_OBJ;

  PyObject *py_size;
  int size[3] = {1, 1, 1};
  int layers = 0;
  int is_cubemap = false;
  struct PyC_StringEnum pygpu_textureformat = {pygpu_textureformat_items, GPU_RGBA8};
  BPyGPUBuffer *pybuffer_obj = NULL;
  char err_out[256] = "unknown error. See console";

  static const char *_keywords[] = {"size", "layers", "is_cubemap", "format", "data", NULL};
  static _PyArg_Parser _parser = {"O|$ipO&O!:GPUTexture.__new__", _keywords, 0};
  if (!_PyArg_ParseTupleAndKeywordsFast(args,
                                        kwds,
                                        &_parser,
                                        &py_size,
                                        &layers,
                                        &is_cubemap,
                                        PyC_ParseStringEnum,
                                        &pygpu_textureformat,
                                        &BPyGPU_BufferType,
                                        &pybuffer_obj)) {
    return NULL;
  }

  int len = 1;
  if (PySequence_Check(py_size)) {
    len = PySequence_Size(py_size);
    if ((len < 1) || (len > 3)) {
      PyErr_Format(PyExc_ValueError,
                   "GPUTexture.__new__: \"size\" must be between 1 and 3 in length (got %d)",
                   len);
      return NULL;
    }
<<<<<<< HEAD
    if (PyC_AsArray(size, py_size, len, &PyLong_Type, false, "GPUTexture.__new__") == -1) {
=======
    if (PyC_AsArray(size, sizeof(*size), py_size, len, &PyLong_Type, "GPUTexture.__new__") == -1) {
>>>>>>> cc66d102
      return NULL;
    }
  }
  else if (PyLong_Check(py_size)) {
    size[0] = PyLong_AsLong(py_size);
  }
  else {
    PyErr_SetString(PyExc_ValueError, "GPUTexture.__new__: Expected an int or tuple as first arg");
    return NULL;
  }

  void *data = NULL;
  if (pybuffer_obj) {
    if (pybuffer_obj->format != GPU_DATA_FLOAT) {
      PyErr_SetString(PyExc_ValueError,
                      "GPUTexture.__new__: Only Buffer of format `FLOAT` is currently supported");
      return NULL;
    }

    int component_len = GPU_texture_component_len(pygpu_textureformat.value_found);
    int component_size_expected = sizeof(float);
    size_t data_space_expected = (size_t)size[0] * size[1] * size[2] * max_ii(1, layers) *
                                 component_len * component_size_expected;
    if (is_cubemap) {
      data_space_expected *= 6 * size[0];
    }

    if (bpygpu_Buffer_size(pybuffer_obj) < data_space_expected) {
      PyErr_SetString(PyExc_ValueError, "GPUTexture.__new__: Buffer size smaller than requested");
      return NULL;
    }
    data = pybuffer_obj->buf.as_void;
  }

  GPUTexture *tex = NULL;
  if (is_cubemap && len != 1) {
    STRNCPY(err_out,
            "In cubemaps the same dimension represents height, width and depth. No tuple needed");
  }
  else if (size[0] < 1 || size[1] < 1 || size[2] < 1) {
    STRNCPY(err_out, "Values less than 1 are not allowed in dimensions");
  }
  else if (layers && len == 3) {
    STRNCPY(err_out, "3D textures have no layers");
  }
  else if (!GPU_context_active_get()) {
    STRNCPY(err_out, "No active GPU context found");
  }
  else {
    const char *name = "python_texture";
    if (is_cubemap) {
      if (layers) {
        tex = GPU_texture_create_cube_array(
            name, size[0], layers, 1, pygpu_textureformat.value_found, data);
      }
      else {
        tex = GPU_texture_create_cube(name, size[0], 1, pygpu_textureformat.value_found, data);
      }
    }
    else if (layers) {
      if (len == 2) {
        tex = GPU_texture_create_2d_array(
            name, size[0], size[1], layers, 1, pygpu_textureformat.value_found, data);
      }
      else {
        tex = GPU_texture_create_1d_array(
            name, size[0], layers, 1, pygpu_textureformat.value_found, data);
      }
    }
    else if (len == 3) {
      tex = GPU_texture_create_3d(name,
                                  size[0],
                                  size[1],
                                  size[2],
                                  1,
                                  pygpu_textureformat.value_found,
                                  GPU_DATA_FLOAT,
                                  NULL);
    }
    else if (len == 2) {
      tex = GPU_texture_create_2d(
          name, size[0], size[1], 1, pygpu_textureformat.value_found, data);
    }
    else {
      tex = GPU_texture_create_1d(name, size[0], 1, pygpu_textureformat.value_found, data);
    }
  }

  if (tex == NULL) {
    PyErr_Format(PyExc_RuntimeError, "gpu.texture.new(...) failed with '%s'", err_out);
    return NULL;
  }

  return BPyGPUTexture_CreatePyObject(tex, false);
}

PyDoc_STRVAR(pygpu_texture_width_doc, "Width of the texture.\n\n:type: `int`");
static PyObject *pygpu_texture_width_get(BPyGPUTexture *self, void *UNUSED(type))
{
  BPYGPU_TEXTURE_CHECK_OBJ(self);
  return PyLong_FromLong(GPU_texture_width(self->tex));
}

PyDoc_STRVAR(pygpu_texture_height_doc, "Height of the texture.\n\n:type: `int`");
static PyObject *pygpu_texture_height_get(BPyGPUTexture *self, void *UNUSED(type))
{
  BPYGPU_TEXTURE_CHECK_OBJ(self);
  return PyLong_FromLong(GPU_texture_height(self->tex));
}

PyDoc_STRVAR(pygpu_texture_format_doc, "Format of the texture.\n\n:type: `str`");
static PyObject *pygpu_texture_format_get(BPyGPUTexture *self, void *UNUSED(type))
{
  BPYGPU_TEXTURE_CHECK_OBJ(self);
  eGPUTextureFormat format = GPU_texture_format(self->tex);
  return PyUnicode_FromString(PyC_StringEnum_FindIDFromValue(pygpu_textureformat_items, format));
}

PyDoc_STRVAR(
    pygpu_texture_clear_doc,
    ".. method:: clear(format='FLOAT', value=(0.0, 0.0, 0.0, 1.0))\n"
    "\n"
    "   Fill texture with specific value.\n"
    "\n"
    "   :param format: The format that describes the content of a single item.\n"
    "      Possible values are `FLOAT`, `INT`, `UINT`, `UBYTE`, `UINT_24_8` and `10_11_11_REV`.\n"
    "   :type type: str\n"
    "   :arg value: sequence each representing the value to fill.\n"
    "   :type value: sequence of 1, 2, 3 or 4 values\n");
static PyObject *pygpu_texture_clear(BPyGPUTexture *self, PyObject *args, PyObject *kwds)
{
  BPYGPU_TEXTURE_CHECK_OBJ(self);
  struct PyC_StringEnum pygpu_dataformat = {bpygpu_dataformat_items};
  union {
    int i[4];
    float f[4];
    char c[4];
  } values;

  PyObject *py_values;

  static const char *_keywords[] = {"format", "value", NULL};
  static _PyArg_Parser _parser = {"$O&O:clear", _keywords, 0};
  if (!_PyArg_ParseTupleAndKeywordsFast(
          args, kwds, &_parser, PyC_ParseStringEnum, &pygpu_dataformat, &py_values)) {
    return NULL;
  }

  int shape = PySequence_Size(py_values);
  if (shape == -1) {
    return NULL;
  }

  if (shape > 4) {
    PyErr_SetString(PyExc_AttributeError, "too many dimensions, max is 4");
    return NULL;
  }

  if (shape != 1 &&
      ELEM(pygpu_dataformat.value_found, GPU_DATA_UINT_24_8, GPU_DATA_10_11_11_REV)) {
    PyErr_SetString(PyExc_AttributeError,
                    "`UINT_24_8` and `10_11_11_REV` only support single values");
    return NULL;
  }

  memset(&values, 0, sizeof(values));
  if (PyC_AsArray(&values,
                  (pygpu_dataformat.value_found == GPU_DATA_FLOAT) ? sizeof(*values.f) :
                                                                     sizeof(*values.i),
                  py_values,
                  shape,
                  (pygpu_dataformat.value_found == GPU_DATA_FLOAT) ? &PyFloat_Type : &PyLong_Type,
                  "clear") == -1) {
    return NULL;
  }

  if (pygpu_dataformat.value_found == GPU_DATA_UBYTE) {
    /* Convert to byte. */
    values.c[0] = values.i[0];
    values.c[1] = values.i[1];
    values.c[2] = values.i[2];
    values.c[3] = values.i[3];
  }

  GPU_texture_clear(self->tex, pygpu_dataformat.value_found, &values);
  Py_RETURN_NONE;
}

PyDoc_STRVAR(pygpu_texture_read_doc,
             ".. method:: read()\n"
             "\n"
             "   Creates a buffer with the value of all pixels.\n"
             "\n");
static PyObject *pygpu_texture_read(BPyGPUTexture *self)
{
  BPYGPU_TEXTURE_CHECK_OBJ(self);
  eGPUTextureFormat tex_format = GPU_texture_format(self->tex);

  /* #GPU_texture_read is restricted in combining 'data_format' with 'tex_format'.
   * So choose data_format here. */
  eGPUDataFormat best_data_format;
  switch (tex_format) {
    case GPU_DEPTH_COMPONENT24:
    case GPU_DEPTH_COMPONENT16:
    case GPU_DEPTH_COMPONENT32F:
      best_data_format = GPU_DATA_FLOAT;
      break;
    case GPU_DEPTH24_STENCIL8:
    case GPU_DEPTH32F_STENCIL8:
      best_data_format = GPU_DATA_UINT_24_8;
      break;
    case GPU_R8UI:
    case GPU_R16UI:
    case GPU_RG16UI:
    case GPU_R32UI:
      best_data_format = GPU_DATA_UINT;
      break;
    case GPU_RG16I:
    case GPU_R16I:
      best_data_format = GPU_DATA_INT;
      break;
    case GPU_R8:
    case GPU_RG8:
    case GPU_RGBA8:
    case GPU_RGBA8UI:
    case GPU_SRGB8_A8:
      best_data_format = GPU_DATA_UBYTE;
      break;
    case GPU_R11F_G11F_B10F:
      best_data_format = GPU_DATA_10_11_11_REV;
      break;
    default:
      best_data_format = GPU_DATA_FLOAT;
      break;
  }

  void *buf = GPU_texture_read(self->tex, best_data_format, 0);
  const Py_ssize_t shape[3] = {GPU_texture_height(self->tex),
                               GPU_texture_width(self->tex),
                               GPU_texture_component_len(tex_format)};

  int shape_len = (shape[2] == 1) ? 2 : 3;
  return (PyObject *)BPyGPU_Buffer_CreatePyObject(best_data_format, shape, shape_len, buf);
}

#ifdef BPYGPU_USE_GPUOBJ_FREE_METHOD
PyDoc_STRVAR(pygpu_texture_free_doc,
             ".. method:: free()\n"
             "\n"
             "   Free the texture object.\n"
             "   The texture object will no longer be accessible.\n");
static PyObject *pygpu_texture_free(BPyGPUTexture *self)
{
  BPYGPU_TEXTURE_CHECK_OBJ(self);

  GPU_texture_free(self->tex);
  self->tex = NULL;
  Py_RETURN_NONE;
}
#endif

static void BPyGPUTexture__tp_dealloc(BPyGPUTexture *self)
{
  if (self->tex) {
#ifndef GPU_NO_USE_PY_REFERENCES
    GPU_texture_py_reference_set(self->tex, NULL);
#endif
    GPU_texture_free(self->tex);
  }
  Py_TYPE(self)->tp_free((PyObject *)self);
}

static PyGetSetDef pygpu_texture__tp_getseters[] = {
    {"width", (getter)pygpu_texture_width_get, (setter)NULL, pygpu_texture_width_doc, NULL},
    {"height", (getter)pygpu_texture_height_get, (setter)NULL, pygpu_texture_height_doc, NULL},
    {"format", (getter)pygpu_texture_format_get, (setter)NULL, pygpu_texture_format_doc, NULL},
    {NULL, NULL, NULL, NULL, NULL} /* Sentinel */
};

static struct PyMethodDef pygpu_texture__tp_methods[] = {
    {"clear",
     (PyCFunction)pygpu_texture_clear,
     METH_VARARGS | METH_KEYWORDS,
     pygpu_texture_clear_doc},
    {"read", (PyCFunction)pygpu_texture_read, METH_NOARGS, pygpu_texture_read_doc},
#ifdef BPYGPU_USE_GPUOBJ_FREE_METHOD
    {"free", (PyCFunction)pygpu_texture_free, METH_NOARGS, pygpu_texture_free_doc},
#endif
    {NULL, NULL, 0, NULL},
};

PyDoc_STRVAR(
    pygpu_texture__tp_doc,
    ".. class:: GPUTexture(size, layers=0, is_cubemap=False, format='RGBA8', data=None)\n"
    "\n"
    "   This object gives access to off GPU textures.\n"
    "\n"
    "   :arg size: Dimensions of the texture 1D, 2D, 3D or cubemap.\n"
    "   :type size: tuple or int\n"
    "   :arg layers: Number of layers in texture array or number of cubemaps in cubemap array\n"
    "   :type layers: int\n"
    "   :arg is_cubemap: Indicates the creation of a cubemap texture.\n"
    "   :type is_cubemap: int\n"
    "   :arg format: Internal data format inside GPU memory. Possible values are:\n"
    "      `RGBA8UI`,\n"
    "      `RGBA8I`,\n"
    "      `RGBA8`,\n"
    "      `RGBA32UI`,\n"
    "      `RGBA32I`,\n"
    "      `RGBA32F`,\n"
    "      `RGBA16UI`,\n"
    "      `RGBA16I`,\n"
    "      `RGBA16F`,\n"
    "      `RGBA16`,\n"
    "      `RG8UI`,\n"
    "      `RG8I`,\n"
    "      `RG8`,\n"
    "      `RG32UI`,\n"
    "      `RG32I`,\n"
    "      `RG32F`,\n"
    "      `RG16UI`,\n"
    "      `RG16I`,\n"
    "      `RG16F`,\n"
    "      `RG16`,\n"
    "      `R8UI`,\n"
    "      `R8I`,\n"
    "      `R8`,\n"
    "      `R32UI`,\n"
    "      `R32I`,\n"
    "      `R32F`,\n"
    "      `R16UI`,\n"
    "      `R16I`,\n"
    "      `R16F`,\n"
    "      `R16`,\n"
    "      `R11F_G11F_B10F`,\n"
    "      `DEPTH32F_STENCIL8`,\n"
    "      `DEPTH24_STENCIL8`,\n"
    "      `SRGB8_A8`,\n"
    "      `RGB16F`,\n"
    "      `SRGB8_A8_DXT1`,\n"
    "      `SRGB8_A8_DXT3`,\n"
    "      `SRGB8_A8_DXT5`,\n"
    "      `RGBA8_DXT1`,\n"
    "      `RGBA8_DXT3`,\n"
    "      `RGBA8_DXT5`,\n"
    "      `DEPTH_COMPONENT32F`,\n"
    "      `DEPTH_COMPONENT24`,\n"
    "      `DEPTH_COMPONENT16`,\n"
    "   :type format: str\n"
    "   :arg data: Buffer object to fill the texture.\n"
    "   :type data: :class:`gpu.types.Buffer`\n");
PyTypeObject BPyGPUTexture_Type = {
    PyVarObject_HEAD_INIT(NULL, 0).tp_name = "GPUTexture",
    .tp_basicsize = sizeof(BPyGPUTexture),
    .tp_dealloc = (destructor)BPyGPUTexture__tp_dealloc,
    .tp_flags = Py_TPFLAGS_DEFAULT,
    .tp_doc = pygpu_texture__tp_doc,
    .tp_methods = pygpu_texture__tp_methods,
    .tp_getset = pygpu_texture__tp_getseters,
    .tp_new = pygpu_texture__tp_new,
};

/** \} */

/* -------------------------------------------------------------------- */
/** \name GPU Texture module
 * \{ */

PyDoc_STRVAR(pygpu_texture_from_image_doc,
             ".. function:: from_image(image)\n"
             "\n"
             "   Get GPUTexture corresponding to an Image datablock. The GPUTexture memory is "
             "shared with Blender.\n"
             "   Note: Colors read from the texture will be in scene linear color space and have "
             "premultiplied or straight alpha matching the image alpha mode.\n"
             "\n"
             "   :arg image: The Image datablock.\n"
             "   :type image: :class:`bpy.types.Image`\n"
             "   :return: The GPUTexture used by the image.\n"
             "   :rtype: :class:`gpu.types.GPUTexture`\n");
static PyObject *pygpu_texture_from_image(PyObject *UNUSED(self), PyObject *arg)
{
  Image *ima = PyC_RNA_AsPointer(arg, "Image");
  if (ima == NULL) {
    return NULL;
  }

  ImageUser iuser;
  BKE_imageuser_default(&iuser);
  GPUTexture *tex = BKE_image_get_gpu_texture(ima, &iuser, NULL);

  return BPyGPUTexture_CreatePyObject(tex, true);
}

static struct PyMethodDef pygpu_texture__m_methods[] = {
    {"from_image", (PyCFunction)pygpu_texture_from_image, METH_O, pygpu_texture_from_image_doc},
    {NULL, NULL, 0, NULL},
};

PyDoc_STRVAR(pygpu_texure__m_doc, "This module provides utils for textures.");
static PyModuleDef pygpu_texture_module_def = {
    PyModuleDef_HEAD_INIT,
    .m_name = "gpu.texture",
    .m_doc = pygpu_texure__m_doc,
    .m_methods = pygpu_texture__m_methods,
};

/** \} */

/* -------------------------------------------------------------------- */
/** \name Local API
 * \{ */

int bpygpu_ParseTexture(PyObject *o, void *p)
{
  if (o == Py_None) {
    *(GPUTexture **)p = NULL;
    return 1;
  }

  if (!BPyGPUTexture_Check(o)) {
    PyErr_Format(
        PyExc_ValueError, "expected a texture or None object, got %s", Py_TYPE(o)->tp_name);
    return 0;
  }

  if (UNLIKELY(pygpu_texture_valid_check((BPyGPUTexture *)o) == -1)) {
    return 0;
  }

  *(GPUTexture **)p = ((BPyGPUTexture *)o)->tex;
  return 1;
}

PyObject *bpygpu_texture_init(void)
{
  PyObject *submodule;
  submodule = PyModule_Create(&pygpu_texture_module_def);

  return submodule;
}

/** \} */

/* -------------------------------------------------------------------- */
/** \name Public API
 * \{ */

PyObject *BPyGPUTexture_CreatePyObject(GPUTexture *tex, bool shared_reference)
{
  BPyGPUTexture *self;

  if (shared_reference) {
#ifndef GPU_NO_USE_PY_REFERENCES
    void **ref = GPU_texture_py_reference_get(tex);
    if (ref) {
      /* Retrieve BPyGPUTexture reference. */
      self = (BPyGPUTexture *)POINTER_OFFSET(ref, -offsetof(BPyGPUTexture, tex));
      BLI_assert(self->tex == tex);
      Py_INCREF(self);
      return (PyObject *)self;
    }
#endif

    GPU_texture_ref(tex);
  }

  self = PyObject_New(BPyGPUTexture, &BPyGPUTexture_Type);
  self->tex = tex;

#ifndef GPU_NO_USE_PY_REFERENCES
  BLI_assert(GPU_texture_py_reference_get(tex) == NULL);
  GPU_texture_py_reference_set(tex, (void **)&self->tex);
#endif

  return (PyObject *)self;
}

/** \} */

#undef BPYGPU_TEXTURE_CHECK_OBJ<|MERGE_RESOLUTION|>--- conflicted
+++ resolved
@@ -159,11 +159,7 @@
                    len);
       return NULL;
     }
-<<<<<<< HEAD
-    if (PyC_AsArray(size, py_size, len, &PyLong_Type, false, "GPUTexture.__new__") == -1) {
-=======
     if (PyC_AsArray(size, sizeof(*size), py_size, len, &PyLong_Type, "GPUTexture.__new__") == -1) {
->>>>>>> cc66d102
       return NULL;
     }
   }
