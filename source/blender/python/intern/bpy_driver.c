/* SPDX-License-Identifier: GPL-2.0-or-later */

/** \file
 * \ingroup pythonintern
 *
 * This file defines the 'BPY_driver_exec' to execute python driver expressions,
 * called by the animation system, there are also some utility functions
 * to deal with the name-space used for driver execution.
 */

#include <Python.h>

#include "DNA_anim_types.h"

#include "BLI_listbase.h"
#include "BLI_math_base.h"
#include "BLI_string.h"

#include "BKE_animsys.h"
#include "BKE_fcurve_driver.h"
#include "BKE_global.h"
#include "BKE_idtype.h"

#include "RNA_access.h"
#include "RNA_prototypes.h"
#include "RNA_types.h"

#include "bpy_rna_driver.h" /* For #pyrna_driver_get_variable_value. */

#include "bpy_intern_string.h"

#include "bpy_driver.h"
#include "bpy_rna.h"

#include "BPY_extern.h"

#define USE_RNA_AS_PYOBJECT

#define USE_BYTECODE_WHITELIST

#ifdef USE_BYTECODE_WHITELIST
#  include <opcode.h>
#endif

PyObject *bpy_pydriver_Dict = NULL;

#ifdef USE_BYTECODE_WHITELIST
static PyObject *bpy_pydriver_Dict__whitelist = NULL;
#endif

int bpy_pydriver_create_dict(void)
{
  PyObject *d, *mod;

  /* Validate name-space for driver evaluation. */
  if (bpy_pydriver_Dict) {
    return -1;
  }

  d = PyDict_New();
  if (d == NULL) {
    return -1;
  }

  bpy_pydriver_Dict = d;

  /* Import some modules: `builtins`, `bpy`, `math`, `mathutils.noise`. */
  PyDict_SetItemString(d, "__builtins__", PyEval_GetBuiltins());

  mod = PyImport_ImportModule("math");
  if (mod) {
    PyDict_Merge(d, PyModule_GetDict(mod), 0); /* 0 - don't overwrite existing values */
    Py_DECREF(mod);
  }
#ifdef USE_BYTECODE_WHITELIST
  PyObject *mod_math = mod;
#endif

  /* Add `bpy` to global name-space. */
  mod = PyImport_ImportModuleLevel("bpy", NULL, NULL, NULL, 0);
  if (mod) {
    PyDict_SetItemString(bpy_pydriver_Dict, "bpy", mod);
    Py_DECREF(mod);
  }

  /* Add noise to global name-space. */
  mod = PyImport_ImportModuleLevel("mathutils", NULL, NULL, NULL, 0);
  if (mod) {
    PyObject *modsub = PyDict_GetItemString(PyModule_GetDict(mod), "noise");
    PyDict_SetItemString(bpy_pydriver_Dict, "noise", modsub);
    Py_DECREF(mod);
  }

  /* Add math utility functions. */
  mod = PyImport_ImportModuleLevel("bl_math", NULL, NULL, NULL, 0);
  if (mod) {
    static const char *names[] = {"clamp", "lerp", "smoothstep", NULL};

    for (const char **pname = names; *pname; ++pname) {
      PyObject *func = PyDict_GetItemString(PyModule_GetDict(mod), *pname);
      PyDict_SetItemString(bpy_pydriver_Dict, *pname, func);
    }

    Py_DECREF(mod);
  }

#ifdef USE_BYTECODE_WHITELIST
  /* Setup the whitelist. */
  {
    bpy_pydriver_Dict__whitelist = PyDict_New();
    const char *whitelist[] = {
        /* builtins (basic) */
        "all",
        "any",
        "len",
        /* builtins (numeric) */
        "max",
        "min",
        "pow",
        "round",
        "sum",
        /* types */
        "bool",
        "float",
        "int",
        /* bl_math */
        "clamp",
        "lerp",
        "smoothstep",

        NULL,
    };

    for (int i = 0; whitelist[i]; i++) {
      PyDict_SetItemString(bpy_pydriver_Dict__whitelist, whitelist[i], Py_None);
    }

    /* Add all of `math` functions. */
    if (mod_math != NULL) {
      PyObject *mod_math_dict = PyModule_GetDict(mod_math);
      PyObject *arg_key, *arg_value;
      Py_ssize_t arg_pos = 0;
      while (PyDict_Next(mod_math_dict, &arg_pos, &arg_key, &arg_value)) {
        const char *arg_str = PyUnicode_AsUTF8(arg_key);
        if (arg_str[0] && arg_str[1] != '_') {
          PyDict_SetItem(bpy_pydriver_Dict__whitelist, arg_key, Py_None);
        }
      }
    }
  }
#endif /* USE_BYTECODE_WHITELIST */

  return 0;
}

/**
 * \note this function should do nothing most runs, only when changing frame.
 * Not thread safe but neither is Python.
 */
static struct {
  float evaltime;

  /* Borrowed reference to the `self` in `bpy_pydriver_Dict`
   * keep for as long as the same self is used. */
  PyObject *self;
  BPy_StructRNA *depsgraph;
} g_pydriver_state_prev = {
    .evaltime = FLT_MAX,
    .self = NULL,
    .depsgraph = NULL,
};

static void bpy_pydriver_namespace_update_frame(const float evaltime)
{
  if (g_pydriver_state_prev.evaltime != evaltime) {
    PyObject *item = PyFloat_FromDouble(evaltime);
    PyDict_SetItem(bpy_pydriver_Dict, bpy_intern_str_frame, item);
    Py_DECREF(item);

    g_pydriver_state_prev.evaltime = evaltime;
  }
}

static void bpy_pydriver_namespace_update_self(struct PathResolvedRNA *anim_rna)
{
  if ((g_pydriver_state_prev.self == NULL) ||
      (pyrna_driver_is_equal_anim_rna(anim_rna, g_pydriver_state_prev.self) == false)) {
    PyObject *item = pyrna_driver_self_from_anim_rna(anim_rna);
    PyDict_SetItem(bpy_pydriver_Dict, bpy_intern_str_self, item);
    Py_DECREF(item);

    g_pydriver_state_prev.self = item;
  }
}

static void bpy_pydriver_namespace_clear_self(void)
{
  if (g_pydriver_state_prev.self) {
    PyDict_DelItem(bpy_pydriver_Dict, bpy_intern_str_self);

    g_pydriver_state_prev.self = NULL;
  }
}

static PyObject *bpy_pydriver_depsgraph_as_pyobject(struct Depsgraph *depsgraph)
{
  struct PointerRNA depsgraph_ptr;
  RNA_pointer_create(NULL, &RNA_Depsgraph, depsgraph, &depsgraph_ptr);
  return pyrna_struct_CreatePyObject(&depsgraph_ptr);
}

/**
 * Adds a variable `depsgraph` to the name-space. This can then be used to obtain evaluated
 * data-blocks, and the current view layer and scene. See T75553.
 */
static void bpy_pydriver_namespace_update_depsgraph(struct Depsgraph *depsgraph)
{
  /* This should never happen, but it's probably better to have None in Python
   * than a NULL-wrapping Depsgraph Python struct. */
  BLI_assert(depsgraph != NULL);
  if (UNLIKELY(depsgraph == NULL)) {
    PyDict_SetItem(bpy_pydriver_Dict, bpy_intern_str_depsgraph, Py_None);
    g_pydriver_state_prev.depsgraph = NULL;
    return;
  }

  if ((g_pydriver_state_prev.depsgraph == NULL) ||
      ((depsgraph != g_pydriver_state_prev.depsgraph->ptr.data))) {
    PyObject *item = bpy_pydriver_depsgraph_as_pyobject(depsgraph);
    PyDict_SetItem(bpy_pydriver_Dict, bpy_intern_str_depsgraph, item);
    Py_DECREF(item);

    g_pydriver_state_prev.depsgraph = (BPy_StructRNA *)item;
  }
}

void BPY_driver_exit(void)
{
  if (bpy_pydriver_Dict) { /* Free the global dict used by python-drivers. */
    PyDict_Clear(bpy_pydriver_Dict);
    Py_DECREF(bpy_pydriver_Dict);
    bpy_pydriver_Dict = NULL;
  }

#ifdef USE_BYTECODE_WHITELIST
  if (bpy_pydriver_Dict__whitelist) {
    PyDict_Clear(bpy_pydriver_Dict__whitelist);
    Py_DECREF(bpy_pydriver_Dict__whitelist);
    bpy_pydriver_Dict__whitelist = NULL;
  }
#endif

  g_pydriver_state_prev.evaltime = FLT_MAX;

  /* Freed when clearing driver dictionary. */
  g_pydriver_state_prev.self = NULL;
  g_pydriver_state_prev.depsgraph = NULL;
}

void BPY_driver_reset(void)
{
  PyGILState_STATE gilstate;
  const bool use_gil = true; /* !PyC_IsInterpreterActive(); */

  if (use_gil) {
    gilstate = PyGILState_Ensure();
  }

  /* Currently exit/reset are practically the same besides the GIL check. */
  BPY_driver_exit();

  if (use_gil) {
    PyGILState_Release(gilstate);
  }
}

/**
 * Error return function for #BPY_driver_exec.
 *
 * \param anim_rna: Used to show the target when printing the error to give additional context.
 */
static void pydriver_error(ChannelDriver *driver, const struct PathResolvedRNA *anim_rna)
{
  driver->flag |= DRIVER_FLAG_INVALID; /* Python expression failed. */

  const char *null_str = "<null>";
  const ID *id = anim_rna->ptr.owner_id;
  fprintf(stderr,
          "\n"
          "Error in PyDriver: expression failed: %s\n"
          "For target: (type=%s, name=\"%s\", property=%s, property_index=%d)\n"
          "\n",
          driver->expression,
          id ? BKE_idtype_idcode_to_name(GS(id->name)) : null_str,
          id ? id->name + 2 : null_str,
          anim_rna->prop ? RNA_property_identifier(anim_rna->prop) : null_str,
          anim_rna->prop_index);

  // BPy_errors_to_report(NULL); /* TODO: reports. */
  PyErr_Print();
  PyErr_Clear();
}

#ifdef USE_BYTECODE_WHITELIST

#  define OK_OP(op) [op] = true

static const bool secure_opcodes[255] = {
#  if PY_VERSION_HEX >= 0x030b0000 /* Python 3.11 & newer. */

    OK_OP(CACHE),
    OK_OP(POP_TOP),
    OK_OP(PUSH_NULL),
    OK_OP(NOP),
    OK_OP(UNARY_POSITIVE),
    OK_OP(UNARY_NEGATIVE),
    OK_OP(UNARY_NOT),
    OK_OP(UNARY_INVERT),
    OK_OP(BINARY_SUBSCR),
    OK_OP(GET_LEN),
    OK_OP(LIST_TO_TUPLE),
    OK_OP(RETURN_VALUE),
    OK_OP(SWAP),
    OK_OP(BUILD_TUPLE),
    OK_OP(BUILD_LIST),
    OK_OP(BUILD_SET),
    OK_OP(BUILD_MAP),
    OK_OP(COMPARE_OP),
    OK_OP(JUMP_FORWARD),
    OK_OP(JUMP_IF_FALSE_OR_POP),
    OK_OP(JUMP_IF_TRUE_OR_POP),
    OK_OP(POP_JUMP_FORWARD_IF_FALSE),
    OK_OP(POP_JUMP_FORWARD_IF_TRUE),
    OK_OP(LOAD_GLOBAL),
    OK_OP(IS_OP),
    OK_OP(CONTAINS_OP),
    OK_OP(BINARY_OP),
    OK_OP(LOAD_FAST),
    OK_OP(STORE_FAST),
    OK_OP(DELETE_FAST),
    OK_OP(POP_JUMP_FORWARD_IF_NOT_NONE),
    OK_OP(POP_JUMP_FORWARD_IF_NONE),
    OK_OP(BUILD_SLICE),
    OK_OP(LOAD_DEREF),
    OK_OP(STORE_DEREF),
    OK_OP(RESUME),
    OK_OP(LIST_EXTEND),
    OK_OP(SET_UPDATE),
/* NOTE(@campbellbarton): Don't enable dict manipulation, unless we can prove there is not way it
 * can be used to manipulate the name-space (potentially allowing malicious code). */
#    if 0
    OK_OP(DICT_MERGE),
    OK_OP(DICT_UPDATE),
#    endif
    OK_OP(POP_JUMP_BACKWARD_IF_NOT_NONE),
    OK_OP(POP_JUMP_BACKWARD_IF_NONE),
    OK_OP(POP_JUMP_BACKWARD_IF_FALSE),
    OK_OP(POP_JUMP_BACKWARD_IF_TRUE),

    /* Special cases. */
    OK_OP(LOAD_CONST), /* Ok because constants are accepted. */
    OK_OP(LOAD_NAME),  /* Ok, because `PyCodeObject.names` is checked. */
    OK_OP(CALL),       /* Ok, because we check its "name" before calling. */
    OK_OP(KW_NAMES),   /* Ok, because it's used for calling functions with keyword arguments. */
    OK_OP(PRECALL),    /* Ok, because it's used for calling. */

#  else /* Python 3.10 and older. */

    OK_OP(POP_TOP),
    OK_OP(ROT_TWO),
    OK_OP(ROT_THREE),
    OK_OP(DUP_TOP),
    OK_OP(DUP_TOP_TWO),
    OK_OP(ROT_FOUR),
    OK_OP(NOP),
    OK_OP(UNARY_POSITIVE),
    OK_OP(UNARY_NEGATIVE),
    OK_OP(UNARY_NOT),
    OK_OP(UNARY_INVERT),
    OK_OP(BINARY_MATRIX_MULTIPLY),
    OK_OP(INPLACE_MATRIX_MULTIPLY),
    OK_OP(BINARY_POWER),
    OK_OP(BINARY_MULTIPLY),
    OK_OP(BINARY_MODULO),
    OK_OP(BINARY_ADD),
    OK_OP(BINARY_SUBTRACT),
    OK_OP(BINARY_SUBSCR),
    OK_OP(BINARY_FLOOR_DIVIDE),
    OK_OP(BINARY_TRUE_DIVIDE),
    OK_OP(INPLACE_FLOOR_DIVIDE),
    OK_OP(INPLACE_TRUE_DIVIDE),
    OK_OP(GET_LEN),
    OK_OP(INPLACE_ADD),
    OK_OP(INPLACE_SUBTRACT),
    OK_OP(INPLACE_MULTIPLY),
    OK_OP(INPLACE_MODULO),
    OK_OP(BINARY_LSHIFT),
    OK_OP(BINARY_RSHIFT),
    OK_OP(BINARY_AND),
    OK_OP(BINARY_XOR),
    OK_OP(BINARY_OR),
    OK_OP(INPLACE_POWER),
    OK_OP(INPLACE_LSHIFT),
    OK_OP(INPLACE_RSHIFT),
    OK_OP(INPLACE_AND),
    OK_OP(INPLACE_XOR),
    OK_OP(INPLACE_OR),
    OK_OP(LIST_TO_TUPLE),
    OK_OP(RETURN_VALUE),
    OK_OP(ROT_N),
    OK_OP(BUILD_TUPLE),
    OK_OP(BUILD_LIST),
    OK_OP(BUILD_SET),
    OK_OP(BUILD_MAP),
    OK_OP(COMPARE_OP),
    OK_OP(JUMP_FORWARD),
    OK_OP(JUMP_IF_FALSE_OR_POP),
    OK_OP(JUMP_IF_TRUE_OR_POP),
    OK_OP(JUMP_ABSOLUTE),
    OK_OP(POP_JUMP_IF_FALSE),
    OK_OP(POP_JUMP_IF_TRUE),
    OK_OP(LOAD_GLOBAL),
    OK_OP(IS_OP),
    OK_OP(CONTAINS_OP),
    OK_OP(LOAD_FAST),
    OK_OP(STORE_FAST),
    OK_OP(DELETE_FAST),
    OK_OP(BUILD_SLICE),
    OK_OP(LOAD_DEREF),
    OK_OP(STORE_DEREF),
    OK_OP(LIST_EXTEND),
    OK_OP(SET_UPDATE),
/* NOTE(@campbellbarton): Don't enable dict manipulation, unless we can prove there is not way it
 * can be used to manipulate the name-space (potentially allowing malicious code). */
#    if 0
    OK_OP(DICT_MERGE),
    OK_OP(DICT_UPDATE),
#    endif

    /* Special cases. */
    OK_OP(LOAD_CONST),    /* Ok because constants are accepted. */
    OK_OP(LOAD_NAME),     /* Ok, because `PyCodeObject.names` is checked. */
    OK_OP(CALL_FUNCTION), /* Ok, because we check its "name" before calling. */
    OK_OP(CALL_FUNCTION_KW),
    OK_OP(CALL_FUNCTION_EX),

#  endif /* Python 3.10 and older. */
};

#  undef OK_OP

bool BPY_driver_secure_bytecode_test_ex(PyObject *expr_code,
                                        PyObject *namespace_array[],
                                        const bool verbose,
                                        const char *error_prefix)
{
  PyCodeObject *py_code = (PyCodeObject *)expr_code;

  /* Check names. */
  {
    for (int i = 0; i < PyTuple_GET_SIZE(py_code->co_names); i++) {
      PyObject *name = PyTuple_GET_ITEM(py_code->co_names, i);
      const char *name_str = PyUnicode_AsUTF8(name);
      bool contains_name = false;
      for (int j = 0; namespace_array[j]; j++) {
        if (PyDict_Contains(namespace_array[j], name)) {
          contains_name = true;
          break;
        }
      }

      if ((contains_name == false) || (name_str[0] == '_')) {
        if (verbose) {
          fprintf(stderr,
                  "\t%s: restricted access disallows name '%s', "
                  "enable auto-execution to support\n",
                  error_prefix,
                  name_str);
        }
        return false;
      }
    }
  }

  /* Check opcodes. */
  {
    const _Py_CODEUNIT *codestr;
    Py_ssize_t code_len;

    PyObject *co_code;

#  if PY_VERSION_HEX >= 0x030b0000 /* Python 3.11 & newer. */
    co_code = PyCode_GetCode(py_code);
    if (UNLIKELY(!co_code)) {
      PyErr_Print();
      PyErr_Clear();
      return false;
    }
#  else
    co_code = py_code->co_code;
#  endif

    PyBytes_AsStringAndSize(co_code, (char **)&codestr, &code_len);
    code_len /= sizeof(*codestr);
    bool ok = true;

    /* Loop over op-code's, the op-code arguments are ignored. */
    for (Py_ssize_t i = 0; i < code_len; i++) {
      const int opcode = _Py_OPCODE(codestr[i]);
      if (secure_opcodes[opcode] == false) {
        if (verbose) {
          fprintf(stderr,
                  "\t%s: restricted access disallows opcode '%d', "
                  "enable auto-execution to support\n",
                  error_prefix,
                  opcode);
        }
        ok = false;
        break;
      }
    }

#  if PY_VERSION_HEX >= 0x030b0000 /* Python 3.11 & newer. */
    Py_DECREF(co_code);
#  endif
    if (!ok) {
      return false;
    }
  }

  return true;
}

bool BPY_driver_secure_bytecode_test(PyObject *expr_code, PyObject *namespace, const bool verbose)
{

  if (!bpy_pydriver_Dict) {
    if (bpy_pydriver_create_dict() != 0) {
      fprintf(stderr, "%s: couldn't create Python dictionary\n", __func__);
      return false;
    }
  }
<<<<<<< HEAD
  Py_DECREF(py_depsgraph);
=======
  return BPY_driver_secure_bytecode_test_ex(expr_code,
                                            (PyObject *[]){
                                                bpy_pydriver_Dict,
                                                bpy_pydriver_Dict__whitelist,
                                                namespace,
                                                NULL,
                                            },
                                            verbose,
                                            __func__);
>>>>>>> 6177d9f0
}

#endif /* USE_BYTECODE_WHITELIST */
float BPY_driver_exec(struct PathResolvedRNA *anim_rna,
                      ChannelDriver *driver,
                      ChannelDriver *driver_orig,
                      const AnimationEvalContext *anim_eval_context)
{
  /* (old) NOTE: PyGILState_Ensure() isn't always called because python can call
   * the bake operator which intern starts a thread which calls scene update
   * which does a driver update. to avoid a deadlock check #PyC_IsInterpreterActive()
   * if #PyGILState_Ensure() is needed, see T27683.
   *
   * (new) NOTE: checking if python is running is not thread-safe T28114
   * now release the GIL on python operator execution instead, using
   * #PyEval_SaveThread() / #PyEval_RestoreThread() so we don't lock up blender.
   *
   * For copy-on-write we always cache expressions and write errors in the
   * original driver, otherwise these would get freed while editing.
   * Due to the GIL this is thread-safe. */

  PyObject *driver_vars = NULL;
  PyObject *retval = NULL;

  /* Speed up by pre-hashing string & avoids re-converting unicode strings for every execution. */
  PyObject *expr_vars;

  PyObject *expr_code;
  PyGILState_STATE gilstate;
  bool use_gil;

  DriverVar *dvar;
  double result = 0.0; /* Default return. */
  const char *expr;
  bool targets_ok = true;
  int i;

  /* Get the python expression to be evaluated. */
  expr = driver_orig->expression;
  if (expr[0] == '\0') {
    return 0.0f;
  }

#ifndef USE_BYTECODE_WHITELIST
  if (!(G.f & G_FLAG_SCRIPT_AUTOEXEC)) {
    if (!(G.f & G_FLAG_SCRIPT_AUTOEXEC_FAIL_QUIET)) {
      G.f |= G_FLAG_SCRIPT_AUTOEXEC_FAIL;
      BLI_snprintf(G.autoexec_fail, sizeof(G.autoexec_fail), "Driver '%s'", expr);

      printf("skipping driver '%s', automatic scripts are disabled\n", expr);
    }
    return 0.0f;
  }
#else
  bool is_recompile = false;
#endif

  use_gil = true; /* !PyC_IsInterpreterActive(); */

  if (use_gil) {
    gilstate = PyGILState_Ensure();
  }

  /* Needed since drivers are updated directly after undo where `main` is re-allocated T28807. */
  BPY_update_rna_module();

  /* Initialize global dictionary for Python driver evaluation settings. */
  if (!bpy_pydriver_Dict) {
    if (bpy_pydriver_create_dict() != 0) {
      fprintf(stderr, "%s: couldn't create Python dictionary\n", __func__);
      if (use_gil) {
        PyGILState_Release(gilstate);
      }
      return 0.0f;
    }
  }

  /* Update global name-space. */
  bpy_pydriver_namespace_update_frame(anim_eval_context->eval_time);

  if (driver_orig->flag & DRIVER_FLAG_USE_SELF) {
    bpy_pydriver_namespace_update_self(anim_rna);
  }
  else {
    bpy_pydriver_namespace_clear_self();
  }

  bpy_pydriver_namespace_update_depsgraph(anim_eval_context->depsgraph);

  if (driver_orig->expr_comp == NULL) {
    driver_orig->flag |= DRIVER_FLAG_RECOMPILE;
  }

  /* Compile the expression first if it hasn't been compiled or needs to be rebuilt. */
  if (driver_orig->flag & DRIVER_FLAG_RECOMPILE) {
    Py_XDECREF(driver_orig->expr_comp);
    driver_orig->expr_comp = PyTuple_New(2);

    expr_code = Py_CompileString(expr, "<bpy driver>", Py_eval_input);
    PyTuple_SET_ITEM(((PyObject *)driver_orig->expr_comp), 0, expr_code);

    driver_orig->flag &= ~DRIVER_FLAG_RECOMPILE;

    /* Maybe this can be removed but for now best keep until were sure. */
    driver_orig->flag |= DRIVER_FLAG_RENAMEVAR;
#ifdef USE_BYTECODE_WHITELIST
    is_recompile = true;
#endif
  }
  else {
    expr_code = PyTuple_GET_ITEM(((PyObject *)driver_orig->expr_comp), 0);
  }

  if (driver_orig->flag & DRIVER_FLAG_RENAMEVAR) {
    /* May not be set. */
    expr_vars = PyTuple_GET_ITEM(((PyObject *)driver_orig->expr_comp), 1);
    Py_XDECREF(expr_vars);

    expr_vars = PyTuple_New(BLI_listbase_count(&driver_orig->variables));
    PyTuple_SET_ITEM(((PyObject *)driver_orig->expr_comp), 1, expr_vars);

    for (dvar = driver_orig->variables.first, i = 0; dvar; dvar = dvar->next) {
      PyTuple_SET_ITEM(expr_vars, i++, PyUnicode_FromString(dvar->name));
    }

    driver_orig->flag &= ~DRIVER_FLAG_RENAMEVAR;
  }
  else {
    expr_vars = PyTuple_GET_ITEM(((PyObject *)driver_orig->expr_comp), 1);
  }

  /* Add target values to a dict that will be used as `__locals__` dict. */
  driver_vars = _PyDict_NewPresized(PyTuple_GET_SIZE(expr_vars));
  for (dvar = driver->variables.first, i = 0; dvar; dvar = dvar->next) {
    PyObject *driver_arg = NULL;

    /* Support for any RNA data. */
#ifdef USE_RNA_AS_PYOBJECT
    if (dvar->type == DVAR_TYPE_SINGLE_PROP) {
      driver_arg = pyrna_driver_get_variable_value(driver, &dvar->targets[0]);

      if (driver_arg == NULL) {
        driver_arg = PyFloat_FromDouble(0.0);
        dvar->curval = 0.0f;
      }
      else {
        /* No need to worry about overflow here, values from RNA are within limits. */
        if (PyFloat_CheckExact(driver_arg)) {
          dvar->curval = (float)PyFloat_AsDouble(driver_arg);
        }
        else if (PyLong_CheckExact(driver_arg)) {
          dvar->curval = (float)PyLong_AsLong(driver_arg);
        }
        else if (PyBool_Check(driver_arg)) {
          dvar->curval = (driver_arg == Py_True);
        }
        else {
          dvar->curval = 0.0f;
        }
      }
    }
    else
#endif
    {
      /* Try to get variable value. */
      const float tval = driver_get_variable_value(driver, dvar);
      driver_arg = PyFloat_FromDouble((double)tval);
    }

    /* Try to add to dictionary. */
    /* `if (PyDict_SetItemString(driver_vars, dvar->name, driver_arg)) {` */
    if (PyDict_SetItem(driver_vars, PyTuple_GET_ITEM(expr_vars, i++), driver_arg) != -1) {
      /* Pass. */
    }
    else {
      /* This target failed - bad name. */
      if (targets_ok) {
        /* First one, print some extra info for easier identification. */
        fprintf(stderr, "\n%s: Error while evaluating PyDriver:\n", __func__);
        targets_ok = false;
      }

      fprintf(stderr, "\t%s: couldn't add variable '%s' to namespace\n", __func__, dvar->name);
      // BPy_errors_to_report(NULL); /* TODO: reports. */
      PyErr_Print();
      PyErr_Clear();
    }
    Py_DECREF(driver_arg);
  }

#ifdef USE_BYTECODE_WHITELIST
  if (is_recompile && expr_code) {
    if (!(G.f & G_FLAG_SCRIPT_AUTOEXEC)) {
      if (!BPY_driver_secure_bytecode_test_ex(
              expr_code,
              (PyObject *[]){
                  bpy_pydriver_Dict,
                  bpy_pydriver_Dict__whitelist,
                  driver_vars,
                  NULL,
              },
              /* Always be verbose since this can give hints to why evaluation fails. */
              true,
              __func__)) {
        if (!(G.f & G_FLAG_SCRIPT_AUTOEXEC_FAIL_QUIET)) {
          G.f |= G_FLAG_SCRIPT_AUTOEXEC_FAIL;
          BLI_snprintf(G.autoexec_fail, sizeof(G.autoexec_fail), "Driver '%s'", expr);
        }

        Py_DECREF(expr_code);
        expr_code = NULL;
        PyTuple_SET_ITEM(((PyObject *)driver_orig->expr_comp), 0, NULL);
      }
    }
  }
#endif /* USE_BYTECODE_WHITELIST */

#if 0 /* slow, with this can avoid all Py_CompileString above. */
  /* execute expression to get a value */
  retval = PyRun_String(expr, Py_eval_input, bpy_pydriver_Dict, driver_vars);
#else
  /* Evaluate the compiled expression. */
  if (expr_code) {
    retval = PyEval_EvalCode((void *)expr_code, bpy_pydriver_Dict, driver_vars);
  }
#endif

  /* Decref the driver variables first. */
  Py_DECREF(driver_vars);

  /* Process the result. */
  if (retval == NULL) {
    pydriver_error(driver, anim_rna);
  }
  else {
    if (UNLIKELY((result = PyFloat_AsDouble(retval)) == -1.0 && PyErr_Occurred())) {
      pydriver_error(driver, anim_rna);
      result = 0.0;
    }
    else {
      /* All fine, make sure the "invalid expression" flag is cleared. */
      driver->flag &= ~DRIVER_FLAG_INVALID;
    }
    Py_DECREF(retval);
  }

  if (use_gil) {
    PyGILState_Release(gilstate);
  }

  if (UNLIKELY(!isfinite(result))) {
    fprintf(stderr, "\t%s: driver '%s' evaluates to '%f'\n", __func__, driver->expression, result);
    return 0.0f;
  }

  return (float)result;
}<|MERGE_RESOLUTION|>--- conflicted
+++ resolved
@@ -540,9 +540,6 @@
       return false;
     }
   }
-<<<<<<< HEAD
-  Py_DECREF(py_depsgraph);
-=======
   return BPY_driver_secure_bytecode_test_ex(expr_code,
                                             (PyObject *[]){
                                                 bpy_pydriver_Dict,
@@ -552,7 +549,6 @@
                                             },
                                             verbose,
                                             __func__);
->>>>>>> 6177d9f0
 }
 
 #endif /* USE_BYTECODE_WHITELIST */
