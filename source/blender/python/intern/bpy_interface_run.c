--- conflicted
+++ resolved
@@ -37,15 +37,6 @@
 
 static void python_script_error_jump_text(Text *text, const char *filepath)
 {
-<<<<<<< HEAD
-  int lineno;
-  int offset;
-  python_script_error_jump(filepath, &lineno, &offset);
-  if (lineno != -1) {
-    /* select the line with the error */
-    txt_move_to(text, lineno - 1, INT_MAX, false);
-    txt_move_to(text, lineno - 1, offset, true);
-=======
   int lineno, lineno_end;
   int offset, offset_end;
   if (python_script_error_jump(filepath, &lineno, &offset, &lineno_end, &offset_end)) {
@@ -54,7 +45,6 @@
      * Also, the end can't always be set, so don't give it priority. */
     txt_move_to(text, lineno_end - 1, offset_end - 1, false);
     txt_move_to(text, lineno - 1, offset - 1, true);
->>>>>>> 6177d9f0
   }
 }
 
@@ -106,19 +96,11 @@
   PyObject *py_dict = NULL, *py_result = NULL;
   PyGILState_STATE gilstate;
 
-<<<<<<< HEAD
-  char fn_dummy[FILE_MAX];
-  /** The `__file__` added into the name-space. */
-  const char *fn_namespace = NULL;
-
-  BLI_assert(fn || text);
-=======
   char filepath_dummy[FILE_MAX];
   /** The `__file__` added into the name-space. */
   const char *filepath_namespace = NULL;
 
   BLI_assert(filepath || text);
->>>>>>> 6177d9f0
 
   if (filepath == NULL && text == NULL) {
     return 0;
@@ -129,13 +111,8 @@
   PyC_MainModule_Backup(&main_mod);
 
   if (text) {
-<<<<<<< HEAD
-    bpy_text_filename_get(fn_dummy, bmain_old, sizeof(fn_dummy), text);
-    fn_namespace = fn_dummy;
-=======
     bpy_text_filepath_get(filepath_dummy, sizeof(filepath_dummy), bmain_old, text);
     filepath_namespace = filepath_dummy;
->>>>>>> 6177d9f0
 
     if (text->compiled == NULL) { /* if it wasn't already compiled, do it now */
       char *buf;
@@ -151,12 +128,6 @@
       Py_DECREF(filepath_dummy_py);
 
       if (PyErr_Occurred()) {
-<<<<<<< HEAD
-        if (do_jump) {
-          python_script_error_jump_text(text, fn_namespace);
-        }
-=======
->>>>>>> 6177d9f0
         BPY_text_free_code(text);
       }
     }
@@ -167,13 +138,8 @@
     }
   }
   else {
-<<<<<<< HEAD
-    FILE *fp = BLI_fopen(fn, "r");
-    fn_namespace = fn;
-=======
     FILE *fp = BLI_fopen(filepath, "r");
     filepath_namespace = filepath;
->>>>>>> 6177d9f0
 
     if (fp) {
       py_dict = PyC_DefaultNameSpace(filepath);
@@ -221,11 +187,7 @@
         /* ensure text is valid before use, the script may have freed itself */
         Main *bmain_new = CTX_data_main(C);
         if ((bmain_old == bmain_new) && (BLI_findindex(&bmain_new->texts, text) != -1)) {
-<<<<<<< HEAD
-          python_script_error_jump_text(text, fn_namespace);
-=======
           python_script_error_jump_text(text, filepath_namespace);
->>>>>>> 6177d9f0
         }
       }
     }
