
/**
 * $Id$
 *
 * ***** BEGIN GPL LICENSE BLOCK *****
 *
 * This program is free software; you can redistribute it and/or
 * modify it under the terms of the GNU General Public License
 * as published by the Free Software Foundation; either version 2
 * of the License, or (at your option) any later version.
 *
 * This program is distributed in the hope that it will be useful,
 * but WITHOUT ANY WARRANTY; without even the implied warranty of
 * MERCHANTABILITY or FITNESS FOR A PARTICULAR PURPOSE.  See the
 * GNU General Public License for more details.
 *
 * You should have received a copy of the GNU General Public License
 * along with this program; if not, write to the Free Software Foundation,
 * Inc., 51 Franklin Street, Fifth Floor, Boston, MA 02110-1301, USA.
 *
 * Contributor(s): Campbell Barton
 *
 * ***** END GPL LICENSE BLOCK *****
 */

/* Note, this module is not to be used directly by the user.
 * its accessed from blender with bpy.__ops__
 * */

#include "bpy_operator.h"
#include "bpy_operator_wrap.h"
#include "bpy_rna.h" /* for setting arg props only - pyrna_py_to_prop() */
#include "bpy_util.h"

#include "RNA_enum_types.h"

#include "WM_api.h"
#include "WM_types.h"

#include "MEM_guardedalloc.h"
#include "BKE_report.h"
#include "BKE_utildefines.h"


static PyObject *pyop_call( PyObject * self, PyObject * args)
{
	wmOperatorType *ot;
	int error_val = 0;
	PointerRNA ptr;
	int operator_ret= OPERATOR_CANCELLED;

	char		*opname;
	char		*context_str= NULL;
	PyObject	*kw= NULL; /* optional args */
	PyObject	*context_dict= NULL; /* optional args */
	PyObject	*context_dict_back;

	/* note that context is an int, python does the conversion in this case */
	int context= WM_OP_EXEC_DEFAULT;

	// XXX Todo, work out a better solution for passing on context, could make a tuple from self and pack the name and Context into it...
	bContext *C = BPy_GetContext();
	
	if (!PyArg_ParseTuple(args, "sO|O!s:_bpy.ops.call", &opname, &context_dict, &PyDict_Type, &kw, &context_str))
		return NULL;

	ot= WM_operatortype_exists(opname);

	if (ot == NULL) {
		PyErr_Format( PyExc_SystemError, "Calling operator \"bpy.ops.%s\" error, could not be found", opname);
		return NULL;
	}
	
	if(context_str) {
		if(RNA_enum_value_from_id(operator_context_items, context_str, &context)==0) {
			char *enum_str= BPy_enum_as_string(operator_context_items);
			PyErr_Format(PyExc_TypeError, "Calling operator \"bpy.ops.%s\" error, expected a string enum in (%.200s)", opname, enum_str);
			MEM_freeN(enum_str);
			return NULL;
		}
	}

	if(!PyDict_Check(context_dict))
		context_dict= NULL;

	context_dict_back= CTX_py_dict_get(C);

	CTX_py_dict_set(C, (void *)context_dict);
	Py_XINCREF(context_dict); /* so we done loose it */

	if(WM_operator_poll((bContext*)C, ot) == FALSE) {
		PyErr_Format( PyExc_SystemError, "Operator bpy.ops.%.200s.poll() failed, context is incorrect", opname);
		error_val= -1;
	}
	else {
<<<<<<< HEAD
	/* WM_operator_properties_create(&ptr, opname); */
	/* Save another lookup */
	RNA_pointer_create(NULL, ot->srna, NULL, &ptr);
=======
		WM_operator_properties_create_ptr(&ptr, ot);
>>>>>>> 790d6ca2

	if(kw && PyDict_Size(kw))
		error_val= pyrna_pydict_to_props(&ptr, kw, 0, "Converting py args to operator properties: ");


	if (error_val==0) {
		ReportList *reports;

		reports= MEM_mallocN(sizeof(ReportList), "wmOperatorReportList");
		BKE_reports_init(reports, RPT_STORE);

<<<<<<< HEAD
		WM_operator_call_py(C, ot, context, &ptr, reports);
=======
			operator_ret= WM_operator_call_py(C, ot, context, &ptr, reports);
>>>>>>> 790d6ca2

		if(BPy_reports_to_error(reports))
			error_val = -1;

		/* operator output is nice to have in the terminal/console too */
		if(reports->list.first) {
			char *report_str= BKE_reports_string(reports, 0); /* all reports */
	
			if(report_str) {
				PySys_WriteStdout("%s\n", report_str);
				MEM_freeN(report_str);
			}
		}
	
		BKE_reports_clear(reports);
		if ((reports->flag & RPT_FREE) == 0)
		{
			MEM_freeN(reports);
		}
	}

	WM_operator_properties_free(&ptr);

#if 0
	/* if there is some way to know an operator takes args we should use this */
	{
		/* no props */
		if (kw != NULL) {
			PyErr_Format(PyExc_AttributeError, "Operator \"%s\" does not take any args", opname);
			return NULL;
		}

		WM_operator_name_call(C, opname, WM_OP_EXEC_DEFAULT, NULL);
	}
#endif
	}

	/* restore with original context dict, probably NULL but need this for nested operator calls */
	Py_XDECREF(context_dict);
	CTX_py_dict_set(C, (void *)context_dict_back);

	if (error_val==-1) {
		return NULL;
	}

	/* return operator_ret as a bpy enum */
	return pyrna_enum_bitfield_to_py(operator_return_items, operator_ret);

}

static PyObject *pyop_as_string( PyObject * self, PyObject * args)
{
	wmOperatorType *ot;
	PointerRNA ptr;

	char		*opname;
	PyObject	*kw= NULL; /* optional args */
	int all_args = 1;
	int error_val= 0;

	char *buf = NULL;
	PyObject *pybuf;

	bContext *C = BPy_GetContext();

	if (!PyArg_ParseTuple(args, "s|O!i:_bpy.ops.as_string", &opname, &PyDict_Type, &kw, &all_args))
		return NULL;

	ot= WM_operatortype_find(opname, TRUE);

	if (ot == NULL) {
		PyErr_Format( PyExc_SystemError, "_bpy.ops.as_string: operator \"%s\"could not be found", opname);
		return NULL;
	}

	/* WM_operator_properties_create(&ptr, opname); */
	/* Save another lookup */
	RNA_pointer_create(NULL, ot->srna, NULL, &ptr);

	if(kw && PyDict_Size(kw))
		error_val= pyrna_pydict_to_props(&ptr, kw, 0, "Converting py args to operator properties: ");

	if (error_val==0)
		buf= WM_operator_pystring(C, ot, &ptr, all_args);

	WM_operator_properties_free(&ptr);

	if (error_val==-1) {
		return NULL;
	}

	if(buf) {
		pybuf= PyUnicode_FromString(buf);
		MEM_freeN(buf);
	}
	else {
		pybuf= PyUnicode_FromString("");
	}

	return pybuf;
}

static PyObject *pyop_dir(PyObject *self)
{
	PyObject *list = PyList_New(0), *name;
	wmOperatorType *ot;
	
	for(ot= WM_operatortype_first(); ot; ot= ot->next) {
		name = PyUnicode_FromString(ot->idname);
		PyList_Append(list, name);
		Py_DECREF(name);
	}
	
	return list;
}

static PyObject *pyop_getrna(PyObject *self, PyObject *value)
{
	wmOperatorType *ot;
	PointerRNA ptr;
	char *opname= _PyUnicode_AsString(value);
	BPy_StructRNA *pyrna= NULL;
	
	if(opname==NULL) {
		PyErr_SetString(PyExc_TypeError, "_bpy.ops.get_rna() expects a string argument");
		return NULL;
	}
	ot= WM_operatortype_find(opname, TRUE);
	if(ot==NULL) {
		PyErr_Format(PyExc_KeyError, "_bpy.ops.get_rna(\"%s\") not found", opname);
		return NULL;
	}
	
	/* type */
	//RNA_pointer_create(NULL, &RNA_Struct, ot->srna, &ptr);

	/* XXX - should call WM_operator_properties_free */
	WM_operator_properties_create_ptr(&ptr, ot);

	
	pyrna= (BPy_StructRNA *)pyrna_struct_CreatePyObject(&ptr);
	pyrna->freeptr= TRUE;
	return (PyObject *)pyrna;
}

PyObject *BPY_operator_module( void )
{
	static PyMethodDef pyop_call_meth =		{"call", (PyCFunction) pyop_call, METH_VARARGS, NULL};
	static PyMethodDef pyop_as_string_meth ={"as_string", (PyCFunction) pyop_as_string, METH_VARARGS, NULL};
	static PyMethodDef pyop_dir_meth =		{"dir", (PyCFunction) pyop_dir, METH_NOARGS, NULL};
	static PyMethodDef pyop_getrna_meth =	{"get_rna", (PyCFunction) pyop_getrna, METH_O, NULL};
	static PyMethodDef pyop_macro_def_meth ={"macro_define", (PyCFunction) PYOP_wrap_macro_define, METH_VARARGS, NULL};

	PyObject *submodule = PyModule_New("_bpy.ops");
	PyDict_SetItemString(PySys_GetObject("modules"), "_bpy.ops", submodule);

	PyModule_AddObject( submodule, "call",	PyCFunction_New(&pyop_call_meth,	NULL) );
	PyModule_AddObject( submodule, "as_string",PyCFunction_New(&pyop_as_string_meth,NULL) );
	PyModule_AddObject( submodule, "dir",		PyCFunction_New(&pyop_dir_meth,		NULL) );
	PyModule_AddObject( submodule, "get_rna",	PyCFunction_New(&pyop_getrna_meth,	NULL) );
	PyModule_AddObject( submodule, "macro_define",PyCFunction_New(&pyop_macro_def_meth,		NULL) );

	return submodule;
}<|MERGE_RESOLUTION|>--- conflicted
+++ resolved
@@ -93,63 +93,53 @@
 		error_val= -1;
 	}
 	else {
-<<<<<<< HEAD
-	/* WM_operator_properties_create(&ptr, opname); */
-	/* Save another lookup */
-	RNA_pointer_create(NULL, ot->srna, NULL, &ptr);
-=======
 		WM_operator_properties_create_ptr(&ptr, ot);
->>>>>>> 790d6ca2
-
-	if(kw && PyDict_Size(kw))
-		error_val= pyrna_pydict_to_props(&ptr, kw, 0, "Converting py args to operator properties: ");
-
-
-	if (error_val==0) {
-		ReportList *reports;
-
-		reports= MEM_mallocN(sizeof(ReportList), "wmOperatorReportList");
-		BKE_reports_init(reports, RPT_STORE);
-
-<<<<<<< HEAD
-		WM_operator_call_py(C, ot, context, &ptr, reports);
-=======
+
+		if(kw && PyDict_Size(kw))
+			error_val= pyrna_pydict_to_props(&ptr, kw, 0, "Converting py args to operator properties: ");
+
+
+		if (error_val==0) {
+			ReportList *reports;
+
+			reports= MEM_mallocN(sizeof(ReportList), "wmOperatorReportList");
+			BKE_reports_init(reports, RPT_STORE);
+
 			operator_ret= WM_operator_call_py(C, ot, context, &ptr, reports);
->>>>>>> 790d6ca2
-
-		if(BPy_reports_to_error(reports))
-			error_val = -1;
-
-		/* operator output is nice to have in the terminal/console too */
-		if(reports->list.first) {
-			char *report_str= BKE_reports_string(reports, 0); /* all reports */
-	
-			if(report_str) {
-				PySys_WriteStdout("%s\n", report_str);
-				MEM_freeN(report_str);
+
+			if(BPy_reports_to_error(reports))
+				error_val = -1;
+
+			/* operator output is nice to have in the terminal/console too */
+			if(reports->list.first) {
+				char *report_str= BKE_reports_string(reports, 0); /* all reports */
+	
+				if(report_str) {
+					PySys_WriteStdout("%s\n", report_str);
+					MEM_freeN(report_str);
+				}
+			}
+	
+			BKE_reports_clear(reports);
+			if ((reports->flag & RPT_FREE) == 0)
+			{
+				MEM_freeN(reports);
 			}
 		}
-	
-		BKE_reports_clear(reports);
-		if ((reports->flag & RPT_FREE) == 0)
+
+		WM_operator_properties_free(&ptr);
+
+#if 0
+		/* if there is some way to know an operator takes args we should use this */
 		{
-			MEM_freeN(reports);
+			/* no props */
+			if (kw != NULL) {
+				PyErr_Format(PyExc_AttributeError, "Operator \"%s\" does not take any args", opname);
+				return NULL;
+			}
+
+			WM_operator_name_call(C, opname, WM_OP_EXEC_DEFAULT, NULL);
 		}
-	}
-
-	WM_operator_properties_free(&ptr);
-
-#if 0
-	/* if there is some way to know an operator takes args we should use this */
-	{
-		/* no props */
-		if (kw != NULL) {
-			PyErr_Format(PyExc_AttributeError, "Operator \"%s\" does not take any args", opname);
-			return NULL;
-		}
-
-		WM_operator_name_call(C, opname, WM_OP_EXEC_DEFAULT, NULL);
-	}
 #endif
 	}
 
