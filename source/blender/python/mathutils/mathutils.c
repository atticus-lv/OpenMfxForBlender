--- conflicted
+++ resolved
@@ -90,15 +90,7 @@
   x = 0x345678UL;
   i = 0;
   while (--len >= 0) {
-<<<<<<< HEAD
-#if PY_VERSION_HEX >= 0x30a0000 /* Version: 3.10. */
     y = _Py_HashDouble(NULL, (double)(array[i++]));
-#else
-    y = _Py_HashDouble((double)(array[i++]));
-#endif
-=======
-    y = _Py_HashDouble(NULL, (double)(array[i++]));
->>>>>>> cc66d102
     if (y == -1) {
       return -1;
     }
