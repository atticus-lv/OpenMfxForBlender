--- conflicted
+++ resolved
@@ -285,13 +285,8 @@
 	int i;
 
 	BLI_assert(data_color);
-<<<<<<< HEAD
-	
+
 	if (!CustomData_has_layer(&mesh->ldata, CD_MLOOPCOL))
-=======
-
-	if (!CustomData_has_layer(&dm->loopData, CD_MLOOPCOL))
->>>>>>> a25c11fd
 		return;
 	CustomData_validate_layer_name(&mesh->ldata, CD_MLOOPCOL, pd->vertex_attribute_name, layername);
 	mcol = CustomData_get_layer_named(&mesh->ldata, CD_MLOOPCOL, layername);
@@ -335,13 +330,8 @@
 	int i;
 
 	BLI_assert(data_color);
-<<<<<<< HEAD
-	
+
 	mdef = CustomData_get_layer(&mesh->vdata, CD_MDEFORMVERT);
-=======
-
-	mdef = CustomData_get_layer(&dm->vertData, CD_MDEFORMVERT);
->>>>>>> a25c11fd
 	if (!mdef)
 		return;
 	mdef_index = defgroup_name_index(ob, pd->vertex_attribute_name);
@@ -742,31 +732,6 @@
 				break;
 		}
 	}
-<<<<<<< HEAD
-=======
-
-	return retval;
-}
-
-int pointdensitytex(Tex *tex, const float texvec[3], TexResult *texres)
-{
-	PointDensity *pd = tex->pd;
-	float age = 0.0f;
-	float vec[3] = {0.0f, 0.0f, 0.0f};
-	float col[3] = {0.0f, 0.0f, 0.0f};
-	int retval = pointdensity(pd, texvec, texres, vec, &age, col);
-
-	retval |= pointdensity_color(pd, texres, age, vec, col);
-	BRICONTRGB;
-
-	return retval;
-
-#if 0
-	if (texres->nor!=NULL) {
-		texres->nor[0] = texres->nor[1] = texres->nor[2] = 0.0f;
-	}
-#endif
->>>>>>> a25c11fd
 }
 
 static void sample_dummy_point_density(int resolution, float *values)
