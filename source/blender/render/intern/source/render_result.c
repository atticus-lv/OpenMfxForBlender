/*
 * ***** BEGIN GPL LICENSE BLOCK *****
 *
 * This program is free software; you can redistribute it and/or
 * modify it under the terms of the GNU General Public License
 * as published by the Free Software Foundation; either version 2
 * of the License, or (at your option) any later version.
 *
 * This program is distributed in the hope that it will be useful,
 * but WITHOUT ANY WARRANTY; without even the implied warranty of
 * MERCHANTABILITY or FITNESS FOR A PARTICULAR PURPOSE.  See the
 * GNU General Public License for more details.
 *
 * You should have received a copy of the GNU General Public License
 * along with this program; if not, write to the Free Software Foundation,
 * Inc., 51 Franklin Street, Fifth Floor, Boston, MA 02110-1301, USA.
 *
 * The Original Code is Copyright (C) 2006 Blender Foundation.
 * All rights reserved.
 *
 * The Original Code is: all of this file.
 *
 * Contributor(s): none yet.
 *
 * ***** END GPL LICENSE BLOCK *****
 */

/** \file blender/render/intern/source/render_result.c
 *  \ingroup render
 */

#include <stdio.h>
#include <stdlib.h>
#include <string.h>
#include <errno.h>

#include "MEM_guardedalloc.h"

#include "BLI_utildefines.h"
#include "BLI_listbase.h"
#include "BLI_hash_md5.h"
#include "BLI_path_util.h"
#include "BLI_rect.h"
#include "BLI_string.h"
#include "BLI_threads.h"

#include "BKE_appdir.h"
#include "BKE_image.h"
#include "BKE_global.h"
#include "BKE_main.h"
#include "BKE_report.h"
#include "BKE_camera.h"
#include "BKE_scene.h"

#include "IMB_imbuf.h"
#include "IMB_imbuf_types.h"
#include "IMB_colormanagement.h"

#include "intern/openexr/openexr_multi.h"

#include "render_result.h"
#include "render_types.h"

/********************************** Free *************************************/

static void render_result_views_free(RenderResult *res)
{
	while (res->views.first) {
		RenderView *rv = res->views.first;
		BLI_remlink(&res->views, rv);

		if (rv->rect32)
			MEM_freeN(rv->rect32);

		if (rv->rectz)
			MEM_freeN(rv->rectz);

		if (rv->rectf)
			MEM_freeN(rv->rectf);

		MEM_freeN(rv);
	}

	res->have_combined = false;
}

void render_result_free(RenderResult *res)
{
	if (res == NULL) return;

	while (res->layers.first) {
		RenderLayer *rl = res->layers.first;

		/* acolrect and scolrect are optionally allocated in shade_tile, only free here since it can be used for drawing */
		if (rl->acolrect) MEM_freeN(rl->acolrect);
		if (rl->scolrect) MEM_freeN(rl->scolrect);
		if (rl->display_buffer) MEM_freeN(rl->display_buffer);

		while (rl->passes.first) {
			RenderPass *rpass = rl->passes.first;
			if (rpass->rect) MEM_freeN(rpass->rect);
			BLI_remlink(&rl->passes, rpass);
			MEM_freeN(rpass);
		}
		BLI_remlink(&res->layers, rl);
		MEM_freeN(rl);
	}

	render_result_views_free(res);

	if (res->rect32)
		MEM_freeN(res->rect32);
	if (res->rectz)
		MEM_freeN(res->rectz);
	if (res->rectf)
		MEM_freeN(res->rectf);
	if (res->text)
		MEM_freeN(res->text);
	if (res->error)
		MEM_freeN(res->error);

	BKE_stamp_data_free(res->stamp_data);

	MEM_freeN(res);
}

/* version that's compatible with fullsample buffers */
void render_result_free_list(ListBase *lb, RenderResult *rr)
{
	RenderResult *rrnext;

	for (; rr; rr = rrnext) {
		rrnext = rr->next;

		if (lb && lb->first)
			BLI_remlink(lb, rr);

		render_result_free(rr);
	}
}

/********************************* multiview *************************************/

/* create a new views Listbase in rr without duplicating the memory pointers */
void render_result_views_shallowcopy(RenderResult *dst, RenderResult *src)
{
	RenderView *rview;

	if (dst == NULL || src == NULL)
		return;

	for (rview = src->views.first; rview; rview = rview->next) {
		RenderView *rv;

		rv = MEM_mallocN(sizeof(RenderView), "new render view");
		BLI_addtail(&dst->views, rv);

		BLI_strncpy(rv->name, rview->name, sizeof(rv->name));
		rv->rectf = rview->rectf;
		rv->rectz = rview->rectz;
		rv->rect32 = rview->rect32;
	}
}

/* free the views created temporarily */
void render_result_views_shallowdelete(RenderResult *rr)
{
	if (rr == NULL)
		return;

	while (rr->views.first) {
		RenderView *rv = rr->views.first;
		BLI_remlink(&rr->views, rv);
		MEM_freeN(rv);
	}
}


static char* set_pass_name(char *outname, const char *name, int channel, const char *chan_id)
{
	BLI_strncpy(outname, name, EXR_PASS_MAXNAME);
	if (channel >= 0) {
		char token[3] = {'.', chan_id[channel], '\0'};
		strncat(outname, token, EXR_PASS_MAXNAME);
	}
	return outname;
}

static void set_pass_full_name(char *fullname, const char *name, int channel, const char *view, const char *chan_id)
{
	BLI_strncpy(fullname, name, EXR_PASS_MAXNAME);
	if (view && view[0]) {
		strncat(fullname, ".", EXR_PASS_MAXNAME);
		strncat(fullname, view, EXR_PASS_MAXNAME);
	}
	if (channel >= 0) {
		char token[3] = {'.', chan_id[channel], '\0'};
		strncat(fullname, token, EXR_PASS_MAXNAME);
	}
}

/********************************** New **************************************/

static RenderPass *render_layer_add_pass(RenderResult *rr, RenderLayer *rl, int channels, const char *name, const char *viewname, const char *chan_id)
{
	const int view_id = BLI_findstringindex(&rr->views, viewname, offsetof(RenderView, name));
	RenderPass *rpass = MEM_callocN(sizeof(RenderPass), name);
	size_t rectsize = ((size_t)rr->rectx) * rr->recty * channels;

	rpass->channels = channels;
	rpass->rectx = rl->rectx;
	rpass->recty = rl->recty;
	rpass->view_id = view_id;

	BLI_strncpy(rpass->name, name, sizeof(rpass->name));
	BLI_strncpy(rpass->chan_id, chan_id, sizeof(rpass->chan_id));
	BLI_strncpy(rpass->view, viewname, sizeof(rpass->view));
	set_pass_full_name(rpass->fullname, rpass->name, -1, rpass->view, rpass->chan_id);

	if (rl->exrhandle) {
		int a;
		for (a = 0; a < channels; a++) {
			char passname[EXR_PASS_MAXNAME];
			IMB_exr_add_channel(rl->exrhandle, rl->name, set_pass_name(passname, rpass->name, a, rpass->chan_id), viewname, 0, 0, NULL, false);
		}
	}
	else {
		float *rect;
		int x;

		rpass->rect = MEM_mapallocN(sizeof(float) * rectsize, name);
		if (rpass->rect == NULL) {
			MEM_freeN(rpass);
			return NULL;
		}

		if (STREQ(rpass->name, RE_PASSNAME_VECTOR)) {
			/* initialize to max speed */
			rect = rpass->rect;
			for (x = rectsize - 1; x >= 0; x--)
				rect[x] = PASS_VECTOR_MAX;
		}
		else if (STREQ(rpass->name, RE_PASSNAME_Z)) {
			rect = rpass->rect;
			for (x = rectsize - 1; x >= 0; x--)
				rect[x] = 10e10;
		}
	}

	BLI_addtail(&rl->passes, rpass);

	return rpass;
}
/* wrapper called from render_opengl */
RenderPass *gp_add_pass(RenderResult *rr, RenderLayer *rl, int channels, const char *name, const char *viewname)
{
	return render_layer_add_pass(rr, rl, channels, name, viewname, "RGBA");
}

/* called by main render as well for parts */
/* will read info from Render *re to define layers */
/* called in threads */
/* re->winx,winy is coordinate space of entire image, partrct the part within */
RenderResult *render_result_new(Render *re, rcti *partrct, int crop, int savebuffers, const char *layername, const char *viewname)
{
	RenderResult *rr;
	RenderLayer *rl;
	RenderView *rv;
	int rectx, recty;
<<<<<<< HEAD
	
=======
	int nr;

>>>>>>> a25c11fd
	rectx = BLI_rcti_size_x(partrct);
	recty = BLI_rcti_size_y(partrct);

	if (rectx <= 0 || recty <= 0)
		return NULL;

	rr = MEM_callocN(sizeof(RenderResult), "new render result");
	rr->rectx = rectx;
	rr->recty = recty;
	rr->renrect.xmin = 0; rr->renrect.xmax = rectx - 2 * crop;
	/* crop is one or two extra pixels rendered for filtering, is used for merging and display too */
	rr->crop = crop;

	/* tilerect is relative coordinates within render disprect. do not subtract crop yet */
	rr->tilerect.xmin = partrct->xmin - re->disprect.xmin;
	rr->tilerect.xmax = partrct->xmax - re->disprect.xmin;
	rr->tilerect.ymin = partrct->ymin - re->disprect.ymin;
	rr->tilerect.ymax = partrct->ymax - re->disprect.ymin;

	if (savebuffers) {
		rr->do_exr_tile = true;
	}

	render_result_views_new(rr, &re->r);

	/* check renderdata for amount of layers */
	FOREACH_VIEW_LAYER_TO_RENDER_BEGIN(re, view_layer)
	{
		if (layername && layername[0]) {
			if (!STREQ(view_layer->name, layername)) {
				continue;
			}
		}

		rl = MEM_callocN(sizeof(RenderLayer), "new render layer");
		BLI_addtail(&rr->layers, rl);
<<<<<<< HEAD
		
		BLI_strncpy(rl->name, view_layer->name, sizeof(rl->name));
		rl->layflag = view_layer->layflag;
		rl->passflag = view_layer->passflag; /* for debugging: view_layer->passflag | SCE_PASS_RAYHITS; */
		rl->pass_xor = view_layer->pass_xor;
=======

		BLI_strncpy(rl->name, srl->name, sizeof(rl->name));
		rl->lay = srl->lay;
		rl->lay_zmask = srl->lay_zmask;
		rl->lay_exclude = srl->lay_exclude;
		rl->layflag = srl->layflag;
		rl->passflag = srl->passflag; /* for debugging: srl->passflag | SCE_PASS_RAYHITS; */
		rl->pass_xor = srl->pass_xor;
		rl->light_override = srl->light_override;
		rl->mat_override = srl->mat_override;
>>>>>>> a25c11fd
		rl->rectx = rectx;
		rl->recty = recty;

		if (rr->do_exr_tile) {
			rl->display_buffer = MEM_mapallocN((size_t)rectx * recty * sizeof(unsigned int),
			                                   "Combined display space rgba");
			if (rl->display_buffer == NULL) {
				render_result_free(rr);
				return NULL;
			}
			rl->exrhandle = IMB_exr_get_handle();
		}

		for (rv = rr->views.first; rv; rv = rv->next) {
			const char *view = rv->name;

			if (viewname && viewname[0])
				if (!STREQ(view, viewname))
					continue;

			if (rr->do_exr_tile)
				IMB_exr_add_view(rl->exrhandle, view);

#define RENDER_LAYER_ADD_PASS_SAFE(rr, rl, channels, name, viewname, chan_id) \
			do { \
				if (render_layer_add_pass(rr, rl, channels, name, viewname, chan_id) == NULL) { \
					render_result_free(rr); \
					return NULL; \
				} \
			} while (false)

			/* a renderlayer should always have a Combined pass*/
			render_layer_add_pass(rr, rl, 4, "Combined", view, "RGBA");

			if (view_layer->passflag  & SCE_PASS_Z)
				RENDER_LAYER_ADD_PASS_SAFE(rr, rl, 1, RE_PASSNAME_Z, view, "Z");
			if (view_layer->passflag  & SCE_PASS_VECTOR)
				RENDER_LAYER_ADD_PASS_SAFE(rr, rl, 4, RE_PASSNAME_VECTOR, view, "XYZW");
			if (view_layer->passflag  & SCE_PASS_NORMAL)
				RENDER_LAYER_ADD_PASS_SAFE(rr, rl, 3, RE_PASSNAME_NORMAL, view, "XYZ");
			if (view_layer->passflag  & SCE_PASS_UV)
				RENDER_LAYER_ADD_PASS_SAFE(rr, rl, 3, RE_PASSNAME_UV, view, "UVA");
			if (view_layer->passflag  & SCE_PASS_RGBA)
				RENDER_LAYER_ADD_PASS_SAFE(rr, rl, 4, RE_PASSNAME_RGBA, view, "RGBA");
			if (view_layer->passflag  & SCE_PASS_EMIT)
				RENDER_LAYER_ADD_PASS_SAFE(rr, rl, 3, RE_PASSNAME_EMIT, view, "RGB");
			if (view_layer->passflag  & SCE_PASS_DIFFUSE)
				RENDER_LAYER_ADD_PASS_SAFE(rr, rl, 3, RE_PASSNAME_DIFFUSE, view, "RGB");
			if (view_layer->passflag  & SCE_PASS_SPEC)
				RENDER_LAYER_ADD_PASS_SAFE(rr, rl, 3, RE_PASSNAME_SPEC, view, "RGB");
			if (view_layer->passflag  & SCE_PASS_AO)
				RENDER_LAYER_ADD_PASS_SAFE(rr, rl, 3, RE_PASSNAME_AO, view, "RGB");
			if (view_layer->passflag  & SCE_PASS_ENVIRONMENT)
				RENDER_LAYER_ADD_PASS_SAFE(rr, rl, 3, RE_PASSNAME_ENVIRONMENT, view, "RGB");
			if (view_layer->passflag  & SCE_PASS_INDIRECT)
				RENDER_LAYER_ADD_PASS_SAFE(rr, rl, 3, RE_PASSNAME_INDIRECT, view, "RGB");
			if (view_layer->passflag  & SCE_PASS_SHADOW)
				RENDER_LAYER_ADD_PASS_SAFE(rr, rl, 3, RE_PASSNAME_SHADOW, view, "RGB");
			if (view_layer->passflag  & SCE_PASS_REFLECT)
				RENDER_LAYER_ADD_PASS_SAFE(rr, rl, 3, RE_PASSNAME_REFLECT, view, "RGB");
			if (view_layer->passflag  & SCE_PASS_REFRACT)
				RENDER_LAYER_ADD_PASS_SAFE(rr, rl, 3, RE_PASSNAME_REFRACT, view, "RGB");
			if (view_layer->passflag  & SCE_PASS_INDEXOB)
				RENDER_LAYER_ADD_PASS_SAFE(rr, rl, 1, RE_PASSNAME_INDEXOB, view, "X");
			if (view_layer->passflag  & SCE_PASS_INDEXMA)
				RENDER_LAYER_ADD_PASS_SAFE(rr, rl, 1, RE_PASSNAME_INDEXMA, view, "X");
			if (view_layer->passflag  & SCE_PASS_MIST)
				RENDER_LAYER_ADD_PASS_SAFE(rr, rl, 1, RE_PASSNAME_MIST, view, "Z");
			if (rl->passflag & SCE_PASS_RAYHITS)
				RENDER_LAYER_ADD_PASS_SAFE(rr, rl, 4, RE_PASSNAME_RAYHITS, view, "RGB");
			if (view_layer->passflag  & SCE_PASS_DIFFUSE_DIRECT)
				RENDER_LAYER_ADD_PASS_SAFE(rr, rl, 3, RE_PASSNAME_DIFFUSE_DIRECT, view, "RGB");
			if (view_layer->passflag  & SCE_PASS_DIFFUSE_INDIRECT)
				RENDER_LAYER_ADD_PASS_SAFE(rr, rl, 3, RE_PASSNAME_DIFFUSE_INDIRECT, view, "RGB");
			if (view_layer->passflag  & SCE_PASS_DIFFUSE_COLOR)
				RENDER_LAYER_ADD_PASS_SAFE(rr, rl, 3, RE_PASSNAME_DIFFUSE_COLOR, view, "RGB");
			if (view_layer->passflag  & SCE_PASS_GLOSSY_DIRECT)
				RENDER_LAYER_ADD_PASS_SAFE(rr, rl, 3, RE_PASSNAME_GLOSSY_DIRECT, view, "RGB");
			if (view_layer->passflag  & SCE_PASS_GLOSSY_INDIRECT)
				RENDER_LAYER_ADD_PASS_SAFE(rr, rl, 3, RE_PASSNAME_GLOSSY_INDIRECT, view, "RGB");
			if (view_layer->passflag  & SCE_PASS_GLOSSY_COLOR)
				RENDER_LAYER_ADD_PASS_SAFE(rr, rl, 3, RE_PASSNAME_GLOSSY_COLOR, view, "RGB");
			if (view_layer->passflag  & SCE_PASS_TRANSM_DIRECT)
				RENDER_LAYER_ADD_PASS_SAFE(rr, rl, 3, RE_PASSNAME_TRANSM_DIRECT, view, "RGB");
			if (view_layer->passflag  & SCE_PASS_TRANSM_INDIRECT)
				RENDER_LAYER_ADD_PASS_SAFE(rr, rl, 3, RE_PASSNAME_TRANSM_INDIRECT, view, "RGB");
			if (view_layer->passflag  & SCE_PASS_TRANSM_COLOR)
				RENDER_LAYER_ADD_PASS_SAFE(rr, rl, 3, RE_PASSNAME_TRANSM_COLOR, view, "RGB");
			if (view_layer->passflag  & SCE_PASS_SUBSURFACE_DIRECT)
				RENDER_LAYER_ADD_PASS_SAFE(rr, rl, 3, RE_PASSNAME_SUBSURFACE_DIRECT, view, "RGB");
			if (view_layer->passflag  & SCE_PASS_SUBSURFACE_INDIRECT)
				RENDER_LAYER_ADD_PASS_SAFE(rr, rl, 3, RE_PASSNAME_SUBSURFACE_INDIRECT, view, "RGB");
			if (view_layer->passflag  & SCE_PASS_SUBSURFACE_COLOR)
				RENDER_LAYER_ADD_PASS_SAFE(rr, rl, 3, RE_PASSNAME_SUBSURFACE_COLOR, view, "RGB");
#undef RENDER_LAYER_ADD_PASS_SAFE
		}
	}
	FOREACH_VIEW_LAYER_TO_RENDER_END;

	/* previewrender doesn't do layers, so we make a default one */
	if (BLI_listbase_is_empty(&rr->layers) && !(layername && layername[0])) {
		rl = MEM_callocN(sizeof(RenderLayer), "new render layer");
		BLI_addtail(&rr->layers, rl);

		rl->rectx = rectx;
		rl->recty = recty;

		/* duplicate code... */
		if (rr->do_exr_tile) {
			rl->display_buffer = MEM_mapallocN(rectx * recty * sizeof(unsigned int), "Combined display space rgba");
			rl->exrhandle = IMB_exr_get_handle();
		}

		for (rv = rr->views.first; rv; rv = rv->next) {
			const char *view = rv->name;

			if (viewname && viewname[0])
				if (strcmp(view, viewname) != 0)
					continue;

			if (rr->do_exr_tile)
				IMB_exr_add_view(rl->exrhandle, view);

			/* a renderlayer should always have a Combined pass */
			render_layer_add_pass(rr, rl, 4, RE_PASSNAME_COMBINED, view, "RGBA");
		}

		/* note, this has to be in sync with scene.c */
		rl->layflag = 0x7FFF;    /* solid ztra halo strand */
		rl->passflag = SCE_PASS_COMBINED;
<<<<<<< HEAD
		
		re->active_view_layer = 0;
=======

		re->r.actlay = 0;
>>>>>>> a25c11fd
	}

	/* border render; calculate offset for use in compositor. compo is centralized coords */
	/* XXX obsolete? I now use it for drawing border render offset (ton) */
	rr->xof = re->disprect.xmin + BLI_rcti_cent_x(&re->disprect) - (re->winx / 2);
	rr->yof = re->disprect.ymin + BLI_rcti_cent_y(&re->disprect) - (re->winy / 2);

	return rr;
}

void render_result_clone_passes(Render *re, RenderResult *rr, const char *viewname)
{
	RenderLayer *rl;
	RenderPass *main_rp;

	for (rl = rr->layers.first; rl; rl = rl->next) {
		RenderLayer *main_rl = BLI_findstring(&re->result->layers, rl->name, offsetof(RenderLayer, name));
		if (!main_rl) {
			continue;
		}

		for (main_rp = main_rl->passes.first; main_rp; main_rp = main_rp->next) {
			if (viewname && viewname[0] && !STREQ(main_rp->view, viewname)) {
				continue;
			}

			/* Compare fullname to make sure that the view also is equal. */
			RenderPass *rp = BLI_findstring(&rl->passes, main_rp->fullname, offsetof(RenderPass, fullname));
			if (!rp) {
				render_layer_add_pass(rr, rl, main_rp->channels, main_rp->name, main_rp->view, main_rp->chan_id);
			}
		}
	}
}

void render_result_add_pass(RenderResult *rr, const char *name, int channels, const char *chan_id, const char *layername, const char *viewname)
{
	RenderLayer *rl;
	RenderPass *rp;
	RenderView *rv;

	for (rl = rr->layers.first; rl; rl = rl->next) {
		if (layername && layername[0] && !STREQ(rl->name, layername)) {
			continue;
		}

		for (rv = rr->views.first; rv; rv = rv->next) {
			const char *view = rv->name;

			if (viewname && viewname[0] && !STREQ(view, viewname)) continue;

			/* Ensure that the pass doesn't exist yet. */
			for (rp = rl->passes.first; rp; rp = rp->next) {
				if (!STREQ(rp->name, name)) continue;
				if (!STREQ(rp->view, view)) continue;
			}

			if (!rp) {
				render_layer_add_pass(rr, rl, channels, name, view, chan_id);
			}
		}
	}
}

<<<<<<< HEAD
=======
/* allocate osa new results for samples */
RenderResult *render_result_new_full_sample(Render *re, ListBase *lb, rcti *partrct, int crop, int savebuffers, const char *viewname)
{
	int a;

	if (re->osa == 0)
		return render_result_new(re, partrct, crop, savebuffers, RR_ALL_LAYERS, viewname);

	for (a = 0; a < re->osa; a++) {
		RenderResult *rr = render_result_new(re, partrct, crop, savebuffers, RR_ALL_LAYERS, viewname);
		BLI_addtail(lb, rr);
		rr->sample_nr = a;
	}

	return lb->first;
}

>>>>>>> a25c11fd
static int passtype_from_name(const char *name)
{
	const char delim[] = {'.', '\0'};
	const char *sep, *suf;
	int len = BLI_str_partition(name, delim, &sep, &suf);

#define CHECK_PASS(NAME) if (STREQLEN(name, RE_PASSNAME_ ## NAME, len)) return SCE_PASS_ ## NAME

	CHECK_PASS(COMBINED);
	CHECK_PASS(Z);
	CHECK_PASS(VECTOR);
	CHECK_PASS(NORMAL);
	CHECK_PASS(UV);
	CHECK_PASS(RGBA);
	CHECK_PASS(EMIT);
	CHECK_PASS(DIFFUSE);
	CHECK_PASS(SPEC);
	CHECK_PASS(SHADOW);
	CHECK_PASS(AO);
	CHECK_PASS(ENVIRONMENT);
	CHECK_PASS(INDIRECT);
	CHECK_PASS(REFLECT);
	CHECK_PASS(REFRACT);
	CHECK_PASS(INDEXOB);
	CHECK_PASS(INDEXMA);
	CHECK_PASS(MIST);
	CHECK_PASS(RAYHITS);
	CHECK_PASS(DIFFUSE_DIRECT);
	CHECK_PASS(DIFFUSE_INDIRECT);
	CHECK_PASS(DIFFUSE_COLOR);
	CHECK_PASS(GLOSSY_DIRECT);
	CHECK_PASS(GLOSSY_INDIRECT);
	CHECK_PASS(GLOSSY_COLOR);
	CHECK_PASS(TRANSM_DIRECT);
	CHECK_PASS(TRANSM_INDIRECT);
	CHECK_PASS(TRANSM_COLOR);
	CHECK_PASS(SUBSURFACE_DIRECT);
	CHECK_PASS(SUBSURFACE_INDIRECT);
	CHECK_PASS(SUBSURFACE_COLOR);

#undef CHECK_PASS
	return 0;
}

/* callbacks for render_result_new_from_exr */
static void *ml_addlayer_cb(void *base, const char *str)
{
	RenderResult *rr = base;
	RenderLayer *rl;

	rl = MEM_callocN(sizeof(RenderLayer), "new render layer");
	BLI_addtail(&rr->layers, rl);

	BLI_strncpy(rl->name, str, EXR_LAY_MAXNAME);
	return rl;
}

static void ml_addpass_cb(void *base, void *lay, const char *name, float *rect, int totchan, const char *chan_id, const char *view)
{
	RenderResult *rr = base;
	RenderLayer *rl = lay;
	RenderPass *rpass = MEM_callocN(sizeof(RenderPass), "loaded pass");

	BLI_addtail(&rl->passes, rpass);
	rpass->channels = totchan;
	rl->passflag |= passtype_from_name(name);

	/* channel id chars */
	BLI_strncpy(rpass->chan_id, chan_id, sizeof(rpass->chan_id));

	rpass->rect = rect;
	BLI_strncpy(rpass->name, name, EXR_PASS_MAXNAME);
	BLI_strncpy(rpass->view, view, sizeof(rpass->view));
	set_pass_full_name(rpass->fullname, name, -1, view, rpass->chan_id);

	if (view[0] != '\0') {
		rpass->view_id = BLI_findstringindex(&rr->views, view, offsetof(RenderView, name));
	}
	else {
		rpass->view_id = 0;
	}
}

static void *ml_addview_cb(void *base, const char *str)
{
	RenderResult *rr = base;
	RenderView *rv;

	rv = MEM_callocN(sizeof(RenderView), "new render view");
	BLI_strncpy(rv->name, str, EXR_VIEW_MAXNAME);

	/* For stereo drawing we need to ensure:
	 * STEREO_LEFT_NAME  == STEREO_LEFT_ID and
	 * STEREO_RIGHT_NAME == STEREO_RIGHT_ID */

	if (STREQ(str, STEREO_LEFT_NAME)) {
		BLI_addhead(&rr->views, rv);
	}
	else if (STREQ(str, STEREO_RIGHT_NAME)) {
		RenderView *left_rv = BLI_findstring(&rr->views, STEREO_LEFT_NAME, offsetof(RenderView, name));

		if (left_rv == NULL) {
			BLI_addhead(&rr->views, rv);
		}
		else {
			BLI_insertlinkafter(&rr->views, left_rv, rv);
		}
	}
	else {
		BLI_addtail(&rr->views, rv);
	}

	return rv;
}

static int order_render_passes(const void *a, const void *b)
{
	// 1 if a is after b
	RenderPass *rpa = (RenderPass *) a;
	RenderPass *rpb = (RenderPass *) b;
	unsigned int passtype_a = passtype_from_name(rpa->name);
	unsigned int passtype_b = passtype_from_name(rpb->name);

	/* Render passes with default type always go first. */
	if (passtype_b && !passtype_a)
		return 1;
	if (passtype_a && !passtype_b)
		return 0;

	if (passtype_a && passtype_b) {
		if (passtype_a > passtype_b)
			return 1;
		else if (passtype_a < passtype_b)
			return 0;
	}
	else {
		int cmp = strncmp(rpa->name, rpb->name, EXR_PASS_MAXNAME);
		if (cmp > 0)
			return 1;
		if (cmp < 0)
			return 0;
	}


	/* they have the same type */
	/* left first */
	if (STREQ(rpa->view, STEREO_LEFT_NAME))
		return 0;
	else if (STREQ(rpb->view, STEREO_LEFT_NAME))
		return 1;

	/* right second */
	if (STREQ(rpa->view, STEREO_RIGHT_NAME))
		return 0;
	else if (STREQ(rpb->view, STEREO_RIGHT_NAME))
		return 1;

	/* remaining in ascending id order */
	return (rpa->view_id < rpb->view_id);
}

/* from imbuf, if a handle was returned and it's not a singlelayer multiview we convert this to render result */
RenderResult *render_result_new_from_exr(void *exrhandle, const char *colorspace, bool predivide, int rectx, int recty)
{
	RenderResult *rr = MEM_callocN(sizeof(RenderResult), __func__);
	RenderLayer *rl;
	RenderPass *rpass;
	const char *to_colorspace = IMB_colormanagement_role_colorspace_name_get(COLOR_ROLE_SCENE_LINEAR);

	rr->rectx = rectx;
	rr->recty = recty;

	IMB_exr_multilayer_convert(exrhandle, rr, ml_addview_cb, ml_addlayer_cb, ml_addpass_cb);

	for (rl = rr->layers.first; rl; rl = rl->next) {
		rl->rectx = rectx;
		rl->recty = recty;

		BLI_listbase_sort(&rl->passes, order_render_passes);

		for (rpass = rl->passes.first; rpass; rpass = rpass->next) {
			rpass->rectx = rectx;
			rpass->recty = recty;

			if (rpass->channels >= 3) {
				IMB_colormanagement_transform(rpass->rect, rpass->rectx, rpass->recty, rpass->channels,
				                              colorspace, to_colorspace, predivide);
			}
		}
	}

	return rr;
}

void render_result_view_new(RenderResult *rr, const char *viewname)
{
	RenderView *rv = MEM_callocN(sizeof(RenderView), "new render view");
	BLI_addtail(&rr->views, rv);
	BLI_strncpy(rv->name, viewname, sizeof(rv->name));
}

void render_result_views_new(RenderResult *rr, RenderData *rd)
{
	SceneRenderView *srv;

	/* clear previously existing views - for sequencer */
	render_result_views_free(rr);

	/* check renderdata for amount of views */
	if ((rd->scemode & R_MULTIVIEW)) {
		for (srv = rd->views.first; srv; srv = srv->next) {
			if (BKE_scene_multiview_is_render_view_active(rd, srv) == false)
				continue;
			render_result_view_new(rr, srv->name);
		}
	}

	/* we always need at least one view */
	if (BLI_listbase_count_at_most(&rr->views, 1) == 0) {
		render_result_view_new(rr, "");
	}
}

bool render_result_has_views(RenderResult *rr)
{
	RenderView *rv = rr->views.first;
	return (rv && (rv->next || rv->name[0]));
}

/*********************************** Merge ***********************************/

static void do_merge_tile(RenderResult *rr, RenderResult *rrpart, float *target, float *tile, int pixsize)
{
	int y, tilex, tiley;
	size_t ofs, copylen;

	copylen = tilex = rrpart->rectx;
	tiley = rrpart->recty;

	if (rrpart->crop) { /* filters add pixel extra */
		tile += pixsize * (rrpart->crop + ((size_t)rrpart->crop) * tilex);

		copylen = tilex - 2 * rrpart->crop;
		tiley -= 2 * rrpart->crop;

		ofs = (((size_t)rrpart->tilerect.ymin) + rrpart->crop) * rr->rectx + (rrpart->tilerect.xmin + rrpart->crop);
		target += pixsize * ofs;
	}
	else {
		ofs = (((size_t)rrpart->tilerect.ymin) * rr->rectx + rrpart->tilerect.xmin);
		target += pixsize * ofs;
	}

	copylen *= sizeof(float) * pixsize;
	tilex *= pixsize;
	ofs = pixsize * rr->rectx;

	for (y = 0; y < tiley; y++) {
		memcpy(target, tile, copylen);
		target += ofs;
		tile += tilex;
	}
}

/* used when rendering to a full buffer, or when reading the exr part-layer-pass file */
/* no test happens here if it fits... we also assume layers are in sync */
/* is used within threads */
void render_result_merge(RenderResult *rr, RenderResult *rrpart)
{
	RenderLayer *rl, *rlp;
	RenderPass *rpass, *rpassp;

	for (rl = rr->layers.first; rl; rl = rl->next) {
		rlp = RE_GetRenderLayer(rrpart, rl->name);
		if (rlp) {
			/* passes are allocated in sync */
			for (rpass = rl->passes.first, rpassp = rlp->passes.first;
			     rpass && rpassp;
			     rpass = rpass->next)
			{
				/* renderresult have all passes, renderpart only the active view's passes */
				if (strcmp(rpassp->fullname, rpass->fullname) != 0)
					continue;

				do_merge_tile(rr, rrpart, rpass->rect, rpassp->rect, rpass->channels);

				/* manually get next render pass */
				rpassp = rpassp->next;
			}
		}
	}
}

/* Called from the UI and render pipeline, to save multilayer and multiview
 * images, optionally isolating a specific, view, layer or RGBA/Z pass. */
bool RE_WriteRenderResult(ReportList *reports, RenderResult *rr, const char *filename, ImageFormatData *imf, const char *view, int layer)
{
	void *exrhandle = IMB_exr_get_handle();
	const bool half_float = (imf && imf->depth == R_IMF_CHAN_DEPTH_16);
	const bool multi_layer = !(imf && imf->imtype == R_IMF_IMTYPE_OPENEXR);
	const bool write_z = !multi_layer && (imf && (imf->flag & R_IMF_FLAG_ZBUF));

	/* Write first layer if not multilayer and no layer was specified. */
	if (!multi_layer && layer == -1) {
		layer = 0;
	}

	/* First add views since IMB_exr_add_channel checks number of views. */
	if (render_result_has_views(rr)) {
		for (RenderView *rview = rr->views.first; rview; rview = rview->next) {
			if (!view || STREQ(view, rview->name)) {
				IMB_exr_add_view(exrhandle, rview->name);
			}
		}
	}

	/* Compositing result. */
	if (rr->have_combined) {
		for (RenderView *rview = rr->views.first; rview; rview = rview->next) {
			if (!rview->rectf) {
				continue;
			}

			const char *viewname = rview->name;
			if (view) {
				if (!STREQ(view, viewname)) {
					continue;
				}
				else {
					viewname = "";
				}
			}

			/* Skip compositing if only a single other layer is requested. */
			if (!multi_layer && layer != 0) {
				continue;
			}

			for (int a = 0; a < 4; a++) {
				char passname[EXR_PASS_MAXNAME];
				char layname[EXR_PASS_MAXNAME];
				const char *chan_id = "RGBA";

				if (multi_layer) {
					set_pass_name(passname, "Combined", a, chan_id);
					BLI_strncpy(layname, "Composite", sizeof(layname));
				}
				else {
					passname[0] = chan_id[a];
					passname[1] = '\0';
					layname[0] = '\0';
				}

				IMB_exr_add_channel(exrhandle, layname, passname, viewname,
				                    4, 4 * rr->rectx, rview->rectf + a, half_float);
			}

			if (write_z && rview->rectz) {
				const char *layname = (multi_layer)? "Composite": "";
				IMB_exr_add_channel(exrhandle, layname, "Z", viewname,
				                    1, rr->rectx, rview->rectz, false);
			}
		}
	}

	/* Other render layers. */
	int nr = (rr->have_combined)? 1: 0;
	for (RenderLayer *rl = rr->layers.first; rl; rl = rl->next, nr++) {
		/* Skip other render layers if requested. */
		if (!multi_layer && nr != layer) {
			continue;
		}

		for (RenderPass *rp = rl->passes.first; rp; rp = rp->next) {
			/* Skip non-RGBA and Z passes if not using multi layer. */
			if (!multi_layer && !(STREQ(rp->name, RE_PASSNAME_COMBINED) ||
			                      STREQ(rp->name, "") ||
			                      (STREQ(rp->name, RE_PASSNAME_Z) && write_z))) {
				continue;
			}

			/* Skip pass if it does not match the requested view(s). */
			const char *viewname = rp->view;
			if (view) {
				if (!STREQ(view, viewname)) {
					continue;
				}
				else {
					viewname = "";
				}
			}

			/* We only store RGBA passes as half float, for
			 * others precision loss can be problematic. */
			bool pass_half_float = half_float &&
			                       (STREQ(rp->chan_id, "RGB") ||
			                        STREQ(rp->chan_id, "RGBA") ||
			                        STREQ(rp->chan_id, "R") ||
			                        STREQ(rp->chan_id, "G") ||
			                        STREQ(rp->chan_id, "B") ||
			                        STREQ(rp->chan_id, "A"));


			for (int a = 0; a < rp->channels; a++) {
				/* Save Combined as RGBA if single layer save. */
				char passname[EXR_PASS_MAXNAME];
				char layname[EXR_PASS_MAXNAME];

				if (multi_layer) {
					set_pass_name(passname, rp->name, a, rp->chan_id);
					BLI_strncpy(layname, rl->name, sizeof(layname));
				}
				else {
					passname[0] = rp->chan_id[a];
					passname[1] = '\0';
					layname[0] = '\0';
				}

				IMB_exr_add_channel(exrhandle, layname, passname, viewname,
				                    rp->channels, rp->channels * rr->rectx, rp->rect + a,
				                    pass_half_float);
			}
		}
	}

	errno = 0;

	BLI_make_existing_file(filename);

	int compress = (imf ? imf->exr_codec : 0);
	bool success = IMB_exr_begin_write(exrhandle, filename, rr->rectx, rr->recty, compress, rr->stamp_data);
	if (success) {
		IMB_exr_write_channels(exrhandle);
	}
	else {
		/* TODO, get the error from openexr's exception */
		BKE_reportf(reports, RPT_ERROR, "Error writing render result, %s (see console)", strerror(errno));
	}

	IMB_exr_close(exrhandle);
	return success;
}

/**************************** Single Layer Rendering *************************/

void render_result_single_layer_begin(Render *re)
{
	/* all layers except the active one get temporally pushed away */

	/* officially pushed result should be NULL... error can happen with do_seq */
	RE_FreeRenderResult(re->pushedresult);

	re->pushedresult = re->result;
	re->result = NULL;
}

/* if scemode is R_SINGLE_LAYER, at end of rendering, merge the both render results */
void render_result_single_layer_end(Render *re)
{
	ViewLayer *view_layer;
	RenderLayer *rlpush;
	RenderLayer *rl;
	int nr;

	if (re->result == NULL) {
		printf("pop render result error; no current result!\n");
		return;
	}

	if (!re->pushedresult)
		return;

	if (re->pushedresult->rectx == re->result->rectx && re->pushedresult->recty == re->result->recty) {
		/* find which layer in re->pushedresult should be replaced */
		rl = re->result->layers.first;

		/* render result should be empty after this */
		BLI_remlink(&re->result->layers, rl);

		/* reconstruct render result layers */
		for (nr = 0, view_layer = re->view_layers.first; view_layer; view_layer = view_layer->next, nr++) {
			if (nr == re->active_view_layer) {
				BLI_addtail(&re->result->layers, rl);
			}
			else {
				rlpush = RE_GetRenderLayer(re->pushedresult, view_layer->name);
				if (rlpush) {
					BLI_remlink(&re->pushedresult->layers, rlpush);
					BLI_addtail(&re->result->layers, rlpush);
				}
			}
		}
	}

	RE_FreeRenderResult(re->pushedresult);
	re->pushedresult = NULL;
}

/************************* EXR Tile File Rendering ***************************/

static void save_render_result_tile(RenderResult *rr, RenderResult *rrpart, const char *viewname)
{
	RenderLayer *rlp, *rl;
	RenderPass *rpassp;
	int offs, partx, party;

	BLI_thread_lock(LOCK_IMAGE);

	for (rlp = rrpart->layers.first; rlp; rlp = rlp->next) {
		rl = RE_GetRenderLayer(rr, rlp->name);

		/* should never happen but prevents crash if it does */
		BLI_assert(rl);
		if (UNLIKELY(rl == NULL)) {
			continue;
		}

		if (rrpart->crop) { /* filters add pixel extra */
			offs = (rrpart->crop + rrpart->crop * rrpart->rectx);
		}
		else {
			offs = 0;
		}

		/* passes are allocated in sync */
		for (rpassp = rlp->passes.first; rpassp; rpassp = rpassp->next) {
			const int xstride = rpassp->channels;
			int a;
			char fullname[EXR_PASS_MAXNAME];

			for (a = 0; a < xstride; a++) {
				set_pass_full_name(fullname, rpassp->name, a, viewname, rpassp->chan_id);

				IMB_exr_set_channel(rl->exrhandle, rlp->name, fullname,
				                    xstride, xstride * rrpart->rectx, rpassp->rect + a + xstride * offs);
			}
		}

	}

	party = rrpart->tilerect.ymin + rrpart->crop;
	partx = rrpart->tilerect.xmin + rrpart->crop;

	for (rlp = rrpart->layers.first; rlp; rlp = rlp->next) {
		rl = RE_GetRenderLayer(rr, rlp->name);

		/* should never happen but prevents crash if it does */
		BLI_assert(rl);
		if (UNLIKELY(rl == NULL)) {
			continue;
		}

		IMB_exrtile_write_channels(rl->exrhandle, partx, party, 0, viewname, false);
	}

	BLI_thread_unlock(LOCK_IMAGE);
}

void render_result_save_empty_result_tiles(Render *re)
{
	RenderPart *pa;
	RenderResult *rr;
	RenderLayer *rl;

	for (rr = re->result; rr; rr = rr->next) {
		for (rl = rr->layers.first; rl; rl = rl->next) {
			for (pa = re->parts.first; pa; pa = pa->next) {
				if (pa->status != PART_STATUS_MERGED) {
					int party = pa->disprect.ymin - re->disprect.ymin;
					int partx = pa->disprect.xmin - re->disprect.xmin;
					IMB_exrtile_write_channels(rl->exrhandle, partx, party, 0, re->viewname, true);
				}
			}
		}
	}
}

/* begin write of exr tile file */
void render_result_exr_file_begin(Render *re)
{
	RenderResult *rr;
	RenderLayer *rl;
	char str[FILE_MAX];

	for (rr = re->result; rr; rr = rr->next) {
		for (rl = rr->layers.first; rl; rl = rl->next) {
			render_result_exr_file_path(re->scene, rl->name, rr->sample_nr, str);
			printf("write exr tmp file, %dx%d, %s\n", rr->rectx, rr->recty, str);
			IMB_exrtile_begin_write(rl->exrhandle, str, 0, rr->rectx, rr->recty, re->partx, re->party);
		}
	}
}

/* end write of exr tile file, read back first sample */
void render_result_exr_file_end(Render *re)
{
	RenderResult *rr;
	RenderLayer *rl;

	for (rr = re->result; rr; rr = rr->next) {
		for (rl = rr->layers.first; rl; rl = rl->next) {
			IMB_exr_close(rl->exrhandle);
			rl->exrhandle = NULL;
		}

		rr->do_exr_tile = false;
	}

	render_result_free_list(&re->fullresult, re->result);
	re->result = NULL;

	render_result_exr_file_read_sample(re, 0);
}

/* save part into exr file */
void render_result_exr_file_merge(RenderResult *rr, RenderResult *rrpart, const char *viewname)
{
	for (; rr && rrpart; rr = rr->next, rrpart = rrpart->next)
		save_render_result_tile(rr, rrpart, viewname);
}

/* path to temporary exr file */
void render_result_exr_file_path(Scene *scene, const char *layname, int sample, char *filepath)
{
	char name[FILE_MAXFILE + MAX_ID_NAME + MAX_ID_NAME + 100];
	const char *fi = BLI_path_basename(BKE_main_blendfile_path_from_global());

	if (sample == 0) {
		BLI_snprintf(name, sizeof(name), "%s_%s_%s.exr", fi, scene->id.name + 2, layname);
	}
	else {
		BLI_snprintf(name, sizeof(name), "%s_%s_%s%d.exr", fi, scene->id.name + 2, layname, sample);
	}

	/* Make name safe for paths, see T43275. */
	BLI_filename_make_safe(name);

	BLI_make_file_string("/", filepath, BKE_tempdir_session(), name);
}

/* only for temp buffer, makes exact copy of render result */
int render_result_exr_file_read_sample(Render *re, int sample)
{
	RenderLayer *rl;
	char str[FILE_MAXFILE + MAX_ID_NAME + MAX_ID_NAME + 100] = "";
	bool success = true;

	RE_FreeRenderResult(re->result);
	re->result = render_result_new(re, &re->disprect, 0, RR_USE_MEM, RR_ALL_LAYERS, RR_ALL_VIEWS);

	for (rl = re->result->layers.first; rl; rl = rl->next) {
		render_result_exr_file_path(re->scene, rl->name, sample, str);
		printf("read exr tmp file: %s\n", str);

		if (!render_result_exr_file_read_path(re->result, rl, str)) {
			printf("cannot read: %s\n", str);
			success = false;
		}
	}

	return success;
}

/* called for reading temp files, and for external engines */
int render_result_exr_file_read_path(RenderResult *rr, RenderLayer *rl_single, const char *filepath)
{
	RenderLayer *rl;
	RenderPass *rpass;
	void *exrhandle = IMB_exr_get_handle();
	int rectx, recty;

	if (IMB_exr_begin_read(exrhandle, filepath, &rectx, &recty) == 0) {
		printf("failed being read %s\n", filepath);
		IMB_exr_close(exrhandle);
		return 0;
	}

	if (rr == NULL || rectx != rr->rectx || recty != rr->recty) {
		if (rr)
			printf("error in reading render result: dimensions don't match\n");
		else
			printf("error in reading render result: NULL result pointer\n");
		IMB_exr_close(exrhandle);
		return 0;
	}

	for (rl = rr->layers.first; rl; rl = rl->next) {
		if (rl_single && rl_single != rl)
			continue;

		/* passes are allocated in sync */
		for (rpass = rl->passes.first; rpass; rpass = rpass->next) {
			const int xstride = rpass->channels;
			int a;
			char fullname[EXR_PASS_MAXNAME];

			for (a = 0; a < xstride; a++) {
				set_pass_full_name(fullname, rpass->name, a, rpass->view, rpass->chan_id);
				IMB_exr_set_channel(exrhandle, rl->name, fullname,
				                    xstride, xstride * rectx, rpass->rect + a);
			}

			set_pass_full_name(rpass->fullname, rpass->name, -1, rpass->view, rpass->chan_id);
		}
	}

	IMB_exr_read_channels(exrhandle);
	IMB_exr_close(exrhandle);

	return 1;
}

static void render_result_exr_file_cache_path(Scene *sce, const char *root, char *r_path)
{
	char filename_full[FILE_MAX + MAX_ID_NAME + 100], filename[FILE_MAXFILE], dirname[FILE_MAXDIR];
	char path_digest[16] = {0};
	char path_hexdigest[33];

	/* If root is relative, use either current .blend file dir, or temp one if not saved. */
	const char *blendfile_path = BKE_main_blendfile_path_from_global();
	if (blendfile_path[0] != '\0') {
		BLI_split_dirfile(blendfile_path, dirname, filename, sizeof(dirname), sizeof(filename));
		BLI_replace_extension(filename, sizeof(filename), "");  /* strip '.blend' */
		BLI_hash_md5_buffer(blendfile_path, strlen(blendfile_path), path_digest);
	}
	else {
		BLI_strncpy(dirname, BKE_tempdir_base(), sizeof(dirname));
		BLI_strncpy(filename, "UNSAVED", sizeof(filename));
	}
	BLI_hash_md5_to_hexdigest(path_digest, path_hexdigest);

	/* Default to *non-volatile* tmp dir. */
	if (*root == '\0') {
		root = BKE_tempdir_base();
	}

	BLI_snprintf(filename_full, sizeof(filename_full), "cached_RR_%s_%s_%s.exr",
	             filename, sce->id.name + 2, path_hexdigest);
	BLI_make_file_string(dirname, r_path, root, filename_full);
}

void render_result_exr_file_cache_write(Render *re)
{
	RenderResult *rr = re->result;
	char str[FILE_MAXFILE + FILE_MAXFILE + MAX_ID_NAME + 100];
	char *root = U.render_cachedir;

	render_result_exr_file_cache_path(re->scene, root, str);
	printf("Caching exr file, %dx%d, %s\n", rr->rectx, rr->recty, str);

	RE_WriteRenderResult(NULL, rr, str, NULL, NULL, -1);
}

/* For cache, makes exact copy of render result */
bool render_result_exr_file_cache_read(Render *re)
{
	char str[FILE_MAXFILE + MAX_ID_NAME + MAX_ID_NAME + 100] = "";
	char *root = U.render_cachedir;

	RE_FreeRenderResult(re->result);
	re->result = render_result_new(re, &re->disprect, 0, RR_USE_MEM, RR_ALL_LAYERS, RR_ALL_VIEWS);

	/* First try cache. */
	render_result_exr_file_cache_path(re->scene, root, str);

	printf("read exr cache file: %s\n", str);
	if (!render_result_exr_file_read_path(re->result, NULL, str)) {
		printf("cannot read: %s\n", str);
		return false;
	}
	return true;
}

/*************************** Combined Pixel Rect *****************************/

ImBuf *render_result_rect_to_ibuf(RenderResult *rr, RenderData *rd, const int view_id)
{
	ImBuf *ibuf = IMB_allocImBuf(rr->rectx, rr->recty, rd->im_format.planes, 0);
	RenderView *rv = RE_RenderViewGetById(rr, view_id);

	/* if not exists, BKE_imbuf_write makes one */
	ibuf->rect = (unsigned int *) rv->rect32;
	ibuf->rect_float = rv->rectf;
	ibuf->zbuf_float = rv->rectz;

	/* float factor for random dither, imbuf takes care of it */
	ibuf->dither = rd->dither_intensity;

	/* prepare to gamma correct to sRGB color space
	 * note that sequence editor can generate 8bpc render buffers
	 */
	if (ibuf->rect) {
		if (BKE_imtype_valid_depths(rd->im_format.imtype) & (R_IMF_CHAN_DEPTH_12 | R_IMF_CHAN_DEPTH_16 | R_IMF_CHAN_DEPTH_24 | R_IMF_CHAN_DEPTH_32)) {
			if (rd->im_format.depth == R_IMF_CHAN_DEPTH_8) {
				/* Higher depth bits are supported but not needed for current file output. */
				ibuf->rect_float = NULL;
			}
			else {
				IMB_float_from_rect(ibuf);
			}
		}
		else {
			/* ensure no float buffer remained from previous frame */
			ibuf->rect_float = NULL;
		}
	}

	/* color -> grayscale */
	/* editing directly would alter the render view */
	if (rd->im_format.planes == R_IMF_PLANES_BW) {
		ImBuf *ibuf_bw = IMB_dupImBuf(ibuf);
		IMB_color_to_bw(ibuf_bw);
		IMB_freeImBuf(ibuf);
		ibuf = ibuf_bw;
	}

	return ibuf;
}

void RE_render_result_rect_from_ibuf(RenderResult *rr, RenderData *UNUSED(rd), ImBuf *ibuf, const int view_id)
{
	RenderView *rv = RE_RenderViewGetById(rr, view_id);

	if (ibuf->rect_float) {
		rr->have_combined = true;

		if (!rv->rectf)
			rv->rectf = MEM_mallocN(4 * sizeof(float) * rr->rectx * rr->recty, "render_seq rectf");

		memcpy(rv->rectf, ibuf->rect_float, 4 * sizeof(float) * rr->rectx * rr->recty);

		/* TSK! Since sequence render doesn't free the *rr render result, the old rect32
		 * can hang around when sequence render has rendered a 32 bits one before */
		MEM_SAFE_FREE(rv->rect32);
	}
	else if (ibuf->rect) {
		rr->have_combined = true;

		if (!rv->rect32)
			rv->rect32 = MEM_mallocN(sizeof(int) * rr->rectx * rr->recty, "render_seq rect");

		memcpy(rv->rect32, ibuf->rect, 4 * rr->rectx * rr->recty);

		/* Same things as above, old rectf can hang around from previous render. */
		MEM_SAFE_FREE(rv->rectf);
	}
}

void render_result_rect_fill_zero(RenderResult *rr, const int view_id)
{
	RenderView *rv = RE_RenderViewGetById(rr, view_id);

	if (rv->rectf)
		memset(rv->rectf, 0, 4 * sizeof(float) * rr->rectx * rr->recty);
	else if (rv->rect32)
		memset(rv->rect32, 0, 4 * rr->rectx * rr->recty);
	else
		rv->rect32 = MEM_callocN(sizeof(int) * rr->rectx * rr->recty, "render_seq rect");
}

void render_result_rect_get_pixels(RenderResult *rr, unsigned int *rect, int rectx, int recty,
                                   const ColorManagedViewSettings *view_settings, const ColorManagedDisplaySettings *display_settings,
                                   const int view_id)
{
	RenderView *rv = RE_RenderViewGetById(rr, view_id);

	if (rv->rect32)
		memcpy(rect, rv->rect32, sizeof(int) * rr->rectx * rr->recty);
	else if (rv->rectf)
		IMB_display_buffer_transform_apply((unsigned char *) rect, rv->rectf, rr->rectx, rr->recty, 4,
		                                   view_settings, display_settings, true);
	else
		/* else fill with black */
		memset(rect, 0, sizeof(int) * rectx * recty);
}


/*************************** multiview functions *****************************/

bool RE_HasCombinedLayer(RenderResult *res)
{
	RenderView *rv;

	if (res == NULL)
		return false;

	rv = res->views.first;
	if (rv == NULL)
		return false;

	return (rv->rect32 || rv->rectf);
}

bool RE_HasFloatPixels(RenderResult *res)
{
	RenderView *rview;

	for (rview = res->views.first; rview; rview = rview->next) {
		if (rview->rect32 && !rview->rectf) {
			return false;
		}
	}

	return true;
}

bool RE_RenderResult_is_stereo(RenderResult *res)
{
	if (! BLI_findstring(&res->views, STEREO_LEFT_NAME, offsetof(RenderView, name)))
		return false;

	if (! BLI_findstring(&res->views, STEREO_RIGHT_NAME, offsetof(RenderView, name)))
		return false;

	return true;
}

RenderView *RE_RenderViewGetById(RenderResult *res, const int view_id)
{
	RenderView *rv = BLI_findlink(&res->views, view_id);
	BLI_assert(res->views.first);
	return rv ? rv : res->views.first;
}

RenderView *RE_RenderViewGetByName(RenderResult *res, const char *viewname)
{
	RenderView *rv = BLI_findstring(&res->views, viewname, offsetof(RenderView, name));
	BLI_assert(res->views.first);
	return rv ? rv : res->views.first;
}

static RenderPass *duplicate_render_pass(RenderPass *rpass)
{
	RenderPass *new_rpass = MEM_mallocN(sizeof(RenderPass), "new render pass");
	*new_rpass = *rpass;
	new_rpass->next = new_rpass->prev = NULL;
	if (new_rpass->rect != NULL) {
		new_rpass->rect = MEM_dupallocN(new_rpass->rect);
	}
	return new_rpass;
}

static RenderLayer *duplicate_render_layer(RenderLayer *rl)
{
	RenderLayer *new_rl = MEM_mallocN(sizeof(RenderLayer), "new render layer");
	*new_rl = *rl;
	new_rl->next = new_rl->prev = NULL;
	new_rl->passes.first = new_rl->passes.last = NULL;
	new_rl->exrhandle = NULL;
	if (new_rl->acolrect != NULL) {
		new_rl->acolrect = MEM_dupallocN(new_rl->acolrect);
	}
	if (new_rl->scolrect != NULL) {
		new_rl->scolrect = MEM_dupallocN(new_rl->scolrect);
	}
	if (new_rl->display_buffer != NULL) {
		new_rl->display_buffer = MEM_dupallocN(new_rl->display_buffer);
	}
	for (RenderPass *rpass = rl->passes.first; rpass != NULL; rpass = rpass->next) {
		RenderPass  *new_rpass = duplicate_render_pass(rpass);
		BLI_addtail(&new_rl->passes, new_rpass);
	}
	return new_rl;
}

static RenderView *duplicate_render_view(RenderView *rview)
{
	RenderView *new_rview = MEM_mallocN(sizeof(RenderView), "new render view");
	*new_rview = *rview;
	if (new_rview->rectf != NULL) {
		new_rview->rectf = MEM_dupallocN(new_rview->rectf);
	}
	if (new_rview->rectz != NULL) {
		new_rview->rectz = MEM_dupallocN(new_rview->rectz);
	}
	if (new_rview->rect32 != NULL) {
		new_rview->rect32 = MEM_dupallocN(new_rview->rect32);
	}
	return new_rview;
}

RenderResult *RE_DuplicateRenderResult(RenderResult *rr)
{
	RenderResult *new_rr = MEM_mallocN(sizeof(RenderResult), "new duplicated render result");
	*new_rr = *rr;
	new_rr->next = new_rr->prev = NULL;
	new_rr->layers.first = new_rr->layers.last = NULL;
	new_rr->views.first = new_rr->views.last = NULL;
	for (RenderLayer *rl = rr->layers.first; rl != NULL; rl = rl->next) {
		RenderLayer *new_rl = duplicate_render_layer(rl);
		BLI_addtail(&new_rr->layers, new_rl);
	}
	for (RenderView *rview = rr->views.first; rview != NULL; rview = rview->next) {
		RenderView *new_rview = duplicate_render_view(rview);
		BLI_addtail(&new_rr->views, new_rview);
	}
	if (new_rr->rect32 != NULL) {
		new_rr->rect32 = MEM_dupallocN(new_rr->rect32);
	}
	if (new_rr->rectf != NULL) {
		new_rr->rectf = MEM_dupallocN(new_rr->rectf);
	}
	if (new_rr->rectz != NULL) {
		new_rr->rectz = MEM_dupallocN(new_rr->rectz);
	}
	new_rr->stamp_data = MEM_dupallocN(new_rr->stamp_data);
	return new_rr;
}<|MERGE_RESOLUTION|>--- conflicted
+++ resolved
@@ -267,12 +267,7 @@
 	RenderLayer *rl;
 	RenderView *rv;
 	int rectx, recty;
-<<<<<<< HEAD
-	
-=======
-	int nr;
-
->>>>>>> a25c11fd
+
 	rectx = BLI_rcti_size_x(partrct);
 	recty = BLI_rcti_size_y(partrct);
 
@@ -309,24 +304,11 @@
 
 		rl = MEM_callocN(sizeof(RenderLayer), "new render layer");
 		BLI_addtail(&rr->layers, rl);
-<<<<<<< HEAD
-		
+
 		BLI_strncpy(rl->name, view_layer->name, sizeof(rl->name));
 		rl->layflag = view_layer->layflag;
 		rl->passflag = view_layer->passflag; /* for debugging: view_layer->passflag | SCE_PASS_RAYHITS; */
 		rl->pass_xor = view_layer->pass_xor;
-=======
-
-		BLI_strncpy(rl->name, srl->name, sizeof(rl->name));
-		rl->lay = srl->lay;
-		rl->lay_zmask = srl->lay_zmask;
-		rl->lay_exclude = srl->lay_exclude;
-		rl->layflag = srl->layflag;
-		rl->passflag = srl->passflag; /* for debugging: srl->passflag | SCE_PASS_RAYHITS; */
-		rl->pass_xor = srl->pass_xor;
-		rl->light_override = srl->light_override;
-		rl->mat_override = srl->mat_override;
->>>>>>> a25c11fd
 		rl->rectx = rectx;
 		rl->recty = recty;
 
@@ -457,13 +439,8 @@
 		/* note, this has to be in sync with scene.c */
 		rl->layflag = 0x7FFF;    /* solid ztra halo strand */
 		rl->passflag = SCE_PASS_COMBINED;
-<<<<<<< HEAD
-		
+
 		re->active_view_layer = 0;
-=======
-
-		re->r.actlay = 0;
->>>>>>> a25c11fd
 	}
 
 	/* border render; calculate offset for use in compositor. compo is centralized coords */
@@ -528,26 +505,6 @@
 	}
 }
 
-<<<<<<< HEAD
-=======
-/* allocate osa new results for samples */
-RenderResult *render_result_new_full_sample(Render *re, ListBase *lb, rcti *partrct, int crop, int savebuffers, const char *viewname)
-{
-	int a;
-
-	if (re->osa == 0)
-		return render_result_new(re, partrct, crop, savebuffers, RR_ALL_LAYERS, viewname);
-
-	for (a = 0; a < re->osa; a++) {
-		RenderResult *rr = render_result_new(re, partrct, crop, savebuffers, RR_ALL_LAYERS, viewname);
-		BLI_addtail(lb, rr);
-		rr->sample_nr = a;
-	}
-
-	return lb->first;
-}
-
->>>>>>> a25c11fd
 static int passtype_from_name(const char *name)
 {
 	const char delim[] = {'.', '\0'};
