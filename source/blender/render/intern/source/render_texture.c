/*
 * ***** BEGIN GPL LICENSE BLOCK *****
 *
 * This program is free software; you can redistribute it and/or
 * modify it under the terms of the GNU General Public License
 * as published by the Free Software Foundation; either version 2
 * of the License, or (at your option) any later version.
 *
 * This program is distributed in the hope that it will be useful,
 * but WITHOUT ANY WARRANTY; without even the implied warranty of
 * MERCHANTABILITY or FITNESS FOR A PARTICULAR PURPOSE.  See the
 * GNU General Public License for more details.
 *
 * You should have received a copy of the GNU General Public License
 * along with this program; if not, write to the Free Software Foundation,
 * Inc., 51 Franklin Street, Fifth Floor, Boston, MA 02110-1301, USA.
 *
 * The Original Code is Copyright (C) 2001-2002 by NaN Holding BV.
 * All rights reserved.
 *
 * Contributor(s): 2004-2006, Blender Foundation, full recode
 *
 * ***** END GPL LICENSE BLOCK *****
 */

/** \file blender/render/intern/source/render_texture.c
 *  \ingroup render
 */


#include <stdio.h>
#include <stdlib.h>
#include <string.h>
#include <math.h>

#include "BLI_math.h"
#include "BLI_noise.h"
#include "BLI_rand.h"
#include "BLI_utildefines.h"

#include "DNA_anim_types.h"
#include "DNA_texture_types.h"
#include "DNA_object_types.h"
#include "DNA_lamp_types.h"
#include "DNA_meshdata_types.h"
#include "DNA_material_types.h"
#include "DNA_image_types.h"
#include "DNA_node_types.h"

#include "IMB_imbuf_types.h"
#include "IMB_colormanagement.h"

#include "BKE_image.h"
#include "BKE_node.h"

#include "BKE_animsys.h"
#include "BKE_colorband.h"
#include "BKE_DerivedMesh.h"
#include "BKE_global.h"
#include "BKE_main.h"
#include "BKE_material.h"
#include "BKE_scene.h"

#include "BKE_texture.h"

#include "MEM_guardedalloc.h"

#include "render_types.h"
#include "texture.h"

#include "RE_render_ext.h"
#include "RE_shader_ext.h"

static RNG_THREAD_ARRAY *random_tex_array;


void RE_texture_rng_init(void)
{
	random_tex_array = BLI_rng_threaded_new();
}

void RE_texture_rng_exit(void)
{
	BLI_rng_threaded_free(random_tex_array);
}


<<<<<<< HEAD
=======
static void init_render_texture(Render *re, Tex *tex)
{
	/* imap test */
	if (tex->ima && BKE_image_is_animated(tex->ima)) {
		BKE_image_user_frame_calc(&tex->iuser, re ? re->r.cfra : 0, re ? re->flag & R_SEC_FIELD:0);
	}

	else if (tex->type==TEX_ENVMAP) {
		/* just in case */
		tex->imaflag |= TEX_INTERPOL | TEX_MIPMAP;
		tex->extend= TEX_CLIP;

		if (tex->env) {
			if (tex->env->type==ENV_PLANE)
				tex->extend= TEX_EXTEND;

			/* only free envmap when rendermode was set to render envmaps, for previewrender */
			if (G.is_rendering && re) {
				if (re->r.mode & R_ENVMAP)
					if (tex->env->stype==ENV_ANIM)
						BKE_texture_envmap_free_data(tex->env);
			}
		}
	}

	if (tex->nodetree && tex->use_nodes) {
		ntreeTexBeginExecTree(tex->nodetree); /* has internal flag to detect it only does it once */
	}
}

/* ------------------------------------------------------------------------- */

void init_render_textures(Render *re)
{
	Tex *tex;

	tex= re->main->tex.first;
	while (tex) {
		if (tex->id.us) init_render_texture(re, tex);
		tex= tex->id.next;
	}
}

static void end_render_texture(Tex *tex)
{
	if (tex && tex->use_nodes && tex->nodetree && tex->nodetree->execdata)
		ntreeTexEndExecTree(tex->nodetree->execdata);
}

void end_render_textures(Render *re)
{
	Tex *tex;
	for (tex= re->main->tex.first; tex; tex= tex->id.next)
		if (tex->id.us)
			end_render_texture(tex);
}

>>>>>>> a25c11fd
/* ------------------------------------------------------------------------- */


/* this allows colorbanded textures to control normals as well */
static void tex_normal_derivate(Tex *tex, TexResult *texres)
{
	if (tex->flag & TEX_COLORBAND) {
		float col[4];
		if (BKE_colorband_evaluate(tex->coba, texres->tin, col)) {
			float fac0, fac1, fac2, fac3;

			fac0= (col[0]+col[1]+col[2]);
			BKE_colorband_evaluate(tex->coba, texres->nor[0], col);
			fac1= (col[0]+col[1]+col[2]);
			BKE_colorband_evaluate(tex->coba, texres->nor[1], col);
			fac2= (col[0]+col[1]+col[2]);
			BKE_colorband_evaluate(tex->coba, texres->nor[2], col);
			fac3= (col[0]+col[1]+col[2]);

			texres->nor[0]= (fac0 - fac1) / 3.0f;
			texres->nor[1]= (fac0 - fac2) / 3.0f;
			texres->nor[2]= (fac0 - fac3) / 3.0f;

			return;
		}
	}
	texres->nor[0]= texres->tin - texres->nor[0];
	texres->nor[1]= texres->tin - texres->nor[1];
	texres->nor[2]= texres->tin - texres->nor[2];
}



static int blend(Tex *tex, const float texvec[3], TexResult *texres)
{
	float x, y, t;

	if (tex->flag & TEX_FLIPBLEND) {
		x= texvec[1];
		y= texvec[0];
	}
	else {
		x= texvec[0];
		y= texvec[1];
	}

	if (tex->stype==TEX_LIN) {	/* lin */
		texres->tin= (1.0f+x)/2.0f;
	}
	else if (tex->stype==TEX_QUAD) {	/* quad */
		texres->tin= (1.0f+x)/2.0f;
		if (texres->tin<0.0f) texres->tin= 0.0f;
		else texres->tin*= texres->tin;
	}
	else if (tex->stype==TEX_EASE) {	/* ease */
		texres->tin= (1.0f+x)/2.0f;
		if (texres->tin<=0.0f) texres->tin= 0.0f;
		else if (texres->tin>=1.0f) texres->tin= 1.0f;
		else {
			t= texres->tin*texres->tin;
			texres->tin= (3.0f*t-2.0f*t*texres->tin);
		}
	}
	else if (tex->stype==TEX_DIAG) { /* diag */
		texres->tin= (2.0f+x+y)/4.0f;
	}
	else if (tex->stype==TEX_RAD) { /* radial */
		texres->tin = (atan2f(y, x) / (float)(2 * M_PI) + 0.5f);
	}
	else {  /* sphere TEX_SPHERE */
		texres->tin = 1.0f - sqrtf(x * x + y * y + texvec[2] * texvec[2]);
		if (texres->tin<0.0f) texres->tin= 0.0f;
		if (tex->stype==TEX_HALO) texres->tin*= texres->tin;  /* halo */
	}

	BRICONT;

	return TEX_INT;
}

/* ------------------------------------------------------------------------- */
/* ************************************************************************* */

/* newnoise: all noisebased types now have different noisebases to choose from */

static int clouds(Tex *tex, const float texvec[3], TexResult *texres)
{
	int rv = TEX_INT;

	texres->tin = BLI_gTurbulence(tex->noisesize, texvec[0], texvec[1], texvec[2], tex->noisedepth, (tex->noisetype!=TEX_NOISESOFT), tex->noisebasis);

	if (texres->nor!=NULL) {
		/* calculate bumpnormal */
		texres->nor[0] = BLI_gTurbulence(tex->noisesize, texvec[0] + tex->nabla, texvec[1], texvec[2], tex->noisedepth,  (tex->noisetype!=TEX_NOISESOFT), tex->noisebasis);
		texres->nor[1] = BLI_gTurbulence(tex->noisesize, texvec[0], texvec[1] + tex->nabla, texvec[2], tex->noisedepth,  (tex->noisetype!=TEX_NOISESOFT), tex->noisebasis);
		texres->nor[2] = BLI_gTurbulence(tex->noisesize, texvec[0], texvec[1], texvec[2] + tex->nabla, tex->noisedepth,  (tex->noisetype!=TEX_NOISESOFT), tex->noisebasis);

		tex_normal_derivate(tex, texres);
		rv |= TEX_NOR;
	}

	if (tex->stype==TEX_COLOR) {
		/* in this case, int. value should really be computed from color,
		 * and bumpnormal from that, would be too slow, looks ok as is */
		texres->tr = texres->tin;
		texres->tg = BLI_gTurbulence(tex->noisesize, texvec[1], texvec[0], texvec[2], tex->noisedepth, (tex->noisetype!=TEX_NOISESOFT), tex->noisebasis);
		texres->tb = BLI_gTurbulence(tex->noisesize, texvec[1], texvec[2], texvec[0], tex->noisedepth, (tex->noisetype!=TEX_NOISESOFT), tex->noisebasis);
		BRICONTRGB;
		texres->ta = 1.0;
		return (rv | TEX_RGB);
	}

	BRICONT;

	return rv;

}

/* creates a sine wave */
static float tex_sin(float a)
{
	a = 0.5f + 0.5f * sinf(a);

	return a;
}

/* creates a saw wave */
static float tex_saw(float a)
{
	const float b = 2*M_PI;

	int n = (int)(a / b);
	a -= n*b;
	if (a < 0) a += b;
	return a / b;
}

/* creates a triangle wave */
static float tex_tri(float a)
{
	const float b = 2*M_PI;
	const float rmax = 1.0;

	a = rmax - 2.0f*fabsf(floorf((a*(1.0f/b))+0.5f) - (a*(1.0f/b)));

	return a;
}

/* computes basic wood intensity value at x,y,z */
static float wood_int(Tex *tex, float x, float y, float z)
{
	float wi = 0;
	short wf = tex->noisebasis2;	/* wave form:	TEX_SIN=0,  TEX_SAW=1,  TEX_TRI=2						 */
	short wt = tex->stype;			/* wood type:	TEX_BAND=0, TEX_RING=1, TEX_BANDNOISE=2, TEX_RINGNOISE=3 */

	float (*waveform[3])(float);	/* create array of pointers to waveform functions */
	waveform[0] = tex_sin;			/* assign address of tex_sin() function to pointer array */
	waveform[1] = tex_saw;
	waveform[2] = tex_tri;

	if ((wf>TEX_TRI) || (wf<TEX_SIN)) wf=0; /* check to be sure noisebasis2 is initialized ahead of time */

	if (wt==TEX_BAND) {
		wi = waveform[wf]((x + y + z)*10.0f);
	}
	else if (wt==TEX_RING) {
		wi = waveform[wf](sqrtf(x*x + y*y + z*z)*20.0f);
	}
	else if (wt==TEX_BANDNOISE) {
		wi = tex->turbul*BLI_gNoise(tex->noisesize, x, y, z, (tex->noisetype!=TEX_NOISESOFT), tex->noisebasis);
		wi = waveform[wf]((x + y + z)*10.0f + wi);
	}
	else if (wt==TEX_RINGNOISE) {
		wi = tex->turbul*BLI_gNoise(tex->noisesize, x, y, z, (tex->noisetype!=TEX_NOISESOFT), tex->noisebasis);
		wi = waveform[wf](sqrtf(x*x + y*y + z*z)*20.0f + wi);
	}

	return wi;
}

static int wood(Tex *tex, const float texvec[3], TexResult *texres)
{
	int rv=TEX_INT;

	texres->tin = wood_int(tex, texvec[0], texvec[1], texvec[2]);
	if (texres->nor!=NULL) {
		/* calculate bumpnormal */
		texres->nor[0] = wood_int(tex, texvec[0] + tex->nabla, texvec[1], texvec[2]);
		texres->nor[1] = wood_int(tex, texvec[0], texvec[1] + tex->nabla, texvec[2]);
		texres->nor[2] = wood_int(tex, texvec[0], texvec[1], texvec[2] + tex->nabla);

		tex_normal_derivate(tex, texres);
		rv |= TEX_NOR;
	}

	BRICONT;

	return rv;
}

/* computes basic marble intensity at x,y,z */
static float marble_int(Tex *tex, float x, float y, float z)
{
	float n, mi;
	short wf = tex->noisebasis2;	/* wave form:	TEX_SIN=0,  TEX_SAW=1,  TEX_TRI=2						*/
	short mt = tex->stype;			/* marble type:	TEX_SOFT=0,	TEX_SHARP=1,TEX_SHAPER=2 					*/

	float (*waveform[3])(float);	/* create array of pointers to waveform functions */
	waveform[0] = tex_sin;			/* assign address of tex_sin() function to pointer array */
	waveform[1] = tex_saw;
	waveform[2] = tex_tri;

	if ((wf>TEX_TRI) || (wf<TEX_SIN)) wf=0; /* check to be sure noisebasis2 isn't initialized ahead of time */

	n = 5.0f * (x + y + z);

	mi = n + tex->turbul * BLI_gTurbulence(tex->noisesize, x, y, z, tex->noisedepth, (tex->noisetype!=TEX_NOISESOFT),  tex->noisebasis);

	if (mt>=TEX_SOFT) {  /* TEX_SOFT always true */
		mi = waveform[wf](mi);
		if (mt==TEX_SHARP) {
			mi = sqrtf(mi);
		}
		else if (mt==TEX_SHARPER) {
			mi = sqrtf(sqrtf(mi));
		}
	}

	return mi;
}

static int marble(Tex *tex, const float texvec[3], TexResult *texres)
{
	int rv=TEX_INT;

	texres->tin = marble_int(tex, texvec[0], texvec[1], texvec[2]);

	if (texres->nor!=NULL) {
		/* calculate bumpnormal */
		texres->nor[0] = marble_int(tex, texvec[0] + tex->nabla, texvec[1], texvec[2]);
		texres->nor[1] = marble_int(tex, texvec[0], texvec[1] + tex->nabla, texvec[2]);
		texres->nor[2] = marble_int(tex, texvec[0], texvec[1], texvec[2] + tex->nabla);

		tex_normal_derivate(tex, texres);

		rv |= TEX_NOR;
	}

	BRICONT;

	return rv;
}

/* ------------------------------------------------------------------------- */

static int magic(Tex *tex, const float texvec[3], TexResult *texres)
{
	float x, y, z, turb;
	int n;

	n= tex->noisedepth;
	turb= tex->turbul/5.0f;

	x =  sinf(( texvec[0] + texvec[1] + texvec[2]) * 5.0f);
	y =  cosf((-texvec[0] + texvec[1] - texvec[2]) * 5.0f);
	z = -cosf((-texvec[0] - texvec[1] + texvec[2]) * 5.0f);
	if (n>0) {
		x*= turb;
		y*= turb;
		z*= turb;
		y= -cosf(x-y+z);
		y*= turb;
		if (n>1) {
			x= cosf(x-y-z);
			x*= turb;
			if (n>2) {
				z= sinf(-x-y-z);
				z*= turb;
				if (n>3) {
					x= -cosf(-x+y-z);
					x*= turb;
					if (n>4) {
						y= -sinf(-x+y+z);
						y*= turb;
						if (n>5) {
							y= -cosf(-x+y+z);
							y*= turb;
							if (n>6) {
								x= cosf(x+y+z);
								x*= turb;
								if (n>7) {
									z= sinf(x+y-z);
									z*= turb;
									if (n>8) {
										x= -cosf(-x-y+z);
										x*= turb;
										if (n>9) {
											y= -sinf(x-y+z);
											y*= turb;
										}
									}
								}
							}
						}
					}
				}
			}
		}
	}

	if (turb!=0.0f) {
		turb*= 2.0f;
		x/= turb;
		y/= turb;
		z/= turb;
	}
	texres->tr = 0.5f - x;
	texres->tg = 0.5f - y;
	texres->tb = 0.5f - z;

	texres->tin= (1.0f / 3.0f) * (texres->tr + texres->tg + texres->tb);

	BRICONTRGB;
	texres->ta = 1.0f;

	return TEX_RGB;
}

/* ------------------------------------------------------------------------- */

/* newnoise: stucci also modified to use different noisebasis */
static int stucci(Tex *tex, const float texvec[3], TexResult *texres)
{
	float nor[3], b2, ofs;
	int retval= TEX_INT;

	b2= BLI_gNoise(tex->noisesize, texvec[0], texvec[1], texvec[2], (tex->noisetype!=TEX_NOISESOFT), tex->noisebasis);

	ofs= tex->turbul/200.0f;

	if (tex->stype) ofs*=(b2*b2);
	nor[0] = BLI_gNoise(tex->noisesize, texvec[0]+ofs, texvec[1], texvec[2], (tex->noisetype!=TEX_NOISESOFT), tex->noisebasis);
	nor[1] = BLI_gNoise(tex->noisesize, texvec[0], texvec[1]+ofs, texvec[2], (tex->noisetype!=TEX_NOISESOFT), tex->noisebasis);
	nor[2] = BLI_gNoise(tex->noisesize, texvec[0], texvec[1], texvec[2]+ofs, (tex->noisetype!=TEX_NOISESOFT), tex->noisebasis);

	texres->tin= nor[2];

	if (texres->nor) {

		copy_v3_v3(texres->nor, nor);
		tex_normal_derivate(tex, texres);

		if (tex->stype==TEX_WALLOUT) {
			texres->nor[0]= -texres->nor[0];
			texres->nor[1]= -texres->nor[1];
			texres->nor[2]= -texres->nor[2];
		}

		retval |= TEX_NOR;
	}

	if (tex->stype==TEX_WALLOUT)
		texres->tin= 1.0f-texres->tin;

	if (texres->tin<0.0f)
		texres->tin= 0.0f;

	return retval;
}

/* ------------------------------------------------------------------------- */
/* newnoise: musgrave terrain noise types */

static float mg_mFractalOrfBmTex(Tex *tex, const float texvec[3], TexResult *texres)
{
	int rv = TEX_INT;
	float (*mgravefunc)(float, float, float, float, float, float, int);

	if (tex->stype==TEX_MFRACTAL)
		mgravefunc = mg_MultiFractal;
	else
		mgravefunc = mg_fBm;

	texres->tin = tex->ns_outscale*mgravefunc(texvec[0], texvec[1], texvec[2], tex->mg_H, tex->mg_lacunarity, tex->mg_octaves, tex->noisebasis);

	if (texres->nor!=NULL) {
		float offs= tex->nabla/tex->noisesize;	/* also scaling of texvec */

		/* calculate bumpnormal */
		texres->nor[0] = tex->ns_outscale*mgravefunc(texvec[0] + offs, texvec[1], texvec[2], tex->mg_H, tex->mg_lacunarity, tex->mg_octaves, tex->noisebasis);
		texres->nor[1] = tex->ns_outscale*mgravefunc(texvec[0], texvec[1] + offs, texvec[2], tex->mg_H, tex->mg_lacunarity, tex->mg_octaves, tex->noisebasis);
		texres->nor[2] = tex->ns_outscale*mgravefunc(texvec[0], texvec[1], texvec[2] + offs, tex->mg_H, tex->mg_lacunarity, tex->mg_octaves, tex->noisebasis);

		tex_normal_derivate(tex, texres);
		rv |= TEX_NOR;
	}

	BRICONT;

	return rv;

}

static float mg_ridgedOrHybridMFTex(Tex *tex, const float texvec[3], TexResult *texres)
{
	int rv = TEX_INT;
	float (*mgravefunc)(float, float, float, float, float, float, float, float, int);

	if (tex->stype==TEX_RIDGEDMF)
		mgravefunc = mg_RidgedMultiFractal;
	else
		mgravefunc = mg_HybridMultiFractal;

	texres->tin = tex->ns_outscale*mgravefunc(texvec[0], texvec[1], texvec[2], tex->mg_H, tex->mg_lacunarity, tex->mg_octaves, tex->mg_offset, tex->mg_gain, tex->noisebasis);

	if (texres->nor!=NULL) {
		float offs= tex->nabla/tex->noisesize;	/* also scaling of texvec */

		/* calculate bumpnormal */
		texres->nor[0] = tex->ns_outscale*mgravefunc(texvec[0] + offs, texvec[1], texvec[2], tex->mg_H, tex->mg_lacunarity, tex->mg_octaves, tex->mg_offset, tex->mg_gain, tex->noisebasis);
		texres->nor[1] = tex->ns_outscale*mgravefunc(texvec[0], texvec[1] + offs, texvec[2], tex->mg_H, tex->mg_lacunarity, tex->mg_octaves, tex->mg_offset, tex->mg_gain, tex->noisebasis);
		texres->nor[2] = tex->ns_outscale*mgravefunc(texvec[0], texvec[1], texvec[2] + offs, tex->mg_H, tex->mg_lacunarity, tex->mg_octaves, tex->mg_offset, tex->mg_gain, tex->noisebasis);

		tex_normal_derivate(tex, texres);
		rv |= TEX_NOR;
	}

	BRICONT;

	return rv;

}


static float mg_HTerrainTex(Tex *tex, const float texvec[3], TexResult *texres)
{
	int rv = TEX_INT;

	texres->tin = tex->ns_outscale*mg_HeteroTerrain(texvec[0], texvec[1], texvec[2], tex->mg_H, tex->mg_lacunarity, tex->mg_octaves, tex->mg_offset, tex->noisebasis);

	if (texres->nor!=NULL) {
		float offs= tex->nabla/tex->noisesize;	/* also scaling of texvec */

		/* calculate bumpnormal */
		texres->nor[0] = tex->ns_outscale*mg_HeteroTerrain(texvec[0] + offs, texvec[1], texvec[2], tex->mg_H, tex->mg_lacunarity, tex->mg_octaves, tex->mg_offset, tex->noisebasis);
		texres->nor[1] = tex->ns_outscale*mg_HeteroTerrain(texvec[0], texvec[1] + offs, texvec[2], tex->mg_H, tex->mg_lacunarity, tex->mg_octaves, tex->mg_offset, tex->noisebasis);
		texres->nor[2] = tex->ns_outscale*mg_HeteroTerrain(texvec[0], texvec[1], texvec[2] + offs, tex->mg_H, tex->mg_lacunarity, tex->mg_octaves, tex->mg_offset, tex->noisebasis);

		tex_normal_derivate(tex, texres);
		rv |= TEX_NOR;
	}

	BRICONT;

	return rv;

}


static float mg_distNoiseTex(Tex *tex, const float texvec[3], TexResult *texres)
{
	int rv = TEX_INT;

	texres->tin = mg_VLNoise(texvec[0], texvec[1], texvec[2], tex->dist_amount, tex->noisebasis, tex->noisebasis2);

	if (texres->nor!=NULL) {
		float offs= tex->nabla/tex->noisesize;	/* also scaling of texvec */

		/* calculate bumpnormal */
		texres->nor[0] = mg_VLNoise(texvec[0] + offs, texvec[1], texvec[2], tex->dist_amount, tex->noisebasis, tex->noisebasis2);
		texres->nor[1] = mg_VLNoise(texvec[0], texvec[1] + offs, texvec[2], tex->dist_amount, tex->noisebasis, tex->noisebasis2);
		texres->nor[2] = mg_VLNoise(texvec[0], texvec[1], texvec[2] + offs, tex->dist_amount, tex->noisebasis, tex->noisebasis2);

		tex_normal_derivate(tex, texres);
		rv |= TEX_NOR;
	}

	BRICONT;


	return rv;

}


/* ------------------------------------------------------------------------- */
/* newnoise: Voronoi texture type, probably the slowest, especially with minkovsky, bumpmapping, could be done another way */

static float voronoiTex(Tex *tex, const float texvec[3], TexResult *texres)
{
	int rv = TEX_INT;
	float da[4], pa[12];	/* distance and point coordinate arrays of 4 nearest neighbors */
	float aw1 = fabsf(tex->vn_w1);
	float aw2 = fabsf(tex->vn_w2);
	float aw3 = fabsf(tex->vn_w3);
	float aw4 = fabsf(tex->vn_w4);
	float sc = (aw1 + aw2 + aw3 + aw4);
	if (sc!=0.f) sc =  tex->ns_outscale/sc;

	voronoi(texvec[0], texvec[1], texvec[2], da, pa, tex->vn_mexp, tex->vn_distm);
	texres->tin = sc * fabsf(tex->vn_w1*da[0] + tex->vn_w2*da[1] + tex->vn_w3*da[2] + tex->vn_w4*da[3]);

	if (tex->vn_coltype) {
		float ca[3];	/* cell color */
		cellNoiseV(pa[0], pa[1], pa[2], ca);
		texres->tr = aw1*ca[0];
		texres->tg = aw1*ca[1];
		texres->tb = aw1*ca[2];
		cellNoiseV(pa[3], pa[4], pa[5], ca);
		texres->tr += aw2*ca[0];
		texres->tg += aw2*ca[1];
		texres->tb += aw2*ca[2];
		cellNoiseV(pa[6], pa[7], pa[8], ca);
		texres->tr += aw3*ca[0];
		texres->tg += aw3*ca[1];
		texres->tb += aw3*ca[2];
		cellNoiseV(pa[9], pa[10], pa[11], ca);
		texres->tr += aw4*ca[0];
		texres->tg += aw4*ca[1];
		texres->tb += aw4*ca[2];
		if (tex->vn_coltype>=2) {
			float t1 = (da[1]-da[0])*10;
			if (t1>1) t1=1;
			if (tex->vn_coltype==3) t1*=texres->tin; else t1*=sc;
			texres->tr *= t1;
			texres->tg *= t1;
			texres->tb *= t1;
		}
		else {
			texres->tr *= sc;
			texres->tg *= sc;
			texres->tb *= sc;
		}
	}

	if (texres->nor!=NULL) {
		float offs= tex->nabla/tex->noisesize;	/* also scaling of texvec */

		/* calculate bumpnormal */
		voronoi(texvec[0] + offs, texvec[1], texvec[2], da, pa, tex->vn_mexp,  tex->vn_distm);
		texres->nor[0] = sc * fabsf(tex->vn_w1*da[0] + tex->vn_w2*da[1] + tex->vn_w3*da[2] + tex->vn_w4*da[3]);
		voronoi(texvec[0], texvec[1] + offs, texvec[2], da, pa, tex->vn_mexp,  tex->vn_distm);
		texres->nor[1] = sc * fabsf(tex->vn_w1*da[0] + tex->vn_w2*da[1] + tex->vn_w3*da[2] + tex->vn_w4*da[3]);
		voronoi(texvec[0], texvec[1], texvec[2] + offs, da, pa, tex->vn_mexp,  tex->vn_distm);
		texres->nor[2] = sc * fabsf(tex->vn_w1*da[0] + tex->vn_w2*da[1] + tex->vn_w3*da[2] + tex->vn_w4*da[3]);

		tex_normal_derivate(tex, texres);
		rv |= TEX_NOR;
	}

	if (tex->vn_coltype) {
		BRICONTRGB;
		texres->ta = 1.0;
		return (rv | TEX_RGB);
	}

	BRICONT;

	return rv;

}

/* ------------------------------------------------------------------------- */

static int texnoise(Tex *tex, TexResult *texres, int thread)
{
	float div=3.0;
	int val, ran, loop, shift = 29;

	ran=  BLI_rng_thread_rand(random_tex_array, thread);

	loop= tex->noisedepth;

	/* start from top bits since they have more variance */
	val= ((ran >> shift) & 3);

	while (loop--) {
		shift -= 2;
		val *= ((ran >> shift) & 3);
		div *= 3.0f;
	}

	texres->tin= ((float)val)/div;

	BRICONT;
	return TEX_INT;
}

/* ------------------------------------------------------------------------- */

static int cubemap_glob(const float n[3], float x, float y, float z, float *adr1, float *adr2)
{
	float x1, y1, z1, nor[3];
	int ret;

	if (n==NULL) {
		nor[0]= x; nor[1]= y; nor[2]= z;	/* use local render coord */
	}
	else {
		copy_v3_v3(nor, n);
	}

	x1 = fabsf(nor[0]);
	y1 = fabsf(nor[1]);
	z1 = fabsf(nor[2]);

	if (z1>=x1 && z1>=y1) {
		*adr1 = (x + 1.0f) / 2.0f;
		*adr2 = (y + 1.0f) / 2.0f;
		ret= 0;
	}
	else if (y1>=x1 && y1>=z1) {
		*adr1 = (x + 1.0f) / 2.0f;
		*adr2 = (z + 1.0f) / 2.0f;
		ret= 1;
	}
	else {
		*adr1 = (y + 1.0f) / 2.0f;
		*adr2 = (z + 1.0f) / 2.0f;
		ret= 2;
	}
	return ret;
}

/* ------------------------------------------------------------------------- */

<<<<<<< HEAD
=======
/* mtex argument only for projection switches */
static int cubemap(
        const MTex *mtex, VlakRen *vlr, const float n[3], float x, float y, float z, float *adr1, float *adr2)
{
	int proj[4]={0, ME_PROJXY, ME_PROJXZ, ME_PROJYZ}, ret= 0;

	if (vlr) {
		int index;

		/* Mesh vertices have such flags, for others we calculate it once based on orco */
		if ((vlr->puno & (ME_PROJXY|ME_PROJXZ|ME_PROJYZ))==0) {
			/* test for v1, vlr can be faked for baking */
			if (vlr->v1 && vlr->v1->orco) {
				float nor[3];
				normal_tri_v3(nor, vlr->v1->orco, vlr->v2->orco, vlr->v3->orco);

				if      (fabsf(nor[0]) < fabsf(nor[2]) && fabsf(nor[1]) < fabsf(nor[2])) vlr->puno |= ME_PROJXY;
				else if (fabsf(nor[0]) < fabsf(nor[1]) && fabsf(nor[2]) < fabsf(nor[1])) vlr->puno |= ME_PROJXZ;
				else                                                                     vlr->puno |= ME_PROJYZ;
			}
			else return cubemap_glob(n, x, y, z, adr1, adr2);
		}

		if (mtex) {
			/* the mtex->proj{xyz} have type char. maybe this should be wider? */
			/* casting to int ensures that the index type is right.            */
			index = (int) mtex->projx;
			proj[index]= ME_PROJXY;

			index = (int) mtex->projy;
			proj[index]= ME_PROJXZ;

			index = (int) mtex->projz;
			proj[index]= ME_PROJYZ;
		}

		if (vlr->puno & proj[1]) {
			*adr1 = (x + 1.0f) / 2.0f;
			*adr2 = (y + 1.0f) / 2.0f;
		}
		else if (vlr->puno & proj[2]) {
			*adr1 = (x + 1.0f) / 2.0f;
			*adr2 = (z + 1.0f) / 2.0f;
			ret= 1;
		}
		else {
			*adr1 = (y + 1.0f) / 2.0f;
			*adr2 = (z + 1.0f) / 2.0f;
			ret= 2;
		}
	}
	else {
		return cubemap_glob(n, x, y, z, adr1, adr2);
	}

	return ret;
}

/* ------------------------------------------------------------------------- */

static int cubemap_ob(Object *ob, const float n[3], float x, float y, float z, float *adr1, float *adr2)
{
	float x1, y1, z1, nor[3];
	int ret;

	if (n==NULL) return 0;

	copy_v3_v3(nor, n);
	if (ob) mul_mat3_m4_v3(ob->imat, nor);

	x1 = fabsf(nor[0]);
	y1 = fabsf(nor[1]);
	z1 = fabsf(nor[2]);

	if (z1>=x1 && z1>=y1) {
		*adr1 = (x + 1.0f) / 2.0f;
		*adr2 = (y + 1.0f) / 2.0f;
		ret= 0;
	}
	else if (y1>=x1 && y1>=z1) {
		*adr1 = (x + 1.0f) / 2.0f;
		*adr2 = (z + 1.0f) / 2.0f;
		ret= 1;
	}
	else {
		*adr1 = (y + 1.0f) / 2.0f;
		*adr2 = (z + 1.0f) / 2.0f;
		ret= 2;
	}
	return ret;
}

>>>>>>> a25c11fd
/* ------------------------------------------------------------------------- */

static void do_2d_mapping(
        const MTex *mtex, float texvec[3], const float n[3], float dxt[3], float dyt[3])
{
	Tex *tex;
	float fx, fy, fac1, area[8];
<<<<<<< HEAD
	int ok, proj, areaflag= 0, wrap;
	
=======
	int ok, proj, areaflag= 0, wrap, texco;

>>>>>>> a25c11fd
	/* mtex variables localized, only cubemap doesn't cooperate yet... */
	wrap= mtex->mapping;
	tex= mtex->tex;

<<<<<<< HEAD
	if (!(dxt && dyt)) {
		
=======
	if (R.osa==0) {

>>>>>>> a25c11fd
		if (wrap==MTEX_FLAT) {
			fx = (texvec[0] + 1.0f) / 2.0f;
			fy = (texvec[1] + 1.0f) / 2.0f;
		}
		else if (wrap == MTEX_TUBE)   map_to_tube( &fx, &fy, texvec[0], texvec[1], texvec[2]);
		else if (wrap == MTEX_SPHERE) map_to_sphere(&fx, &fy, texvec[0], texvec[1], texvec[2]);
		else {
			cubemap_glob(n, texvec[0], texvec[1], texvec[2], &fx, &fy);
		}

		/* repeat */
		if (tex->extend==TEX_REPEAT) {
			if (tex->xrepeat>1) {
				float origf= fx *= tex->xrepeat;

				if (fx>1.0f) fx -= (int)(fx);
				else if (fx<0.0f) fx+= 1-(int)(fx);

				if (tex->flag & TEX_REPEAT_XMIR) {
					int orig= (int)floor(origf);
					if (orig & 1)
						fx= 1.0f-fx;
				}
			}
			if (tex->yrepeat>1) {
				float origf= fy *= tex->yrepeat;

				if (fy>1.0f) fy -= (int)(fy);
				else if (fy<0.0f) fy+= 1-(int)(fy);

				if (tex->flag & TEX_REPEAT_YMIR) {
					int orig= (int)floor(origf);
					if (orig & 1)
						fy= 1.0f-fy;
				}
			}
		}
		/* crop */
		if (tex->cropxmin!=0.0f || tex->cropxmax!=1.0f) {
			fac1= tex->cropxmax - tex->cropxmin;
			fx= tex->cropxmin+ fx*fac1;
		}
		if (tex->cropymin!=0.0f || tex->cropymax!=1.0f) {
			fac1= tex->cropymax - tex->cropymin;
			fy= tex->cropymin+ fy*fac1;
		}

		texvec[0]= fx;
		texvec[1]= fy;
	}
	else {

		if (wrap==MTEX_FLAT) {
			fx= (texvec[0] + 1.0f) / 2.0f;
			fy= (texvec[1] + 1.0f) / 2.0f;
			dxt[0]/= 2.0f;
			dxt[1]/= 2.0f;
			dxt[2]/= 2.0f;
			dyt[0]/= 2.0f;
			dyt[1]/= 2.0f;
			dyt[2]/= 2.0f;
		}
		else if (ELEM(wrap, MTEX_TUBE, MTEX_SPHERE)) {
			/* exception: the seam behind (y<0.0) */
			ok= 1;
			if (texvec[1]<=0.0f) {
				fx= texvec[0]+dxt[0];
				fy= texvec[0]+dyt[0];
				if (fx>=0.0f && fy>=0.0f && texvec[0]>=0.0f) {
					/* pass */
				}
				else if (fx<=0.0f && fy<=0.0f && texvec[0]<=0.0f) {
					/* pass */
				}
				else {
					ok = 0;
				}
			}

			if (ok) {
				if (wrap==MTEX_TUBE) {
					map_to_tube(area, area+1, texvec[0], texvec[1], texvec[2]);
					map_to_tube(area + 2, area + 3, texvec[0] + dxt[0], texvec[1] + dxt[1], texvec[2] + dxt[2]);
					map_to_tube(area + 4, area + 5, texvec[0] + dyt[0], texvec[1] + dyt[1], texvec[2] + dyt[2]);
				}
				else {
					map_to_sphere(area, area+1, texvec[0], texvec[1], texvec[2]);
					map_to_sphere(area + 2, area + 3, texvec[0] + dxt[0], texvec[1] + dxt[1], texvec[2] + dxt[2]);
					map_to_sphere(area + 4, area + 5, texvec[0] + dyt[0], texvec[1] + dyt[1], texvec[2] + dyt[2]);
				}
				areaflag= 1;
			}
			else {
				if (wrap==MTEX_TUBE) map_to_tube( &fx, &fy, texvec[0], texvec[1], texvec[2]);
				else map_to_sphere(&fx, &fy, texvec[0], texvec[1], texvec[2]);
				dxt[0]/= 2.0f;
				dxt[1]/= 2.0f;
				dyt[0]/= 2.0f;
				dyt[1]/= 2.0f;
			}
		}
		else {

			proj = cubemap_glob(n, texvec[0], texvec[1], texvec[2], &fx, &fy);

			if (proj==1) {
				SWAP(float, dxt[1], dxt[2]);
				SWAP(float, dyt[1], dyt[2]);
			}
			else if (proj==2) {
				float f1= dxt[0], f2= dyt[0];
				dxt[0]= dxt[1];
				dyt[0]= dyt[1];
				dxt[1]= dxt[2];
				dyt[1]= dyt[2];
				dxt[2]= f1;
				dyt[2]= f2;
			}

			dxt[0] *= 0.5f;
			dxt[1] *= 0.5f;
			dxt[2] *= 0.5f;

			dyt[0] *= 0.5f;
			dyt[1] *= 0.5f;
			dyt[2] *= 0.5f;

		}

		/* if area, then reacalculate dxt[] and dyt[] */
		if (areaflag) {
			fx= area[0];
			fy= area[1];
			dxt[0]= area[2]-fx;
			dxt[1]= area[3]-fy;
			dyt[0]= area[4]-fx;
			dyt[1]= area[5]-fy;
		}

		/* repeat */
		if (tex->extend==TEX_REPEAT) {
			float max= 1.0f;
			if (tex->xrepeat>1) {
				float origf= fx *= tex->xrepeat;

				/* TXF: omit mirror here, see comments in do_material_tex() after do_2d_mapping() call */
				if (tex->texfilter == TXF_BOX) {
					if (fx>1.0f) fx -= (int)(fx);
					else if (fx<0.0f) fx+= 1-(int)(fx);

					if (tex->flag & TEX_REPEAT_XMIR) {
						int orig= (int)floor(origf);
						if (orig & 1)
							fx= 1.0f-fx;
					}
				}

				max= tex->xrepeat;

				dxt[0]*= tex->xrepeat;
				dyt[0]*= tex->xrepeat;
			}
			if (tex->yrepeat>1) {
				float origf= fy *= tex->yrepeat;

				/* TXF: omit mirror here, see comments in do_material_tex() after do_2d_mapping() call */
				if (tex->texfilter == TXF_BOX) {
					if (fy>1.0f) fy -= (int)(fy);
					else if (fy<0.0f) fy+= 1-(int)(fy);

					if (tex->flag & TEX_REPEAT_YMIR) {
						int orig= (int)floor(origf);
						if (orig & 1)
							fy= 1.0f-fy;
					}
				}

				if (max<tex->yrepeat)
					max= tex->yrepeat;

				dxt[1]*= tex->yrepeat;
				dyt[1]*= tex->yrepeat;
			}
			if (max!=1.0f) {
				dxt[2]*= max;
				dyt[2]*= max;
			}

		}
		/* crop */
		if (tex->cropxmin!=0.0f || tex->cropxmax!=1.0f) {
			fac1= tex->cropxmax - tex->cropxmin;
			fx= tex->cropxmin+ fx*fac1;
			dxt[0]*= fac1;
			dyt[0]*= fac1;
		}
		if (tex->cropymin!=0.0f || tex->cropymax!=1.0f) {
			fac1= tex->cropymax - tex->cropymin;
			fy= tex->cropymin+ fy*fac1;
			dxt[1]*= fac1;
			dyt[1]*= fac1;
		}

		texvec[0]= fx;
		texvec[1]= fy;

	}
}

/* ************************************** */

static int multitex(Tex *tex,
                    float texvec[3],
                    float dxt[3], float dyt[3],
                    int osatex,
                    TexResult *texres,
                    const short thread,
                    const short which_output,
                    struct ImagePool *pool,
                    const bool skip_load_image,
                    const bool texnode_preview,
                    const bool use_nodes)
{
	float tmpvec[3];
	int retval = 0; /* return value, int:0, col:1, nor:2, everything:3 */

	texres->talpha = false;  /* is set when image texture returns alpha (considered premul) */

	if (use_nodes && tex->use_nodes && tex->nodetree) {
		const float cfra = 1.0f; /* This was only set for Blender Internal render before. */
		retval = ntreeTexExecTree(tex->nodetree, texres, texvec, dxt, dyt, osatex, thread,
		                          tex, which_output, cfra, texnode_preview, NULL);
	}
	else {
		switch (tex->type) {
			case 0:
				texres->tin= 0.0f;
				return 0;
			case TEX_CLOUDS:
				retval = clouds(tex, texvec, texres);
				break;
			case TEX_WOOD:
				retval = wood(tex, texvec, texres);
				break;
			case TEX_MARBLE:
				retval = marble(tex, texvec, texres);
				break;
			case TEX_MAGIC:
				retval = magic(tex, texvec, texres);
				break;
			case TEX_BLEND:
				retval = blend(tex, texvec, texres);
				break;
			case TEX_STUCCI:
				retval = stucci(tex, texvec, texres);
				break;
			case TEX_NOISE:
				retval = texnoise(tex, texres, thread);
				break;
			case TEX_IMAGE:
				if (osatex) retval = imagewraposa(tex, tex->ima, NULL, texvec, dxt, dyt, texres, pool, skip_load_image);
				else        retval = imagewrap(tex, tex->ima, NULL, texvec, texres, pool, skip_load_image);
				if (tex->ima) {
					BKE_image_tag_time(tex->ima);
				}
				break;
			case TEX_MUSGRAVE:
				/* newnoise: musgrave types */

				/* ton: added this, for Blender convention reason.
				 * artificer: added the use of tmpvec to avoid scaling texvec
				 */
				copy_v3_v3(tmpvec, texvec);
				mul_v3_fl(tmpvec, 1.0f / tex->noisesize);

				switch (tex->stype) {
					case TEX_MFRACTAL:
					case TEX_FBM:
						retval = mg_mFractalOrfBmTex(tex, tmpvec, texres);
						break;
					case TEX_RIDGEDMF:
					case TEX_HYBRIDMF:
						retval = mg_ridgedOrHybridMFTex(tex, tmpvec, texres);
						break;
					case TEX_HTERRAIN:
						retval = mg_HTerrainTex(tex, tmpvec, texres);
						break;
				}
				break;
				/* newnoise: voronoi type */
			case TEX_VORONOI:
				/* ton: added this, for Blender convention reason.
				 * artificer: added the use of tmpvec to avoid scaling texvec
				 */
				copy_v3_v3(tmpvec, texvec);
				mul_v3_fl(tmpvec, 1.0f / tex->noisesize);

				retval = voronoiTex(tex, tmpvec, texres);
				break;
			case TEX_DISTNOISE:
				/* ton: added this, for Blender convention reason.
				 * artificer: added the use of tmpvec to avoid scaling texvec
				 */
				copy_v3_v3(tmpvec, texvec);
				mul_v3_fl(tmpvec, 1.0f / tex->noisesize);

				retval = mg_distNoiseTex(tex, tmpvec, texres);
				break;
		}
	}

	if (tex->flag & TEX_COLORBAND) {
		float col[4];
		if (BKE_colorband_evaluate(tex->coba, texres->tin, col)) {
			texres->talpha = true;
			texres->tr= col[0];
			texres->tg= col[1];
			texres->tb= col[2];
			texres->ta= col[3];
			retval |= TEX_RGB;
		}
	}
	return retval;
}

static int multitex_nodes_intern(Tex *tex,
                                 float texvec[3],
                                 float dxt[3], float dyt[3],
                                 int osatex,
                                 TexResult *texres,
                                 const short thread,
                                 short which_output,
                                 MTex *mtex, struct
                                 ImagePool *pool,
                                 const bool scene_color_manage,
                                 const bool skip_load_image,
                                 const bool texnode_preview,
                                 const bool use_nodes)
{
	if (tex==NULL) {
		memset(texres, 0, sizeof(TexResult));
		return 0;
	}

	if (mtex)
		which_output= mtex->which_output;

	if (tex->type==TEX_IMAGE) {
		int rgbnor;

		if (mtex) {
			/* we have mtex, use it for 2d mapping images only */
			do_2d_mapping(mtex, texvec, NULL, dxt, dyt);
			rgbnor = multitex(tex,
			                  texvec,
			                  dxt, dyt,
			                  osatex,
			                  texres,
			                  thread,
			                  which_output,
			                  pool,
			                  skip_load_image,
			                  texnode_preview,
			                  use_nodes);

			if (mtex->mapto & (MAP_COL)) {
				ImBuf *ibuf = BKE_image_pool_acquire_ibuf(tex->ima, &tex->iuser, pool);

				/* don't linearize float buffers, assumed to be linear */
				if (ibuf != NULL &&
				    ibuf->rect_float == NULL &&
				    (rgbnor & TEX_RGB) &&
				    scene_color_manage)
				{
					IMB_colormanagement_colorspace_to_scene_linear_v3(&texres->tr, ibuf->rect_colorspace);
				}

				BKE_image_pool_release_ibuf(tex->ima, ibuf, pool);
			}
		}
		else {
			/* we don't have mtex, do default flat 2d projection */
			MTex localmtex;
			float texvec_l[3], dxt_l[3], dyt_l[3];

			localmtex.mapping= MTEX_FLAT;
			localmtex.tex= tex;
			localmtex.object= NULL;
			localmtex.texco= TEXCO_ORCO;

			copy_v3_v3(texvec_l, texvec);
			if (dxt && dyt) {
				copy_v3_v3(dxt_l, dxt);
				copy_v3_v3(dyt_l, dyt);
			}
			else {
				zero_v3(dxt_l);
				zero_v3(dyt_l);
			}
<<<<<<< HEAD
			
			do_2d_mapping(&localmtex, texvec_l, NULL, dxt_l, dyt_l);
=======

			do_2d_mapping(&localmtex, texvec_l, NULL, NULL, dxt_l, dyt_l);
>>>>>>> a25c11fd
			rgbnor = multitex(tex,
			                  texvec_l,
			                  dxt_l, dyt_l,
			                  osatex,
			                  texres,
			                  thread,
			                  which_output,
			                  pool,
			                  skip_load_image,
			                  texnode_preview,
			                  use_nodes);

			{
				ImBuf *ibuf = BKE_image_pool_acquire_ibuf(tex->ima, &tex->iuser, pool);

				/* don't linearize float buffers, assumed to be linear */
				if (ibuf != NULL &&
				    ibuf->rect_float == NULL &&
				    (rgbnor & TEX_RGB) &&
				    scene_color_manage)
				{
					IMB_colormanagement_colorspace_to_scene_linear_v3(&texres->tr, ibuf->rect_colorspace);
				}

				BKE_image_pool_release_ibuf(tex->ima, ibuf, pool);
			}
		}

		return rgbnor;
	}
	else {
		return multitex(tex,
		                texvec,
		                dxt, dyt,
		                osatex,
		                texres,
		                thread,
		                which_output,
		                pool,
		                skip_load_image,
		                texnode_preview,
		                use_nodes);
	}
}

/* this is called from the shader and texture nodes
 * Use it from render pipeline only!
 */
int multitex_nodes(Tex *tex, float texvec[3], float dxt[3], float dyt[3], int osatex, TexResult *texres,
                   const short thread, short which_output, MTex *mtex, struct ImagePool *pool)
{
	return multitex_nodes_intern(tex, texvec, dxt, dyt, osatex, texres,
	                             thread, which_output, mtex, pool, true,
	                             false,
	                             false,
	                             true);
}

/* Warning, if the texres's values are not declared zero, check the return value to be sure
 * the color values are set before using the r/g/b values, otherwise you may use uninitialized values - Campbell
 *
 * Use it for stuff which is out of render pipeline.
 */
int multitex_ext(Tex *tex,
                 float texvec[3],
                 float dxt[3], float dyt[3],
                 int osatex,
                 TexResult *texres,
                 const short thread,
                 struct ImagePool *pool,
                 bool scene_color_manage,
                 const bool skip_load_image)
{
	return multitex_nodes_intern(tex,
	                             texvec,
	                             dxt, dyt,
	                             osatex,
	                             texres,
	                             thread,
	                             0,
	                             NULL,
	                             pool,
	                             scene_color_manage,
	                             skip_load_image,
	                             false,
	                             true);
}

/* extern-tex doesn't support nodes (ntreeBeginExec() can't be called when rendering is going on)\
 *
 * Use it for stuff which is out of render pipeline.
 */
int multitex_ext_safe(Tex *tex, float texvec[3], TexResult *texres, struct ImagePool *pool, bool scene_color_manage, const bool skip_load_image)
{
	return multitex_nodes_intern(tex,
	                             texvec,
	                             NULL, NULL,
	                             0,
	                             texres,
	                             0,
	                             0,
	                             NULL,
	                             pool,
	                             scene_color_manage,
	                             skip_load_image,
	                             false,
	                             false);
}


/* ------------------------------------------------------------------------- */

/* in = destination, tex = texture, out = previous color */
/* fact = texture strength, facg = button strength value */
void texture_rgb_blend(float in[3], const float tex[3], const float out[3], float fact, float facg, int blendtype)
{
	float facm;

	switch (blendtype) {
	case MTEX_BLEND:
		fact*= facg;
		facm= 1.0f-fact;

		in[0]= (fact*tex[0] + facm*out[0]);
		in[1]= (fact*tex[1] + facm*out[1]);
		in[2]= (fact*tex[2] + facm*out[2]);
		break;

	case MTEX_MUL:
		fact*= facg;
		facm= 1.0f-fact;
		in[0]= (facm+fact*tex[0])*out[0];
		in[1]= (facm+fact*tex[1])*out[1];
		in[2]= (facm+fact*tex[2])*out[2];
		break;

	case MTEX_SCREEN:
		fact*= facg;
		facm= 1.0f-fact;
		in[0]= 1.0f - (facm+fact*(1.0f-tex[0])) * (1.0f-out[0]);
		in[1]= 1.0f - (facm+fact*(1.0f-tex[1])) * (1.0f-out[1]);
		in[2]= 1.0f - (facm+fact*(1.0f-tex[2])) * (1.0f-out[2]);
		break;

	case MTEX_OVERLAY:
		fact*= facg;
		facm= 1.0f-fact;

		if (out[0] < 0.5f)
			in[0] = out[0] * (facm + 2.0f*fact*tex[0]);
		else
			in[0] = 1.0f - (facm + 2.0f*fact*(1.0f - tex[0])) * (1.0f - out[0]);
		if (out[1] < 0.5f)
			in[1] = out[1] * (facm + 2.0f*fact*tex[1]);
		else
			in[1] = 1.0f - (facm + 2.0f*fact*(1.0f - tex[1])) * (1.0f - out[1]);
		if (out[2] < 0.5f)
			in[2] = out[2] * (facm + 2.0f*fact*tex[2]);
		else
			in[2] = 1.0f - (facm + 2.0f*fact*(1.0f - tex[2])) * (1.0f - out[2]);
		break;

	case MTEX_SUB:
		fact= -fact;
		ATTR_FALLTHROUGH;
	case MTEX_ADD:
		fact*= facg;
		in[0]= (fact*tex[0] + out[0]);
		in[1]= (fact*tex[1] + out[1]);
		in[2]= (fact*tex[2] + out[2]);
		break;

	case MTEX_DIV:
		fact*= facg;
		facm= 1.0f-fact;

		if (tex[0]!=0.0f)
			in[0]= facm*out[0] + fact*out[0]/tex[0];
		if (tex[1]!=0.0f)
			in[1]= facm*out[1] + fact*out[1]/tex[1];
		if (tex[2]!=0.0f)
			in[2]= facm*out[2] + fact*out[2]/tex[2];

		break;

	case MTEX_DIFF:
		fact*= facg;
		facm= 1.0f-fact;
		in[0]= facm*out[0] + fact*fabsf(tex[0]-out[0]);
		in[1]= facm*out[1] + fact*fabsf(tex[1]-out[1]);
		in[2]= facm*out[2] + fact*fabsf(tex[2]-out[2]);
		break;

	case MTEX_DARK:
		fact*= facg;
		facm= 1.0f-fact;

		in[0] = min_ff(out[0], tex[0])*fact + out[0]*facm;
		in[1] = min_ff(out[1], tex[1])*fact + out[1]*facm;
		in[2] = min_ff(out[2], tex[2])*fact + out[2]*facm;
		break;

	case MTEX_LIGHT:
		fact*= facg;

		in[0] = max_ff(fact * tex[0], out[0]);
		in[1] = max_ff(fact * tex[1], out[1]);
		in[2] = max_ff(fact * tex[2], out[2]);
		break;

	case MTEX_BLEND_HUE:
		fact*= facg;
		copy_v3_v3(in, out);
		ramp_blend(MA_RAMP_HUE, in, fact, tex);
		break;
	case MTEX_BLEND_SAT:
		fact*= facg;
		copy_v3_v3(in, out);
		ramp_blend(MA_RAMP_SAT, in, fact, tex);
		break;
	case MTEX_BLEND_VAL:
		fact*= facg;
		copy_v3_v3(in, out);
		ramp_blend(MA_RAMP_VAL, in, fact, tex);
		break;
	case MTEX_BLEND_COLOR:
		fact*= facg;
		copy_v3_v3(in, out);
		ramp_blend(MA_RAMP_COLOR, in, fact, tex);
		break;
	case MTEX_SOFT_LIGHT:
		fact*= facg;
		copy_v3_v3(in, out);
		ramp_blend(MA_RAMP_SOFT, in, fact, tex);
		break;
	case MTEX_LIN_LIGHT:
		fact*= facg;
		copy_v3_v3(in, out);
		ramp_blend(MA_RAMP_LINEAR, in, fact, tex);
		break;
	}
}

float texture_value_blend(float tex, float out, float fact, float facg, int blendtype)
{
	float in=0.0, facm, col, scf;
	int flip= (facg < 0.0f);

	facg= fabsf(facg);

	fact*= facg;
	facm= 1.0f-fact;
	if (flip) SWAP(float, fact, facm);

	switch (blendtype) {
	case MTEX_BLEND:
		in= fact*tex + facm*out;
		break;

	case MTEX_MUL:
		facm= 1.0f-facg;
		in= (facm+fact*tex)*out;
		break;

	case MTEX_SCREEN:
		facm= 1.0f-facg;
		in= 1.0f-(facm+fact*(1.0f-tex))*(1.0f-out);
		break;

	case MTEX_OVERLAY:
		facm= 1.0f-facg;
		if (out < 0.5f)
			in = out * (facm + 2.0f*fact*tex);
		else
			in = 1.0f - (facm + 2.0f*fact*(1.0f - tex)) * (1.0f - out);
		break;

	case MTEX_SUB:
		fact= -fact;
		ATTR_FALLTHROUGH;
	case MTEX_ADD:
		in= fact*tex + out;
		break;

	case MTEX_DIV:
		if (tex!=0.0f)
			in= facm*out + fact*out/tex;
		break;

	case MTEX_DIFF:
		in= facm*out + fact*fabsf(tex-out);
		break;

	case MTEX_DARK:
		in = min_ff(out, tex)*fact + out*facm;
		break;

	case MTEX_LIGHT:
		col= fact*tex;
		if (col > out) in= col; else in= out;
		break;

	case MTEX_SOFT_LIGHT:
		scf=1.0f - (1.0f - tex) * (1.0f - out);
		in= facm*out + fact * ((1.0f - out) * tex * out) + (out * scf);
		break;

	case MTEX_LIN_LIGHT:
		if (tex > 0.5f)
			in = out + fact*(2.0f*(tex - 0.5f));
		else
			in = out + fact*(2.0f*tex - 1.0f);
		break;
	}

	return in;
}

<<<<<<< HEAD
/* ------------------------------------------------------------------------- */
=======
static void texco_mapping(ShadeInput *shi, Tex *tex, MTex *mtex,
                          const float co[3], const float dx[3], const float dy[3], float texvec[3], float dxt[3], float dyt[3])
{
	/* new: first swap coords, then map, then trans/scale */
	if (tex->type == TEX_IMAGE) {
		/* placement */
		texvec[0] = mtex->projx ? co[mtex->projx - 1] : 0.f;
		texvec[1] = mtex->projy ? co[mtex->projy - 1] : 0.f;
		texvec[2] = mtex->projz ? co[mtex->projz - 1] : 0.f;

		if (shi->osatex) {
			if (mtex->projx) {
				dxt[0] = dx[mtex->projx - 1];
				dyt[0] = dy[mtex->projx - 1];
			}
			else dxt[0] = dyt[0] = 0.f;
			if (mtex->projy) {
				dxt[1] = dx[mtex->projy - 1];
				dyt[1] = dy[mtex->projy - 1];
			}
			else dxt[1] = dyt[1] = 0.f;
			if (mtex->projz) {
				dxt[2] = dx[mtex->projz - 1];
				dyt[2] = dy[mtex->projz - 1];
			}
			else dxt[2] = dyt[2] = 0.f;
		}
		do_2d_mapping(mtex, texvec, shi->vlr, shi->facenor, dxt, dyt);

		/* translate and scale */
		texvec[0] = mtex->size[0]*(texvec[0] - 0.5f) + mtex->ofs[0] + 0.5f;
		texvec[1] = mtex->size[1]*(texvec[1] - 0.5f) + mtex->ofs[1] + 0.5f;
		if (shi->osatex) {
			dxt[0] = mtex->size[0] * dxt[0];
			dxt[1] = mtex->size[1] * dxt[1];
			dyt[0] = mtex->size[0] * dyt[0];
			dyt[1] = mtex->size[1] * dyt[1];
		}

		/* problem: repeat-mirror is not a 'repeat' but 'extend' in imagetexture.c */
		/* TXF: bug was here, only modify texvec when repeat mode set, old code affected other modes too.
		 * New texfilters solve mirroring differently so that it also works correctly when
		 * textures are scaled (sizeXYZ) as well as repeated. See also modification in do_2d_mapping().
		 * (since currently only done in osa mode, results will look incorrect without osa TODO) */
		if (tex->extend == TEX_REPEAT && (tex->flag & TEX_REPEAT_XMIR)) {
			if (tex->texfilter == TXF_BOX)
				texvec[0] -= floorf(texvec[0]);  /* this line equivalent to old code, same below */
			else if (texvec[0] < 0.f || texvec[0] > 1.f) {
				const float tx = 0.5f*texvec[0];
				texvec[0] = 2.f*(tx - floorf(tx));
				if (texvec[0] > 1.f) texvec[0] = 2.f - texvec[0];
			}
		}
		if (tex->extend == TEX_REPEAT && (tex->flag & TEX_REPEAT_YMIR)) {
			if (tex->texfilter == TXF_BOX)
				texvec[1] -= floorf(texvec[1]);
			else if (texvec[1] < 0.f || texvec[1] > 1.f) {
				const float ty = 0.5f*texvec[1];
				texvec[1] = 2.f*(ty - floorf(ty));
				if (texvec[1] > 1.f) texvec[1] = 2.f - texvec[1];
			}
		}

	}
	else {	/* procedural */
		/* placement */
		texvec[0] = mtex->size[0]*(mtex->projx ? (co[mtex->projx - 1] + mtex->ofs[0]) : mtex->ofs[0]);
		texvec[1] = mtex->size[1]*(mtex->projy ? (co[mtex->projy - 1] + mtex->ofs[1]) : mtex->ofs[1]);
		texvec[2] = mtex->size[2]*(mtex->projz ? (co[mtex->projz - 1] + mtex->ofs[2]) : mtex->ofs[2]);

		if (shi->osatex) {
			if (mtex->projx) {
				dxt[0] = mtex->size[0]*dx[mtex->projx - 1];
				dyt[0] = mtex->size[0]*dy[mtex->projx - 1];
			}
			else dxt[0] = dyt[0] = 0.f;
			if (mtex->projy) {
				dxt[1] = mtex->size[1]*dx[mtex->projy - 1];
				dyt[1] = mtex->size[1]*dy[mtex->projy - 1];
			}
			else dxt[1] = dyt[1] = 0.f;
			if (mtex->projz) {
				dxt[2] = mtex->size[2]*dx[mtex->projz - 1];
				dyt[2] = mtex->size[2]*dy[mtex->projz - 1];
			}
			else dxt[2]= dyt[2] = 0.f;
		}

		if (mtex->tex->type == TEX_ENVMAP) {
			EnvMap *env = tex->env;
			if (!env->object) {
				// env->object is a view point for envmap rendering
				// if it's not set, return the result depending on the world_space_shading flag
				if (BKE_scene_use_world_space_shading(R.scene)) {
					mul_mat3_m4_v3(R.viewinv, texvec);
					if (shi->osatex) {
						mul_mat3_m4_v3(R.viewinv, dxt);
						mul_mat3_m4_v3(R.viewinv, dyt);
					}
				}
			}
		}
	}
}

/* Bump code from 2.5 development cycle, has a number of bugs, but here for compatibility */

typedef struct CompatibleBump {
	float nu[3], nv[3], nn[3];
	float dudnu, dudnv, dvdnu, dvdnv;
	bool nunvdone;
} CompatibleBump;

static void compatible_bump_init(CompatibleBump *compat_bump)
{
	memset(compat_bump, 0, sizeof(*compat_bump));

	compat_bump->dudnu = 1.0f;
	compat_bump->dvdnv = 1.0f;
}

static void compatible_bump_uv_derivs(CompatibleBump *compat_bump, ShadeInput *shi, MTex *mtex, int i)
{
	/* uvmapping only, calculation of normal tangent u/v partial derivatives
	 * (should not be here, dudnu, dudnv, dvdnu & dvdnv should probably be part of ShadeInputUV struct,
	 *  nu/nv in ShadeInput and this calculation should then move to shadeinput.c,
	 * shade_input_set_shade_texco() func.) */

	/* NOTE: test for shi->obr->ob here,
	 * since vlr/obr/obi can be 'fake' when called from fastshade(), another reason to move it.. */

	/* NOTE: shi->v1 is NULL when called from displace_render_vert,
	 * assigning verts in this case is not trivial because the shi quad face side is not know. */
	if ((mtex->texflag & MTEX_COMPAT_BUMP) && shi->obr && shi->obr->ob && shi->v1) {
		if (mtex->mapto & (MAP_NORM|MAP_WARP) && !((mtex->tex->type==TEX_IMAGE) && (mtex->tex->imaflag & TEX_NORMALMAP))) {
			MTFace* tf = RE_vlakren_get_tface(shi->obr, shi->vlr, i, NULL, 0);
			int j1 = shi->i1, j2 = shi->i2, j3 = shi->i3;

			vlr_set_uv_indices(shi->vlr, &j1, &j2, &j3);

			/* compute ortho basis around normal */
			if (!compat_bump->nunvdone) {
				/* render normal is negated */
				compat_bump->nn[0] = -shi->vn[0];
				compat_bump->nn[1] = -shi->vn[1];
				compat_bump->nn[2] = -shi->vn[2];
				ortho_basis_v3v3_v3(compat_bump->nu, compat_bump->nv, compat_bump->nn);
				compat_bump->nunvdone = true;
			}

			if (tf) {
				const float *uv1 = tf->uv[j1], *uv2 = tf->uv[j2], *uv3 = tf->uv[j3];
				const float an[3] = {fabsf(compat_bump->nn[0]), fabsf(compat_bump->nn[1]), fabsf(compat_bump->nn[2])};
				const int a1 = (an[0] > an[1] && an[0] > an[2]) ? 1 : 0;
				const int a2 = (an[2] > an[0] && an[2] > an[1]) ? 1 : 2;
				const float dp1_a1 = shi->v1->co[a1] - shi->v3->co[a1];
				const float dp1_a2 = shi->v1->co[a2] - shi->v3->co[a2];
				const float dp2_a1 = shi->v2->co[a1] - shi->v3->co[a1];
				const float dp2_a2 = shi->v2->co[a2] - shi->v3->co[a2];
				const float du1 = uv1[0] - uv3[0], du2 = uv2[0] - uv3[0];
				const float dv1 = uv1[1] - uv3[1], dv2 = uv2[1] - uv3[1];
				const float dpdu_a1 = dv2*dp1_a1 - dv1*dp2_a1;
				const float dpdu_a2 = dv2*dp1_a2 - dv1*dp2_a2;
				const float dpdv_a1 = du1*dp2_a1 - du2*dp1_a1;
				const float dpdv_a2 = du1*dp2_a2 - du2*dp1_a2;
				float d = dpdu_a1*dpdv_a2 - dpdv_a1*dpdu_a2;
				float uvd = du1*dv2 - dv1*du2;

				if (uvd == 0.f) uvd = 1e-5f;
				if (d == 0.f) d = 1e-5f;
				d = uvd / d;

				compat_bump->dudnu = (dpdv_a2*compat_bump->nu[a1] - dpdv_a1*compat_bump->nu[a2])*d;
				compat_bump->dvdnu = (dpdu_a1*compat_bump->nu[a2] - dpdu_a2*compat_bump->nu[a1])*d;
				compat_bump->dudnv = (dpdv_a2*compat_bump->nv[a1] - dpdv_a1*compat_bump->nv[a2])*d;
				compat_bump->dvdnv = (dpdu_a1*compat_bump->nv[a2] - dpdu_a2*compat_bump->nv[a1])*d;
			}
		}
	}
}

static int compatible_bump_compute(CompatibleBump *compat_bump, ShadeInput *shi, MTex *mtex, Tex *tex, TexResult *texres,
                                   float Tnor, const float co[3], const float dx[3], const float dy[3], float texvec[3], float dxt[3], float dyt[3],
                                   struct ImagePool *pool, const bool skip_load_image)
{
	TexResult ttexr = {0, 0, 0, 0, 0, texres->talpha, NULL};  /* temp TexResult */
	float tco[3], texv[3], cd, ud, vd, du, dv, idu, idv;
	const int fromrgb = ((tex->type == TEX_IMAGE) || ((tex->flag & TEX_COLORBAND)!=0));
	const float bf = -0.04f*Tnor*mtex->norfac;
	int rgbnor;
	/* disable internal bump eval */
	float *nvec = texres->nor;
	texres->nor = NULL;
	/* du & dv estimates, constant value defaults */
	du = dv = 0.01f;

	/* compute ortho basis around normal */
	if (!compat_bump->nunvdone) {
		/* render normal is negated */
		negate_v3_v3(compat_bump->nn, shi->vn);
		ortho_basis_v3v3_v3(compat_bump->nu, compat_bump->nv, compat_bump->nn);
		compat_bump->nunvdone = true;
	}

	/* two methods, either constant based on main image resolution,
	 * (which also works without osa, though of course not always good (or even very bad) results),
	 * or based on tex derivative max values (osa only). Not sure which is best... */

	if (!shi->osatex && (tex->type == TEX_IMAGE) && tex->ima) {
		/* in case we have no proper derivatives, fall back to
		 * computing du/dv it based on image size */
		ImBuf *ibuf = BKE_image_pool_acquire_ibuf(tex->ima, &tex->iuser, pool);
		if (ibuf) {
			du = 1.f/(float)ibuf->x;
			dv = 1.f/(float)ibuf->y;
		}
		BKE_image_pool_release_ibuf(tex->ima, ibuf, pool);
	}
	else if (shi->osatex) {
		/* we have derivatives, can compute proper du/dv */
		if (tex->type == TEX_IMAGE) {	/* 2d image, use u & v max. of dx/dy 2d vecs */
			const float adx[2] = {fabsf(dx[0]), fabsf(dx[1])};
			const float ady[2] = {fabsf(dy[0]), fabsf(dy[1])};
			du = MAX2(adx[0], ady[0]);
			dv = MAX2(adx[1], ady[1]);
		}
		else {  /* 3d procedural, estimate from all dx/dy elems */
			const float adx[3] = {fabsf(dx[0]), fabsf(dx[1]), fabsf(dx[2])};
			const float ady[3] = {fabsf(dy[0]), fabsf(dy[1]), fabsf(dy[2])};
			du = max_fff(adx[0], adx[1], adx[2]);
			dv = max_fff(ady[0], ady[1], ady[2]);
		}
	}

	/* center, main return value */
	texco_mapping(shi, tex, mtex, co, dx, dy, texvec, dxt, dyt);
	rgbnor = multitex_mtex(shi, mtex, texvec, dxt, dyt, texres, pool, skip_load_image);
	cd = fromrgb ? (texres->tr + texres->tg + texres->tb) / 3.0f : texres->tin;

	if (mtex->texco == TEXCO_UV) {
		/* for the uv case, use the same value for both du/dv,
		 * since individually scaling the normal derivatives makes them useless... */
		du = min_ff(du, dv);
		idu = (du < 1e-5f) ? bf : (bf/du);

		/* +u val */
		tco[0] = co[0] + compat_bump->dudnu*du;
		tco[1] = co[1] + compat_bump->dvdnu*du;
		tco[2] = 0.f;
		texco_mapping(shi, tex, mtex, tco, dx, dy, texv, dxt, dyt);
		multitex_mtex(shi, mtex, texv, dxt, dyt, &ttexr, pool, skip_load_image);
		ud = idu*(cd - (fromrgb ? (ttexr.tr + ttexr.tg + ttexr.tb) / 3.0f : ttexr.tin));

		/* +v val */
		tco[0] = co[0] + compat_bump->dudnv*du;
		tco[1] = co[1] + compat_bump->dvdnv*du;
		tco[2] = 0.f;
		texco_mapping(shi, tex, mtex, tco, dx, dy, texv, dxt, dyt);
		multitex_mtex(shi, mtex, texv, dxt, dyt, &ttexr, pool, skip_load_image);
		vd = idu*(cd - (fromrgb ? (ttexr.tr + ttexr.tg + ttexr.tb) / 3.0f : ttexr.tin));
	}
	else {
		float tu[3], tv[3];

		copy_v3_v3(tu, compat_bump->nu);
		copy_v3_v3(tv, compat_bump->nv);

		idu = (du < 1e-5f) ? bf : (bf/du);
		idv = (dv < 1e-5f) ? bf : (bf/dv);

		if ((mtex->texco == TEXCO_ORCO) && shi->obr && shi->obr->ob) {
			mul_mat3_m4_v3(shi->obr->ob->imat_ren, tu);
			mul_mat3_m4_v3(shi->obr->ob->imat_ren, tv);
			normalize_v3(tu);
			normalize_v3(tv);
		}
		else if (mtex->texco == TEXCO_GLOB) {
			mul_mat3_m4_v3(R.viewinv, tu);
			mul_mat3_m4_v3(R.viewinv, tv);
		}
		else if (mtex->texco == TEXCO_OBJECT && mtex->object) {
			mul_mat3_m4_v3(mtex->object->imat_ren, tu);
			mul_mat3_m4_v3(mtex->object->imat_ren, tv);
			normalize_v3(tu);
			normalize_v3(tv);
		}

		/* +u val */
		tco[0] = co[0] + tu[0]*du;
		tco[1] = co[1] + tu[1]*du;
		tco[2] = co[2] + tu[2]*du;
		texco_mapping(shi, tex, mtex, tco, dx, dy, texv, dxt, dyt);
		multitex_mtex(shi, mtex, texv, dxt, dyt, &ttexr, pool, skip_load_image);
		ud = idu*(cd - (fromrgb ? (ttexr.tr + ttexr.tg + ttexr.tb) / 3.0f : ttexr.tin));

		/* +v val */
		tco[0] = co[0] + tv[0]*dv;
		tco[1] = co[1] + tv[1]*dv;
		tco[2] = co[2] + tv[2]*dv;
		texco_mapping(shi, tex, mtex, tco, dx, dy, texv, dxt, dyt);
		multitex_mtex(shi, mtex, texv, dxt, dyt, &ttexr, pool, skip_load_image);
		vd = idv*(cd - (fromrgb ? (ttexr.tr + ttexr.tg + ttexr.tb) / 3.0f : ttexr.tin));
	}

	/* bumped normal */
	compat_bump->nu[0] += ud*compat_bump->nn[0];
	compat_bump->nu[1] += ud*compat_bump->nn[1];
	compat_bump->nu[2] += ud*compat_bump->nn[2];
	compat_bump->nv[0] += vd*compat_bump->nn[0];
	compat_bump->nv[1] += vd*compat_bump->nn[1];
	compat_bump->nv[2] += vd*compat_bump->nn[2];
	cross_v3_v3v3(nvec, compat_bump->nu, compat_bump->nv);

	nvec[0] = -nvec[0];
	nvec[1] = -nvec[1];
	nvec[2] = -nvec[2];
	texres->nor = nvec;

	rgbnor |= TEX_NOR;
	return rgbnor;
}

/* Improved bump code from later in 2.5 development cycle */

typedef struct NTapBump {
	int init_done;
	int iPrevBumpSpace;	/* 0: uninitialized, 1: objectspace, 2: texturespace, 4: viewspace */
	/* bumpmapping */
	float vNorg[3]; /* backup copy of shi->vn */
	float vNacc[3]; /* original surface normal minus the surface gradient of every bump map which is encountered */
	float vR1[3], vR2[3]; /* cross products (sigma_y, original_normal), (original_normal, sigma_x) */
	float sgn_det; /* sign of the determinant of the matrix {sigma_x, sigma_y, original_normal} */
	float fPrevMagnitude; /* copy of previous magnitude, used for multiple bumps in different spaces */
} NTapBump;

static void ntap_bump_init(NTapBump *ntap_bump)
{
	memset(ntap_bump, 0, sizeof(*ntap_bump));
}
>>>>>>> a25c11fd

int externtex(const MTex *mtex,
              const float vec[3],
              float *tin, float *tr, float *tg, float *tb, float *ta,
              const int thread,
              struct ImagePool *pool,
              const bool skip_load_image,
              const bool texnode_preview)
{
<<<<<<< HEAD
	Tex *tex;
	TexResult texr;
	float dxt[3], dyt[3], texvec[3];
	int rgb;
	
	tex= mtex->tex;
	if (tex==NULL) return 0;
	texr.nor= NULL;
	
	/* placement */
	if (mtex->projx) texvec[0]= mtex->size[0]*(vec[mtex->projx-1]+mtex->ofs[0]);
	else texvec[0]= mtex->size[0]*(mtex->ofs[0]);
	
	if (mtex->projy) texvec[1]= mtex->size[1]*(vec[mtex->projy-1]+mtex->ofs[1]);
	else texvec[1]= mtex->size[1]*(mtex->ofs[1]);
	
	if (mtex->projz) texvec[2]= mtex->size[2]*(vec[mtex->projz-1]+mtex->ofs[2]);
	else texvec[2]= mtex->size[2]*(mtex->ofs[2]);
	
	/* texture */
	if (tex->type==TEX_IMAGE) {
		do_2d_mapping(mtex, texvec, NULL, dxt, dyt);
=======
	TexResult ttexr = {0, 0, 0, 0, 0, texres->talpha, NULL};	/* temp TexResult */

	const int fromrgb = ((tex->type == TEX_IMAGE) || ((tex->flag & TEX_COLORBAND)!=0));

	/* The negate on Hscale is done because the
	 * normal in the renderer points inward which corresponds
	 * to inverting the bump map. The normals are generated
	 * this way in calc_vertexnormals(). Should this ever change
	 * this negate must be removed. */
	float Hscale = -Tnor*mtex->norfac;

	int dimx=512, dimy=512;
	const int imag_tspace_dimension_x = 1024;  /* only used for texture space variant */
	float aspect = 1.0f;

	/* 2 channels for 2D texture and 3 for 3D textures. */
	const int nr_channels = (mtex->texco == TEXCO_UV)? 2 : 3;
	int c, rgbnor, iBumpSpace;
	float dHdx, dHdy;
	int found_deriv_map = (tex->type==TEX_IMAGE) && (tex->imaflag & TEX_DERIVATIVEMAP);

	/* disable internal bump eval in sampler, save pointer */
	float *nvec = texres->nor;
	texres->nor = NULL;

	if (found_deriv_map==0) {
		if ( mtex->texflag & MTEX_BUMP_TEXTURESPACE ) {
			if (tex->ima)
				Hscale *= 13.0f; /* appears to be a sensible default value */
		}
		else
			Hscale *= 0.1f; /* factor 0.1 proved to look like the previous bump code */
	}

	if ( !ntap_bump->init_done ) {
		copy_v3_v3(ntap_bump->vNacc, shi->vn);
		copy_v3_v3(ntap_bump->vNorg, shi->vn);
		ntap_bump->fPrevMagnitude = 1.0f;
		ntap_bump->iPrevBumpSpace = 0;

		ntap_bump->init_done = true;
	}

	/* resolve image dimensions */
	if (found_deriv_map || (mtex->texflag&MTEX_BUMP_TEXTURESPACE)!=0) {
		ImBuf *ibuf = BKE_image_pool_acquire_ibuf(tex->ima, &tex->iuser, pool);
		if (ibuf) {
			dimx = ibuf->x;
			dimy = ibuf->y;
			aspect = ((float) dimy) / dimx;
		}
		BKE_image_pool_release_ibuf(tex->ima, ibuf, pool);
	}

	if (found_deriv_map) {
		float dBdu, dBdv, auto_bump = 1.0f;
		float s = 1;		/* negate this if flipped texture coordinate */
		texco_mapping(shi, tex, mtex, co, dx, dy, texvec, dxt, dyt);
		rgbnor = multitex_mtex(shi, mtex, texvec, dxt, dyt, texres, pool, skip_load_image);

		if (shi->obr->ob->derivedFinal) {
			auto_bump = shi->obr->ob->derivedFinal->auto_bump_scale;
		}

		{
			float fVirtDim = sqrtf(fabsf((float) (dimx*dimy)*mtex->size[0]*mtex->size[1]));
			auto_bump /= MAX2(fVirtDim, FLT_EPSILON);
		}

		/* this variant using a derivative map is described here
		 * http://mmikkelsen3d.blogspot.com/2011/07/derivative-maps.html */
		dBdu = auto_bump*Hscale*dimx*(2*texres->tr-1);
		dBdv = auto_bump*Hscale*dimy*(2*texres->tg-1);

		dHdx = dBdu*dxt[0] + s * dBdv*dxt[1];
		dHdy = dBdu*dyt[0] + s * dBdv*dyt[1];
>>>>>>> a25c11fd
	}
	
	rgb = multitex(tex,
	               texvec,
	               dxt, dyt,
	               0, &texr,
	               thread,
	               mtex->which_output,
	               pool,
	               skip_load_image,
	               texnode_preview,
	               true);
	
	if (rgb) {
		texr.tin = IMB_colormanagement_get_luminance(&texr.tr);
	}
	else {
<<<<<<< HEAD
=======
		/* same as above, but doing 5 taps, increasing quality at cost of speed */
		float STc[3], STl[3], STr[3], STd[3], STu[3];
		float /* Hc, */ /* UNUSED */  Hl, Hr, Hd, Hu;

		texco_mapping(shi, tex, mtex, co, dx, dy, texvec, dxt, dyt);

		for (c=0; c<nr_channels; c++) {
			STc[c] = texvec[c];
			STl[c] = texvec[c] - 0.5f*dxt[c];
			STr[c] = texvec[c] + 0.5f*dxt[c];
			STd[c] = texvec[c] - 0.5f*dyt[c];
			STu[c] = texvec[c] + 0.5f*dyt[c];
		}

		/* clear unused derivatives */
		for (c=nr_channels; c<3; c++) {
			STc[c] = 0.0f;
			STl[c] = 0.0f;
			STr[c] = 0.0f;
			STd[c] = 0.0f;
			STu[c] = 0.0f;
		}

		/* use texres for the center sample, set rgbnor */
		rgbnor = multitex_mtex(shi, mtex, STc, dxt, dyt, texres, pool, skip_load_image);
		/* Hc = (fromrgb) ? IMB_colormanagement_get_luminance(&texres->tr) : texres->tin; */ /* UNUSED */

		/* use ttexr for the other taps */
		multitex_mtex(shi, mtex, STl, dxt, dyt, &ttexr, pool, skip_load_image);
		Hl = (fromrgb) ? IMB_colormanagement_get_luminance(&ttexr.tr) : ttexr.tin;
		multitex_mtex(shi, mtex, STr, dxt, dyt, &ttexr, pool, skip_load_image);
		Hr = (fromrgb) ? IMB_colormanagement_get_luminance(&ttexr.tr) : ttexr.tin;
		multitex_mtex(shi, mtex, STd, dxt, dyt, &ttexr, pool, skip_load_image);
		Hd = (fromrgb) ? IMB_colormanagement_get_luminance(&ttexr.tr) : ttexr.tin;
		multitex_mtex(shi, mtex, STu, dxt, dyt, &ttexr, pool, skip_load_image);
		Hu = (fromrgb) ? IMB_colormanagement_get_luminance(&ttexr.tr) : ttexr.tin;

		dHdx = Hscale*(Hr - Hl);
		dHdy = Hscale*(Hu - Hd);
	}

	/* restore pointer */
	texres->nor = nvec;

	/* replaced newbump with code based on listing 1 and 2 of
	 * [Mik10] Mikkelsen M. S.: Bump Mapping Unparameterized Surfaces on the GPU.
	 * -> http://jbit.net/~sparky/sfgrad_bump/mm_sfgrad_bump.pdf */

	if ( mtex->texflag & MTEX_BUMP_OBJECTSPACE )
		iBumpSpace = 1;
	else if ( mtex->texflag & MTEX_BUMP_TEXTURESPACE )
		iBumpSpace = 2;
	else
		iBumpSpace = 4; /* ViewSpace */

	if ( ntap_bump->iPrevBumpSpace != iBumpSpace ) {

		/* initialize normal perturbation vectors */
		int xyz;
		float fDet, abs_fDet, fMagnitude;
		/* object2view and inverted matrix */
		float obj2view[3][3], view2obj[3][3], tmp[4][4];
		/* local copies of derivatives and normal */
		float dPdx[3], dPdy[3], vN[3];
		copy_v3_v3(dPdx, shi->dxco);
		copy_v3_v3(dPdy, shi->dyco);
		copy_v3_v3(vN, ntap_bump->vNorg);

		if ( mtex->texflag & MTEX_BUMP_OBJECTSPACE ) {
			/* TODO: these calculations happen for every pixel!
			 *	-> move to shi->obi */
			mul_m4_m4m4(tmp, R.viewmat, shi->obr->ob->obmat);
			copy_m3_m4(obj2view, tmp); /* use only upper left 3x3 matrix */
			invert_m3_m3(view2obj, obj2view);

			/* generate the surface derivatives in object space */
			mul_m3_v3(view2obj, dPdx);
			mul_m3_v3(view2obj, dPdy);
			/* generate the unit normal in object space */
			mul_transposed_m3_v3(obj2view, vN);
			normalize_v3(vN);
		}

		cross_v3_v3v3(ntap_bump->vR1, dPdy, vN);
		cross_v3_v3v3(ntap_bump->vR2, vN, dPdx);
		fDet = dot_v3v3(dPdx, ntap_bump->vR1);
		ntap_bump->sgn_det = (fDet < 0)? -1.0f: 1.0f;
		abs_fDet = ntap_bump->sgn_det * fDet;

		if ( mtex->texflag & MTEX_BUMP_TEXTURESPACE ) {
			if (tex->ima) {
				/* crazy hack solution that gives results similar to normal mapping - part 1 */
				normalize_v3(ntap_bump->vR1);
				normalize_v3(ntap_bump->vR2);
				abs_fDet = 1.0f;
			}
		}

		fMagnitude = abs_fDet;
		if ( mtex->texflag & MTEX_BUMP_OBJECTSPACE ) {
			/* pre do transform of texres->nor by the inverse transposed of obj2view */
			mul_transposed_m3_v3(view2obj, vN);
			mul_transposed_m3_v3(view2obj, ntap_bump->vR1);
			mul_transposed_m3_v3(view2obj, ntap_bump->vR2);

			fMagnitude *= len_v3(vN);
		}

		if (ntap_bump->fPrevMagnitude > 0.0f)
			for (xyz=0; xyz<3; xyz++)
				ntap_bump->vNacc[xyz] *= fMagnitude / ntap_bump->fPrevMagnitude;

		ntap_bump->fPrevMagnitude = fMagnitude;
		ntap_bump->iPrevBumpSpace = iBumpSpace;
	}

	if ( mtex->texflag & MTEX_BUMP_TEXTURESPACE ) {
		if (tex->ima) {
			/* crazy hack solution that gives results similar to normal mapping - part 2 */
			float vec[2];
			const float imag_tspace_dimension_y = aspect*imag_tspace_dimension_x;

			vec[0] = imag_tspace_dimension_x*dxt[0];
			vec[1] = imag_tspace_dimension_y*dxt[1];
			dHdx *= 1.0f/len_v2(vec);
			vec[0] = imag_tspace_dimension_x*dyt[0];
			vec[1] = imag_tspace_dimension_y*dyt[1];
			dHdy *= 1.0f/len_v2(vec);
		}
	}

	/* subtract the surface gradient from vNacc */
	for (c=0; c<3; c++) {
		float vSurfGrad_compi = ntap_bump->sgn_det * (dHdx * ntap_bump->vR1[c] + dHdy * ntap_bump->vR2[c]);
		ntap_bump->vNacc[c] -= vSurfGrad_compi;
		texres->nor[c] = ntap_bump->vNacc[c]; /* copy */
	}

	rgbnor |= TEX_NOR;
	return rgbnor;
}

void do_material_tex(ShadeInput *shi, Render *re)
{
	const bool skip_load_image = (R.r.scemode & R_NO_IMAGE_LOAD) != 0;
	CompatibleBump compat_bump;
	NTapBump ntap_bump;
	MTex *mtex;
	Tex *tex;
	TexResult texres= {0.0f, 0.0f, 0.0f, 0.0f, 0.0f, 0, NULL};
	float *co = NULL, *dx = NULL, *dy = NULL;
	float fact, facm, factt, facmm, stencilTin=1.0;
	float texvec[3], dxt[3], dyt[3], tempvec[3], norvec[3], warpvec[3]={0.0f, 0.0f, 0.0f}, Tnor=1.0;
	int tex_nr, rgbnor= 0;
	bool warp_done = false, use_compat_bump = false, use_ntap_bump = false;
	bool found_nmapping = false, found_deriv_map = false;
	bool iFirstTimeNMap = true;

	compatible_bump_init(&compat_bump);
	ntap_bump_init(&ntap_bump);

	if (re->r.scemode & R_NO_TEX) return;
	/* here: test flag if there's a tex (todo) */

	for (tex_nr=0; tex_nr<MAX_MTEX; tex_nr++) {

		/* separate tex switching */
		if (shi->mat->septex & (1<<tex_nr)) continue;

		if (shi->mat->mtex[tex_nr]) {
			mtex= shi->mat->mtex[tex_nr];

			tex= mtex->tex;
			if (tex == NULL) continue;

			found_deriv_map = (tex->type==TEX_IMAGE) && (tex->imaflag & TEX_DERIVATIVEMAP);
			use_compat_bump= (mtex->texflag & MTEX_COMPAT_BUMP) != 0;
			use_ntap_bump = ((mtex->texflag & (MTEX_3TAP_BUMP|MTEX_5TAP_BUMP|MTEX_BICUBIC_BUMP))!=0 || found_deriv_map!=0) ? true : false;

			/* XXX texture node trees don't work for this yet */
			if (tex->nodetree && tex->use_nodes) {
				use_compat_bump = false;
				use_ntap_bump = false;
			}

			/* case displacement mapping */
			if (shi->osatex == 0 && use_ntap_bump) {
				use_ntap_bump = false;
				use_compat_bump = true;
			}

			/* case ocean */
			if (tex->type == TEX_OCEAN) {
				use_ntap_bump = false;
				use_compat_bump = false;
			}

			/* which coords */
			if (mtex->texco==TEXCO_ORCO) {
				if (mtex->texflag & MTEX_DUPLI_MAPTO) {
					co= shi->duplilo; dx= dxt; dy= dyt;
					dxt[0]= dxt[1]= dxt[2]= 0.0f;
					dyt[0]= dyt[1]= dyt[2]= 0.0f;
				}
				else {
					co= shi->lo; dx= shi->dxlo; dy= shi->dylo;
				}
			}
			else if (mtex->texco==TEXCO_OBJECT) {
				Object *ob= mtex->object;
				if (ob) {
					co= tempvec;
					dx= dxt;
					dy= dyt;
					copy_v3_v3(tempvec, shi->co);
					if (mtex->texflag & MTEX_OB_DUPLI_ORIG)
						if (shi->obi && shi->obi->duplitexmat)
							mul_m4_v3(shi->obi->duplitexmat, tempvec);
					mul_m4_v3(ob->imat_ren, tempvec);
					if (shi->osatex) {
						copy_v3_v3(dxt, shi->dxco);
						copy_v3_v3(dyt, shi->dyco);
						mul_mat3_m4_v3(ob->imat_ren, dxt);
						mul_mat3_m4_v3(ob->imat_ren, dyt);
					}
				}
				else {
					/* if object doesn't exist, do not use orcos (not initialized) */
					co= shi->co;
					dx= shi->dxco; dy= shi->dyco;
				}
			}
			else if (mtex->texco==TEXCO_REFL) {
				calc_R_ref(shi);
				co= shi->ref; dx= shi->dxref; dy= shi->dyref;
			}
			else if (mtex->texco==TEXCO_NORM) {
				co= shi->orn; dx= shi->dxno; dy= shi->dyno;
			}
			else if (mtex->texco==TEXCO_TANGENT) {
				co= shi->tang; dx= shi->dxno; dy= shi->dyno;
			}
			else if (mtex->texco==TEXCO_GLOB) {
				co= shi->gl; dx= shi->dxgl; dy= shi->dygl;
			}
			else if (mtex->texco==TEXCO_UV) {
				if (mtex->texflag & MTEX_DUPLI_MAPTO) {
					co= shi->dupliuv; dx= dxt; dy= dyt;
					dxt[0]= dxt[1]= dxt[2]= 0.0f;
					dyt[0]= dyt[1]= dyt[2]= 0.0f;
				}
				else {
					ShadeInputUV *suv= &shi->uv[shi->actuv];
					int i = shi->actuv;

					if (mtex->uvname[0] != 0) {
						for (i = 0; i < shi->totuv; i++) {
							if (STREQ(shi->uv[i].name, mtex->uvname)) {
								suv= &shi->uv[i];
								break;
							}
						}
					}

					co= suv->uv;
					dx= suv->dxuv;
					dy= suv->dyuv;

					compatible_bump_uv_derivs(&compat_bump, shi, mtex, i);
				}
			}
			else if (mtex->texco==TEXCO_WINDOW) {
				co= shi->winco; dx= shi->dxwin; dy= shi->dywin;
			}
			else if (mtex->texco==TEXCO_STRAND) {
				co= tempvec; dx= dxt; dy= dyt;
				co[0]= shi->strandco;
				co[1]= co[2]= 0.0f;
				dx[0]= shi->dxstrand;
				dx[1]= dx[2]= 0.0f;
				dy[0]= shi->dystrand;
				dy[1]= dy[2]= 0.0f;
			}
			else if (mtex->texco==TEXCO_STRESS) {
				co= tempvec; dx= dxt; dy= dyt;
				co[0]= shi->stress;
				co[1]= co[2]= 0.0f;
				dx[0]= 0.0f;
				dx[1]= dx[2]= 0.0f;
				dy[0]= 0.0f;
				dy[1]= dy[2]= 0.0f;
			}
			else {
				continue;  /* can happen when texco defines disappear and it renders old files */
			}

			/* the pointer defines if bumping happens */
			if (mtex->mapto & (MAP_NORM|MAP_WARP)) {
				texres.nor= norvec;
				norvec[0]= norvec[1]= norvec[2]= 0.0;
			}
			else texres.nor= NULL;

			if (warp_done) {
				add_v3_v3v3(tempvec, co, warpvec);
				co= tempvec;
			}

			/* XXX texture node trees don't work for this yet */
			if (texres.nor && !((tex->type==TEX_IMAGE) && (tex->imaflag & TEX_NORMALMAP))) {
				if (use_compat_bump) {
					rgbnor = compatible_bump_compute(&compat_bump, shi, mtex, tex,
					                                 &texres, Tnor*stencilTin, co, dx, dy, texvec, dxt, dyt,
					                                 re->pool, skip_load_image);
				}
				else if (use_ntap_bump) {
					rgbnor = ntap_bump_compute(&ntap_bump, shi, mtex, tex,
					                           &texres, Tnor*stencilTin, co, dx, dy, texvec, dxt, dyt,
					                           re->pool, skip_load_image);
				}
				else {
					texco_mapping(shi, tex, mtex, co, dx, dy, texvec, dxt, dyt);
					rgbnor = multitex_mtex(shi, mtex, texvec, dxt, dyt, &texres, re->pool, skip_load_image);
				}
			}
			else {
				texco_mapping(shi, tex, mtex, co, dx, dy, texvec, dxt, dyt);
				rgbnor = multitex_mtex(shi, mtex, texvec, dxt, dyt, &texres, re->pool, skip_load_image);
			}

			/* texture output */

			if ((rgbnor & TEX_RGB) && (mtex->texflag & MTEX_RGBTOINT)) {
				texres.tin = IMB_colormanagement_get_luminance(&texres.tr);
				rgbnor -= TEX_RGB;
			}
			if (mtex->texflag & MTEX_NEGATIVE) {
				if (rgbnor & TEX_RGB) {
					texres.tr= 1.0f-texres.tr;
					texres.tg= 1.0f-texres.tg;
					texres.tb= 1.0f-texres.tb;
				}
				texres.tin= 1.0f-texres.tin;
			}
			if (mtex->texflag & MTEX_STENCIL) {
				if (rgbnor & TEX_RGB) {
					fact= texres.ta;
					texres.ta*= stencilTin;
					stencilTin*= fact;
				}
				else {
					fact= texres.tin;
					texres.tin*= stencilTin;
					stencilTin*= fact;
				}
			}
			else {
				Tnor*= stencilTin;
			}

			if (texres.nor) {
				if ((rgbnor & TEX_NOR)==0) {
					/* make our own normal */
					if (rgbnor & TEX_RGB) {
						copy_v3_v3(texres.nor, &texres.tr);
					}
					else {
						float co_nor= 0.5f * cosf(texres.tin - 0.5f);
						float si = 0.5f * sinf(texres.tin - 0.5f);
						float f1, f2;

						f1= shi->vn[0];
						f2= shi->vn[1];
						texres.nor[0]= f1*co_nor+f2*si;
						f1= shi->vn[1];
						f2= shi->vn[2];
						texres.nor[1]= f1*co_nor+f2*si;
						texres.nor[2]= f2*co_nor-f1*si;
					}
				}
				/* warping, local space */
				if (mtex->mapto & MAP_WARP) {
					float *warpnor= texres.nor, warpnor_[3];

					if (use_ntap_bump) {
						copy_v3_v3(warpnor_, texres.nor);
						warpnor= warpnor_;
						normalize_v3(warpnor_);
					}
					warpvec[0]= mtex->warpfac*warpnor[0];
					warpvec[1]= mtex->warpfac*warpnor[1];
					warpvec[2]= mtex->warpfac*warpnor[2];
					warp_done = true;
				}
#if 0
				if (mtex->texflag & MTEX_VIEWSPACE) {
					/* rotate to global coords */
					if (mtex->texco==TEXCO_ORCO || mtex->texco==TEXCO_UV) {
						if (shi->vlr && shi->obr && shi->obr->ob) {
							float len= normalize_v3(texres.nor);
							/* can be optimized... (ton) */
							mul_mat3_m4_v3(shi->obr->ob->obmat, texres.nor);
							mul_mat3_m4_v3(re->viewmat, texres.nor);
							normalize_v3_length(texres.nor, len);
						}
					}
				}
#endif
			}

			/* mapping */
			if (mtex->mapto & (MAP_COL | MAP_COLSPEC | MAP_COLMIR)) {
				float tcol[3];

				/* stencil maps on the texture control slider, not texture intensity value */
				copy_v3_v3(tcol, &texres.tr);

				if ((rgbnor & TEX_RGB) == 0) {
					copy_v3_v3(tcol, &mtex->r);
				}
				else if (mtex->mapto & MAP_ALPHA) {
					texres.tin = stencilTin;
				}
				else {
					texres.tin = texres.ta;
				}

				/* inverse gamma correction */
				if (tex->type==TEX_IMAGE) {
					Image *ima = tex->ima;
					ImBuf *ibuf = BKE_image_pool_acquire_ibuf(ima, &tex->iuser, re->pool);

					/* don't linearize float buffers, assumed to be linear */
					if (ibuf != NULL &&
					    ibuf->rect_float == NULL &&
					    (rgbnor & TEX_RGB) &&
					    R.scene_color_manage)
					{
						IMB_colormanagement_colorspace_to_scene_linear_v3(tcol, ibuf->rect_colorspace);
					}

					BKE_image_pool_release_ibuf(ima, ibuf, re->pool);
				}

				if (mtex->mapto & MAP_COL) {
					float colfac= mtex->colfac*stencilTin;
					texture_rgb_blend(&shi->r, tcol, &shi->r, texres.tin, colfac, mtex->blendtype);
				}
				if (mtex->mapto & MAP_COLSPEC) {
					float colspecfac= mtex->colspecfac*stencilTin;
					texture_rgb_blend(&shi->specr, tcol, &shi->specr, texres.tin, colspecfac, mtex->blendtype);
				}
				if (mtex->mapto & MAP_COLMIR) {
					float mirrfac= mtex->mirrfac*stencilTin;

					/* exception for envmap only */
					if (tex->type==TEX_ENVMAP && mtex->blendtype==MTEX_BLEND) {
						fact= texres.tin*mirrfac;
						facm= 1.0f- fact;
						shi->refcol[0]= fact + facm*shi->refcol[0];
						shi->refcol[1]= fact*tcol[0] + facm*shi->refcol[1];
						shi->refcol[2]= fact*tcol[1] + facm*shi->refcol[2];
						shi->refcol[3]= fact*tcol[2] + facm*shi->refcol[3];
					}
					else {
						texture_rgb_blend(&shi->mirr, tcol, &shi->mirr, texres.tin, mirrfac, mtex->blendtype);
					}
				}
			}
			if ( (mtex->mapto & MAP_NORM) ) {
				if (texres.nor) {
					float norfac= mtex->norfac;

					/* we need to code blending modes for normals too once.. now 1 exception hardcoded */

					if ((tex->type==TEX_IMAGE) && (tex->imaflag & TEX_NORMALMAP)) {

						found_nmapping = 1;

						/* qdn: for normalmaps, to invert the normalmap vector,
						 * it is better to negate x & y instead of subtracting the vector as was done before */
						if (norfac < 0.0f) {
							texres.nor[0] = -texres.nor[0];
							texres.nor[1] = -texres.nor[1];
						}
						fact = Tnor*fabsf(norfac);
						if (fact>1.f) fact = 1.f;
						facm = 1.f-fact;
						if (mtex->normapspace == MTEX_NSPACE_TANGENT) {
							/* qdn: tangent space */
							float B[3], tv[3];
							const float *no = iFirstTimeNMap ? shi->nmapnorm : shi->vn;
							iFirstTimeNMap = false;
							cross_v3_v3v3(B, no, shi->nmaptang);	/* bitangent */
							mul_v3_fl(B, shi->nmaptang[3]);
							/* transform norvec from tangent space to object surface in camera space */
							tv[0] = texres.nor[0]*shi->nmaptang[0] + texres.nor[1]*B[0] + texres.nor[2]*no[0];
							tv[1] = texres.nor[0]*shi->nmaptang[1] + texres.nor[1]*B[1] + texres.nor[2]*no[1];
							tv[2] = texres.nor[0]*shi->nmaptang[2] + texres.nor[1]*B[2] + texres.nor[2]*no[2];
							shi->vn[0]= facm*no[0] + fact*tv[0];
							shi->vn[1]= facm*no[1] + fact*tv[1];
							shi->vn[2]= facm*no[2] + fact*tv[2];
						}
						else {
							float nor[3];

							copy_v3_v3(nor, texres.nor);

							if (mtex->normapspace == MTEX_NSPACE_CAMERA) {
								/* pass */
							}
							else if (mtex->normapspace == MTEX_NSPACE_WORLD) {
								mul_mat3_m4_v3(re->viewmat, nor);
							}
							else if (mtex->normapspace == MTEX_NSPACE_OBJECT) {
								if (shi->obr && shi->obr->ob)
									mul_mat3_m4_v3(shi->obr->ob->obmat, nor);
								mul_mat3_m4_v3(re->viewmat, nor);
							}

							normalize_v3(nor);

							/* qdn: worldspace */
							shi->vn[0]= facm*shi->vn[0] + fact*nor[0];
							shi->vn[1]= facm*shi->vn[1] + fact*nor[1];
							shi->vn[2]= facm*shi->vn[2] + fact*nor[2];
						}
					}
					else {
						/* XXX texture node trees don't work for this yet */
						if (use_compat_bump || use_ntap_bump) {
							shi->vn[0] = texres.nor[0];
							shi->vn[1] = texres.nor[1];
							shi->vn[2] = texres.nor[2];
						}
						else {
							float nor[3], dot;

							if (shi->mat->mode & MA_TANGENT_V) {
								shi->tang[0]+= Tnor*norfac*texres.nor[0];
								shi->tang[1]+= Tnor*norfac*texres.nor[1];
								shi->tang[2]+= Tnor*norfac*texres.nor[2];
							}

							/* prevent bump to become negative normal */
							nor[0]= Tnor*norfac*texres.nor[0];
							nor[1]= Tnor*norfac*texres.nor[1];
							nor[2]= Tnor*norfac*texres.nor[2];

							dot= 0.5f + 0.5f * dot_v3v3(nor, shi->vn);

							shi->vn[0]+= dot*nor[0];
							shi->vn[1]+= dot*nor[1];
							shi->vn[2]+= dot*nor[2];
						}
					}
					normalize_v3(shi->vn);

					/* this makes sure the bump is passed on to the next texture */
					shi->orn[0]= -shi->vn[0];
					shi->orn[1]= -shi->vn[1];
					shi->orn[2]= -shi->vn[2];
				}
			}

			if ( mtex->mapto & MAP_DISPLACE ) {
				/* Now that most textures offer both Nor and Intensity, allow  */
				/* both to work, and let user select with slider.   */
				if (texres.nor) {
					float norfac= mtex->norfac;

					shi->displace[0]+= 0.2f*Tnor*norfac*texres.nor[0];
					shi->displace[1]+= 0.2f*Tnor*norfac*texres.nor[1];
					shi->displace[2]+= 0.2f*Tnor*norfac*texres.nor[2];
				}

				if (rgbnor & TEX_RGB) {
					texres.tin = IMB_colormanagement_get_luminance(&texres.tr);
				}

				factt= (0.5f-texres.tin)*mtex->dispfac*stencilTin; facmm= 1.0f-factt;

				if (mtex->blendtype==MTEX_BLEND) {
					shi->displace[0]= factt*shi->vn[0] + facmm*shi->displace[0];
					shi->displace[1]= factt*shi->vn[1] + facmm*shi->displace[1];
					shi->displace[2]= factt*shi->vn[2] + facmm*shi->displace[2];
				}
				else if (mtex->blendtype==MTEX_MUL) {
					shi->displace[0]*= factt*shi->vn[0];
					shi->displace[1]*= factt*shi->vn[1];
					shi->displace[2]*= factt*shi->vn[2];
				}
				else { /* add or sub */
					if (mtex->blendtype==MTEX_SUB) factt= -factt;
					shi->displace[0]+= factt*shi->vn[0];
					shi->displace[1]+= factt*shi->vn[1];
					shi->displace[2]+= factt*shi->vn[2];
				}
			}

			if (mtex->mapto & MAP_VARS) {
				/* stencil maps on the texture control slider, not texture intensity value */

				if (rgbnor & TEX_RGB) {
					if (texres.talpha) texres.tin = texres.ta;
					else               texres.tin = IMB_colormanagement_get_luminance(&texres.tr);
				}

				if (mtex->mapto & MAP_REF) {
					float difffac= mtex->difffac*stencilTin;

					shi->refl= texture_value_blend(mtex->def_var, shi->refl, texres.tin, difffac, mtex->blendtype);
					if (shi->refl<0.0f) shi->refl= 0.0f;
				}
				if (mtex->mapto & MAP_SPEC) {
					float specfac= mtex->specfac*stencilTin;

					shi->spec= texture_value_blend(mtex->def_var, shi->spec, texres.tin, specfac, mtex->blendtype);
					if (shi->spec<0.0f) shi->spec= 0.0f;
				}
				if (mtex->mapto & MAP_EMIT) {
					float emitfac= mtex->emitfac*stencilTin;

					shi->emit= texture_value_blend(mtex->def_var, shi->emit, texres.tin, emitfac, mtex->blendtype);
					if (shi->emit<0.0f) shi->emit= 0.0f;
				}
				if (mtex->mapto & MAP_ALPHA) {
					float alphafac= mtex->alphafac*stencilTin;

					shi->alpha= texture_value_blend(mtex->def_var, shi->alpha, texres.tin, alphafac, mtex->blendtype);
					if (shi->alpha<0.0f) shi->alpha= 0.0f;
					else if (shi->alpha>1.0f) shi->alpha= 1.0f;
				}
				if (mtex->mapto & MAP_HAR) {
					float har;  /* have to map to 0-1 */
					float hardfac= mtex->hardfac*stencilTin;

					har= ((float)shi->har)/128.0f;
					har= 128.0f*texture_value_blend(mtex->def_var, har, texres.tin, hardfac, mtex->blendtype);

					if (har<1.0f) shi->har= 1;
					else if (har>511) shi->har= 511;
					else shi->har= (int)har;
				}
				if (mtex->mapto & MAP_RAYMIRR) {
					float raymirrfac= mtex->raymirrfac*stencilTin;

					shi->ray_mirror= texture_value_blend(mtex->def_var, shi->ray_mirror, texres.tin, raymirrfac, mtex->blendtype);
					if (shi->ray_mirror<0.0f) shi->ray_mirror= 0.0f;
					else if (shi->ray_mirror>1.0f) shi->ray_mirror= 1.0f;
				}
				if (mtex->mapto & MAP_TRANSLU) {
					float translfac= mtex->translfac*stencilTin;

					shi->translucency= texture_value_blend(mtex->def_var, shi->translucency, texres.tin, translfac, mtex->blendtype);
					if (shi->translucency<0.0f) shi->translucency= 0.0f;
					else if (shi->translucency>1.0f) shi->translucency= 1.0f;
				}
				if (mtex->mapto & MAP_AMB) {
					float ambfac= mtex->ambfac*stencilTin;

					shi->amb= texture_value_blend(mtex->def_var, shi->amb, texres.tin, ambfac, mtex->blendtype);
					if (shi->amb<0.0f) shi->amb= 0.0f;
					else if (shi->amb>1.0f) shi->amb= 1.0f;

					shi->ambr= shi->amb*re->wrld.ambr;
					shi->ambg= shi->amb*re->wrld.ambg;
					shi->ambb= shi->amb*re->wrld.ambb;
				}
			}
		}
	}
	if ((use_compat_bump || use_ntap_bump || found_nmapping) && (shi->mat->mode & MA_TANGENT_V) != 0) {
		const float fnegdot = -dot_v3v3(shi->vn, shi->tang);
		/* apply Gram-Schmidt projection */
		madd_v3_v3fl(shi->tang,  shi->vn, fnegdot);
		normalize_v3(shi->tang);
	}
}


void do_volume_tex(ShadeInput *shi, const float *xyz, int mapto_flag, float col_r[3], float *val, Render *re)
{
	const bool skip_load_image = (re->r.scemode & R_NO_IMAGE_LOAD) != 0;
	const bool texnode_preview = (re->r.scemode & R_TEXNODE_PREVIEW) != 0;
	MTex *mtex;
	Tex *tex;
	TexResult texres= {0.0f, 0.0f, 0.0f, 0.0f, 0.0f, 0, NULL};
	int tex_nr, rgbnor= 0;
	float co[3], texvec[3];
	float fact, stencilTin=1.0;

	if (re->r.scemode & R_NO_TEX) return;
	/* here: test flag if there's a tex (todo) */

	for (tex_nr=0; tex_nr<MAX_MTEX; tex_nr++) {
		/* separate tex switching */
		if (shi->mat->septex & (1<<tex_nr)) continue;

		if (shi->mat->mtex[tex_nr]) {
			mtex= shi->mat->mtex[tex_nr];
			tex= mtex->tex;
			if (tex == NULL) continue;

			/* only process if this texture is mapped
			 * to one that we're interested in */
			if (!(mtex->mapto & mapto_flag)) continue;

			/* which coords */
			if (mtex->texco==TEXCO_OBJECT) {
				Object *ob= mtex->object;
				if (ob) {
					copy_v3_v3(co, xyz);
					if (mtex->texflag & MTEX_OB_DUPLI_ORIG) {
						if (shi->obi && shi->obi->duplitexmat)
							mul_m4_v3(shi->obi->duplitexmat, co);
					}
					mul_m4_v3(ob->imat_ren, co);

					if (mtex->texflag & MTEX_MAPTO_BOUNDS && ob->bb) {
						/* use bb vec[0] as min and bb vec[6] as max */
						co[0] = (co[0] - ob->bb->vec[0][0]) / (ob->bb->vec[6][0]-ob->bb->vec[0][0]) * 2.0f - 1.0f;
						co[1] = (co[1] - ob->bb->vec[0][1]) / (ob->bb->vec[6][1]-ob->bb->vec[0][1]) * 2.0f - 1.0f;
						co[2] = (co[2] - ob->bb->vec[0][2]) / (ob->bb->vec[6][2]-ob->bb->vec[0][2]) * 2.0f - 1.0f;
					}
				}
			}
			/* not really orco, but 'local' */
			else if (mtex->texco==TEXCO_ORCO) {

				if (mtex->texflag & MTEX_DUPLI_MAPTO) {
					copy_v3_v3(co, shi->duplilo);
				}
				else {
					Object *ob= shi->obi->ob;
					copy_v3_v3(co, xyz);
					mul_m4_v3(ob->imat_ren, co);

					if (mtex->texflag & MTEX_MAPTO_BOUNDS && ob->bb) {
						/* use bb vec[0] as min and bb vec[6] as max */
						co[0] = (co[0] - ob->bb->vec[0][0]) / (ob->bb->vec[6][0]-ob->bb->vec[0][0]) * 2.0f - 1.0f;
						co[1] = (co[1] - ob->bb->vec[0][1]) / (ob->bb->vec[6][1]-ob->bb->vec[0][1]) * 2.0f - 1.0f;
						co[2] = (co[2] - ob->bb->vec[0][2]) / (ob->bb->vec[6][2]-ob->bb->vec[0][2]) * 2.0f - 1.0f;
					}
				}
			}
			else if (mtex->texco==TEXCO_GLOB) {
				copy_v3_v3(co, xyz);
				mul_m4_v3(re->viewinv, co);
			}
			else {
				continue;  /* can happen when texco defines disappear and it renders old files */
			}

			texres.nor= NULL;

			if (tex->type == TEX_IMAGE) {
				continue;  /* not supported yet */
				//do_2d_mapping(mtex, texvec, NULL, NULL, dxt, dyt);
			}
			else {
				/* placement */
				if (mtex->projx) texvec[0]= mtex->size[0]*(co[mtex->projx-1]+mtex->ofs[0]);
				else texvec[0]= mtex->size[0]*(mtex->ofs[0]);

				if (mtex->projy) texvec[1]= mtex->size[1]*(co[mtex->projy-1]+mtex->ofs[1]);
				else texvec[1]= mtex->size[1]*(mtex->ofs[1]);

				if (mtex->projz) texvec[2]= mtex->size[2]*(co[mtex->projz-1]+mtex->ofs[2]);
				else texvec[2]= mtex->size[2]*(mtex->ofs[2]);
			}

			rgbnor = multitex(tex,
			                  texvec,
			                  NULL, NULL,
			                  0,
			                  &texres,
			                  shi->thread,
			                  mtex->which_output,
			                  re->pool,
			                  skip_load_image,
			                  texnode_preview,
			                  true);	/* NULL = dxt/dyt, 0 = shi->osatex - not supported */

			/* texture output */

			if ((rgbnor & TEX_RGB) && (mtex->texflag & MTEX_RGBTOINT)) {
				texres.tin = IMB_colormanagement_get_luminance(&texres.tr);
				rgbnor -= TEX_RGB;
			}
			if (mtex->texflag & MTEX_NEGATIVE) {
				if (rgbnor & TEX_RGB) {
					texres.tr= 1.0f-texres.tr;
					texres.tg= 1.0f-texres.tg;
					texres.tb= 1.0f-texres.tb;
				}
				texres.tin= 1.0f-texres.tin;
			}
			if (mtex->texflag & MTEX_STENCIL) {
				if (rgbnor & TEX_RGB) {
					fact= texres.ta;
					texres.ta*= stencilTin;
					stencilTin*= fact;
				}
				else {
					fact= texres.tin;
					texres.tin*= stencilTin;
					stencilTin*= fact;
				}
			}


			if ((mapto_flag & (MAP_EMISSION_COL+MAP_TRANSMISSION_COL+MAP_REFLECTION_COL)) && (mtex->mapto & (MAP_EMISSION_COL+MAP_TRANSMISSION_COL+MAP_REFLECTION_COL))) {
				float tcol[3];

				/* stencil maps on the texture control slider, not texture intensity value */

				if ((rgbnor & TEX_RGB) == 0) {
					copy_v3_v3(tcol, &mtex->r);
				}
				else if (mtex->mapto & MAP_DENSITY) {
					copy_v3_v3(tcol, &texres.tr);
					if (texres.talpha) {
						texres.tin = stencilTin;
					}
				}
				else {
					copy_v3_v3(tcol, &texres.tr);
					if (texres.talpha) {
						texres.tin= texres.ta;
					}
				}

				/* used for emit */
				if ((mapto_flag & MAP_EMISSION_COL) && (mtex->mapto & MAP_EMISSION_COL)) {
					float colemitfac= mtex->colemitfac*stencilTin;
					texture_rgb_blend(col_r, tcol, col_r, texres.tin, colemitfac, mtex->blendtype);
				}

				if ((mapto_flag & MAP_REFLECTION_COL) && (mtex->mapto & MAP_REFLECTION_COL)) {
					float colreflfac= mtex->colreflfac*stencilTin;
					texture_rgb_blend(col_r, tcol, col_r, texres.tin, colreflfac, mtex->blendtype);
				}

				if ((mapto_flag & MAP_TRANSMISSION_COL) && (mtex->mapto & MAP_TRANSMISSION_COL)) {
					float coltransfac= mtex->coltransfac*stencilTin;
					texture_rgb_blend(col_r, tcol, col_r, texres.tin, coltransfac, mtex->blendtype);
				}
			}

			if ((mapto_flag & MAP_VARS) && (mtex->mapto & MAP_VARS)) {
				/* stencil maps on the texture control slider, not texture intensity value */

				/* convert RGB to intensity if intensity info isn't provided */
				if (rgbnor & TEX_RGB) {
					if (texres.talpha)  texres.tin = texres.ta;
					else                texres.tin = IMB_colormanagement_get_luminance(&texres.tr);
				}

				if ((mapto_flag & MAP_EMISSION) && (mtex->mapto & MAP_EMISSION)) {
					float emitfac= mtex->emitfac*stencilTin;

					*val = texture_value_blend(mtex->def_var, *val, texres.tin, emitfac, mtex->blendtype);
					if (*val<0.0f) *val= 0.0f;
				}
				if ((mapto_flag & MAP_DENSITY) && (mtex->mapto & MAP_DENSITY)) {
					float densfac= mtex->densfac*stencilTin;

					*val = texture_value_blend(mtex->def_var, *val, texres.tin, densfac, mtex->blendtype);
					CLAMP(*val, 0.0f, 1.0f);
				}
				if ((mapto_flag & MAP_SCATTERING) && (mtex->mapto & MAP_SCATTERING)) {
					float scatterfac= mtex->scatterfac*stencilTin;

					*val = texture_value_blend(mtex->def_var, *val, texres.tin, scatterfac, mtex->blendtype);
					CLAMP(*val, 0.0f, 1.0f);
				}
				if ((mapto_flag & MAP_REFLECTION) && (mtex->mapto & MAP_REFLECTION)) {
					float reflfac= mtex->reflfac*stencilTin;

					*val = texture_value_blend(mtex->def_var, *val, texres.tin, reflfac, mtex->blendtype);
					CLAMP(*val, 0.0f, 1.0f);
				}
			}
		}
	}
}


/* ------------------------------------------------------------------------- */

void do_halo_tex(HaloRen *har, float xn, float yn, float col_r[4])
{
	const bool skip_load_image = har->skip_load_image;
	const bool texnode_preview = har->texnode_preview;
	MTex *mtex;
	TexResult texres= {0.0f, 0.0f, 0.0f, 0.0f, 0.0f, 0, NULL};
	float texvec[3], dxt[3], dyt[3], fact, facm, dx;
	int rgb, osatex;

	if (R.r.scemode & R_NO_TEX) return;

	mtex= har->mat->mtex[0];
	if (har->mat->septex & (1<<0)) return;
	if (mtex->tex==NULL) return;

	/* no normal mapping */
	texres.nor= NULL;

	texvec[0]= xn/har->rad;
	texvec[1]= yn/har->rad;
	texvec[2]= 0.0;

	osatex= (har->mat->texco & TEXCO_OSA);

	/* placement */
	if (mtex->projx) texvec[0]= mtex->size[0]*(texvec[mtex->projx-1]+mtex->ofs[0]);
	else texvec[0]= mtex->size[0]*(mtex->ofs[0]);

	if (mtex->projy) texvec[1]= mtex->size[1]*(texvec[mtex->projy-1]+mtex->ofs[1]);
	else texvec[1]= mtex->size[1]*(mtex->ofs[1]);

	if (mtex->projz) texvec[2]= mtex->size[2]*(texvec[mtex->projz-1]+mtex->ofs[2]);
	else texvec[2]= mtex->size[2]*(mtex->ofs[2]);

	if (osatex) {

		dx= 1.0f/har->rad;

		if (mtex->projx) {
			dxt[0]= mtex->size[0]*dx;
			dyt[0]= mtex->size[0]*dx;
		}
		else dxt[0]= dyt[0]= 0.0;

		if (mtex->projy) {
			dxt[1]= mtex->size[1]*dx;
			dyt[1]= mtex->size[1]*dx;
		}
		else dxt[1]= dyt[1]= 0.0;

		if (mtex->projz) {
			dxt[2]= 0.0;
			dyt[2]= 0.0;
		}
		else dxt[2]= dyt[2]= 0.0;

	}

	if (mtex->tex->type==TEX_IMAGE) do_2d_mapping(mtex, texvec, NULL, NULL, dxt, dyt);

	rgb = multitex(mtex->tex,
	               texvec,
	               dxt, dyt,
	               osatex,
	               &texres,
	               0,
	               mtex->which_output,
	               har->pool,
	               skip_load_image,
	               texnode_preview,
	               true);

	/* texture output */
	if (rgb && (mtex->texflag & MTEX_RGBTOINT)) {
		texres.tin = IMB_colormanagement_get_luminance(&texres.tr);
		rgb= 0;
	}
	if (mtex->texflag & MTEX_NEGATIVE) {
		if (rgb) {
			texres.tr= 1.0f-texres.tr;
			texres.tg= 1.0f-texres.tg;
			texres.tb= 1.0f-texres.tb;
		}
		else texres.tin= 1.0f-texres.tin;
	}

	/* mapping */
	if (mtex->mapto & MAP_COL) {

		if (rgb==0) {
			texres.tr= mtex->r;
			texres.tg= mtex->g;
			texres.tb= mtex->b;
		}
		else if (mtex->mapto & MAP_ALPHA) {
			texres.tin= 1.0;
		}
		else texres.tin= texres.ta;

		/* inverse gamma correction */
		if (mtex->tex->type==TEX_IMAGE) {
			Image *ima = mtex->tex->ima;
			ImBuf *ibuf = BKE_image_pool_acquire_ibuf(ima, &mtex->tex->iuser, har->pool);

			/* don't linearize float buffers, assumed to be linear */
			if (ibuf && !(ibuf->rect_float) && R.scene_color_manage)
				IMB_colormanagement_colorspace_to_scene_linear_v3(&texres.tr, ibuf->rect_colorspace);

			BKE_image_pool_release_ibuf(ima, ibuf, har->pool);
		}

		fact= texres.tin*mtex->colfac;
		facm= 1.0f-fact;

		if (mtex->blendtype==MTEX_MUL) {
			facm= 1.0f-mtex->colfac;
		}

		if (mtex->blendtype==MTEX_SUB) fact= -fact;

		if (mtex->blendtype==MTEX_BLEND) {
			col_r[0]= (fact*texres.tr + facm*har->r);
			col_r[1]= (fact*texres.tg + facm*har->g);
			col_r[2]= (fact*texres.tb + facm*har->b);
		}
		else if (mtex->blendtype==MTEX_MUL) {
			col_r[0]= (facm+fact*texres.tr)*har->r;
			col_r[1]= (facm+fact*texres.tg)*har->g;
			col_r[2]= (facm+fact*texres.tb)*har->b;
		}
		else {
			col_r[0]= (fact*texres.tr + har->r);
			col_r[1]= (fact*texres.tg + har->g);
			col_r[2]= (fact*texres.tb + har->b);

			CLAMP(col_r[0], 0.0f, 1.0f);
			CLAMP(col_r[1], 0.0f, 1.0f);
			CLAMP(col_r[2], 0.0f, 1.0f);
		}
	}
	if (mtex->mapto & MAP_ALPHA) {
		if (rgb) {
			if (texres.talpha) {
				texres.tin = texres.ta;
			}
			else {
				texres.tin = IMB_colormanagement_get_luminance(&texres.tr);
			}
		}

		col_r[3]*= texres.tin;
	}
}

/* ------------------------------------------------------------------------- */

/* hor and zen are RGB vectors, blend is 1 float, should all be initialized */
void do_sky_tex(
        const float rco[3], const float view[3], const float lo[3], const float dxyview[2],
        float hor[3], float zen[3], float *blend, int skyflag, short thread)
{
	const bool skip_load_image = (R.r.scemode & R_NO_IMAGE_LOAD) != 0;
	const bool texnode_preview = (R.r.scemode & R_TEXNODE_PREVIEW) != 0;
	MTex *mtex;
	Tex *tex;
	TexResult texres= {0.0f, 0.0f, 0.0f, 0.0f, 0.0f, 0, NULL};
	float fact, stencilTin=1.0;
	float tempvec[3], texvec[3], dxt[3], dyt[3];
	int tex_nr, rgb= 0;

	if (R.r.scemode & R_NO_TEX) return;
	/* todo: add flag to test if there's a tex */
	texres.nor= NULL;

	for (tex_nr=0; tex_nr<MAX_MTEX; tex_nr++) {
		if (R.wrld.mtex[tex_nr]) {
			const float *co;

			mtex= R.wrld.mtex[tex_nr];

			tex= mtex->tex;
			if (tex == NULL) continue;
			/* if (mtex->mapto==0) continue; */

			/* which coords */
			co= lo;

			/* dxt dyt just from 1 value */
			if (dxyview) {
				dxt[0]= dxt[1]= dxt[2]= dxyview[0];
				dyt[0]= dyt[1]= dyt[2]= dxyview[1];
			}
			else {
				dxt[0]= dxt[1]= dxt[2]= 0.0;
				dyt[0]= dyt[1]= dyt[2]= 0.0;
			}

			/* Grab the mapping settings for this texture */
			switch (mtex->texco) {
			case TEXCO_ANGMAP:
				/* only works with texture being "real" */
				/* use saacos(), fixes bug [#22398], float precision caused lo[2] to be slightly less than -1.0 */
				if (lo[0] || lo[1]) { /* check for zero case [#24807] */
					fact= (1.0f/(float)M_PI)*saacos(lo[2])/(sqrtf(lo[0]*lo[0] + lo[1]*lo[1]));
					tempvec[0]= lo[0]*fact;
					tempvec[1]= lo[1]*fact;
					tempvec[2]= 0.0;
				}
				else {
					/* this value has no angle, the vector is directly along the view.
					 * avoid divide by zero and use a dummy value. */
					tempvec[0]= 1.0f;
					tempvec[1]= 0.0;
					tempvec[2]= 0.0;
				}
				co= tempvec;
				break;

			case TEXCO_H_SPHEREMAP:
			case TEXCO_H_TUBEMAP:
				if (skyflag & WO_ZENUP) {
					if (mtex->texco==TEXCO_H_TUBEMAP) map_to_tube( tempvec, tempvec+1, lo[0], lo[2], lo[1]);
					else map_to_sphere(tempvec, tempvec+1, lo[0], lo[2], lo[1]);
					/* tube/spheremap maps for outside view, not inside */
					tempvec[0]= 1.0f-tempvec[0];
					/* only top half */
					tempvec[1]= 2.0f*tempvec[1]-1.0f;
					tempvec[2]= 0.0;
					/* and correction for do_2d_mapping */
					tempvec[0]= 2.0f*tempvec[0]-1.0f;
					tempvec[1]= 2.0f*tempvec[1]-1.0f;
					co= tempvec;
				}
				else {
					/* potentially dangerous... check with multitex! */
					continue;
				}
				break;
			case TEXCO_EQUIRECTMAP:
				tempvec[0]= -atan2f(lo[2], lo[0]) / (float)M_PI;
				tempvec[1]=  atan2f(lo[1], hypot(lo[0], lo[2])) / (float)M_PI_2;
				tempvec[2]= 0.0f;
				co= tempvec;
				break;
			case TEXCO_OBJECT:
				if (mtex->object) {
					copy_v3_v3(tempvec, lo);
					mul_m4_v3(mtex->object->imat_ren, tempvec);
					co= tempvec;
				}
				break;

			case TEXCO_GLOB:
				if (rco) {
					copy_v3_v3(tempvec, rco);
					mul_m4_v3(R.viewinv, tempvec);
					co= tempvec;
				}
				else
					co= lo;

//				copy_v3_v3(shi->dxgl, shi->dxco);
//				mul_m3_v3(R.imat, shi->dxco);
//				copy_v3_v3(shi->dygl, shi->dyco);
//				mul_m3_v3(R.imat, shi->dyco);
				break;
			case TEXCO_VIEW:
				co = view;
				break;
			}

			/* placement */
			if (mtex->projx) texvec[0]= mtex->size[0]*(co[mtex->projx-1]+mtex->ofs[0]);
			else texvec[0]= mtex->size[0]*(mtex->ofs[0]);

			if (mtex->projy) texvec[1]= mtex->size[1]*(co[mtex->projy-1]+mtex->ofs[1]);
			else texvec[1]= mtex->size[1]*(mtex->ofs[1]);

			if (mtex->projz) texvec[2]= mtex->size[2]*(co[mtex->projz-1]+mtex->ofs[2]);
			else texvec[2]= mtex->size[2]*(mtex->ofs[2]);

			/* texture */
			if (tex->type==TEX_IMAGE) do_2d_mapping(mtex, texvec, NULL, NULL, dxt, dyt);

			rgb = multitex(mtex->tex,
			               texvec,
			               dxt, dyt,
			               R.osa,
			               &texres,
			               thread,
			               mtex->which_output,
			               R.pool,
			               skip_load_image,
			               texnode_preview,
			               true);

			/* texture output */
			if (rgb && (mtex->texflag & MTEX_RGBTOINT)) {
				texres.tin = IMB_colormanagement_get_luminance(&texres.tr);
				rgb= 0;
			}
			if (mtex->texflag & MTEX_NEGATIVE) {
				if (rgb) {
					texres.tr= 1.0f-texres.tr;
					texres.tg= 1.0f-texres.tg;
					texres.tb= 1.0f-texres.tb;
				}
				else texres.tin= 1.0f-texres.tin;
			}
			if (mtex->texflag & MTEX_STENCIL) {
				if (rgb) {
					fact= texres.ta;
					texres.ta*= stencilTin;
					stencilTin*= fact;
				}
				else {
					fact= texres.tin;
					texres.tin*= stencilTin;
					stencilTin*= fact;
				}
			}
			else {
				if (rgb) texres.ta *= stencilTin;
				else texres.tin*= stencilTin;
			}

			/* color mapping */
			if (mtex->mapto & (WOMAP_HORIZ+WOMAP_ZENUP+WOMAP_ZENDOWN)) {
				float tcol[3];

				if (rgb==0) {
					texres.tr= mtex->r;
					texres.tg= mtex->g;
					texres.tb= mtex->b;
				}
				else texres.tin= texres.ta;

				tcol[0]= texres.tr; tcol[1]= texres.tg; tcol[2]= texres.tb;

				/* inverse gamma correction */
				if (tex->type==TEX_IMAGE) {
					Image *ima = tex->ima;
					ImBuf *ibuf = BKE_image_pool_acquire_ibuf(ima, &tex->iuser, R.pool);

					/* don't linearize float buffers, assumed to be linear */
					if (ibuf && !(ibuf->rect_float) && R.scene_color_manage)
						IMB_colormanagement_colorspace_to_scene_linear_v3(tcol, ibuf->rect_colorspace);

					BKE_image_pool_release_ibuf(ima, ibuf, R.pool);
				}

				if (mtex->mapto & WOMAP_HORIZ) {
					texture_rgb_blend(hor, tcol, hor, texres.tin, mtex->colfac, mtex->blendtype);
				}
				if (mtex->mapto & (WOMAP_ZENUP+WOMAP_ZENDOWN)) {
					float zenfac = 0.0f;

					if (R.wrld.skytype & WO_SKYREAL) {
						if ((skyflag & WO_ZENUP)) {
							if (mtex->mapto & WOMAP_ZENUP) zenfac= mtex->zenupfac;
						}
						else if (mtex->mapto & WOMAP_ZENDOWN) zenfac= mtex->zendownfac;
					}
					else {
						if (mtex->mapto & WOMAP_ZENUP) zenfac= mtex->zenupfac;
						else if (mtex->mapto & WOMAP_ZENDOWN) zenfac= mtex->zendownfac;
					}

					if (zenfac != 0.0f)
						texture_rgb_blend(zen, tcol, zen, texres.tin, zenfac, mtex->blendtype);
				}
			}
			if (mtex->mapto & WOMAP_BLEND) {
				if (rgb) texres.tin = IMB_colormanagement_get_luminance(&texres.tr);

				*blend= texture_value_blend(mtex->def_var, *blend, texres.tin, mtex->blendfac, mtex->blendtype);
			}
		}
	}
}

/* ------------------------------------------------------------------------- */
/* col_r supposed to be initialized with la->r,g,b */

void do_lamp_tex(LampRen *la, const float lavec[3], ShadeInput *shi, float col_r[3], int effect)
{
	const bool skip_load_image = (R.r.scemode & R_NO_IMAGE_LOAD) != 0;
	const bool texnode_preview = (R.r.scemode & R_TEXNODE_PREVIEW) != 0;
	Object *ob;
	MTex *mtex;
	Tex *tex;
	TexResult texres= {0.0f, 0.0f, 0.0f, 0.0f, 0.0f, 0, NULL};
	float *co = NULL, *dx = NULL, *dy = NULL, fact, stencilTin=1.0;
	float texvec[3], dxt[3], dyt[3], tempvec[3];
	int i, tex_nr, rgb= 0;

	if (R.r.scemode & R_NO_TEX) return;
	tex_nr= 0;

	for (; tex_nr<MAX_MTEX; tex_nr++) {

		if (la->mtex[tex_nr]) {
			mtex= la->mtex[tex_nr];

			tex= mtex->tex;
			if (tex==NULL) continue;
			texres.nor= NULL;

			/* which coords */
			if (mtex->texco==TEXCO_OBJECT) {
				ob= mtex->object;
				if (ob) {
					co= tempvec;
					dx= dxt;
					dy= dyt;
					copy_v3_v3(tempvec, shi->co);
					mul_m4_v3(ob->imat_ren, tempvec);
					if (shi->osatex) {
						copy_v3_v3(dxt, shi->dxco);
						copy_v3_v3(dyt, shi->dyco);
						mul_mat3_m4_v3(ob->imat_ren, dxt);
						mul_mat3_m4_v3(ob->imat_ren, dyt);
					}
				}
				else {
					co= shi->co;
					dx= shi->dxco; dy= shi->dyco;
				}
			}
			else if (mtex->texco==TEXCO_GLOB) {
				co= shi->gl; dx= shi->dxco; dy= shi->dyco;
				copy_v3_v3(shi->gl, shi->co);
				mul_m4_v3(R.viewinv, shi->gl);
			}
			else if (mtex->texco==TEXCO_VIEW) {

				copy_v3_v3(tempvec, lavec);
				mul_m3_v3(la->imat, tempvec);

				if (la->type==LA_SPOT) {
					tempvec[0]*= la->spottexfac;
					tempvec[1]*= la->spottexfac;
				/* project from 3d to 2d */
					tempvec[0] /= -tempvec[2];
					tempvec[1] /= -tempvec[2];
				}
				co= tempvec;

				dx= dxt; dy= dyt;
				if (shi->osatex) {
					copy_v3_v3(dxt, shi->dxlv);
					copy_v3_v3(dyt, shi->dylv);
					/* need some matrix conversion here? la->imat is a [3][3]  matrix!!! **/
					mul_m3_v3(la->imat, dxt);
					mul_m3_v3(la->imat, dyt);

					mul_v3_fl(dxt, la->spottexfac);
					mul_v3_fl(dyt, la->spottexfac);
				}
			}


			/* placement */
			if (mtex->projx && co) texvec[0]= mtex->size[0]*(co[mtex->projx-1]+mtex->ofs[0]);
			else texvec[0]= mtex->size[0]*(mtex->ofs[0]);

			if (mtex->projy && co) texvec[1]= mtex->size[1]*(co[mtex->projy-1]+mtex->ofs[1]);
			else texvec[1]= mtex->size[1]*(mtex->ofs[1]);

			if (mtex->projz && co) texvec[2]= mtex->size[2]*(co[mtex->projz-1]+mtex->ofs[2]);
			else texvec[2]= mtex->size[2]*(mtex->ofs[2]);

			if (shi->osatex) {
				if (!dx) {
					for (i=0;i<2;i++) {
						dxt[i] = dyt[i] = 0.0;
					}
				}
				else {
					if (mtex->projx) {
						dxt[0]= mtex->size[0]*dx[mtex->projx-1];
						dyt[0]= mtex->size[0]*dy[mtex->projx-1];
					}
					else {
						dxt[0]= 0.0;
						dyt[0]= 0.0;
					}
					if (mtex->projy) {
						dxt[1]= mtex->size[1]*dx[mtex->projy-1];
						dyt[1]= mtex->size[1]*dy[mtex->projy-1];
					}
					else {
						dxt[1]= 0.0;
						dyt[1]= 0.0;
					}
					if (mtex->projz) {
						dxt[2]= mtex->size[2]*dx[mtex->projz-1];
						dyt[2]= mtex->size[2]*dy[mtex->projz-1];
					}
					else {
						dxt[2]= 0.0;
						dyt[2]= 0.0;
					}
				}
			}

			/* texture */
			if (tex->type==TEX_IMAGE) {
				do_2d_mapping(mtex, texvec, NULL, NULL, dxt, dyt);
			}

			rgb = multitex(tex,
			               texvec,
			               dxt, dyt,
			               shi->osatex,
			               &texres,
			               shi->thread,
			               mtex->which_output,
			               R.pool,
			               skip_load_image,
			               texnode_preview,
			               true);

			/* texture output */
			if (rgb && (mtex->texflag & MTEX_RGBTOINT)) {
				texres.tin = IMB_colormanagement_get_luminance(&texres.tr);
				rgb= 0;
			}
			if (mtex->texflag & MTEX_NEGATIVE) {
				if (rgb) {
					texres.tr= 1.0f-texres.tr;
					texres.tg= 1.0f-texres.tg;
					texres.tb= 1.0f-texres.tb;
				}
				else texres.tin= 1.0f-texres.tin;
			}
			if (mtex->texflag & MTEX_STENCIL) {
				if (rgb) {
					fact= texres.ta;
					texres.ta*= stencilTin;
					stencilTin*= fact;
				}
				else {
					fact= texres.tin;
					texres.tin*= stencilTin;
					stencilTin*= fact;
				}
			}
			else {
				if (rgb) texres.ta*= stencilTin;
				else texres.tin*= stencilTin;
			}

			/* mapping */
			if (((mtex->mapto & LAMAP_COL) && (effect & LA_TEXTURE))||((mtex->mapto & LAMAP_SHAD) && (effect & LA_SHAD_TEX))) {
				float col[3];

				if (rgb==0) {
					texres.tr= mtex->r;
					texres.tg= mtex->g;
					texres.tb= mtex->b;
				}
				else if (mtex->mapto & MAP_ALPHA) {
					texres.tin= stencilTin;
				}
				else texres.tin= texres.ta;

				/* inverse gamma correction */
				if (tex->type==TEX_IMAGE) {
					Image *ima = tex->ima;
					ImBuf *ibuf = BKE_image_pool_acquire_ibuf(ima, &tex->iuser, R.pool);

					/* don't linearize float buffers, assumed to be linear */
					if (ibuf && !(ibuf->rect_float) && R.scene_color_manage)
						IMB_colormanagement_colorspace_to_scene_linear_v3(&texres.tr, ibuf->rect_colorspace);

					BKE_image_pool_release_ibuf(ima, ibuf, R.pool);
				}

				/* lamp colors were premultiplied with this */
				col[0]= texres.tr*la->energy;
				col[1]= texres.tg*la->energy;
				col[2]= texres.tb*la->energy;

				if (effect & LA_SHAD_TEX)
					texture_rgb_blend(col_r, col, col_r, texres.tin, mtex->shadowfac, mtex->blendtype);
				else
					texture_rgb_blend(col_r, col, col_r, texres.tin, mtex->colfac, mtex->blendtype);
			}
		}
	}
}

/* ------------------------------------------------------------------------- */

int externtex(const MTex *mtex,
              const float vec[3],
              float *tin, float *tr, float *tg, float *tb, float *ta,
              const int thread,
              struct ImagePool *pool,
              const bool skip_load_image,
              const bool texnode_preview)
{
	Tex *tex;
	TexResult texr;
	float dxt[3], dyt[3], texvec[3];
	int rgb;

	tex= mtex->tex;
	if (tex==NULL) return 0;
	texr.nor= NULL;

	/* placement */
	if (mtex->projx) texvec[0]= mtex->size[0]*(vec[mtex->projx-1]+mtex->ofs[0]);
	else texvec[0]= mtex->size[0]*(mtex->ofs[0]);

	if (mtex->projy) texvec[1]= mtex->size[1]*(vec[mtex->projy-1]+mtex->ofs[1]);
	else texvec[1]= mtex->size[1]*(mtex->ofs[1]);

	if (mtex->projz) texvec[2]= mtex->size[2]*(vec[mtex->projz-1]+mtex->ofs[2]);
	else texvec[2]= mtex->size[2]*(mtex->ofs[2]);

	/* texture */
	if (tex->type==TEX_IMAGE) {
		do_2d_mapping(mtex, texvec, NULL, NULL, dxt, dyt);
	}

	rgb = multitex(tex,
	               texvec,
	               dxt, dyt,
	               0, &texr,
	               thread,
	               mtex->which_output,
	               pool,
	               skip_load_image,
	               texnode_preview,
	               true);

	if (rgb) {
		texr.tin = IMB_colormanagement_get_luminance(&texr.tr);
	}
	else {
>>>>>>> a25c11fd
		texr.tr= mtex->r;
		texr.tg= mtex->g;
		texr.tb= mtex->b;
	}

	*tin= texr.tin;
	*tr= texr.tr;
	*tg= texr.tg;
	*tb= texr.tb;
	*ta= texr.ta;

	return (rgb != 0);
}
<<<<<<< HEAD
=======


/* ------------------------------------------------------------------------- */

void render_realtime_texture(ShadeInput *shi, Image *ima)
{
	const bool skip_load_image = (R.r.scemode & R_NO_IMAGE_LOAD) != 0;
	TexResult texr;
	static Tex imatex[BLENDER_MAX_THREADS];	/* threadsafe */
	static int firsttime= 1;
	Tex *tex;
	float texvec[3], dx[2], dy[2];
	ShadeInputUV *suv= &shi->uv[shi->actuv];
	int a;

	if (R.r.scemode & R_NO_TEX) return;

	if (firsttime) {
		BLI_thread_lock(LOCK_IMAGE);
		if (firsttime) {
			const int num_threads = BLI_system_thread_count();
			for (a = 0; a < num_threads; a++) {
				memset(&imatex[a], 0, sizeof(Tex));
				BKE_texture_default(&imatex[a]);
				imatex[a].type= TEX_IMAGE;
			}

			firsttime= 0;
		}
		BLI_thread_unlock(LOCK_IMAGE);
	}

	tex= &imatex[shi->thread];
	tex->iuser.ok= ima->ok;
	tex->ima = ima;

	texvec[0]= 0.5f+0.5f*suv->uv[0];
	texvec[1]= 0.5f+0.5f*suv->uv[1];
	texvec[2] = 0.0f;  /* initalize it because imagewrap looks at it. */
	if (shi->osatex) {
		dx[0]= 0.5f*suv->dxuv[0];
		dx[1]= 0.5f*suv->dxuv[1];
		dy[0]= 0.5f*suv->dyuv[0];
		dy[1]= 0.5f*suv->dyuv[1];
	}

	texr.nor= NULL;

	if (shi->osatex) imagewraposa(tex, ima, NULL, texvec, dx, dy, &texr, R.pool, skip_load_image);
	else imagewrap(tex, ima, NULL, texvec, &texr, R.pool, skip_load_image);

	shi->vcol[0]*= texr.tr;
	shi->vcol[1]*= texr.tg;
	shi->vcol[2]*= texr.tb;
	shi->vcol[3]*= texr.ta;
}

/* A modified part of shadeinput.c -> shade_input_set_uv()
 *  Used for sampling UV mapped texture color */
static void textured_face_generate_uv(
        const float normal[3], const float hit[3],
        const float v1[3], const float v2[3], const float v3[3],
        float r_uv[2])
{

	float detsh, t00, t10, t01, t11;
	int axis1, axis2;

	/* find most stable axis to project */
	axis_dominant_v3(&axis1, &axis2, normal);

	/* compute u,v and derivatives */
	t00= v3[axis1]-v1[axis1]; t01= v3[axis2]-v1[axis2];
	t10= v3[axis1]-v2[axis1]; t11= v3[axis2]-v2[axis2];

	detsh= 1.0f/(t00*t11-t10*t01);
	t00*= detsh; t01*=detsh;
	t10*=detsh; t11*=detsh;

	r_uv[0] = (hit[axis1] - v3[axis1]) * t11 - (hit[axis2] - v3[axis2]) * t10;
	r_uv[1] = (hit[axis2] - v3[axis2]) * t00 - (hit[axis1] - v3[axis1]) * t01;

	/* u and v are in range -1 to 0, we allow a little bit extra but not too much, screws up speedvectors */
	CLAMP(r_uv[0], -2.0f, 1.0f);
	CLAMP(r_uv[1], -2.0f, 1.0f);
}

/* Generate an updated copy of material to use for color sampling. */
Material *RE_sample_material_init(Material *orig_mat, Scene *scene)
{
	Tex *tex = NULL;
	Material *mat;
	int tex_nr;

	if (!orig_mat) return NULL;

	/* copy material */
	mat = BKE_material_localize(orig_mat);

	/* update material anims */
	BKE_animsys_evaluate_animdata(scene, &mat->id, mat->adt, BKE_scene_frame_get(scene), ADT_RECALC_ANIM);

	/* strip material copy from unsupported flags */
	for (tex_nr=0; tex_nr<MAX_MTEX; tex_nr++) {

		if (mat->mtex[tex_nr]) {
			MTex *mtex = mat->mtex[tex_nr];

			/* just in case make all non-used mtexes empty*/
			Tex *cur_tex = mtex->tex;
			mtex->tex = NULL;

			if (mat->septex & (1<<tex_nr) || !cur_tex) continue;

			/* only keep compatible texflags */
			mtex->texflag = mtex->texflag & (MTEX_RGBTOINT | MTEX_STENCIL | MTEX_NEGATIVE | MTEX_ALPHAMIX);

			/* depending of material type, strip non-compatible mapping modes */
			if (mat->material_type == MA_TYPE_SURFACE) {
				if (!ELEM(mtex->texco, TEXCO_ORCO, TEXCO_OBJECT, TEXCO_GLOB, TEXCO_UV)) {
					/* ignore this texture */
					mtex->texco = 0;
					continue;
				}
				/* strip all mapto flags except color and alpha */
				mtex->mapto = (mtex->mapto & MAP_COL) | (mtex->mapto & MAP_ALPHA);
			}
			else if (mat->material_type == MA_TYPE_VOLUME) {
				if (!ELEM(mtex->texco, TEXCO_OBJECT, TEXCO_ORCO, TEXCO_GLOB)) {
					/* ignore */
					mtex->texco = 0;
					continue;
				}
				/* strip all mapto flags except color and alpha */
				mtex->mapto = mtex->mapto & (MAP_TRANSMISSION_COL | MAP_REFLECTION_COL | MAP_DENSITY);
			}

			/* if mapped to an object, calculate inverse matrices */
			if (mtex->texco==TEXCO_OBJECT) {
				Object *ob= mtex->object;
				if (ob) {
					invert_m4_m4(ob->imat, ob->obmat);
					copy_m4_m4(ob->imat_ren, ob->imat);
				}
			}

			/* copy texture */
			tex= mtex->tex = BKE_texture_localize(cur_tex);

			/* update texture anims */
			BKE_animsys_evaluate_animdata(scene, &tex->id, tex->adt, BKE_scene_frame_get(scene), ADT_RECALC_ANIM);

			/* update texture cache if required */
			if (tex->type==TEX_VOXELDATA) {
				cache_voxeldata(tex, (int)scene->r.cfra);
			}
			if (tex->type==TEX_POINTDENSITY) {
				/* set dummy values for render and do cache */
				Render dummy_re = {NULL};
				dummy_re.scene = scene;
				unit_m4(dummy_re.viewinv);
				unit_m4(dummy_re.viewmat);
				unit_m4(dummy_re.winmat);
				dummy_re.winx = dummy_re.winy = 128;
				cache_pointdensity(&dummy_re, tex->pd);
			}

			/* update image sequences and movies */
			if (tex->ima && BKE_image_is_animated(tex->ima)) {
				BKE_image_user_check_frame_calc(&tex->iuser, (int)scene->r.cfra, 0);
			}
		}
	}
	return mat;
}

/* free all duplicate data allocated by RE_sample_material_init() */
void RE_sample_material_free(Material *mat)
{
	int tex_nr;

	/* free textures */
	for (tex_nr=0; tex_nr<MAX_MTEX; tex_nr++) {
		if (mat->septex & (1<<tex_nr)) continue;
		if (mat->mtex[tex_nr]) {
			MTex *mtex= mat->mtex[tex_nr];

			if (mtex->tex) {
				/* don't update user counts as we are freeing a duplicate */
				BKE_texture_free(mtex->tex);
				MEM_freeN(mtex->tex);
				mtex->tex = NULL;
			}
		}
	}

	/* don't update user counts as we are freeing a duplicate */
	BKE_material_free(mat);
	MEM_freeN(mat);
}

/*
 *	Get material diffuse color and alpha (including linked textures) in given coordinates
 *
 *	color,alpha : input/output color values
 *	volume_co : sample coordinate in global space. used by volumetric materials
 *	surface_co : sample surface coordinate in global space. used by "surface" materials
 *	tri_index : surface tri index
 *	orcoDm : orco state derived mesh
 */
void RE_sample_material_color(
        Material *mat, float color[3], float *alpha, const float volume_co[3], const float surface_co[3],
        int tri_index, DerivedMesh *orcoDm, Object *ob)
{
	int v1, v2, v3;
	MVert *mvert;
	MLoop *mloop;
	const MLoopTri *mlooptri;
	float normal[3];
	ShadeInput shi = {NULL};
	Render re = {NULL};

	/* Get face data	*/
	mvert = orcoDm->getVertArray(orcoDm);
	mloop = orcoDm->getLoopArray(orcoDm);
	mlooptri = orcoDm->getLoopTriArray(orcoDm);

	if (!mvert || !mlooptri || !mat) {
		return;
	}

	v1 = mloop[mlooptri[tri_index].tri[0]].v;
	v2 = mloop[mlooptri[tri_index].tri[1]].v;
	v3 = mloop[mlooptri[tri_index].tri[2]].v;
	normal_tri_v3(normal, mvert[v1].co, mvert[v2].co, mvert[v3].co);

	/* generate shadeinput with data required */
	shi.mat = mat;

	/* fill shadeinput data depending on material type */
	if (mat->material_type == MA_TYPE_SURFACE) {
		/* global coordinates */
		copy_v3_v3(shi.gl, surface_co);
		/* object space coordinates */
		copy_v3_v3(shi.co, surface_co);
		mul_m4_v3(ob->imat, shi.co);
		/* orco coordinates */
		{
			float uv[2];
			float l;
			/* Get generated UV */
			textured_face_generate_uv(normal, shi.co, mvert[v1].co, mvert[v2].co, mvert[v3].co, uv);
			l= 1.0f+uv[0]+uv[1];

			/* calculate generated coordinate */
			shi.lo[0]= l*mvert[v3].co[0]-uv[0]*mvert[v1].co[0]-uv[1]*mvert[v2].co[0];
			shi.lo[1]= l*mvert[v3].co[1]-uv[0]*mvert[v1].co[1]-uv[1]*mvert[v2].co[1];
			shi.lo[2]= l*mvert[v3].co[2]-uv[0]*mvert[v1].co[2]-uv[1]*mvert[v2].co[2];
		}
		/* uv coordinates */
		{
			const int layers = CustomData_number_of_layers(&orcoDm->loopData, CD_MLOOPUV);
			const int layer_index = CustomData_get_layer_index(&orcoDm->loopData, CD_MLOOPUV);
			int i;

			/* for every uv map set coords and name */
			for (i=0; i<layers; i++) {
				if (layer_index >= 0) {
					const float *uv1, *uv2, *uv3;
					const CustomData *data = &orcoDm->loopData;
					const MLoopUV *mloopuv = data->layers[layer_index + i].data;
					float uv[2];
					float l;

					/* point layer name from actual layer data */
					shi.uv[i].name = data->layers[i].name;
					/* Get generated coordinates to calculate UV from */
					textured_face_generate_uv(normal, shi.co, mvert[v1].co, mvert[v2].co, mvert[v3].co, uv);
					/* Get UV mapping coordinate */
					l= 1.0f+uv[0]+uv[1];

					uv1 = mloopuv[mlooptri[tri_index].tri[0]].uv;
					uv2 = mloopuv[mlooptri[tri_index].tri[1]].uv;
					uv3 = mloopuv[mlooptri[tri_index].tri[2]].uv;

					shi.uv[i].uv[0]= -1.0f + 2.0f*(l*uv3[0]-uv[0]*uv1[0]-uv[1]*uv2[0]);
					shi.uv[i].uv[1]= -1.0f + 2.0f*(l*uv3[1]-uv[0]*uv1[1]-uv[1]*uv2[1]);
					shi.uv[i].uv[2]= 0.0f;	/* texture.c assumes there are 3 coords */
				}
			}
			/* active uv map */
			shi.actuv = CustomData_get_active_layer_index(&orcoDm->loopData, CD_MLOOPUV) - layer_index;
			shi.totuv = layers;
		}

		/* apply initial values from material */
		shi.r = mat->r;
		shi.g = mat->g;
		shi.b = mat->b;
		shi.alpha = mat->alpha;

		/* do texture */
		do_material_tex(&shi, &re);

		/* apply result	*/
		color[0] = shi.r;
		color[1] = shi.g;
		color[2] = shi.b;
		*alpha = shi.alpha;
	}
	else if (mat->material_type == MA_TYPE_VOLUME) {
		ObjectInstanceRen obi = {NULL};
		obi.ob = ob;
		shi.obi = &obi;
		unit_m4(re.viewinv);
		copy_v3_v3(color, mat->vol.reflection_col);
		*alpha = mat->vol.density;

		/* do texture */
		do_volume_tex(&shi, volume_co, (MAP_TRANSMISSION_COL | MAP_REFLECTION_COL | MAP_DENSITY),
		              color, alpha, &re);
	}
}

/* eof */
>>>>>>> a25c11fd
<|MERGE_RESOLUTION|>--- conflicted
+++ resolved
@@ -85,66 +85,6 @@
 }
 
 
-<<<<<<< HEAD
-=======
-static void init_render_texture(Render *re, Tex *tex)
-{
-	/* imap test */
-	if (tex->ima && BKE_image_is_animated(tex->ima)) {
-		BKE_image_user_frame_calc(&tex->iuser, re ? re->r.cfra : 0, re ? re->flag & R_SEC_FIELD:0);
-	}
-
-	else if (tex->type==TEX_ENVMAP) {
-		/* just in case */
-		tex->imaflag |= TEX_INTERPOL | TEX_MIPMAP;
-		tex->extend= TEX_CLIP;
-
-		if (tex->env) {
-			if (tex->env->type==ENV_PLANE)
-				tex->extend= TEX_EXTEND;
-
-			/* only free envmap when rendermode was set to render envmaps, for previewrender */
-			if (G.is_rendering && re) {
-				if (re->r.mode & R_ENVMAP)
-					if (tex->env->stype==ENV_ANIM)
-						BKE_texture_envmap_free_data(tex->env);
-			}
-		}
-	}
-
-	if (tex->nodetree && tex->use_nodes) {
-		ntreeTexBeginExecTree(tex->nodetree); /* has internal flag to detect it only does it once */
-	}
-}
-
-/* ------------------------------------------------------------------------- */
-
-void init_render_textures(Render *re)
-{
-	Tex *tex;
-
-	tex= re->main->tex.first;
-	while (tex) {
-		if (tex->id.us) init_render_texture(re, tex);
-		tex= tex->id.next;
-	}
-}
-
-static void end_render_texture(Tex *tex)
-{
-	if (tex && tex->use_nodes && tex->nodetree && tex->nodetree->execdata)
-		ntreeTexEndExecTree(tex->nodetree->execdata);
-}
-
-void end_render_textures(Render *re)
-{
-	Tex *tex;
-	for (tex= re->main->tex.first; tex; tex= tex->id.next)
-		if (tex->id.us)
-			end_render_texture(tex);
-}
-
->>>>>>> a25c11fd
 /* ------------------------------------------------------------------------- */
 
 
@@ -771,101 +711,6 @@
 
 /* ------------------------------------------------------------------------- */
 
-<<<<<<< HEAD
-=======
-/* mtex argument only for projection switches */
-static int cubemap(
-        const MTex *mtex, VlakRen *vlr, const float n[3], float x, float y, float z, float *adr1, float *adr2)
-{
-	int proj[4]={0, ME_PROJXY, ME_PROJXZ, ME_PROJYZ}, ret= 0;
-
-	if (vlr) {
-		int index;
-
-		/* Mesh vertices have such flags, for others we calculate it once based on orco */
-		if ((vlr->puno & (ME_PROJXY|ME_PROJXZ|ME_PROJYZ))==0) {
-			/* test for v1, vlr can be faked for baking */
-			if (vlr->v1 && vlr->v1->orco) {
-				float nor[3];
-				normal_tri_v3(nor, vlr->v1->orco, vlr->v2->orco, vlr->v3->orco);
-
-				if      (fabsf(nor[0]) < fabsf(nor[2]) && fabsf(nor[1]) < fabsf(nor[2])) vlr->puno |= ME_PROJXY;
-				else if (fabsf(nor[0]) < fabsf(nor[1]) && fabsf(nor[2]) < fabsf(nor[1])) vlr->puno |= ME_PROJXZ;
-				else                                                                     vlr->puno |= ME_PROJYZ;
-			}
-			else return cubemap_glob(n, x, y, z, adr1, adr2);
-		}
-
-		if (mtex) {
-			/* the mtex->proj{xyz} have type char. maybe this should be wider? */
-			/* casting to int ensures that the index type is right.            */
-			index = (int) mtex->projx;
-			proj[index]= ME_PROJXY;
-
-			index = (int) mtex->projy;
-			proj[index]= ME_PROJXZ;
-
-			index = (int) mtex->projz;
-			proj[index]= ME_PROJYZ;
-		}
-
-		if (vlr->puno & proj[1]) {
-			*adr1 = (x + 1.0f) / 2.0f;
-			*adr2 = (y + 1.0f) / 2.0f;
-		}
-		else if (vlr->puno & proj[2]) {
-			*adr1 = (x + 1.0f) / 2.0f;
-			*adr2 = (z + 1.0f) / 2.0f;
-			ret= 1;
-		}
-		else {
-			*adr1 = (y + 1.0f) / 2.0f;
-			*adr2 = (z + 1.0f) / 2.0f;
-			ret= 2;
-		}
-	}
-	else {
-		return cubemap_glob(n, x, y, z, adr1, adr2);
-	}
-
-	return ret;
-}
-
-/* ------------------------------------------------------------------------- */
-
-static int cubemap_ob(Object *ob, const float n[3], float x, float y, float z, float *adr1, float *adr2)
-{
-	float x1, y1, z1, nor[3];
-	int ret;
-
-	if (n==NULL) return 0;
-
-	copy_v3_v3(nor, n);
-	if (ob) mul_mat3_m4_v3(ob->imat, nor);
-
-	x1 = fabsf(nor[0]);
-	y1 = fabsf(nor[1]);
-	z1 = fabsf(nor[2]);
-
-	if (z1>=x1 && z1>=y1) {
-		*adr1 = (x + 1.0f) / 2.0f;
-		*adr2 = (y + 1.0f) / 2.0f;
-		ret= 0;
-	}
-	else if (y1>=x1 && y1>=z1) {
-		*adr1 = (x + 1.0f) / 2.0f;
-		*adr2 = (z + 1.0f) / 2.0f;
-		ret= 1;
-	}
-	else {
-		*adr1 = (y + 1.0f) / 2.0f;
-		*adr2 = (z + 1.0f) / 2.0f;
-		ret= 2;
-	}
-	return ret;
-}
-
->>>>>>> a25c11fd
 /* ------------------------------------------------------------------------- */
 
 static void do_2d_mapping(
@@ -873,24 +718,14 @@
 {
 	Tex *tex;
 	float fx, fy, fac1, area[8];
-<<<<<<< HEAD
 	int ok, proj, areaflag= 0, wrap;
-	
-=======
-	int ok, proj, areaflag= 0, wrap, texco;
-
->>>>>>> a25c11fd
+
 	/* mtex variables localized, only cubemap doesn't cooperate yet... */
 	wrap= mtex->mapping;
 	tex= mtex->tex;
 
-<<<<<<< HEAD
 	if (!(dxt && dyt)) {
-		
-=======
-	if (R.osa==0) {
-
->>>>>>> a25c11fd
+
 		if (wrap==MTEX_FLAT) {
 			fx = (texvec[0] + 1.0f) / 2.0f;
 			fy = (texvec[1] + 1.0f) / 2.0f;
@@ -1290,13 +1125,8 @@
 				zero_v3(dxt_l);
 				zero_v3(dyt_l);
 			}
-<<<<<<< HEAD
-			
+
 			do_2d_mapping(&localmtex, texvec_l, NULL, dxt_l, dyt_l);
-=======
-
-			do_2d_mapping(&localmtex, texvec_l, NULL, NULL, dxt_l, dyt_l);
->>>>>>> a25c11fd
 			rgbnor = multitex(tex,
 			                  texvec_l,
 			                  dxt_l, dyt_l,
@@ -1615,349 +1445,7 @@
 	return in;
 }
 
-<<<<<<< HEAD
 /* ------------------------------------------------------------------------- */
-=======
-static void texco_mapping(ShadeInput *shi, Tex *tex, MTex *mtex,
-                          const float co[3], const float dx[3], const float dy[3], float texvec[3], float dxt[3], float dyt[3])
-{
-	/* new: first swap coords, then map, then trans/scale */
-	if (tex->type == TEX_IMAGE) {
-		/* placement */
-		texvec[0] = mtex->projx ? co[mtex->projx - 1] : 0.f;
-		texvec[1] = mtex->projy ? co[mtex->projy - 1] : 0.f;
-		texvec[2] = mtex->projz ? co[mtex->projz - 1] : 0.f;
-
-		if (shi->osatex) {
-			if (mtex->projx) {
-				dxt[0] = dx[mtex->projx - 1];
-				dyt[0] = dy[mtex->projx - 1];
-			}
-			else dxt[0] = dyt[0] = 0.f;
-			if (mtex->projy) {
-				dxt[1] = dx[mtex->projy - 1];
-				dyt[1] = dy[mtex->projy - 1];
-			}
-			else dxt[1] = dyt[1] = 0.f;
-			if (mtex->projz) {
-				dxt[2] = dx[mtex->projz - 1];
-				dyt[2] = dy[mtex->projz - 1];
-			}
-			else dxt[2] = dyt[2] = 0.f;
-		}
-		do_2d_mapping(mtex, texvec, shi->vlr, shi->facenor, dxt, dyt);
-
-		/* translate and scale */
-		texvec[0] = mtex->size[0]*(texvec[0] - 0.5f) + mtex->ofs[0] + 0.5f;
-		texvec[1] = mtex->size[1]*(texvec[1] - 0.5f) + mtex->ofs[1] + 0.5f;
-		if (shi->osatex) {
-			dxt[0] = mtex->size[0] * dxt[0];
-			dxt[1] = mtex->size[1] * dxt[1];
-			dyt[0] = mtex->size[0] * dyt[0];
-			dyt[1] = mtex->size[1] * dyt[1];
-		}
-
-		/* problem: repeat-mirror is not a 'repeat' but 'extend' in imagetexture.c */
-		/* TXF: bug was here, only modify texvec when repeat mode set, old code affected other modes too.
-		 * New texfilters solve mirroring differently so that it also works correctly when
-		 * textures are scaled (sizeXYZ) as well as repeated. See also modification in do_2d_mapping().
-		 * (since currently only done in osa mode, results will look incorrect without osa TODO) */
-		if (tex->extend == TEX_REPEAT && (tex->flag & TEX_REPEAT_XMIR)) {
-			if (tex->texfilter == TXF_BOX)
-				texvec[0] -= floorf(texvec[0]);  /* this line equivalent to old code, same below */
-			else if (texvec[0] < 0.f || texvec[0] > 1.f) {
-				const float tx = 0.5f*texvec[0];
-				texvec[0] = 2.f*(tx - floorf(tx));
-				if (texvec[0] > 1.f) texvec[0] = 2.f - texvec[0];
-			}
-		}
-		if (tex->extend == TEX_REPEAT && (tex->flag & TEX_REPEAT_YMIR)) {
-			if (tex->texfilter == TXF_BOX)
-				texvec[1] -= floorf(texvec[1]);
-			else if (texvec[1] < 0.f || texvec[1] > 1.f) {
-				const float ty = 0.5f*texvec[1];
-				texvec[1] = 2.f*(ty - floorf(ty));
-				if (texvec[1] > 1.f) texvec[1] = 2.f - texvec[1];
-			}
-		}
-
-	}
-	else {	/* procedural */
-		/* placement */
-		texvec[0] = mtex->size[0]*(mtex->projx ? (co[mtex->projx - 1] + mtex->ofs[0]) : mtex->ofs[0]);
-		texvec[1] = mtex->size[1]*(mtex->projy ? (co[mtex->projy - 1] + mtex->ofs[1]) : mtex->ofs[1]);
-		texvec[2] = mtex->size[2]*(mtex->projz ? (co[mtex->projz - 1] + mtex->ofs[2]) : mtex->ofs[2]);
-
-		if (shi->osatex) {
-			if (mtex->projx) {
-				dxt[0] = mtex->size[0]*dx[mtex->projx - 1];
-				dyt[0] = mtex->size[0]*dy[mtex->projx - 1];
-			}
-			else dxt[0] = dyt[0] = 0.f;
-			if (mtex->projy) {
-				dxt[1] = mtex->size[1]*dx[mtex->projy - 1];
-				dyt[1] = mtex->size[1]*dy[mtex->projy - 1];
-			}
-			else dxt[1] = dyt[1] = 0.f;
-			if (mtex->projz) {
-				dxt[2] = mtex->size[2]*dx[mtex->projz - 1];
-				dyt[2] = mtex->size[2]*dy[mtex->projz - 1];
-			}
-			else dxt[2]= dyt[2] = 0.f;
-		}
-
-		if (mtex->tex->type == TEX_ENVMAP) {
-			EnvMap *env = tex->env;
-			if (!env->object) {
-				// env->object is a view point for envmap rendering
-				// if it's not set, return the result depending on the world_space_shading flag
-				if (BKE_scene_use_world_space_shading(R.scene)) {
-					mul_mat3_m4_v3(R.viewinv, texvec);
-					if (shi->osatex) {
-						mul_mat3_m4_v3(R.viewinv, dxt);
-						mul_mat3_m4_v3(R.viewinv, dyt);
-					}
-				}
-			}
-		}
-	}
-}
-
-/* Bump code from 2.5 development cycle, has a number of bugs, but here for compatibility */
-
-typedef struct CompatibleBump {
-	float nu[3], nv[3], nn[3];
-	float dudnu, dudnv, dvdnu, dvdnv;
-	bool nunvdone;
-} CompatibleBump;
-
-static void compatible_bump_init(CompatibleBump *compat_bump)
-{
-	memset(compat_bump, 0, sizeof(*compat_bump));
-
-	compat_bump->dudnu = 1.0f;
-	compat_bump->dvdnv = 1.0f;
-}
-
-static void compatible_bump_uv_derivs(CompatibleBump *compat_bump, ShadeInput *shi, MTex *mtex, int i)
-{
-	/* uvmapping only, calculation of normal tangent u/v partial derivatives
-	 * (should not be here, dudnu, dudnv, dvdnu & dvdnv should probably be part of ShadeInputUV struct,
-	 *  nu/nv in ShadeInput and this calculation should then move to shadeinput.c,
-	 * shade_input_set_shade_texco() func.) */
-
-	/* NOTE: test for shi->obr->ob here,
-	 * since vlr/obr/obi can be 'fake' when called from fastshade(), another reason to move it.. */
-
-	/* NOTE: shi->v1 is NULL when called from displace_render_vert,
-	 * assigning verts in this case is not trivial because the shi quad face side is not know. */
-	if ((mtex->texflag & MTEX_COMPAT_BUMP) && shi->obr && shi->obr->ob && shi->v1) {
-		if (mtex->mapto & (MAP_NORM|MAP_WARP) && !((mtex->tex->type==TEX_IMAGE) && (mtex->tex->imaflag & TEX_NORMALMAP))) {
-			MTFace* tf = RE_vlakren_get_tface(shi->obr, shi->vlr, i, NULL, 0);
-			int j1 = shi->i1, j2 = shi->i2, j3 = shi->i3;
-
-			vlr_set_uv_indices(shi->vlr, &j1, &j2, &j3);
-
-			/* compute ortho basis around normal */
-			if (!compat_bump->nunvdone) {
-				/* render normal is negated */
-				compat_bump->nn[0] = -shi->vn[0];
-				compat_bump->nn[1] = -shi->vn[1];
-				compat_bump->nn[2] = -shi->vn[2];
-				ortho_basis_v3v3_v3(compat_bump->nu, compat_bump->nv, compat_bump->nn);
-				compat_bump->nunvdone = true;
-			}
-
-			if (tf) {
-				const float *uv1 = tf->uv[j1], *uv2 = tf->uv[j2], *uv3 = tf->uv[j3];
-				const float an[3] = {fabsf(compat_bump->nn[0]), fabsf(compat_bump->nn[1]), fabsf(compat_bump->nn[2])};
-				const int a1 = (an[0] > an[1] && an[0] > an[2]) ? 1 : 0;
-				const int a2 = (an[2] > an[0] && an[2] > an[1]) ? 1 : 2;
-				const float dp1_a1 = shi->v1->co[a1] - shi->v3->co[a1];
-				const float dp1_a2 = shi->v1->co[a2] - shi->v3->co[a2];
-				const float dp2_a1 = shi->v2->co[a1] - shi->v3->co[a1];
-				const float dp2_a2 = shi->v2->co[a2] - shi->v3->co[a2];
-				const float du1 = uv1[0] - uv3[0], du2 = uv2[0] - uv3[0];
-				const float dv1 = uv1[1] - uv3[1], dv2 = uv2[1] - uv3[1];
-				const float dpdu_a1 = dv2*dp1_a1 - dv1*dp2_a1;
-				const float dpdu_a2 = dv2*dp1_a2 - dv1*dp2_a2;
-				const float dpdv_a1 = du1*dp2_a1 - du2*dp1_a1;
-				const float dpdv_a2 = du1*dp2_a2 - du2*dp1_a2;
-				float d = dpdu_a1*dpdv_a2 - dpdv_a1*dpdu_a2;
-				float uvd = du1*dv2 - dv1*du2;
-
-				if (uvd == 0.f) uvd = 1e-5f;
-				if (d == 0.f) d = 1e-5f;
-				d = uvd / d;
-
-				compat_bump->dudnu = (dpdv_a2*compat_bump->nu[a1] - dpdv_a1*compat_bump->nu[a2])*d;
-				compat_bump->dvdnu = (dpdu_a1*compat_bump->nu[a2] - dpdu_a2*compat_bump->nu[a1])*d;
-				compat_bump->dudnv = (dpdv_a2*compat_bump->nv[a1] - dpdv_a1*compat_bump->nv[a2])*d;
-				compat_bump->dvdnv = (dpdu_a1*compat_bump->nv[a2] - dpdu_a2*compat_bump->nv[a1])*d;
-			}
-		}
-	}
-}
-
-static int compatible_bump_compute(CompatibleBump *compat_bump, ShadeInput *shi, MTex *mtex, Tex *tex, TexResult *texres,
-                                   float Tnor, const float co[3], const float dx[3], const float dy[3], float texvec[3], float dxt[3], float dyt[3],
-                                   struct ImagePool *pool, const bool skip_load_image)
-{
-	TexResult ttexr = {0, 0, 0, 0, 0, texres->talpha, NULL};  /* temp TexResult */
-	float tco[3], texv[3], cd, ud, vd, du, dv, idu, idv;
-	const int fromrgb = ((tex->type == TEX_IMAGE) || ((tex->flag & TEX_COLORBAND)!=0));
-	const float bf = -0.04f*Tnor*mtex->norfac;
-	int rgbnor;
-	/* disable internal bump eval */
-	float *nvec = texres->nor;
-	texres->nor = NULL;
-	/* du & dv estimates, constant value defaults */
-	du = dv = 0.01f;
-
-	/* compute ortho basis around normal */
-	if (!compat_bump->nunvdone) {
-		/* render normal is negated */
-		negate_v3_v3(compat_bump->nn, shi->vn);
-		ortho_basis_v3v3_v3(compat_bump->nu, compat_bump->nv, compat_bump->nn);
-		compat_bump->nunvdone = true;
-	}
-
-	/* two methods, either constant based on main image resolution,
-	 * (which also works without osa, though of course not always good (or even very bad) results),
-	 * or based on tex derivative max values (osa only). Not sure which is best... */
-
-	if (!shi->osatex && (tex->type == TEX_IMAGE) && tex->ima) {
-		/* in case we have no proper derivatives, fall back to
-		 * computing du/dv it based on image size */
-		ImBuf *ibuf = BKE_image_pool_acquire_ibuf(tex->ima, &tex->iuser, pool);
-		if (ibuf) {
-			du = 1.f/(float)ibuf->x;
-			dv = 1.f/(float)ibuf->y;
-		}
-		BKE_image_pool_release_ibuf(tex->ima, ibuf, pool);
-	}
-	else if (shi->osatex) {
-		/* we have derivatives, can compute proper du/dv */
-		if (tex->type == TEX_IMAGE) {	/* 2d image, use u & v max. of dx/dy 2d vecs */
-			const float adx[2] = {fabsf(dx[0]), fabsf(dx[1])};
-			const float ady[2] = {fabsf(dy[0]), fabsf(dy[1])};
-			du = MAX2(adx[0], ady[0]);
-			dv = MAX2(adx[1], ady[1]);
-		}
-		else {  /* 3d procedural, estimate from all dx/dy elems */
-			const float adx[3] = {fabsf(dx[0]), fabsf(dx[1]), fabsf(dx[2])};
-			const float ady[3] = {fabsf(dy[0]), fabsf(dy[1]), fabsf(dy[2])};
-			du = max_fff(adx[0], adx[1], adx[2]);
-			dv = max_fff(ady[0], ady[1], ady[2]);
-		}
-	}
-
-	/* center, main return value */
-	texco_mapping(shi, tex, mtex, co, dx, dy, texvec, dxt, dyt);
-	rgbnor = multitex_mtex(shi, mtex, texvec, dxt, dyt, texres, pool, skip_load_image);
-	cd = fromrgb ? (texres->tr + texres->tg + texres->tb) / 3.0f : texres->tin;
-
-	if (mtex->texco == TEXCO_UV) {
-		/* for the uv case, use the same value for both du/dv,
-		 * since individually scaling the normal derivatives makes them useless... */
-		du = min_ff(du, dv);
-		idu = (du < 1e-5f) ? bf : (bf/du);
-
-		/* +u val */
-		tco[0] = co[0] + compat_bump->dudnu*du;
-		tco[1] = co[1] + compat_bump->dvdnu*du;
-		tco[2] = 0.f;
-		texco_mapping(shi, tex, mtex, tco, dx, dy, texv, dxt, dyt);
-		multitex_mtex(shi, mtex, texv, dxt, dyt, &ttexr, pool, skip_load_image);
-		ud = idu*(cd - (fromrgb ? (ttexr.tr + ttexr.tg + ttexr.tb) / 3.0f : ttexr.tin));
-
-		/* +v val */
-		tco[0] = co[0] + compat_bump->dudnv*du;
-		tco[1] = co[1] + compat_bump->dvdnv*du;
-		tco[2] = 0.f;
-		texco_mapping(shi, tex, mtex, tco, dx, dy, texv, dxt, dyt);
-		multitex_mtex(shi, mtex, texv, dxt, dyt, &ttexr, pool, skip_load_image);
-		vd = idu*(cd - (fromrgb ? (ttexr.tr + ttexr.tg + ttexr.tb) / 3.0f : ttexr.tin));
-	}
-	else {
-		float tu[3], tv[3];
-
-		copy_v3_v3(tu, compat_bump->nu);
-		copy_v3_v3(tv, compat_bump->nv);
-
-		idu = (du < 1e-5f) ? bf : (bf/du);
-		idv = (dv < 1e-5f) ? bf : (bf/dv);
-
-		if ((mtex->texco == TEXCO_ORCO) && shi->obr && shi->obr->ob) {
-			mul_mat3_m4_v3(shi->obr->ob->imat_ren, tu);
-			mul_mat3_m4_v3(shi->obr->ob->imat_ren, tv);
-			normalize_v3(tu);
-			normalize_v3(tv);
-		}
-		else if (mtex->texco == TEXCO_GLOB) {
-			mul_mat3_m4_v3(R.viewinv, tu);
-			mul_mat3_m4_v3(R.viewinv, tv);
-		}
-		else if (mtex->texco == TEXCO_OBJECT && mtex->object) {
-			mul_mat3_m4_v3(mtex->object->imat_ren, tu);
-			mul_mat3_m4_v3(mtex->object->imat_ren, tv);
-			normalize_v3(tu);
-			normalize_v3(tv);
-		}
-
-		/* +u val */
-		tco[0] = co[0] + tu[0]*du;
-		tco[1] = co[1] + tu[1]*du;
-		tco[2] = co[2] + tu[2]*du;
-		texco_mapping(shi, tex, mtex, tco, dx, dy, texv, dxt, dyt);
-		multitex_mtex(shi, mtex, texv, dxt, dyt, &ttexr, pool, skip_load_image);
-		ud = idu*(cd - (fromrgb ? (ttexr.tr + ttexr.tg + ttexr.tb) / 3.0f : ttexr.tin));
-
-		/* +v val */
-		tco[0] = co[0] + tv[0]*dv;
-		tco[1] = co[1] + tv[1]*dv;
-		tco[2] = co[2] + tv[2]*dv;
-		texco_mapping(shi, tex, mtex, tco, dx, dy, texv, dxt, dyt);
-		multitex_mtex(shi, mtex, texv, dxt, dyt, &ttexr, pool, skip_load_image);
-		vd = idv*(cd - (fromrgb ? (ttexr.tr + ttexr.tg + ttexr.tb) / 3.0f : ttexr.tin));
-	}
-
-	/* bumped normal */
-	compat_bump->nu[0] += ud*compat_bump->nn[0];
-	compat_bump->nu[1] += ud*compat_bump->nn[1];
-	compat_bump->nu[2] += ud*compat_bump->nn[2];
-	compat_bump->nv[0] += vd*compat_bump->nn[0];
-	compat_bump->nv[1] += vd*compat_bump->nn[1];
-	compat_bump->nv[2] += vd*compat_bump->nn[2];
-	cross_v3_v3v3(nvec, compat_bump->nu, compat_bump->nv);
-
-	nvec[0] = -nvec[0];
-	nvec[1] = -nvec[1];
-	nvec[2] = -nvec[2];
-	texres->nor = nvec;
-
-	rgbnor |= TEX_NOR;
-	return rgbnor;
-}
-
-/* Improved bump code from later in 2.5 development cycle */
-
-typedef struct NTapBump {
-	int init_done;
-	int iPrevBumpSpace;	/* 0: uninitialized, 1: objectspace, 2: texturespace, 4: viewspace */
-	/* bumpmapping */
-	float vNorg[3]; /* backup copy of shi->vn */
-	float vNacc[3]; /* original surface normal minus the surface gradient of every bump map which is encountered */
-	float vR1[3], vR2[3]; /* cross products (sigma_y, original_normal), (original_normal, sigma_x) */
-	float sgn_det; /* sign of the determinant of the matrix {sigma_x, sigma_y, original_normal} */
-	float fPrevMagnitude; /* copy of previous magnitude, used for multiple bumps in different spaces */
-} NTapBump;
-
-static void ntap_bump_init(NTapBump *ntap_bump)
-{
-	memset(ntap_bump, 0, sizeof(*ntap_bump));
-}
->>>>>>> a25c11fd
 
 int externtex(const MTex *mtex,
               const float vec[3],
@@ -1967,109 +1455,30 @@
               const bool skip_load_image,
               const bool texnode_preview)
 {
-<<<<<<< HEAD
 	Tex *tex;
 	TexResult texr;
 	float dxt[3], dyt[3], texvec[3];
 	int rgb;
-	
+
 	tex= mtex->tex;
 	if (tex==NULL) return 0;
 	texr.nor= NULL;
-	
+
 	/* placement */
 	if (mtex->projx) texvec[0]= mtex->size[0]*(vec[mtex->projx-1]+mtex->ofs[0]);
 	else texvec[0]= mtex->size[0]*(mtex->ofs[0]);
-	
+
 	if (mtex->projy) texvec[1]= mtex->size[1]*(vec[mtex->projy-1]+mtex->ofs[1]);
 	else texvec[1]= mtex->size[1]*(mtex->ofs[1]);
-	
+
 	if (mtex->projz) texvec[2]= mtex->size[2]*(vec[mtex->projz-1]+mtex->ofs[2]);
 	else texvec[2]= mtex->size[2]*(mtex->ofs[2]);
-	
+
 	/* texture */
 	if (tex->type==TEX_IMAGE) {
 		do_2d_mapping(mtex, texvec, NULL, dxt, dyt);
-=======
-	TexResult ttexr = {0, 0, 0, 0, 0, texres->talpha, NULL};	/* temp TexResult */
-
-	const int fromrgb = ((tex->type == TEX_IMAGE) || ((tex->flag & TEX_COLORBAND)!=0));
-
-	/* The negate on Hscale is done because the
-	 * normal in the renderer points inward which corresponds
-	 * to inverting the bump map. The normals are generated
-	 * this way in calc_vertexnormals(). Should this ever change
-	 * this negate must be removed. */
-	float Hscale = -Tnor*mtex->norfac;
-
-	int dimx=512, dimy=512;
-	const int imag_tspace_dimension_x = 1024;  /* only used for texture space variant */
-	float aspect = 1.0f;
-
-	/* 2 channels for 2D texture and 3 for 3D textures. */
-	const int nr_channels = (mtex->texco == TEXCO_UV)? 2 : 3;
-	int c, rgbnor, iBumpSpace;
-	float dHdx, dHdy;
-	int found_deriv_map = (tex->type==TEX_IMAGE) && (tex->imaflag & TEX_DERIVATIVEMAP);
-
-	/* disable internal bump eval in sampler, save pointer */
-	float *nvec = texres->nor;
-	texres->nor = NULL;
-
-	if (found_deriv_map==0) {
-		if ( mtex->texflag & MTEX_BUMP_TEXTURESPACE ) {
-			if (tex->ima)
-				Hscale *= 13.0f; /* appears to be a sensible default value */
-		}
-		else
-			Hscale *= 0.1f; /* factor 0.1 proved to look like the previous bump code */
-	}
-
-	if ( !ntap_bump->init_done ) {
-		copy_v3_v3(ntap_bump->vNacc, shi->vn);
-		copy_v3_v3(ntap_bump->vNorg, shi->vn);
-		ntap_bump->fPrevMagnitude = 1.0f;
-		ntap_bump->iPrevBumpSpace = 0;
-
-		ntap_bump->init_done = true;
-	}
-
-	/* resolve image dimensions */
-	if (found_deriv_map || (mtex->texflag&MTEX_BUMP_TEXTURESPACE)!=0) {
-		ImBuf *ibuf = BKE_image_pool_acquire_ibuf(tex->ima, &tex->iuser, pool);
-		if (ibuf) {
-			dimx = ibuf->x;
-			dimy = ibuf->y;
-			aspect = ((float) dimy) / dimx;
-		}
-		BKE_image_pool_release_ibuf(tex->ima, ibuf, pool);
-	}
-
-	if (found_deriv_map) {
-		float dBdu, dBdv, auto_bump = 1.0f;
-		float s = 1;		/* negate this if flipped texture coordinate */
-		texco_mapping(shi, tex, mtex, co, dx, dy, texvec, dxt, dyt);
-		rgbnor = multitex_mtex(shi, mtex, texvec, dxt, dyt, texres, pool, skip_load_image);
-
-		if (shi->obr->ob->derivedFinal) {
-			auto_bump = shi->obr->ob->derivedFinal->auto_bump_scale;
-		}
-
-		{
-			float fVirtDim = sqrtf(fabsf((float) (dimx*dimy)*mtex->size[0]*mtex->size[1]));
-			auto_bump /= MAX2(fVirtDim, FLT_EPSILON);
-		}
-
-		/* this variant using a derivative map is described here
-		 * http://mmikkelsen3d.blogspot.com/2011/07/derivative-maps.html */
-		dBdu = auto_bump*Hscale*dimx*(2*texres->tr-1);
-		dBdv = auto_bump*Hscale*dimy*(2*texres->tg-1);
-
-		dHdx = dBdu*dxt[0] + s * dBdv*dxt[1];
-		dHdy = dBdu*dyt[0] + s * dBdv*dyt[1];
->>>>>>> a25c11fd
-	}
-	
+	}
+
 	rgb = multitex(tex,
 	               texvec,
 	               dxt, dyt,
@@ -2080,1547 +1489,11 @@
 	               skip_load_image,
 	               texnode_preview,
 	               true);
-	
+
 	if (rgb) {
 		texr.tin = IMB_colormanagement_get_luminance(&texr.tr);
 	}
 	else {
-<<<<<<< HEAD
-=======
-		/* same as above, but doing 5 taps, increasing quality at cost of speed */
-		float STc[3], STl[3], STr[3], STd[3], STu[3];
-		float /* Hc, */ /* UNUSED */  Hl, Hr, Hd, Hu;
-
-		texco_mapping(shi, tex, mtex, co, dx, dy, texvec, dxt, dyt);
-
-		for (c=0; c<nr_channels; c++) {
-			STc[c] = texvec[c];
-			STl[c] = texvec[c] - 0.5f*dxt[c];
-			STr[c] = texvec[c] + 0.5f*dxt[c];
-			STd[c] = texvec[c] - 0.5f*dyt[c];
-			STu[c] = texvec[c] + 0.5f*dyt[c];
-		}
-
-		/* clear unused derivatives */
-		for (c=nr_channels; c<3; c++) {
-			STc[c] = 0.0f;
-			STl[c] = 0.0f;
-			STr[c] = 0.0f;
-			STd[c] = 0.0f;
-			STu[c] = 0.0f;
-		}
-
-		/* use texres for the center sample, set rgbnor */
-		rgbnor = multitex_mtex(shi, mtex, STc, dxt, dyt, texres, pool, skip_load_image);
-		/* Hc = (fromrgb) ? IMB_colormanagement_get_luminance(&texres->tr) : texres->tin; */ /* UNUSED */
-
-		/* use ttexr for the other taps */
-		multitex_mtex(shi, mtex, STl, dxt, dyt, &ttexr, pool, skip_load_image);
-		Hl = (fromrgb) ? IMB_colormanagement_get_luminance(&ttexr.tr) : ttexr.tin;
-		multitex_mtex(shi, mtex, STr, dxt, dyt, &ttexr, pool, skip_load_image);
-		Hr = (fromrgb) ? IMB_colormanagement_get_luminance(&ttexr.tr) : ttexr.tin;
-		multitex_mtex(shi, mtex, STd, dxt, dyt, &ttexr, pool, skip_load_image);
-		Hd = (fromrgb) ? IMB_colormanagement_get_luminance(&ttexr.tr) : ttexr.tin;
-		multitex_mtex(shi, mtex, STu, dxt, dyt, &ttexr, pool, skip_load_image);
-		Hu = (fromrgb) ? IMB_colormanagement_get_luminance(&ttexr.tr) : ttexr.tin;
-
-		dHdx = Hscale*(Hr - Hl);
-		dHdy = Hscale*(Hu - Hd);
-	}
-
-	/* restore pointer */
-	texres->nor = nvec;
-
-	/* replaced newbump with code based on listing 1 and 2 of
-	 * [Mik10] Mikkelsen M. S.: Bump Mapping Unparameterized Surfaces on the GPU.
-	 * -> http://jbit.net/~sparky/sfgrad_bump/mm_sfgrad_bump.pdf */
-
-	if ( mtex->texflag & MTEX_BUMP_OBJECTSPACE )
-		iBumpSpace = 1;
-	else if ( mtex->texflag & MTEX_BUMP_TEXTURESPACE )
-		iBumpSpace = 2;
-	else
-		iBumpSpace = 4; /* ViewSpace */
-
-	if ( ntap_bump->iPrevBumpSpace != iBumpSpace ) {
-
-		/* initialize normal perturbation vectors */
-		int xyz;
-		float fDet, abs_fDet, fMagnitude;
-		/* object2view and inverted matrix */
-		float obj2view[3][3], view2obj[3][3], tmp[4][4];
-		/* local copies of derivatives and normal */
-		float dPdx[3], dPdy[3], vN[3];
-		copy_v3_v3(dPdx, shi->dxco);
-		copy_v3_v3(dPdy, shi->dyco);
-		copy_v3_v3(vN, ntap_bump->vNorg);
-
-		if ( mtex->texflag & MTEX_BUMP_OBJECTSPACE ) {
-			/* TODO: these calculations happen for every pixel!
-			 *	-> move to shi->obi */
-			mul_m4_m4m4(tmp, R.viewmat, shi->obr->ob->obmat);
-			copy_m3_m4(obj2view, tmp); /* use only upper left 3x3 matrix */
-			invert_m3_m3(view2obj, obj2view);
-
-			/* generate the surface derivatives in object space */
-			mul_m3_v3(view2obj, dPdx);
-			mul_m3_v3(view2obj, dPdy);
-			/* generate the unit normal in object space */
-			mul_transposed_m3_v3(obj2view, vN);
-			normalize_v3(vN);
-		}
-
-		cross_v3_v3v3(ntap_bump->vR1, dPdy, vN);
-		cross_v3_v3v3(ntap_bump->vR2, vN, dPdx);
-		fDet = dot_v3v3(dPdx, ntap_bump->vR1);
-		ntap_bump->sgn_det = (fDet < 0)? -1.0f: 1.0f;
-		abs_fDet = ntap_bump->sgn_det * fDet;
-
-		if ( mtex->texflag & MTEX_BUMP_TEXTURESPACE ) {
-			if (tex->ima) {
-				/* crazy hack solution that gives results similar to normal mapping - part 1 */
-				normalize_v3(ntap_bump->vR1);
-				normalize_v3(ntap_bump->vR2);
-				abs_fDet = 1.0f;
-			}
-		}
-
-		fMagnitude = abs_fDet;
-		if ( mtex->texflag & MTEX_BUMP_OBJECTSPACE ) {
-			/* pre do transform of texres->nor by the inverse transposed of obj2view */
-			mul_transposed_m3_v3(view2obj, vN);
-			mul_transposed_m3_v3(view2obj, ntap_bump->vR1);
-			mul_transposed_m3_v3(view2obj, ntap_bump->vR2);
-
-			fMagnitude *= len_v3(vN);
-		}
-
-		if (ntap_bump->fPrevMagnitude > 0.0f)
-			for (xyz=0; xyz<3; xyz++)
-				ntap_bump->vNacc[xyz] *= fMagnitude / ntap_bump->fPrevMagnitude;
-
-		ntap_bump->fPrevMagnitude = fMagnitude;
-		ntap_bump->iPrevBumpSpace = iBumpSpace;
-	}
-
-	if ( mtex->texflag & MTEX_BUMP_TEXTURESPACE ) {
-		if (tex->ima) {
-			/* crazy hack solution that gives results similar to normal mapping - part 2 */
-			float vec[2];
-			const float imag_tspace_dimension_y = aspect*imag_tspace_dimension_x;
-
-			vec[0] = imag_tspace_dimension_x*dxt[0];
-			vec[1] = imag_tspace_dimension_y*dxt[1];
-			dHdx *= 1.0f/len_v2(vec);
-			vec[0] = imag_tspace_dimension_x*dyt[0];
-			vec[1] = imag_tspace_dimension_y*dyt[1];
-			dHdy *= 1.0f/len_v2(vec);
-		}
-	}
-
-	/* subtract the surface gradient from vNacc */
-	for (c=0; c<3; c++) {
-		float vSurfGrad_compi = ntap_bump->sgn_det * (dHdx * ntap_bump->vR1[c] + dHdy * ntap_bump->vR2[c]);
-		ntap_bump->vNacc[c] -= vSurfGrad_compi;
-		texres->nor[c] = ntap_bump->vNacc[c]; /* copy */
-	}
-
-	rgbnor |= TEX_NOR;
-	return rgbnor;
-}
-
-void do_material_tex(ShadeInput *shi, Render *re)
-{
-	const bool skip_load_image = (R.r.scemode & R_NO_IMAGE_LOAD) != 0;
-	CompatibleBump compat_bump;
-	NTapBump ntap_bump;
-	MTex *mtex;
-	Tex *tex;
-	TexResult texres= {0.0f, 0.0f, 0.0f, 0.0f, 0.0f, 0, NULL};
-	float *co = NULL, *dx = NULL, *dy = NULL;
-	float fact, facm, factt, facmm, stencilTin=1.0;
-	float texvec[3], dxt[3], dyt[3], tempvec[3], norvec[3], warpvec[3]={0.0f, 0.0f, 0.0f}, Tnor=1.0;
-	int tex_nr, rgbnor= 0;
-	bool warp_done = false, use_compat_bump = false, use_ntap_bump = false;
-	bool found_nmapping = false, found_deriv_map = false;
-	bool iFirstTimeNMap = true;
-
-	compatible_bump_init(&compat_bump);
-	ntap_bump_init(&ntap_bump);
-
-	if (re->r.scemode & R_NO_TEX) return;
-	/* here: test flag if there's a tex (todo) */
-
-	for (tex_nr=0; tex_nr<MAX_MTEX; tex_nr++) {
-
-		/* separate tex switching */
-		if (shi->mat->septex & (1<<tex_nr)) continue;
-
-		if (shi->mat->mtex[tex_nr]) {
-			mtex= shi->mat->mtex[tex_nr];
-
-			tex= mtex->tex;
-			if (tex == NULL) continue;
-
-			found_deriv_map = (tex->type==TEX_IMAGE) && (tex->imaflag & TEX_DERIVATIVEMAP);
-			use_compat_bump= (mtex->texflag & MTEX_COMPAT_BUMP) != 0;
-			use_ntap_bump = ((mtex->texflag & (MTEX_3TAP_BUMP|MTEX_5TAP_BUMP|MTEX_BICUBIC_BUMP))!=0 || found_deriv_map!=0) ? true : false;
-
-			/* XXX texture node trees don't work for this yet */
-			if (tex->nodetree && tex->use_nodes) {
-				use_compat_bump = false;
-				use_ntap_bump = false;
-			}
-
-			/* case displacement mapping */
-			if (shi->osatex == 0 && use_ntap_bump) {
-				use_ntap_bump = false;
-				use_compat_bump = true;
-			}
-
-			/* case ocean */
-			if (tex->type == TEX_OCEAN) {
-				use_ntap_bump = false;
-				use_compat_bump = false;
-			}
-
-			/* which coords */
-			if (mtex->texco==TEXCO_ORCO) {
-				if (mtex->texflag & MTEX_DUPLI_MAPTO) {
-					co= shi->duplilo; dx= dxt; dy= dyt;
-					dxt[0]= dxt[1]= dxt[2]= 0.0f;
-					dyt[0]= dyt[1]= dyt[2]= 0.0f;
-				}
-				else {
-					co= shi->lo; dx= shi->dxlo; dy= shi->dylo;
-				}
-			}
-			else if (mtex->texco==TEXCO_OBJECT) {
-				Object *ob= mtex->object;
-				if (ob) {
-					co= tempvec;
-					dx= dxt;
-					dy= dyt;
-					copy_v3_v3(tempvec, shi->co);
-					if (mtex->texflag & MTEX_OB_DUPLI_ORIG)
-						if (shi->obi && shi->obi->duplitexmat)
-							mul_m4_v3(shi->obi->duplitexmat, tempvec);
-					mul_m4_v3(ob->imat_ren, tempvec);
-					if (shi->osatex) {
-						copy_v3_v3(dxt, shi->dxco);
-						copy_v3_v3(dyt, shi->dyco);
-						mul_mat3_m4_v3(ob->imat_ren, dxt);
-						mul_mat3_m4_v3(ob->imat_ren, dyt);
-					}
-				}
-				else {
-					/* if object doesn't exist, do not use orcos (not initialized) */
-					co= shi->co;
-					dx= shi->dxco; dy= shi->dyco;
-				}
-			}
-			else if (mtex->texco==TEXCO_REFL) {
-				calc_R_ref(shi);
-				co= shi->ref; dx= shi->dxref; dy= shi->dyref;
-			}
-			else if (mtex->texco==TEXCO_NORM) {
-				co= shi->orn; dx= shi->dxno; dy= shi->dyno;
-			}
-			else if (mtex->texco==TEXCO_TANGENT) {
-				co= shi->tang; dx= shi->dxno; dy= shi->dyno;
-			}
-			else if (mtex->texco==TEXCO_GLOB) {
-				co= shi->gl; dx= shi->dxgl; dy= shi->dygl;
-			}
-			else if (mtex->texco==TEXCO_UV) {
-				if (mtex->texflag & MTEX_DUPLI_MAPTO) {
-					co= shi->dupliuv; dx= dxt; dy= dyt;
-					dxt[0]= dxt[1]= dxt[2]= 0.0f;
-					dyt[0]= dyt[1]= dyt[2]= 0.0f;
-				}
-				else {
-					ShadeInputUV *suv= &shi->uv[shi->actuv];
-					int i = shi->actuv;
-
-					if (mtex->uvname[0] != 0) {
-						for (i = 0; i < shi->totuv; i++) {
-							if (STREQ(shi->uv[i].name, mtex->uvname)) {
-								suv= &shi->uv[i];
-								break;
-							}
-						}
-					}
-
-					co= suv->uv;
-					dx= suv->dxuv;
-					dy= suv->dyuv;
-
-					compatible_bump_uv_derivs(&compat_bump, shi, mtex, i);
-				}
-			}
-			else if (mtex->texco==TEXCO_WINDOW) {
-				co= shi->winco; dx= shi->dxwin; dy= shi->dywin;
-			}
-			else if (mtex->texco==TEXCO_STRAND) {
-				co= tempvec; dx= dxt; dy= dyt;
-				co[0]= shi->strandco;
-				co[1]= co[2]= 0.0f;
-				dx[0]= shi->dxstrand;
-				dx[1]= dx[2]= 0.0f;
-				dy[0]= shi->dystrand;
-				dy[1]= dy[2]= 0.0f;
-			}
-			else if (mtex->texco==TEXCO_STRESS) {
-				co= tempvec; dx= dxt; dy= dyt;
-				co[0]= shi->stress;
-				co[1]= co[2]= 0.0f;
-				dx[0]= 0.0f;
-				dx[1]= dx[2]= 0.0f;
-				dy[0]= 0.0f;
-				dy[1]= dy[2]= 0.0f;
-			}
-			else {
-				continue;  /* can happen when texco defines disappear and it renders old files */
-			}
-
-			/* the pointer defines if bumping happens */
-			if (mtex->mapto & (MAP_NORM|MAP_WARP)) {
-				texres.nor= norvec;
-				norvec[0]= norvec[1]= norvec[2]= 0.0;
-			}
-			else texres.nor= NULL;
-
-			if (warp_done) {
-				add_v3_v3v3(tempvec, co, warpvec);
-				co= tempvec;
-			}
-
-			/* XXX texture node trees don't work for this yet */
-			if (texres.nor && !((tex->type==TEX_IMAGE) && (tex->imaflag & TEX_NORMALMAP))) {
-				if (use_compat_bump) {
-					rgbnor = compatible_bump_compute(&compat_bump, shi, mtex, tex,
-					                                 &texres, Tnor*stencilTin, co, dx, dy, texvec, dxt, dyt,
-					                                 re->pool, skip_load_image);
-				}
-				else if (use_ntap_bump) {
-					rgbnor = ntap_bump_compute(&ntap_bump, shi, mtex, tex,
-					                           &texres, Tnor*stencilTin, co, dx, dy, texvec, dxt, dyt,
-					                           re->pool, skip_load_image);
-				}
-				else {
-					texco_mapping(shi, tex, mtex, co, dx, dy, texvec, dxt, dyt);
-					rgbnor = multitex_mtex(shi, mtex, texvec, dxt, dyt, &texres, re->pool, skip_load_image);
-				}
-			}
-			else {
-				texco_mapping(shi, tex, mtex, co, dx, dy, texvec, dxt, dyt);
-				rgbnor = multitex_mtex(shi, mtex, texvec, dxt, dyt, &texres, re->pool, skip_load_image);
-			}
-
-			/* texture output */
-
-			if ((rgbnor & TEX_RGB) && (mtex->texflag & MTEX_RGBTOINT)) {
-				texres.tin = IMB_colormanagement_get_luminance(&texres.tr);
-				rgbnor -= TEX_RGB;
-			}
-			if (mtex->texflag & MTEX_NEGATIVE) {
-				if (rgbnor & TEX_RGB) {
-					texres.tr= 1.0f-texres.tr;
-					texres.tg= 1.0f-texres.tg;
-					texres.tb= 1.0f-texres.tb;
-				}
-				texres.tin= 1.0f-texres.tin;
-			}
-			if (mtex->texflag & MTEX_STENCIL) {
-				if (rgbnor & TEX_RGB) {
-					fact= texres.ta;
-					texres.ta*= stencilTin;
-					stencilTin*= fact;
-				}
-				else {
-					fact= texres.tin;
-					texres.tin*= stencilTin;
-					stencilTin*= fact;
-				}
-			}
-			else {
-				Tnor*= stencilTin;
-			}
-
-			if (texres.nor) {
-				if ((rgbnor & TEX_NOR)==0) {
-					/* make our own normal */
-					if (rgbnor & TEX_RGB) {
-						copy_v3_v3(texres.nor, &texres.tr);
-					}
-					else {
-						float co_nor= 0.5f * cosf(texres.tin - 0.5f);
-						float si = 0.5f * sinf(texres.tin - 0.5f);
-						float f1, f2;
-
-						f1= shi->vn[0];
-						f2= shi->vn[1];
-						texres.nor[0]= f1*co_nor+f2*si;
-						f1= shi->vn[1];
-						f2= shi->vn[2];
-						texres.nor[1]= f1*co_nor+f2*si;
-						texres.nor[2]= f2*co_nor-f1*si;
-					}
-				}
-				/* warping, local space */
-				if (mtex->mapto & MAP_WARP) {
-					float *warpnor= texres.nor, warpnor_[3];
-
-					if (use_ntap_bump) {
-						copy_v3_v3(warpnor_, texres.nor);
-						warpnor= warpnor_;
-						normalize_v3(warpnor_);
-					}
-					warpvec[0]= mtex->warpfac*warpnor[0];
-					warpvec[1]= mtex->warpfac*warpnor[1];
-					warpvec[2]= mtex->warpfac*warpnor[2];
-					warp_done = true;
-				}
-#if 0
-				if (mtex->texflag & MTEX_VIEWSPACE) {
-					/* rotate to global coords */
-					if (mtex->texco==TEXCO_ORCO || mtex->texco==TEXCO_UV) {
-						if (shi->vlr && shi->obr && shi->obr->ob) {
-							float len= normalize_v3(texres.nor);
-							/* can be optimized... (ton) */
-							mul_mat3_m4_v3(shi->obr->ob->obmat, texres.nor);
-							mul_mat3_m4_v3(re->viewmat, texres.nor);
-							normalize_v3_length(texres.nor, len);
-						}
-					}
-				}
-#endif
-			}
-
-			/* mapping */
-			if (mtex->mapto & (MAP_COL | MAP_COLSPEC | MAP_COLMIR)) {
-				float tcol[3];
-
-				/* stencil maps on the texture control slider, not texture intensity value */
-				copy_v3_v3(tcol, &texres.tr);
-
-				if ((rgbnor & TEX_RGB) == 0) {
-					copy_v3_v3(tcol, &mtex->r);
-				}
-				else if (mtex->mapto & MAP_ALPHA) {
-					texres.tin = stencilTin;
-				}
-				else {
-					texres.tin = texres.ta;
-				}
-
-				/* inverse gamma correction */
-				if (tex->type==TEX_IMAGE) {
-					Image *ima = tex->ima;
-					ImBuf *ibuf = BKE_image_pool_acquire_ibuf(ima, &tex->iuser, re->pool);
-
-					/* don't linearize float buffers, assumed to be linear */
-					if (ibuf != NULL &&
-					    ibuf->rect_float == NULL &&
-					    (rgbnor & TEX_RGB) &&
-					    R.scene_color_manage)
-					{
-						IMB_colormanagement_colorspace_to_scene_linear_v3(tcol, ibuf->rect_colorspace);
-					}
-
-					BKE_image_pool_release_ibuf(ima, ibuf, re->pool);
-				}
-
-				if (mtex->mapto & MAP_COL) {
-					float colfac= mtex->colfac*stencilTin;
-					texture_rgb_blend(&shi->r, tcol, &shi->r, texres.tin, colfac, mtex->blendtype);
-				}
-				if (mtex->mapto & MAP_COLSPEC) {
-					float colspecfac= mtex->colspecfac*stencilTin;
-					texture_rgb_blend(&shi->specr, tcol, &shi->specr, texres.tin, colspecfac, mtex->blendtype);
-				}
-				if (mtex->mapto & MAP_COLMIR) {
-					float mirrfac= mtex->mirrfac*stencilTin;
-
-					/* exception for envmap only */
-					if (tex->type==TEX_ENVMAP && mtex->blendtype==MTEX_BLEND) {
-						fact= texres.tin*mirrfac;
-						facm= 1.0f- fact;
-						shi->refcol[0]= fact + facm*shi->refcol[0];
-						shi->refcol[1]= fact*tcol[0] + facm*shi->refcol[1];
-						shi->refcol[2]= fact*tcol[1] + facm*shi->refcol[2];
-						shi->refcol[3]= fact*tcol[2] + facm*shi->refcol[3];
-					}
-					else {
-						texture_rgb_blend(&shi->mirr, tcol, &shi->mirr, texres.tin, mirrfac, mtex->blendtype);
-					}
-				}
-			}
-			if ( (mtex->mapto & MAP_NORM) ) {
-				if (texres.nor) {
-					float norfac= mtex->norfac;
-
-					/* we need to code blending modes for normals too once.. now 1 exception hardcoded */
-
-					if ((tex->type==TEX_IMAGE) && (tex->imaflag & TEX_NORMALMAP)) {
-
-						found_nmapping = 1;
-
-						/* qdn: for normalmaps, to invert the normalmap vector,
-						 * it is better to negate x & y instead of subtracting the vector as was done before */
-						if (norfac < 0.0f) {
-							texres.nor[0] = -texres.nor[0];
-							texres.nor[1] = -texres.nor[1];
-						}
-						fact = Tnor*fabsf(norfac);
-						if (fact>1.f) fact = 1.f;
-						facm = 1.f-fact;
-						if (mtex->normapspace == MTEX_NSPACE_TANGENT) {
-							/* qdn: tangent space */
-							float B[3], tv[3];
-							const float *no = iFirstTimeNMap ? shi->nmapnorm : shi->vn;
-							iFirstTimeNMap = false;
-							cross_v3_v3v3(B, no, shi->nmaptang);	/* bitangent */
-							mul_v3_fl(B, shi->nmaptang[3]);
-							/* transform norvec from tangent space to object surface in camera space */
-							tv[0] = texres.nor[0]*shi->nmaptang[0] + texres.nor[1]*B[0] + texres.nor[2]*no[0];
-							tv[1] = texres.nor[0]*shi->nmaptang[1] + texres.nor[1]*B[1] + texres.nor[2]*no[1];
-							tv[2] = texres.nor[0]*shi->nmaptang[2] + texres.nor[1]*B[2] + texres.nor[2]*no[2];
-							shi->vn[0]= facm*no[0] + fact*tv[0];
-							shi->vn[1]= facm*no[1] + fact*tv[1];
-							shi->vn[2]= facm*no[2] + fact*tv[2];
-						}
-						else {
-							float nor[3];
-
-							copy_v3_v3(nor, texres.nor);
-
-							if (mtex->normapspace == MTEX_NSPACE_CAMERA) {
-								/* pass */
-							}
-							else if (mtex->normapspace == MTEX_NSPACE_WORLD) {
-								mul_mat3_m4_v3(re->viewmat, nor);
-							}
-							else if (mtex->normapspace == MTEX_NSPACE_OBJECT) {
-								if (shi->obr && shi->obr->ob)
-									mul_mat3_m4_v3(shi->obr->ob->obmat, nor);
-								mul_mat3_m4_v3(re->viewmat, nor);
-							}
-
-							normalize_v3(nor);
-
-							/* qdn: worldspace */
-							shi->vn[0]= facm*shi->vn[0] + fact*nor[0];
-							shi->vn[1]= facm*shi->vn[1] + fact*nor[1];
-							shi->vn[2]= facm*shi->vn[2] + fact*nor[2];
-						}
-					}
-					else {
-						/* XXX texture node trees don't work for this yet */
-						if (use_compat_bump || use_ntap_bump) {
-							shi->vn[0] = texres.nor[0];
-							shi->vn[1] = texres.nor[1];
-							shi->vn[2] = texres.nor[2];
-						}
-						else {
-							float nor[3], dot;
-
-							if (shi->mat->mode & MA_TANGENT_V) {
-								shi->tang[0]+= Tnor*norfac*texres.nor[0];
-								shi->tang[1]+= Tnor*norfac*texres.nor[1];
-								shi->tang[2]+= Tnor*norfac*texres.nor[2];
-							}
-
-							/* prevent bump to become negative normal */
-							nor[0]= Tnor*norfac*texres.nor[0];
-							nor[1]= Tnor*norfac*texres.nor[1];
-							nor[2]= Tnor*norfac*texres.nor[2];
-
-							dot= 0.5f + 0.5f * dot_v3v3(nor, shi->vn);
-
-							shi->vn[0]+= dot*nor[0];
-							shi->vn[1]+= dot*nor[1];
-							shi->vn[2]+= dot*nor[2];
-						}
-					}
-					normalize_v3(shi->vn);
-
-					/* this makes sure the bump is passed on to the next texture */
-					shi->orn[0]= -shi->vn[0];
-					shi->orn[1]= -shi->vn[1];
-					shi->orn[2]= -shi->vn[2];
-				}
-			}
-
-			if ( mtex->mapto & MAP_DISPLACE ) {
-				/* Now that most textures offer both Nor and Intensity, allow  */
-				/* both to work, and let user select with slider.   */
-				if (texres.nor) {
-					float norfac= mtex->norfac;
-
-					shi->displace[0]+= 0.2f*Tnor*norfac*texres.nor[0];
-					shi->displace[1]+= 0.2f*Tnor*norfac*texres.nor[1];
-					shi->displace[2]+= 0.2f*Tnor*norfac*texres.nor[2];
-				}
-
-				if (rgbnor & TEX_RGB) {
-					texres.tin = IMB_colormanagement_get_luminance(&texres.tr);
-				}
-
-				factt= (0.5f-texres.tin)*mtex->dispfac*stencilTin; facmm= 1.0f-factt;
-
-				if (mtex->blendtype==MTEX_BLEND) {
-					shi->displace[0]= factt*shi->vn[0] + facmm*shi->displace[0];
-					shi->displace[1]= factt*shi->vn[1] + facmm*shi->displace[1];
-					shi->displace[2]= factt*shi->vn[2] + facmm*shi->displace[2];
-				}
-				else if (mtex->blendtype==MTEX_MUL) {
-					shi->displace[0]*= factt*shi->vn[0];
-					shi->displace[1]*= factt*shi->vn[1];
-					shi->displace[2]*= factt*shi->vn[2];
-				}
-				else { /* add or sub */
-					if (mtex->blendtype==MTEX_SUB) factt= -factt;
-					shi->displace[0]+= factt*shi->vn[0];
-					shi->displace[1]+= factt*shi->vn[1];
-					shi->displace[2]+= factt*shi->vn[2];
-				}
-			}
-
-			if (mtex->mapto & MAP_VARS) {
-				/* stencil maps on the texture control slider, not texture intensity value */
-
-				if (rgbnor & TEX_RGB) {
-					if (texres.talpha) texres.tin = texres.ta;
-					else               texres.tin = IMB_colormanagement_get_luminance(&texres.tr);
-				}
-
-				if (mtex->mapto & MAP_REF) {
-					float difffac= mtex->difffac*stencilTin;
-
-					shi->refl= texture_value_blend(mtex->def_var, shi->refl, texres.tin, difffac, mtex->blendtype);
-					if (shi->refl<0.0f) shi->refl= 0.0f;
-				}
-				if (mtex->mapto & MAP_SPEC) {
-					float specfac= mtex->specfac*stencilTin;
-
-					shi->spec= texture_value_blend(mtex->def_var, shi->spec, texres.tin, specfac, mtex->blendtype);
-					if (shi->spec<0.0f) shi->spec= 0.0f;
-				}
-				if (mtex->mapto & MAP_EMIT) {
-					float emitfac= mtex->emitfac*stencilTin;
-
-					shi->emit= texture_value_blend(mtex->def_var, shi->emit, texres.tin, emitfac, mtex->blendtype);
-					if (shi->emit<0.0f) shi->emit= 0.0f;
-				}
-				if (mtex->mapto & MAP_ALPHA) {
-					float alphafac= mtex->alphafac*stencilTin;
-
-					shi->alpha= texture_value_blend(mtex->def_var, shi->alpha, texres.tin, alphafac, mtex->blendtype);
-					if (shi->alpha<0.0f) shi->alpha= 0.0f;
-					else if (shi->alpha>1.0f) shi->alpha= 1.0f;
-				}
-				if (mtex->mapto & MAP_HAR) {
-					float har;  /* have to map to 0-1 */
-					float hardfac= mtex->hardfac*stencilTin;
-
-					har= ((float)shi->har)/128.0f;
-					har= 128.0f*texture_value_blend(mtex->def_var, har, texres.tin, hardfac, mtex->blendtype);
-
-					if (har<1.0f) shi->har= 1;
-					else if (har>511) shi->har= 511;
-					else shi->har= (int)har;
-				}
-				if (mtex->mapto & MAP_RAYMIRR) {
-					float raymirrfac= mtex->raymirrfac*stencilTin;
-
-					shi->ray_mirror= texture_value_blend(mtex->def_var, shi->ray_mirror, texres.tin, raymirrfac, mtex->blendtype);
-					if (shi->ray_mirror<0.0f) shi->ray_mirror= 0.0f;
-					else if (shi->ray_mirror>1.0f) shi->ray_mirror= 1.0f;
-				}
-				if (mtex->mapto & MAP_TRANSLU) {
-					float translfac= mtex->translfac*stencilTin;
-
-					shi->translucency= texture_value_blend(mtex->def_var, shi->translucency, texres.tin, translfac, mtex->blendtype);
-					if (shi->translucency<0.0f) shi->translucency= 0.0f;
-					else if (shi->translucency>1.0f) shi->translucency= 1.0f;
-				}
-				if (mtex->mapto & MAP_AMB) {
-					float ambfac= mtex->ambfac*stencilTin;
-
-					shi->amb= texture_value_blend(mtex->def_var, shi->amb, texres.tin, ambfac, mtex->blendtype);
-					if (shi->amb<0.0f) shi->amb= 0.0f;
-					else if (shi->amb>1.0f) shi->amb= 1.0f;
-
-					shi->ambr= shi->amb*re->wrld.ambr;
-					shi->ambg= shi->amb*re->wrld.ambg;
-					shi->ambb= shi->amb*re->wrld.ambb;
-				}
-			}
-		}
-	}
-	if ((use_compat_bump || use_ntap_bump || found_nmapping) && (shi->mat->mode & MA_TANGENT_V) != 0) {
-		const float fnegdot = -dot_v3v3(shi->vn, shi->tang);
-		/* apply Gram-Schmidt projection */
-		madd_v3_v3fl(shi->tang,  shi->vn, fnegdot);
-		normalize_v3(shi->tang);
-	}
-}
-
-
-void do_volume_tex(ShadeInput *shi, const float *xyz, int mapto_flag, float col_r[3], float *val, Render *re)
-{
-	const bool skip_load_image = (re->r.scemode & R_NO_IMAGE_LOAD) != 0;
-	const bool texnode_preview = (re->r.scemode & R_TEXNODE_PREVIEW) != 0;
-	MTex *mtex;
-	Tex *tex;
-	TexResult texres= {0.0f, 0.0f, 0.0f, 0.0f, 0.0f, 0, NULL};
-	int tex_nr, rgbnor= 0;
-	float co[3], texvec[3];
-	float fact, stencilTin=1.0;
-
-	if (re->r.scemode & R_NO_TEX) return;
-	/* here: test flag if there's a tex (todo) */
-
-	for (tex_nr=0; tex_nr<MAX_MTEX; tex_nr++) {
-		/* separate tex switching */
-		if (shi->mat->septex & (1<<tex_nr)) continue;
-
-		if (shi->mat->mtex[tex_nr]) {
-			mtex= shi->mat->mtex[tex_nr];
-			tex= mtex->tex;
-			if (tex == NULL) continue;
-
-			/* only process if this texture is mapped
-			 * to one that we're interested in */
-			if (!(mtex->mapto & mapto_flag)) continue;
-
-			/* which coords */
-			if (mtex->texco==TEXCO_OBJECT) {
-				Object *ob= mtex->object;
-				if (ob) {
-					copy_v3_v3(co, xyz);
-					if (mtex->texflag & MTEX_OB_DUPLI_ORIG) {
-						if (shi->obi && shi->obi->duplitexmat)
-							mul_m4_v3(shi->obi->duplitexmat, co);
-					}
-					mul_m4_v3(ob->imat_ren, co);
-
-					if (mtex->texflag & MTEX_MAPTO_BOUNDS && ob->bb) {
-						/* use bb vec[0] as min and bb vec[6] as max */
-						co[0] = (co[0] - ob->bb->vec[0][0]) / (ob->bb->vec[6][0]-ob->bb->vec[0][0]) * 2.0f - 1.0f;
-						co[1] = (co[1] - ob->bb->vec[0][1]) / (ob->bb->vec[6][1]-ob->bb->vec[0][1]) * 2.0f - 1.0f;
-						co[2] = (co[2] - ob->bb->vec[0][2]) / (ob->bb->vec[6][2]-ob->bb->vec[0][2]) * 2.0f - 1.0f;
-					}
-				}
-			}
-			/* not really orco, but 'local' */
-			else if (mtex->texco==TEXCO_ORCO) {
-
-				if (mtex->texflag & MTEX_DUPLI_MAPTO) {
-					copy_v3_v3(co, shi->duplilo);
-				}
-				else {
-					Object *ob= shi->obi->ob;
-					copy_v3_v3(co, xyz);
-					mul_m4_v3(ob->imat_ren, co);
-
-					if (mtex->texflag & MTEX_MAPTO_BOUNDS && ob->bb) {
-						/* use bb vec[0] as min and bb vec[6] as max */
-						co[0] = (co[0] - ob->bb->vec[0][0]) / (ob->bb->vec[6][0]-ob->bb->vec[0][0]) * 2.0f - 1.0f;
-						co[1] = (co[1] - ob->bb->vec[0][1]) / (ob->bb->vec[6][1]-ob->bb->vec[0][1]) * 2.0f - 1.0f;
-						co[2] = (co[2] - ob->bb->vec[0][2]) / (ob->bb->vec[6][2]-ob->bb->vec[0][2]) * 2.0f - 1.0f;
-					}
-				}
-			}
-			else if (mtex->texco==TEXCO_GLOB) {
-				copy_v3_v3(co, xyz);
-				mul_m4_v3(re->viewinv, co);
-			}
-			else {
-				continue;  /* can happen when texco defines disappear and it renders old files */
-			}
-
-			texres.nor= NULL;
-
-			if (tex->type == TEX_IMAGE) {
-				continue;  /* not supported yet */
-				//do_2d_mapping(mtex, texvec, NULL, NULL, dxt, dyt);
-			}
-			else {
-				/* placement */
-				if (mtex->projx) texvec[0]= mtex->size[0]*(co[mtex->projx-1]+mtex->ofs[0]);
-				else texvec[0]= mtex->size[0]*(mtex->ofs[0]);
-
-				if (mtex->projy) texvec[1]= mtex->size[1]*(co[mtex->projy-1]+mtex->ofs[1]);
-				else texvec[1]= mtex->size[1]*(mtex->ofs[1]);
-
-				if (mtex->projz) texvec[2]= mtex->size[2]*(co[mtex->projz-1]+mtex->ofs[2]);
-				else texvec[2]= mtex->size[2]*(mtex->ofs[2]);
-			}
-
-			rgbnor = multitex(tex,
-			                  texvec,
-			                  NULL, NULL,
-			                  0,
-			                  &texres,
-			                  shi->thread,
-			                  mtex->which_output,
-			                  re->pool,
-			                  skip_load_image,
-			                  texnode_preview,
-			                  true);	/* NULL = dxt/dyt, 0 = shi->osatex - not supported */
-
-			/* texture output */
-
-			if ((rgbnor & TEX_RGB) && (mtex->texflag & MTEX_RGBTOINT)) {
-				texres.tin = IMB_colormanagement_get_luminance(&texres.tr);
-				rgbnor -= TEX_RGB;
-			}
-			if (mtex->texflag & MTEX_NEGATIVE) {
-				if (rgbnor & TEX_RGB) {
-					texres.tr= 1.0f-texres.tr;
-					texres.tg= 1.0f-texres.tg;
-					texres.tb= 1.0f-texres.tb;
-				}
-				texres.tin= 1.0f-texres.tin;
-			}
-			if (mtex->texflag & MTEX_STENCIL) {
-				if (rgbnor & TEX_RGB) {
-					fact= texres.ta;
-					texres.ta*= stencilTin;
-					stencilTin*= fact;
-				}
-				else {
-					fact= texres.tin;
-					texres.tin*= stencilTin;
-					stencilTin*= fact;
-				}
-			}
-
-
-			if ((mapto_flag & (MAP_EMISSION_COL+MAP_TRANSMISSION_COL+MAP_REFLECTION_COL)) && (mtex->mapto & (MAP_EMISSION_COL+MAP_TRANSMISSION_COL+MAP_REFLECTION_COL))) {
-				float tcol[3];
-
-				/* stencil maps on the texture control slider, not texture intensity value */
-
-				if ((rgbnor & TEX_RGB) == 0) {
-					copy_v3_v3(tcol, &mtex->r);
-				}
-				else if (mtex->mapto & MAP_DENSITY) {
-					copy_v3_v3(tcol, &texres.tr);
-					if (texres.talpha) {
-						texres.tin = stencilTin;
-					}
-				}
-				else {
-					copy_v3_v3(tcol, &texres.tr);
-					if (texres.talpha) {
-						texres.tin= texres.ta;
-					}
-				}
-
-				/* used for emit */
-				if ((mapto_flag & MAP_EMISSION_COL) && (mtex->mapto & MAP_EMISSION_COL)) {
-					float colemitfac= mtex->colemitfac*stencilTin;
-					texture_rgb_blend(col_r, tcol, col_r, texres.tin, colemitfac, mtex->blendtype);
-				}
-
-				if ((mapto_flag & MAP_REFLECTION_COL) && (mtex->mapto & MAP_REFLECTION_COL)) {
-					float colreflfac= mtex->colreflfac*stencilTin;
-					texture_rgb_blend(col_r, tcol, col_r, texres.tin, colreflfac, mtex->blendtype);
-				}
-
-				if ((mapto_flag & MAP_TRANSMISSION_COL) && (mtex->mapto & MAP_TRANSMISSION_COL)) {
-					float coltransfac= mtex->coltransfac*stencilTin;
-					texture_rgb_blend(col_r, tcol, col_r, texres.tin, coltransfac, mtex->blendtype);
-				}
-			}
-
-			if ((mapto_flag & MAP_VARS) && (mtex->mapto & MAP_VARS)) {
-				/* stencil maps on the texture control slider, not texture intensity value */
-
-				/* convert RGB to intensity if intensity info isn't provided */
-				if (rgbnor & TEX_RGB) {
-					if (texres.talpha)  texres.tin = texres.ta;
-					else                texres.tin = IMB_colormanagement_get_luminance(&texres.tr);
-				}
-
-				if ((mapto_flag & MAP_EMISSION) && (mtex->mapto & MAP_EMISSION)) {
-					float emitfac= mtex->emitfac*stencilTin;
-
-					*val = texture_value_blend(mtex->def_var, *val, texres.tin, emitfac, mtex->blendtype);
-					if (*val<0.0f) *val= 0.0f;
-				}
-				if ((mapto_flag & MAP_DENSITY) && (mtex->mapto & MAP_DENSITY)) {
-					float densfac= mtex->densfac*stencilTin;
-
-					*val = texture_value_blend(mtex->def_var, *val, texres.tin, densfac, mtex->blendtype);
-					CLAMP(*val, 0.0f, 1.0f);
-				}
-				if ((mapto_flag & MAP_SCATTERING) && (mtex->mapto & MAP_SCATTERING)) {
-					float scatterfac= mtex->scatterfac*stencilTin;
-
-					*val = texture_value_blend(mtex->def_var, *val, texres.tin, scatterfac, mtex->blendtype);
-					CLAMP(*val, 0.0f, 1.0f);
-				}
-				if ((mapto_flag & MAP_REFLECTION) && (mtex->mapto & MAP_REFLECTION)) {
-					float reflfac= mtex->reflfac*stencilTin;
-
-					*val = texture_value_blend(mtex->def_var, *val, texres.tin, reflfac, mtex->blendtype);
-					CLAMP(*val, 0.0f, 1.0f);
-				}
-			}
-		}
-	}
-}
-
-
-/* ------------------------------------------------------------------------- */
-
-void do_halo_tex(HaloRen *har, float xn, float yn, float col_r[4])
-{
-	const bool skip_load_image = har->skip_load_image;
-	const bool texnode_preview = har->texnode_preview;
-	MTex *mtex;
-	TexResult texres= {0.0f, 0.0f, 0.0f, 0.0f, 0.0f, 0, NULL};
-	float texvec[3], dxt[3], dyt[3], fact, facm, dx;
-	int rgb, osatex;
-
-	if (R.r.scemode & R_NO_TEX) return;
-
-	mtex= har->mat->mtex[0];
-	if (har->mat->septex & (1<<0)) return;
-	if (mtex->tex==NULL) return;
-
-	/* no normal mapping */
-	texres.nor= NULL;
-
-	texvec[0]= xn/har->rad;
-	texvec[1]= yn/har->rad;
-	texvec[2]= 0.0;
-
-	osatex= (har->mat->texco & TEXCO_OSA);
-
-	/* placement */
-	if (mtex->projx) texvec[0]= mtex->size[0]*(texvec[mtex->projx-1]+mtex->ofs[0]);
-	else texvec[0]= mtex->size[0]*(mtex->ofs[0]);
-
-	if (mtex->projy) texvec[1]= mtex->size[1]*(texvec[mtex->projy-1]+mtex->ofs[1]);
-	else texvec[1]= mtex->size[1]*(mtex->ofs[1]);
-
-	if (mtex->projz) texvec[2]= mtex->size[2]*(texvec[mtex->projz-1]+mtex->ofs[2]);
-	else texvec[2]= mtex->size[2]*(mtex->ofs[2]);
-
-	if (osatex) {
-
-		dx= 1.0f/har->rad;
-
-		if (mtex->projx) {
-			dxt[0]= mtex->size[0]*dx;
-			dyt[0]= mtex->size[0]*dx;
-		}
-		else dxt[0]= dyt[0]= 0.0;
-
-		if (mtex->projy) {
-			dxt[1]= mtex->size[1]*dx;
-			dyt[1]= mtex->size[1]*dx;
-		}
-		else dxt[1]= dyt[1]= 0.0;
-
-		if (mtex->projz) {
-			dxt[2]= 0.0;
-			dyt[2]= 0.0;
-		}
-		else dxt[2]= dyt[2]= 0.0;
-
-	}
-
-	if (mtex->tex->type==TEX_IMAGE) do_2d_mapping(mtex, texvec, NULL, NULL, dxt, dyt);
-
-	rgb = multitex(mtex->tex,
-	               texvec,
-	               dxt, dyt,
-	               osatex,
-	               &texres,
-	               0,
-	               mtex->which_output,
-	               har->pool,
-	               skip_load_image,
-	               texnode_preview,
-	               true);
-
-	/* texture output */
-	if (rgb && (mtex->texflag & MTEX_RGBTOINT)) {
-		texres.tin = IMB_colormanagement_get_luminance(&texres.tr);
-		rgb= 0;
-	}
-	if (mtex->texflag & MTEX_NEGATIVE) {
-		if (rgb) {
-			texres.tr= 1.0f-texres.tr;
-			texres.tg= 1.0f-texres.tg;
-			texres.tb= 1.0f-texres.tb;
-		}
-		else texres.tin= 1.0f-texres.tin;
-	}
-
-	/* mapping */
-	if (mtex->mapto & MAP_COL) {
-
-		if (rgb==0) {
-			texres.tr= mtex->r;
-			texres.tg= mtex->g;
-			texres.tb= mtex->b;
-		}
-		else if (mtex->mapto & MAP_ALPHA) {
-			texres.tin= 1.0;
-		}
-		else texres.tin= texres.ta;
-
-		/* inverse gamma correction */
-		if (mtex->tex->type==TEX_IMAGE) {
-			Image *ima = mtex->tex->ima;
-			ImBuf *ibuf = BKE_image_pool_acquire_ibuf(ima, &mtex->tex->iuser, har->pool);
-
-			/* don't linearize float buffers, assumed to be linear */
-			if (ibuf && !(ibuf->rect_float) && R.scene_color_manage)
-				IMB_colormanagement_colorspace_to_scene_linear_v3(&texres.tr, ibuf->rect_colorspace);
-
-			BKE_image_pool_release_ibuf(ima, ibuf, har->pool);
-		}
-
-		fact= texres.tin*mtex->colfac;
-		facm= 1.0f-fact;
-
-		if (mtex->blendtype==MTEX_MUL) {
-			facm= 1.0f-mtex->colfac;
-		}
-
-		if (mtex->blendtype==MTEX_SUB) fact= -fact;
-
-		if (mtex->blendtype==MTEX_BLEND) {
-			col_r[0]= (fact*texres.tr + facm*har->r);
-			col_r[1]= (fact*texres.tg + facm*har->g);
-			col_r[2]= (fact*texres.tb + facm*har->b);
-		}
-		else if (mtex->blendtype==MTEX_MUL) {
-			col_r[0]= (facm+fact*texres.tr)*har->r;
-			col_r[1]= (facm+fact*texres.tg)*har->g;
-			col_r[2]= (facm+fact*texres.tb)*har->b;
-		}
-		else {
-			col_r[0]= (fact*texres.tr + har->r);
-			col_r[1]= (fact*texres.tg + har->g);
-			col_r[2]= (fact*texres.tb + har->b);
-
-			CLAMP(col_r[0], 0.0f, 1.0f);
-			CLAMP(col_r[1], 0.0f, 1.0f);
-			CLAMP(col_r[2], 0.0f, 1.0f);
-		}
-	}
-	if (mtex->mapto & MAP_ALPHA) {
-		if (rgb) {
-			if (texres.talpha) {
-				texres.tin = texres.ta;
-			}
-			else {
-				texres.tin = IMB_colormanagement_get_luminance(&texres.tr);
-			}
-		}
-
-		col_r[3]*= texres.tin;
-	}
-}
-
-/* ------------------------------------------------------------------------- */
-
-/* hor and zen are RGB vectors, blend is 1 float, should all be initialized */
-void do_sky_tex(
-        const float rco[3], const float view[3], const float lo[3], const float dxyview[2],
-        float hor[3], float zen[3], float *blend, int skyflag, short thread)
-{
-	const bool skip_load_image = (R.r.scemode & R_NO_IMAGE_LOAD) != 0;
-	const bool texnode_preview = (R.r.scemode & R_TEXNODE_PREVIEW) != 0;
-	MTex *mtex;
-	Tex *tex;
-	TexResult texres= {0.0f, 0.0f, 0.0f, 0.0f, 0.0f, 0, NULL};
-	float fact, stencilTin=1.0;
-	float tempvec[3], texvec[3], dxt[3], dyt[3];
-	int tex_nr, rgb= 0;
-
-	if (R.r.scemode & R_NO_TEX) return;
-	/* todo: add flag to test if there's a tex */
-	texres.nor= NULL;
-
-	for (tex_nr=0; tex_nr<MAX_MTEX; tex_nr++) {
-		if (R.wrld.mtex[tex_nr]) {
-			const float *co;
-
-			mtex= R.wrld.mtex[tex_nr];
-
-			tex= mtex->tex;
-			if (tex == NULL) continue;
-			/* if (mtex->mapto==0) continue; */
-
-			/* which coords */
-			co= lo;
-
-			/* dxt dyt just from 1 value */
-			if (dxyview) {
-				dxt[0]= dxt[1]= dxt[2]= dxyview[0];
-				dyt[0]= dyt[1]= dyt[2]= dxyview[1];
-			}
-			else {
-				dxt[0]= dxt[1]= dxt[2]= 0.0;
-				dyt[0]= dyt[1]= dyt[2]= 0.0;
-			}
-
-			/* Grab the mapping settings for this texture */
-			switch (mtex->texco) {
-			case TEXCO_ANGMAP:
-				/* only works with texture being "real" */
-				/* use saacos(), fixes bug [#22398], float precision caused lo[2] to be slightly less than -1.0 */
-				if (lo[0] || lo[1]) { /* check for zero case [#24807] */
-					fact= (1.0f/(float)M_PI)*saacos(lo[2])/(sqrtf(lo[0]*lo[0] + lo[1]*lo[1]));
-					tempvec[0]= lo[0]*fact;
-					tempvec[1]= lo[1]*fact;
-					tempvec[2]= 0.0;
-				}
-				else {
-					/* this value has no angle, the vector is directly along the view.
-					 * avoid divide by zero and use a dummy value. */
-					tempvec[0]= 1.0f;
-					tempvec[1]= 0.0;
-					tempvec[2]= 0.0;
-				}
-				co= tempvec;
-				break;
-
-			case TEXCO_H_SPHEREMAP:
-			case TEXCO_H_TUBEMAP:
-				if (skyflag & WO_ZENUP) {
-					if (mtex->texco==TEXCO_H_TUBEMAP) map_to_tube( tempvec, tempvec+1, lo[0], lo[2], lo[1]);
-					else map_to_sphere(tempvec, tempvec+1, lo[0], lo[2], lo[1]);
-					/* tube/spheremap maps for outside view, not inside */
-					tempvec[0]= 1.0f-tempvec[0];
-					/* only top half */
-					tempvec[1]= 2.0f*tempvec[1]-1.0f;
-					tempvec[2]= 0.0;
-					/* and correction for do_2d_mapping */
-					tempvec[0]= 2.0f*tempvec[0]-1.0f;
-					tempvec[1]= 2.0f*tempvec[1]-1.0f;
-					co= tempvec;
-				}
-				else {
-					/* potentially dangerous... check with multitex! */
-					continue;
-				}
-				break;
-			case TEXCO_EQUIRECTMAP:
-				tempvec[0]= -atan2f(lo[2], lo[0]) / (float)M_PI;
-				tempvec[1]=  atan2f(lo[1], hypot(lo[0], lo[2])) / (float)M_PI_2;
-				tempvec[2]= 0.0f;
-				co= tempvec;
-				break;
-			case TEXCO_OBJECT:
-				if (mtex->object) {
-					copy_v3_v3(tempvec, lo);
-					mul_m4_v3(mtex->object->imat_ren, tempvec);
-					co= tempvec;
-				}
-				break;
-
-			case TEXCO_GLOB:
-				if (rco) {
-					copy_v3_v3(tempvec, rco);
-					mul_m4_v3(R.viewinv, tempvec);
-					co= tempvec;
-				}
-				else
-					co= lo;
-
-//				copy_v3_v3(shi->dxgl, shi->dxco);
-//				mul_m3_v3(R.imat, shi->dxco);
-//				copy_v3_v3(shi->dygl, shi->dyco);
-//				mul_m3_v3(R.imat, shi->dyco);
-				break;
-			case TEXCO_VIEW:
-				co = view;
-				break;
-			}
-
-			/* placement */
-			if (mtex->projx) texvec[0]= mtex->size[0]*(co[mtex->projx-1]+mtex->ofs[0]);
-			else texvec[0]= mtex->size[0]*(mtex->ofs[0]);
-
-			if (mtex->projy) texvec[1]= mtex->size[1]*(co[mtex->projy-1]+mtex->ofs[1]);
-			else texvec[1]= mtex->size[1]*(mtex->ofs[1]);
-
-			if (mtex->projz) texvec[2]= mtex->size[2]*(co[mtex->projz-1]+mtex->ofs[2]);
-			else texvec[2]= mtex->size[2]*(mtex->ofs[2]);
-
-			/* texture */
-			if (tex->type==TEX_IMAGE) do_2d_mapping(mtex, texvec, NULL, NULL, dxt, dyt);
-
-			rgb = multitex(mtex->tex,
-			               texvec,
-			               dxt, dyt,
-			               R.osa,
-			               &texres,
-			               thread,
-			               mtex->which_output,
-			               R.pool,
-			               skip_load_image,
-			               texnode_preview,
-			               true);
-
-			/* texture output */
-			if (rgb && (mtex->texflag & MTEX_RGBTOINT)) {
-				texres.tin = IMB_colormanagement_get_luminance(&texres.tr);
-				rgb= 0;
-			}
-			if (mtex->texflag & MTEX_NEGATIVE) {
-				if (rgb) {
-					texres.tr= 1.0f-texres.tr;
-					texres.tg= 1.0f-texres.tg;
-					texres.tb= 1.0f-texres.tb;
-				}
-				else texres.tin= 1.0f-texres.tin;
-			}
-			if (mtex->texflag & MTEX_STENCIL) {
-				if (rgb) {
-					fact= texres.ta;
-					texres.ta*= stencilTin;
-					stencilTin*= fact;
-				}
-				else {
-					fact= texres.tin;
-					texres.tin*= stencilTin;
-					stencilTin*= fact;
-				}
-			}
-			else {
-				if (rgb) texres.ta *= stencilTin;
-				else texres.tin*= stencilTin;
-			}
-
-			/* color mapping */
-			if (mtex->mapto & (WOMAP_HORIZ+WOMAP_ZENUP+WOMAP_ZENDOWN)) {
-				float tcol[3];
-
-				if (rgb==0) {
-					texres.tr= mtex->r;
-					texres.tg= mtex->g;
-					texres.tb= mtex->b;
-				}
-				else texres.tin= texres.ta;
-
-				tcol[0]= texres.tr; tcol[1]= texres.tg; tcol[2]= texres.tb;
-
-				/* inverse gamma correction */
-				if (tex->type==TEX_IMAGE) {
-					Image *ima = tex->ima;
-					ImBuf *ibuf = BKE_image_pool_acquire_ibuf(ima, &tex->iuser, R.pool);
-
-					/* don't linearize float buffers, assumed to be linear */
-					if (ibuf && !(ibuf->rect_float) && R.scene_color_manage)
-						IMB_colormanagement_colorspace_to_scene_linear_v3(tcol, ibuf->rect_colorspace);
-
-					BKE_image_pool_release_ibuf(ima, ibuf, R.pool);
-				}
-
-				if (mtex->mapto & WOMAP_HORIZ) {
-					texture_rgb_blend(hor, tcol, hor, texres.tin, mtex->colfac, mtex->blendtype);
-				}
-				if (mtex->mapto & (WOMAP_ZENUP+WOMAP_ZENDOWN)) {
-					float zenfac = 0.0f;
-
-					if (R.wrld.skytype & WO_SKYREAL) {
-						if ((skyflag & WO_ZENUP)) {
-							if (mtex->mapto & WOMAP_ZENUP) zenfac= mtex->zenupfac;
-						}
-						else if (mtex->mapto & WOMAP_ZENDOWN) zenfac= mtex->zendownfac;
-					}
-					else {
-						if (mtex->mapto & WOMAP_ZENUP) zenfac= mtex->zenupfac;
-						else if (mtex->mapto & WOMAP_ZENDOWN) zenfac= mtex->zendownfac;
-					}
-
-					if (zenfac != 0.0f)
-						texture_rgb_blend(zen, tcol, zen, texres.tin, zenfac, mtex->blendtype);
-				}
-			}
-			if (mtex->mapto & WOMAP_BLEND) {
-				if (rgb) texres.tin = IMB_colormanagement_get_luminance(&texres.tr);
-
-				*blend= texture_value_blend(mtex->def_var, *blend, texres.tin, mtex->blendfac, mtex->blendtype);
-			}
-		}
-	}
-}
-
-/* ------------------------------------------------------------------------- */
-/* col_r supposed to be initialized with la->r,g,b */
-
-void do_lamp_tex(LampRen *la, const float lavec[3], ShadeInput *shi, float col_r[3], int effect)
-{
-	const bool skip_load_image = (R.r.scemode & R_NO_IMAGE_LOAD) != 0;
-	const bool texnode_preview = (R.r.scemode & R_TEXNODE_PREVIEW) != 0;
-	Object *ob;
-	MTex *mtex;
-	Tex *tex;
-	TexResult texres= {0.0f, 0.0f, 0.0f, 0.0f, 0.0f, 0, NULL};
-	float *co = NULL, *dx = NULL, *dy = NULL, fact, stencilTin=1.0;
-	float texvec[3], dxt[3], dyt[3], tempvec[3];
-	int i, tex_nr, rgb= 0;
-
-	if (R.r.scemode & R_NO_TEX) return;
-	tex_nr= 0;
-
-	for (; tex_nr<MAX_MTEX; tex_nr++) {
-
-		if (la->mtex[tex_nr]) {
-			mtex= la->mtex[tex_nr];
-
-			tex= mtex->tex;
-			if (tex==NULL) continue;
-			texres.nor= NULL;
-
-			/* which coords */
-			if (mtex->texco==TEXCO_OBJECT) {
-				ob= mtex->object;
-				if (ob) {
-					co= tempvec;
-					dx= dxt;
-					dy= dyt;
-					copy_v3_v3(tempvec, shi->co);
-					mul_m4_v3(ob->imat_ren, tempvec);
-					if (shi->osatex) {
-						copy_v3_v3(dxt, shi->dxco);
-						copy_v3_v3(dyt, shi->dyco);
-						mul_mat3_m4_v3(ob->imat_ren, dxt);
-						mul_mat3_m4_v3(ob->imat_ren, dyt);
-					}
-				}
-				else {
-					co= shi->co;
-					dx= shi->dxco; dy= shi->dyco;
-				}
-			}
-			else if (mtex->texco==TEXCO_GLOB) {
-				co= shi->gl; dx= shi->dxco; dy= shi->dyco;
-				copy_v3_v3(shi->gl, shi->co);
-				mul_m4_v3(R.viewinv, shi->gl);
-			}
-			else if (mtex->texco==TEXCO_VIEW) {
-
-				copy_v3_v3(tempvec, lavec);
-				mul_m3_v3(la->imat, tempvec);
-
-				if (la->type==LA_SPOT) {
-					tempvec[0]*= la->spottexfac;
-					tempvec[1]*= la->spottexfac;
-				/* project from 3d to 2d */
-					tempvec[0] /= -tempvec[2];
-					tempvec[1] /= -tempvec[2];
-				}
-				co= tempvec;
-
-				dx= dxt; dy= dyt;
-				if (shi->osatex) {
-					copy_v3_v3(dxt, shi->dxlv);
-					copy_v3_v3(dyt, shi->dylv);
-					/* need some matrix conversion here? la->imat is a [3][3]  matrix!!! **/
-					mul_m3_v3(la->imat, dxt);
-					mul_m3_v3(la->imat, dyt);
-
-					mul_v3_fl(dxt, la->spottexfac);
-					mul_v3_fl(dyt, la->spottexfac);
-				}
-			}
-
-
-			/* placement */
-			if (mtex->projx && co) texvec[0]= mtex->size[0]*(co[mtex->projx-1]+mtex->ofs[0]);
-			else texvec[0]= mtex->size[0]*(mtex->ofs[0]);
-
-			if (mtex->projy && co) texvec[1]= mtex->size[1]*(co[mtex->projy-1]+mtex->ofs[1]);
-			else texvec[1]= mtex->size[1]*(mtex->ofs[1]);
-
-			if (mtex->projz && co) texvec[2]= mtex->size[2]*(co[mtex->projz-1]+mtex->ofs[2]);
-			else texvec[2]= mtex->size[2]*(mtex->ofs[2]);
-
-			if (shi->osatex) {
-				if (!dx) {
-					for (i=0;i<2;i++) {
-						dxt[i] = dyt[i] = 0.0;
-					}
-				}
-				else {
-					if (mtex->projx) {
-						dxt[0]= mtex->size[0]*dx[mtex->projx-1];
-						dyt[0]= mtex->size[0]*dy[mtex->projx-1];
-					}
-					else {
-						dxt[0]= 0.0;
-						dyt[0]= 0.0;
-					}
-					if (mtex->projy) {
-						dxt[1]= mtex->size[1]*dx[mtex->projy-1];
-						dyt[1]= mtex->size[1]*dy[mtex->projy-1];
-					}
-					else {
-						dxt[1]= 0.0;
-						dyt[1]= 0.0;
-					}
-					if (mtex->projz) {
-						dxt[2]= mtex->size[2]*dx[mtex->projz-1];
-						dyt[2]= mtex->size[2]*dy[mtex->projz-1];
-					}
-					else {
-						dxt[2]= 0.0;
-						dyt[2]= 0.0;
-					}
-				}
-			}
-
-			/* texture */
-			if (tex->type==TEX_IMAGE) {
-				do_2d_mapping(mtex, texvec, NULL, NULL, dxt, dyt);
-			}
-
-			rgb = multitex(tex,
-			               texvec,
-			               dxt, dyt,
-			               shi->osatex,
-			               &texres,
-			               shi->thread,
-			               mtex->which_output,
-			               R.pool,
-			               skip_load_image,
-			               texnode_preview,
-			               true);
-
-			/* texture output */
-			if (rgb && (mtex->texflag & MTEX_RGBTOINT)) {
-				texres.tin = IMB_colormanagement_get_luminance(&texres.tr);
-				rgb= 0;
-			}
-			if (mtex->texflag & MTEX_NEGATIVE) {
-				if (rgb) {
-					texres.tr= 1.0f-texres.tr;
-					texres.tg= 1.0f-texres.tg;
-					texres.tb= 1.0f-texres.tb;
-				}
-				else texres.tin= 1.0f-texres.tin;
-			}
-			if (mtex->texflag & MTEX_STENCIL) {
-				if (rgb) {
-					fact= texres.ta;
-					texres.ta*= stencilTin;
-					stencilTin*= fact;
-				}
-				else {
-					fact= texres.tin;
-					texres.tin*= stencilTin;
-					stencilTin*= fact;
-				}
-			}
-			else {
-				if (rgb) texres.ta*= stencilTin;
-				else texres.tin*= stencilTin;
-			}
-
-			/* mapping */
-			if (((mtex->mapto & LAMAP_COL) && (effect & LA_TEXTURE))||((mtex->mapto & LAMAP_SHAD) && (effect & LA_SHAD_TEX))) {
-				float col[3];
-
-				if (rgb==0) {
-					texres.tr= mtex->r;
-					texres.tg= mtex->g;
-					texres.tb= mtex->b;
-				}
-				else if (mtex->mapto & MAP_ALPHA) {
-					texres.tin= stencilTin;
-				}
-				else texres.tin= texres.ta;
-
-				/* inverse gamma correction */
-				if (tex->type==TEX_IMAGE) {
-					Image *ima = tex->ima;
-					ImBuf *ibuf = BKE_image_pool_acquire_ibuf(ima, &tex->iuser, R.pool);
-
-					/* don't linearize float buffers, assumed to be linear */
-					if (ibuf && !(ibuf->rect_float) && R.scene_color_manage)
-						IMB_colormanagement_colorspace_to_scene_linear_v3(&texres.tr, ibuf->rect_colorspace);
-
-					BKE_image_pool_release_ibuf(ima, ibuf, R.pool);
-				}
-
-				/* lamp colors were premultiplied with this */
-				col[0]= texres.tr*la->energy;
-				col[1]= texres.tg*la->energy;
-				col[2]= texres.tb*la->energy;
-
-				if (effect & LA_SHAD_TEX)
-					texture_rgb_blend(col_r, col, col_r, texres.tin, mtex->shadowfac, mtex->blendtype);
-				else
-					texture_rgb_blend(col_r, col, col_r, texres.tin, mtex->colfac, mtex->blendtype);
-			}
-		}
-	}
-}
-
-/* ------------------------------------------------------------------------- */
-
-int externtex(const MTex *mtex,
-              const float vec[3],
-              float *tin, float *tr, float *tg, float *tb, float *ta,
-              const int thread,
-              struct ImagePool *pool,
-              const bool skip_load_image,
-              const bool texnode_preview)
-{
-	Tex *tex;
-	TexResult texr;
-	float dxt[3], dyt[3], texvec[3];
-	int rgb;
-
-	tex= mtex->tex;
-	if (tex==NULL) return 0;
-	texr.nor= NULL;
-
-	/* placement */
-	if (mtex->projx) texvec[0]= mtex->size[0]*(vec[mtex->projx-1]+mtex->ofs[0]);
-	else texvec[0]= mtex->size[0]*(mtex->ofs[0]);
-
-	if (mtex->projy) texvec[1]= mtex->size[1]*(vec[mtex->projy-1]+mtex->ofs[1]);
-	else texvec[1]= mtex->size[1]*(mtex->ofs[1]);
-
-	if (mtex->projz) texvec[2]= mtex->size[2]*(vec[mtex->projz-1]+mtex->ofs[2]);
-	else texvec[2]= mtex->size[2]*(mtex->ofs[2]);
-
-	/* texture */
-	if (tex->type==TEX_IMAGE) {
-		do_2d_mapping(mtex, texvec, NULL, NULL, dxt, dyt);
-	}
-
-	rgb = multitex(tex,
-	               texvec,
-	               dxt, dyt,
-	               0, &texr,
-	               thread,
-	               mtex->which_output,
-	               pool,
-	               skip_load_image,
-	               texnode_preview,
-	               true);
-
-	if (rgb) {
-		texr.tin = IMB_colormanagement_get_luminance(&texr.tr);
-	}
-	else {
->>>>>>> a25c11fd
 		texr.tr= mtex->r;
 		texr.tg= mtex->g;
 		texr.tb= mtex->b;
@@ -3634,331 +1507,3 @@
 
 	return (rgb != 0);
 }
-<<<<<<< HEAD
-=======
-
-
-/* ------------------------------------------------------------------------- */
-
-void render_realtime_texture(ShadeInput *shi, Image *ima)
-{
-	const bool skip_load_image = (R.r.scemode & R_NO_IMAGE_LOAD) != 0;
-	TexResult texr;
-	static Tex imatex[BLENDER_MAX_THREADS];	/* threadsafe */
-	static int firsttime= 1;
-	Tex *tex;
-	float texvec[3], dx[2], dy[2];
-	ShadeInputUV *suv= &shi->uv[shi->actuv];
-	int a;
-
-	if (R.r.scemode & R_NO_TEX) return;
-
-	if (firsttime) {
-		BLI_thread_lock(LOCK_IMAGE);
-		if (firsttime) {
-			const int num_threads = BLI_system_thread_count();
-			for (a = 0; a < num_threads; a++) {
-				memset(&imatex[a], 0, sizeof(Tex));
-				BKE_texture_default(&imatex[a]);
-				imatex[a].type= TEX_IMAGE;
-			}
-
-			firsttime= 0;
-		}
-		BLI_thread_unlock(LOCK_IMAGE);
-	}
-
-	tex= &imatex[shi->thread];
-	tex->iuser.ok= ima->ok;
-	tex->ima = ima;
-
-	texvec[0]= 0.5f+0.5f*suv->uv[0];
-	texvec[1]= 0.5f+0.5f*suv->uv[1];
-	texvec[2] = 0.0f;  /* initalize it because imagewrap looks at it. */
-	if (shi->osatex) {
-		dx[0]= 0.5f*suv->dxuv[0];
-		dx[1]= 0.5f*suv->dxuv[1];
-		dy[0]= 0.5f*suv->dyuv[0];
-		dy[1]= 0.5f*suv->dyuv[1];
-	}
-
-	texr.nor= NULL;
-
-	if (shi->osatex) imagewraposa(tex, ima, NULL, texvec, dx, dy, &texr, R.pool, skip_load_image);
-	else imagewrap(tex, ima, NULL, texvec, &texr, R.pool, skip_load_image);
-
-	shi->vcol[0]*= texr.tr;
-	shi->vcol[1]*= texr.tg;
-	shi->vcol[2]*= texr.tb;
-	shi->vcol[3]*= texr.ta;
-}
-
-/* A modified part of shadeinput.c -> shade_input_set_uv()
- *  Used for sampling UV mapped texture color */
-static void textured_face_generate_uv(
-        const float normal[3], const float hit[3],
-        const float v1[3], const float v2[3], const float v3[3],
-        float r_uv[2])
-{
-
-	float detsh, t00, t10, t01, t11;
-	int axis1, axis2;
-
-	/* find most stable axis to project */
-	axis_dominant_v3(&axis1, &axis2, normal);
-
-	/* compute u,v and derivatives */
-	t00= v3[axis1]-v1[axis1]; t01= v3[axis2]-v1[axis2];
-	t10= v3[axis1]-v2[axis1]; t11= v3[axis2]-v2[axis2];
-
-	detsh= 1.0f/(t00*t11-t10*t01);
-	t00*= detsh; t01*=detsh;
-	t10*=detsh; t11*=detsh;
-
-	r_uv[0] = (hit[axis1] - v3[axis1]) * t11 - (hit[axis2] - v3[axis2]) * t10;
-	r_uv[1] = (hit[axis2] - v3[axis2]) * t00 - (hit[axis1] - v3[axis1]) * t01;
-
-	/* u and v are in range -1 to 0, we allow a little bit extra but not too much, screws up speedvectors */
-	CLAMP(r_uv[0], -2.0f, 1.0f);
-	CLAMP(r_uv[1], -2.0f, 1.0f);
-}
-
-/* Generate an updated copy of material to use for color sampling. */
-Material *RE_sample_material_init(Material *orig_mat, Scene *scene)
-{
-	Tex *tex = NULL;
-	Material *mat;
-	int tex_nr;
-
-	if (!orig_mat) return NULL;
-
-	/* copy material */
-	mat = BKE_material_localize(orig_mat);
-
-	/* update material anims */
-	BKE_animsys_evaluate_animdata(scene, &mat->id, mat->adt, BKE_scene_frame_get(scene), ADT_RECALC_ANIM);
-
-	/* strip material copy from unsupported flags */
-	for (tex_nr=0; tex_nr<MAX_MTEX; tex_nr++) {
-
-		if (mat->mtex[tex_nr]) {
-			MTex *mtex = mat->mtex[tex_nr];
-
-			/* just in case make all non-used mtexes empty*/
-			Tex *cur_tex = mtex->tex;
-			mtex->tex = NULL;
-
-			if (mat->septex & (1<<tex_nr) || !cur_tex) continue;
-
-			/* only keep compatible texflags */
-			mtex->texflag = mtex->texflag & (MTEX_RGBTOINT | MTEX_STENCIL | MTEX_NEGATIVE | MTEX_ALPHAMIX);
-
-			/* depending of material type, strip non-compatible mapping modes */
-			if (mat->material_type == MA_TYPE_SURFACE) {
-				if (!ELEM(mtex->texco, TEXCO_ORCO, TEXCO_OBJECT, TEXCO_GLOB, TEXCO_UV)) {
-					/* ignore this texture */
-					mtex->texco = 0;
-					continue;
-				}
-				/* strip all mapto flags except color and alpha */
-				mtex->mapto = (mtex->mapto & MAP_COL) | (mtex->mapto & MAP_ALPHA);
-			}
-			else if (mat->material_type == MA_TYPE_VOLUME) {
-				if (!ELEM(mtex->texco, TEXCO_OBJECT, TEXCO_ORCO, TEXCO_GLOB)) {
-					/* ignore */
-					mtex->texco = 0;
-					continue;
-				}
-				/* strip all mapto flags except color and alpha */
-				mtex->mapto = mtex->mapto & (MAP_TRANSMISSION_COL | MAP_REFLECTION_COL | MAP_DENSITY);
-			}
-
-			/* if mapped to an object, calculate inverse matrices */
-			if (mtex->texco==TEXCO_OBJECT) {
-				Object *ob= mtex->object;
-				if (ob) {
-					invert_m4_m4(ob->imat, ob->obmat);
-					copy_m4_m4(ob->imat_ren, ob->imat);
-				}
-			}
-
-			/* copy texture */
-			tex= mtex->tex = BKE_texture_localize(cur_tex);
-
-			/* update texture anims */
-			BKE_animsys_evaluate_animdata(scene, &tex->id, tex->adt, BKE_scene_frame_get(scene), ADT_RECALC_ANIM);
-
-			/* update texture cache if required */
-			if (tex->type==TEX_VOXELDATA) {
-				cache_voxeldata(tex, (int)scene->r.cfra);
-			}
-			if (tex->type==TEX_POINTDENSITY) {
-				/* set dummy values for render and do cache */
-				Render dummy_re = {NULL};
-				dummy_re.scene = scene;
-				unit_m4(dummy_re.viewinv);
-				unit_m4(dummy_re.viewmat);
-				unit_m4(dummy_re.winmat);
-				dummy_re.winx = dummy_re.winy = 128;
-				cache_pointdensity(&dummy_re, tex->pd);
-			}
-
-			/* update image sequences and movies */
-			if (tex->ima && BKE_image_is_animated(tex->ima)) {
-				BKE_image_user_check_frame_calc(&tex->iuser, (int)scene->r.cfra, 0);
-			}
-		}
-	}
-	return mat;
-}
-
-/* free all duplicate data allocated by RE_sample_material_init() */
-void RE_sample_material_free(Material *mat)
-{
-	int tex_nr;
-
-	/* free textures */
-	for (tex_nr=0; tex_nr<MAX_MTEX; tex_nr++) {
-		if (mat->septex & (1<<tex_nr)) continue;
-		if (mat->mtex[tex_nr]) {
-			MTex *mtex= mat->mtex[tex_nr];
-
-			if (mtex->tex) {
-				/* don't update user counts as we are freeing a duplicate */
-				BKE_texture_free(mtex->tex);
-				MEM_freeN(mtex->tex);
-				mtex->tex = NULL;
-			}
-		}
-	}
-
-	/* don't update user counts as we are freeing a duplicate */
-	BKE_material_free(mat);
-	MEM_freeN(mat);
-}
-
-/*
- *	Get material diffuse color and alpha (including linked textures) in given coordinates
- *
- *	color,alpha : input/output color values
- *	volume_co : sample coordinate in global space. used by volumetric materials
- *	surface_co : sample surface coordinate in global space. used by "surface" materials
- *	tri_index : surface tri index
- *	orcoDm : orco state derived mesh
- */
-void RE_sample_material_color(
-        Material *mat, float color[3], float *alpha, const float volume_co[3], const float surface_co[3],
-        int tri_index, DerivedMesh *orcoDm, Object *ob)
-{
-	int v1, v2, v3;
-	MVert *mvert;
-	MLoop *mloop;
-	const MLoopTri *mlooptri;
-	float normal[3];
-	ShadeInput shi = {NULL};
-	Render re = {NULL};
-
-	/* Get face data	*/
-	mvert = orcoDm->getVertArray(orcoDm);
-	mloop = orcoDm->getLoopArray(orcoDm);
-	mlooptri = orcoDm->getLoopTriArray(orcoDm);
-
-	if (!mvert || !mlooptri || !mat) {
-		return;
-	}
-
-	v1 = mloop[mlooptri[tri_index].tri[0]].v;
-	v2 = mloop[mlooptri[tri_index].tri[1]].v;
-	v3 = mloop[mlooptri[tri_index].tri[2]].v;
-	normal_tri_v3(normal, mvert[v1].co, mvert[v2].co, mvert[v3].co);
-
-	/* generate shadeinput with data required */
-	shi.mat = mat;
-
-	/* fill shadeinput data depending on material type */
-	if (mat->material_type == MA_TYPE_SURFACE) {
-		/* global coordinates */
-		copy_v3_v3(shi.gl, surface_co);
-		/* object space coordinates */
-		copy_v3_v3(shi.co, surface_co);
-		mul_m4_v3(ob->imat, shi.co);
-		/* orco coordinates */
-		{
-			float uv[2];
-			float l;
-			/* Get generated UV */
-			textured_face_generate_uv(normal, shi.co, mvert[v1].co, mvert[v2].co, mvert[v3].co, uv);
-			l= 1.0f+uv[0]+uv[1];
-
-			/* calculate generated coordinate */
-			shi.lo[0]= l*mvert[v3].co[0]-uv[0]*mvert[v1].co[0]-uv[1]*mvert[v2].co[0];
-			shi.lo[1]= l*mvert[v3].co[1]-uv[0]*mvert[v1].co[1]-uv[1]*mvert[v2].co[1];
-			shi.lo[2]= l*mvert[v3].co[2]-uv[0]*mvert[v1].co[2]-uv[1]*mvert[v2].co[2];
-		}
-		/* uv coordinates */
-		{
-			const int layers = CustomData_number_of_layers(&orcoDm->loopData, CD_MLOOPUV);
-			const int layer_index = CustomData_get_layer_index(&orcoDm->loopData, CD_MLOOPUV);
-			int i;
-
-			/* for every uv map set coords and name */
-			for (i=0; i<layers; i++) {
-				if (layer_index >= 0) {
-					const float *uv1, *uv2, *uv3;
-					const CustomData *data = &orcoDm->loopData;
-					const MLoopUV *mloopuv = data->layers[layer_index + i].data;
-					float uv[2];
-					float l;
-
-					/* point layer name from actual layer data */
-					shi.uv[i].name = data->layers[i].name;
-					/* Get generated coordinates to calculate UV from */
-					textured_face_generate_uv(normal, shi.co, mvert[v1].co, mvert[v2].co, mvert[v3].co, uv);
-					/* Get UV mapping coordinate */
-					l= 1.0f+uv[0]+uv[1];
-
-					uv1 = mloopuv[mlooptri[tri_index].tri[0]].uv;
-					uv2 = mloopuv[mlooptri[tri_index].tri[1]].uv;
-					uv3 = mloopuv[mlooptri[tri_index].tri[2]].uv;
-
-					shi.uv[i].uv[0]= -1.0f + 2.0f*(l*uv3[0]-uv[0]*uv1[0]-uv[1]*uv2[0]);
-					shi.uv[i].uv[1]= -1.0f + 2.0f*(l*uv3[1]-uv[0]*uv1[1]-uv[1]*uv2[1]);
-					shi.uv[i].uv[2]= 0.0f;	/* texture.c assumes there are 3 coords */
-				}
-			}
-			/* active uv map */
-			shi.actuv = CustomData_get_active_layer_index(&orcoDm->loopData, CD_MLOOPUV) - layer_index;
-			shi.totuv = layers;
-		}
-
-		/* apply initial values from material */
-		shi.r = mat->r;
-		shi.g = mat->g;
-		shi.b = mat->b;
-		shi.alpha = mat->alpha;
-
-		/* do texture */
-		do_material_tex(&shi, &re);
-
-		/* apply result	*/
-		color[0] = shi.r;
-		color[1] = shi.g;
-		color[2] = shi.b;
-		*alpha = shi.alpha;
-	}
-	else if (mat->material_type == MA_TYPE_VOLUME) {
-		ObjectInstanceRen obi = {NULL};
-		obi.ob = ob;
-		shi.obi = &obi;
-		unit_m4(re.viewinv);
-		copy_v3_v3(color, mat->vol.reflection_col);
-		*alpha = mat->vol.density;
-
-		/* do texture */
-		do_volume_tex(&shi, volume_co, (MAP_TRANSMISSION_COL | MAP_REFLECTION_COL | MAP_DENSITY),
-		              color, alpha, &re);
-	}
-}
-
-/* eof */
->>>>>>> a25c11fd
