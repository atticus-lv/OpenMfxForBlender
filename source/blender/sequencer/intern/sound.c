/*
 * This program is free software; you can redistribute it and/or
 * modify it under the terms of the GNU General Public License
 * as published by the Free Software Foundation; either version 2
 * of the License, or (at your option) any later version.
 *
 * This program is distributed in the hope that it will be useful,
 * but WITHOUT ANY WARRANTY; without even the implied warranty of
 * MERCHANTABILITY or FITNESS FOR A PARTICULAR PURPOSE.  See the
 * GNU General Public License for more details.
 *
 * You should have received a copy of the GNU General Public License
 * along with this program; if not, write to the Free Software Foundation,
 * Inc., 51 Franklin Street, Fifth Floor, Boston, MA 02110-1301, USA.
 *
 * The Original Code is Copyright (C) 2001-2002 by NaN Holding BV.
 * All rights reserved.
 *
 * - Blender Foundation, 2003-2009
 * - Peter Schlaile <peter [at] schlaile [dot] de> 2005/2006
 */

/** \file
 * \ingroup bke
 */

#include <math.h>

#include "DNA_scene_types.h"
#include "DNA_sequence_types.h"
#include "DNA_sound_types.h"

#include "BLI_listbase.h"
#include "BLI_utildefines.h"

#include "BKE_main.h"
#include "BKE_scene.h"
#include "BKE_sound.h"

#include "SEQ_sound.h"
#include "SEQ_time.h"

#include "strip_time.h"

/* Unlike _update_sound_ funcs, these ones take info from audaspace to update sequence length! */
#ifdef WITH_AUDASPACE
static bool sequencer_refresh_sound_length_recursive(Main *bmain, Scene *scene, ListBase *seqbase)
{
  Sequence *seq;
  bool changed = false;

  for (seq = seqbase->first; seq; seq = seq->next) {
    if (seq->type == SEQ_TYPE_META) {
      if (sequencer_refresh_sound_length_recursive(bmain, scene, &seq->seqbase)) {
        SEQ_time_update_sequence(scene, seqbase, seq);
        changed = true;
      }
    }
    else if (seq->type == SEQ_TYPE_SOUND_RAM && seq->sound) {
      SoundInfo info;
      if (!BKE_sound_info_get(bmain, seq->sound, &info)) {
        continue;
      }

      int old = seq->len;
      float fac;

      seq->len = MAX2(1, round((info.length - seq->sound->offset_time) * FPS));
      fac = (float)seq->len / (float)old;
      old = seq->startofs;
      seq->startofs *= fac;
      seq->endofs *= fac;
      seq->start += (old - seq->startofs); /* So that visual/"real" start frame does not change! */

      SEQ_time_update_sequence(scene, seqbase, seq);
      changed = true;
    }
  }
  return changed;
}
#endif

void SEQ_sound_update_length(Main *bmain, Scene *scene)
{
#ifdef WITH_AUDASPACE
  if (scene->ed) {
    sequencer_refresh_sound_length_recursive(bmain, scene, &scene->ed->seqbase);
  }
#else
  UNUSED_VARS(bmain, scene);
#endif
}

void SEQ_sound_update_bounds_all(Scene *scene)
{
  Editing *ed = scene->ed;

  if (ed) {
    Sequence *seq;

    for (seq = ed->seqbase.first; seq; seq = seq->next) {
      if (seq->type == SEQ_TYPE_META) {
        seq_update_sound_bounds_recursive(scene, seq);
      }
      else if (ELEM(seq->type, SEQ_TYPE_SOUND_RAM, SEQ_TYPE_SCENE)) {
        SEQ_sound_update_bounds(scene, seq);
      }
    }
  }
}

void SEQ_sound_update_bounds(Scene *scene, Sequence *seq)
{
  if (seq->type == SEQ_TYPE_SCENE) {
    if (seq->scene && seq->scene_sound) {
      /* We have to take into account start frame of the sequence's scene! */
      int startofs = seq->startofs + seq->anim_startofs + seq->scene->r.sfra;

<<<<<<< HEAD
      BKE_sound_move_scene_sound(scene,
                                 seq->scene_sound,
                                 seq->startdisp,
                                 seq->enddisp,
                                 startofs,
                                 seq->sound->offset_time);
=======
      BKE_sound_move_scene_sound(
          scene, seq->scene_sound, seq->startdisp, seq->enddisp, startofs, 0.0);
>>>>>>> cc66d102
    }
  }
  else {
    BKE_sound_move_scene_sound_defaults(scene, seq);
  }
  /* mute is set in seq_update_muting_recursive */
}

static void seq_update_sound_recursive(Scene *scene, ListBase *seqbasep, bSound *sound)
{
  Sequence *seq;

  for (seq = seqbasep->first; seq; seq = seq->next) {
    if (seq->type == SEQ_TYPE_META) {
      seq_update_sound_recursive(scene, &seq->seqbase, sound);
    }
    else if (seq->type == SEQ_TYPE_SOUND_RAM) {
      if (seq->scene_sound && sound == seq->sound) {
        BKE_sound_update_scene_sound(seq->scene_sound, sound);
      }
    }
  }
}

void SEQ_sound_update(Scene *scene, bSound *sound)
{
  if (scene->ed) {
    seq_update_sound_recursive(scene, &scene->ed->seqbase, sound);
  }
}<|MERGE_RESOLUTION|>--- conflicted
+++ resolved
@@ -116,17 +116,8 @@
       /* We have to take into account start frame of the sequence's scene! */
       int startofs = seq->startofs + seq->anim_startofs + seq->scene->r.sfra;
 
-<<<<<<< HEAD
-      BKE_sound_move_scene_sound(scene,
-                                 seq->scene_sound,
-                                 seq->startdisp,
-                                 seq->enddisp,
-                                 startofs,
-                                 seq->sound->offset_time);
-=======
       BKE_sound_move_scene_sound(
           scene, seq->scene_sound, seq->startdisp, seq->enddisp, startofs, 0.0);
->>>>>>> cc66d102
     }
   }
   else {
