/*
 * This program is free software; you can redistribute it and/or
 * modify it under the terms of the GNU General Public License
 * as published by the Free Software Foundation; either version 2
 * of the License, or (at your option) any later version.
 *
 * This program is distributed in the hope that it will be useful,
 * but WITHOUT ANY WARRANTY; without even the implied warranty of
 * MERCHANTABILITY or FITNESS FOR A PARTICULAR PURPOSE.  See the
 * GNU General Public License for more details.
 *
 * You should have received a copy of the GNU General Public License
 * along with this program; if not, write to the Free Software Foundation,
 * Inc., 51 Franklin Street, Fifth Floor, Boston, MA 02110-1301, USA.
 *
 * The Original Code is Copyright (C) 2007 Blender Foundation but based
 * on ghostwinlay.c (C) 2001-2002 by NaN Holding BV
 * All rights reserved.
 */

/** \file
 * \ingroup wm
 *
 * Window management, wrap GHOST.
 */

#include <math.h>
#include <stdio.h>
#include <stdlib.h>
#include <string.h>

#include "DNA_listBase.h"
#include "DNA_screen_types.h"
#include "DNA_windowmanager_types.h"
#include "DNA_workspace_types.h"

#include "MEM_guardedalloc.h"

#include "GHOST_C-api.h"

#include "BLI_blenlib.h"
#include "BLI_math.h"
#include "BLI_utildefines.h"

#include "BLT_translation.h"

#include "BKE_context.h"
#include "BKE_global.h"
#include "BKE_icons.h"
#include "BKE_layer.h"
#include "BKE_main.h"
#include "BKE_report.h"
#include "BKE_screen.h"
#include "BKE_workspace.h"

#include "RNA_access.h"
#include "RNA_define.h"
#include "RNA_enum_types.h"

#include "WM_api.h"
#include "WM_types.h"
#include "wm.h"
#include "wm_draw.h"
#include "wm_event_system.h"
#include "wm_files.h"
#include "wm_platform_support.h"
#include "wm_window.h"
#include "wm_window_private.h"
#ifdef WITH_XR_OPENXR
#  include "wm_xr.h"
#endif

#include "ED_anim_api.h"
#include "ED_fileselect.h"
#include "ED_render.h"
#include "ED_scene.h"
#include "ED_screen.h"

#include "UI_interface.h"
#include "UI_interface_icons.h"

#include "PIL_time.h"

#include "BLF_api.h"
#include "GPU_batch.h"
#include "GPU_batch_presets.h"
#include "GPU_context.h"
#include "GPU_framebuffer.h"
#include "GPU_immediate.h"
#include "GPU_init_exit.h"
#include "GPU_platform.h"
#include "GPU_state.h"
#include "GPU_texture.h"

#include "UI_resources.h"

/* for assert */
#ifndef NDEBUG
#  include "BLI_threads.h"
#endif

/* the global to talk to ghost */
static GHOST_SystemHandle g_system = NULL;

typedef enum eWinOverrideFlag {
  WIN_OVERRIDE_GEOM = (1 << 0),
  WIN_OVERRIDE_WINSTATE = (1 << 1),
} eWinOverrideFlag;

#define GHOST_WINDOW_STATE_DEFAULT GHOST_kWindowStateMaximized

/**
 * Override defaults or startup file when #eWinOverrideFlag is set.
 * These values are typically set by command line arguments.
 */
static struct WMInitStruct {
  /* window geometry */
  int size_x, size_y;
  int start_x, start_y;

  int windowstate;
  eWinOverrideFlag override_flag;

  bool window_focus;
  bool native_pixels;
} wm_init_state = {
    .windowstate = GHOST_WINDOW_STATE_DEFAULT,
    .window_focus = true,
    .native_pixels = true,
};

/* -------------------------------------------------------------------- */
/** \name Window Open & Close
 * \{ */

static void wm_window_set_drawable(wmWindowManager *wm, wmWindow *win, bool activate);
static bool wm_window_timer(const bContext *C);

void wm_get_screensize(int *r_width, int *r_height)
{
  unsigned int uiwidth;
  unsigned int uiheight;

  GHOST_GetMainDisplayDimensions(g_system, &uiwidth, &uiheight);
  *r_width = uiwidth;
  *r_height = uiheight;
}

void wm_get_desktopsize(int *r_width, int *r_height)
{
  unsigned int uiwidth;
  unsigned int uiheight;

  GHOST_GetAllDisplayDimensions(g_system, &uiwidth, &uiheight);
  *r_width = uiwidth;
  *r_height = uiheight;
}

/* keeps size within monitor bounds */
static void wm_window_check_size(rcti *rect)
{
  int width, height;
  wm_get_screensize(&width, &height);
  if (BLI_rcti_size_x(rect) > width) {
    BLI_rcti_resize_x(rect, width);
  }
  if (BLI_rcti_size_y(rect) > height) {
    BLI_rcti_resize_y(rect, height);
  }
}

static void wm_ghostwindow_destroy(wmWindowManager *wm, wmWindow *win)
{
  if (win->ghostwin) {
    /* Prevents non-drawable state of main windows (bugs T22967,
     * T25071 and possibly T22477 too). Always clear it even if
     * this window was not the drawable one, because we mess with
     * drawing context to discard the GW context. */
    wm_window_clear_drawable(wm);

    if (win == wm->winactive) {
      wm->winactive = NULL;
    }

    /* We need this window's opengl context active to discard it. */
    GHOST_ActivateWindowDrawingContext(win->ghostwin);
    GPU_context_active_set(win->gpuctx);

    /* Delete local GPU context. */
    GPU_context_discard(win->gpuctx);

    GHOST_DisposeWindow(g_system, win->ghostwin);
    win->ghostwin = NULL;
    win->gpuctx = NULL;
  }
}

void wm_window_free(bContext *C, wmWindowManager *wm, wmWindow *win)
{
  /* update context */
  if (C) {
    WM_event_remove_handlers(C, &win->handlers);
    WM_event_remove_handlers(C, &win->modalhandlers);

    if (CTX_wm_window(C) == win) {
      CTX_wm_window_set(C, NULL);
    }
  }

  BKE_screen_area_map_free(&win->global_areas);

  /* end running jobs, a job end also removes its timer */
  LISTBASE_FOREACH_MUTABLE (wmTimer *, wt, &wm->timers) {
    if (wt->win == win && wt->event_type == TIMERJOBS) {
      wm_jobs_timer_end(wm, wt);
    }
  }

  /* timer removing, need to call this api function */
  LISTBASE_FOREACH_MUTABLE (wmTimer *, wt, &wm->timers) {
    if (wt->win == win) {
      WM_event_remove_timer(wm, win, wt);
    }
  }

  if (win->eventstate) {
    MEM_freeN(win->eventstate);
  }

  if (win->cursor_keymap_status) {
    MEM_freeN(win->cursor_keymap_status);
  }

  WM_gestures_free_all(win);

  wm_event_free_all(win);

  wm_ghostwindow_destroy(wm, win);

  BKE_workspace_instance_hook_free(G_MAIN, win->workspace_hook);
  MEM_freeN(win->stereo3d_format);

  MEM_freeN(win);
}

static int find_free_winid(wmWindowManager *wm)
{
  int id = 1;

  LISTBASE_FOREACH (wmWindow *, win, &wm->windows) {
    if (id <= win->winid) {
      id = win->winid + 1;
    }
  }
  return id;
}

wmWindow *wm_window_new(const Main *bmain, wmWindowManager *wm, wmWindow *parent, bool dialog)
{
  wmWindow *win = MEM_callocN(sizeof(wmWindow), "window");

  BLI_addtail(&wm->windows, win);
  win->winid = find_free_winid(wm);

  /* Dialogs may have a child window as parent. Otherwise, a child must not be a parent too. */
  win->parent = (!dialog && parent && parent->parent) ? parent->parent : parent;
  win->stereo3d_format = MEM_callocN(sizeof(Stereo3dFormat), "Stereo 3D Format (window)");
  win->workspace_hook = BKE_workspace_instance_hook_create(bmain, win->winid);

  return win;
}

wmWindow *wm_window_copy(Main *bmain,
                         wmWindowManager *wm,
                         wmWindow *win_src,
                         const bool duplicate_layout,
                         const bool child)
{
  const bool is_dialog = GHOST_IsDialogWindow(win_src->ghostwin);
  wmWindow *win_parent = (child) ? win_src : win_src->parent;
  wmWindow *win_dst = wm_window_new(bmain, wm, win_parent, is_dialog);
  WorkSpace *workspace = WM_window_get_active_workspace(win_src);
  WorkSpaceLayout *layout_old = WM_window_get_active_layout(win_src);

  win_dst->posx = win_src->posx + 10;
  win_dst->posy = win_src->posy;
  win_dst->sizex = win_src->sizex;
  win_dst->sizey = win_src->sizey;

  win_dst->scene = win_src->scene;
  STRNCPY(win_dst->view_layer_name, win_src->view_layer_name);
  BKE_workspace_active_set(win_dst->workspace_hook, workspace);
  WorkSpaceLayout *layout_new = duplicate_layout ? ED_workspace_layout_duplicate(
                                                       bmain, workspace, layout_old, win_dst) :
                                                   layout_old;
  BKE_workspace_active_layout_set(win_dst->workspace_hook, win_dst->winid, workspace, layout_new);

  *win_dst->stereo3d_format = *win_src->stereo3d_format;

  return win_dst;
}

wmWindow *wm_window_copy_test(bContext *C,
                              wmWindow *win_src,
                              const bool duplicate_layout,
                              const bool child)
{
  Main *bmain = CTX_data_main(C);
  wmWindowManager *wm = CTX_wm_manager(C);

  wmWindow *win_dst = wm_window_copy(bmain, wm, win_src, duplicate_layout, child);

  WM_check(C);

  if (win_dst->ghostwin) {
    WM_event_add_notifier_ex(wm, CTX_wm_window(C), NC_WINDOW | NA_ADDED, NULL);
    return win_dst;
  }
  wm_window_close(C, wm, win_dst);
  return NULL;
}

/** \} */

/* -------------------------------------------------------------------- */
/** \name Quit Confirmation Dialog
 * \{ */

static void wm_save_file_on_quit_dialog_callback(bContext *C, void *UNUSED(user_data))
{
  wm_exit_schedule_delayed(C);
}

/**
 * Call the confirm dialog on quitting. It's displayed in the context window so
 * caller should set it as desired.
 */
static void wm_confirm_quit(bContext *C)
{
  wmGenericCallback *action = MEM_callocN(sizeof(*action), __func__);
  action->exec = wm_save_file_on_quit_dialog_callback;
  wm_close_file_dialog(C, action);
}

void wm_quit_with_optional_confirmation_prompt(bContext *C, wmWindow *win)
{
  wmWindow *win_ctx = CTX_wm_window(C);

  /* The popup will be displayed in the context window which may not be set
   * here (this function gets called outside of normal event handling loop). */
  CTX_wm_window_set(C, win);

  if (U.uiflag & USER_SAVE_PROMPT) {
    if (wm_file_or_session_data_has_unsaved_changes(CTX_data_main(C), CTX_wm_manager(C)) &&
        !G.background) {
      wm_window_raise(win);
      wm_confirm_quit(C);
    }
    else {
      wm_exit_schedule_delayed(C);
    }
  }
  else {
    wm_exit_schedule_delayed(C);
  }

  CTX_wm_window_set(C, win_ctx);
}

/** \} */

void wm_window_close(bContext *C, wmWindowManager *wm, wmWindow *win)
{
  wmWindow *win_other;

  /* First check if there is another main window remaining. */
  for (win_other = wm->windows.first; win_other; win_other = win_other->next) {
    if (win_other != win && win_other->parent == NULL && !WM_window_is_temp_screen(win_other)) {
      break;
    }
  }

  if (win->parent == NULL && win_other == NULL) {
    wm_quit_with_optional_confirmation_prompt(C, win);
    return;
  }

  /* Close child windows */
  LISTBASE_FOREACH_MUTABLE (wmWindow *, iter_win, &wm->windows) {
    if (iter_win->parent == win) {
      wm_window_close(C, wm, iter_win);
    }
  }

  bScreen *screen = WM_window_get_active_screen(win);
  WorkSpace *workspace = WM_window_get_active_workspace(win);
  WorkSpaceLayout *layout = BKE_workspace_active_layout_get(win->workspace_hook);

  BLI_remlink(&wm->windows, win);

  CTX_wm_window_set(C, win); /* needed by handlers */
  WM_event_remove_handlers(C, &win->handlers);
  WM_event_remove_handlers(C, &win->modalhandlers);

  /* for regular use this will _never_ be NULL,
   * however we may be freeing an improperly initialized window. */
  if (screen) {
    ED_screen_exit(C, win, screen);
  }

  wm_window_free(C, wm, win);

  /* if temp screen, delete it after window free (it stops jobs that can access it) */
  if (screen && screen->temp) {
    Main *bmain = CTX_data_main(C);

    BLI_assert(BKE_workspace_layout_screen_get(layout) == screen);
    BKE_workspace_layout_remove(bmain, workspace, layout);
    WM_event_add_notifier(C, NC_SCREEN | ND_LAYOUTDELETE, NULL);
  }
}

void wm_window_title(wmWindowManager *wm, wmWindow *win)
{
  if (WM_window_is_temp_screen(win)) {
    /* Nothing to do for 'temp' windows,
     * because #WM_window_open always sets window title. */
  }
  else if (win->ghostwin) {
    /* this is set to 1 if you don't have startup.blend open */
    const char *blendfile_path = BKE_main_blendfile_path_from_global();
    if (blendfile_path[0] != '\0') {
      char str[sizeof(((Main *)NULL)->filepath) + 24];
      BLI_snprintf(str,
                   sizeof(str),
                   "Blender%s [%s%s]",
                   wm->file_saved ? "" : "*",
                   blendfile_path,
                   G_MAIN->recovered ? " (Recovered)" : "");
      GHOST_SetTitle(win->ghostwin, str);
    }
    else {
      GHOST_SetTitle(win->ghostwin, "Blender");
    }

    /* Informs GHOST of unsaved changes, to set window modified visual indicator (macOS)
     * and to give hint of unsaved changes for a user warning mechanism in case of OS application
     * terminate request (e.g. OS Shortcut Alt+F4, Command+Q, (...), or session end). */
    GHOST_SetWindowModifiedState(win->ghostwin, (bool)!wm->file_saved);
  }
}

void WM_window_set_dpi(const wmWindow *win)
{
  float auto_dpi = GHOST_GetDPIHint(win->ghostwin);

  /* Clamp auto DPI to 96, since our font/interface drawing does not work well
   * with lower sizes. The main case we are interested in supporting is higher
   * DPI. If a smaller UI is desired it is still possible to adjust UI scale. */
  auto_dpi = max_ff(auto_dpi, 96.0f);

  /* Lazily init UI scale size, preserving backwards compatibility by
   * computing UI scale from ratio of previous DPI and auto DPI */
  if (U.ui_scale == 0) {
    int virtual_pixel = (U.virtual_pixel == VIRTUAL_PIXEL_NATIVE) ? 1 : 2;

    if (U.dpi == 0) {
      U.ui_scale = virtual_pixel;
    }
    else {
      U.ui_scale = (virtual_pixel * U.dpi * 96.0f) / (auto_dpi * 72.0f);
    }

    CLAMP(U.ui_scale, 0.25f, 4.0f);
  }

  /* Blender's UI drawing assumes DPI 72 as a good default following macOS
   * while Windows and Linux use DPI 96. GHOST assumes a default 96 so we
   * remap the DPI to Blender's convention. */
  auto_dpi *= GHOST_GetNativePixelSize(win->ghostwin);
  int dpi = auto_dpi * U.ui_scale * (72.0 / 96.0f);

  /* Automatically set larger pixel size for high DPI. */
  int pixelsize = max_ii(1, (int)(dpi / 64));
  /* User adjustment for pixel size. */
  pixelsize = max_ii(1, pixelsize + U.ui_line_width);

  /* Set user preferences globals for drawing, and for forward compatibility. */
  U.pixelsize = pixelsize;
  U.dpi = dpi / pixelsize;
  U.virtual_pixel = (pixelsize == 1) ? VIRTUAL_PIXEL_NATIVE : VIRTUAL_PIXEL_DOUBLE;
  U.dpi_fac = ((U.pixelsize * (float)U.dpi) / 72.0f);
  U.inv_dpi_fac = 1.0f / U.dpi_fac;

  /* Set user preferences globals for drawing, and for forward compatibility. */
  U.widget_unit = (U.pixelsize * U.dpi * 20 + 36) / 72;
  /* If line thickness differs from scaling factor then adjustments need to be made */
  U.widget_unit += 2 * ((int)U.pixelsize - (int)U.dpi_fac);

  /* update font drawing */
  BLF_default_dpi(U.pixelsize * U.dpi);
}

static void wm_window_update_eventstate(wmWindow *win)
{
  /* Update mouse position when a window is activated. */
  wm_cursor_position_get(win, &win->eventstate->xy[0], &win->eventstate->xy[1]);
}

static void wm_window_ensure_eventstate(wmWindow *win)
{
  if (win->eventstate) {
    return;
  }

  win->eventstate = MEM_callocN(sizeof(wmEvent), "window event state");
  wm_window_update_eventstate(win);
}

/* belongs to below */
static void wm_window_ghostwindow_add(wmWindowManager *wm,
                                      const char *title,
                                      wmWindow *win,
                                      bool is_dialog)
{
  /* a new window is created when pageflip mode is required for a window */
  GHOST_GLSettings glSettings = {0};
  if (win->stereo3d_format->display_mode == S3D_DISPLAY_PAGEFLIP) {
    glSettings.flags |= GHOST_glStereoVisual;
  }

  if (G.debug & G_DEBUG_GPU) {
    glSettings.flags |= GHOST_glDebugContext;
  }

  int scr_w, scr_h;
  wm_get_desktopsize(&scr_w, &scr_h);
  int posy = (scr_h - win->posy - win->sizey);

  /* Clear drawable so we can set the new window. */
  wmWindow *prev_windrawable = wm->windrawable;
  wm_window_clear_drawable(wm);

  GHOST_WindowHandle ghostwin = GHOST_CreateWindow(g_system,
                                                   (win->parent) ? win->parent->ghostwin : NULL,
                                                   title,
                                                   win->posx,
                                                   posy,
                                                   win->sizex,
                                                   win->sizey,
                                                   (GHOST_TWindowState)win->windowstate,
                                                   is_dialog,
                                                   GHOST_kDrawingContextTypeOpenGL,
                                                   glSettings);

  if (ghostwin) {
    win->gpuctx = GPU_context_create(ghostwin);

    /* needed so we can detect the graphics card below */
    GPU_init();

    /* Set window as drawable upon creation. Note this has already been
     * it has already been activated by GHOST_CreateWindow. */
    wm_window_set_drawable(wm, win, false);

    win->ghostwin = ghostwin;
    GHOST_SetWindowUserData(ghostwin, win); /* pointer back */

    wm_window_ensure_eventstate(win);

    /* store actual window size in blender window */
    GHOST_RectangleHandle bounds = GHOST_GetClientBounds(win->ghostwin);

    /* win32: gives undefined window size when minimized */
    if (GHOST_GetWindowState(win->ghostwin) != GHOST_kWindowStateMinimized) {
      win->sizex = GHOST_GetWidthRectangle(bounds);
      win->sizey = GHOST_GetHeightRectangle(bounds);
    }
    GHOST_DisposeRectangle(bounds);

#ifndef __APPLE__
    /* set the state here, so minimized state comes up correct on windows */
    if (wm_init_state.window_focus) {
      GHOST_SetWindowState(ghostwin, (GHOST_TWindowState)win->windowstate);
    }
#endif
    /* until screens get drawn, make it nice gray */
    GPU_clear_color(0.55f, 0.55f, 0.55f, 1.0f);

    /* needed here, because it's used before it reads userdef */
    WM_window_set_dpi(win);

    wm_window_swap_buffers(win);

    // GHOST_SetWindowState(ghostwin, GHOST_kWindowStateModified);
  }
  else {
    wm_window_set_drawable(wm, prev_windrawable, false);
  }
}

static void wm_window_ghostwindow_ensure(wmWindowManager *wm, wmWindow *win, bool is_dialog)
{
  if (win->ghostwin == NULL) {
    if ((win->sizex == 0) || (wm_init_state.override_flag & WIN_OVERRIDE_GEOM)) {
      win->posx = wm_init_state.start_x;
      win->posy = wm_init_state.start_y;
      win->sizex = wm_init_state.size_x;
      win->sizey = wm_init_state.size_y;

      if (wm_init_state.override_flag & WIN_OVERRIDE_GEOM) {
        win->windowstate = GHOST_kWindowStateNormal;
        wm_init_state.override_flag &= ~WIN_OVERRIDE_GEOM;
      }
      else {
        win->windowstate = GHOST_WINDOW_STATE_DEFAULT;
      }
    }

    if (wm_init_state.override_flag & WIN_OVERRIDE_WINSTATE) {
      win->windowstate = wm_init_state.windowstate;
      wm_init_state.override_flag &= ~WIN_OVERRIDE_WINSTATE;
    }

    /* without this, cursor restore may fail, T45456 */
    if (win->cursor == 0) {
      win->cursor = WM_CURSOR_DEFAULT;
    }

    wm_window_ghostwindow_add(wm, "Blender", win, is_dialog);
  }

  if (win->ghostwin != NULL) {
    /* If we have no ghostwin this is a buggy window that should be removed.
     * However we still need to initialize it correctly so the screen doesn't hang. */

    /* happens after fileread */
    wm_window_ensure_eventstate(win);

    WM_window_set_dpi(win);
  }

  /* add keymap handlers (1 handler for all keys in map!) */
  wmKeyMap *keymap = WM_keymap_ensure(wm->defaultconf, "Window", 0, 0);
  WM_event_add_keymap_handler(&win->handlers, keymap);

  keymap = WM_keymap_ensure(wm->defaultconf, "Screen", 0, 0);
  WM_event_add_keymap_handler(&win->handlers, keymap);

  keymap = WM_keymap_ensure(wm->defaultconf, "Screen Editing", 0, 0);
  WM_event_add_keymap_handler(&win->modalhandlers, keymap);

  /* add drop boxes */
  {
    ListBase *lb = WM_dropboxmap_find("Window", 0, 0);
    WM_event_add_dropbox_handler(&win->handlers, lb);
  }
  wm_window_title(wm, win);

  /* add topbar */
  ED_screen_global_areas_refresh(win);
}

void wm_window_ghostwindows_ensure(wmWindowManager *wm)
{
  BLI_assert(G.background == false);

  /* No command-line prefsize? then we set this.
   * Note that these values will be used only
   * when there is no startup.blend yet.
   */
  if (wm_init_state.size_x == 0) {
    wm_get_screensize(&wm_init_state.size_x, &wm_init_state.size_y);

    /* NOTE: this isn't quite correct, active screen maybe offset 1000s if PX,
     * we'd need a #wm_get_screensize like function that gives offset,
     * in practice the window manager will likely move to the correct monitor */
    wm_init_state.start_x = 0;
    wm_init_state.start_y = 0;
  }

  LISTBASE_FOREACH (wmWindow *, win, &wm->windows) {
    wm_window_ghostwindow_ensure(wm, win, false);
  }
}

void wm_window_ghostwindows_remove_invalid(bContext *C, wmWindowManager *wm)
{
  BLI_assert(G.background == false);

  LISTBASE_FOREACH_MUTABLE (wmWindow *, win, &wm->windows) {
    if (win->ghostwin == NULL) {
      wm_window_close(C, wm, win);
    }
  }
}

/* Update window size and position based on data from GHOST window. */
static bool wm_window_update_size_position(wmWindow *win)
{
  GHOST_RectangleHandle client_rect = GHOST_GetClientBounds(win->ghostwin);
  int l, t, r, b;
  GHOST_GetRectangle(client_rect, &l, &t, &r, &b);

  GHOST_DisposeRectangle(client_rect);

  int scr_w, scr_h;
  wm_get_desktopsize(&scr_w, &scr_h);
  int sizex = r - l;
  int sizey = b - t;
  int posx = l;
  int posy = scr_h - t - win->sizey;

  if (win->sizex != sizex || win->sizey != sizey || win->posx != posx || win->posy != posy) {
    win->sizex = sizex;
    win->sizey = sizey;
    win->posx = posx;
    win->posy = posy;
    return true;
  }
  return false;
}

wmWindow *WM_window_open(bContext *C,
                         const char *title,
                         int x,
                         int y,
                         int sizex,
                         int sizey,
                         int space_type,
                         bool toplevel,
                         bool dialog,
                         bool temp,
                         eWindowAlignment alignment)
{
  Main *bmain = CTX_data_main(C);
  wmWindowManager *wm = CTX_wm_manager(C);
  wmWindow *win_prev = CTX_wm_window(C);
  Scene *scene = CTX_data_scene(C);
  ViewLayer *view_layer = CTX_data_view_layer(C);
  rcti rect;

  const float native_pixel_size = GHOST_GetNativePixelSize(win_prev->ghostwin);
  /* convert to native OS window coordinates */
  rect.xmin = win_prev->posx + (x / native_pixel_size);
  rect.ymin = win_prev->posy + (y / native_pixel_size);
  sizex /= native_pixel_size;
  sizey /= native_pixel_size;

  if (alignment == WIN_ALIGN_LOCATION_CENTER) {
    /* Window centered around x,y location. */
    rect.xmin -= sizex / 2;
    rect.ymin -= sizey / 2;
  }
  else if (alignment == WIN_ALIGN_PARENT_CENTER) {
    /* Centered within parent. X,Y as offsets from there. */
    rect.xmin += (win_prev->sizex - sizex) / 2;
    rect.ymin += (win_prev->sizey - sizey) / 2;
  }
  else {
    /* Positioned absolutely within parent bounds. */
  }

  rect.xmax = rect.xmin + sizex;
  rect.ymax = rect.ymin + sizey;

  /* changes rect to fit within desktop */
  wm_window_check_size(&rect);

  /* Reuse temporary windows when they share the same single area. */
  wmWindow *win = NULL;
  if (temp) {
    LISTBASE_FOREACH (wmWindow *, win_iter, &wm->windows) {
      const bScreen *screen = WM_window_get_active_screen(win_iter);
      if (screen && screen->temp && BLI_listbase_is_single(&screen->areabase)) {
        ScrArea *area = screen->areabase.first;
        if (space_type == (area->butspacetype ? area->butspacetype : area->spacetype)) {
          win = win_iter;
          break;
        }
      }
    }
  }

  /* add new window? */
  if (win == NULL) {
    win = wm_window_new(bmain, wm, toplevel ? NULL : win_prev, dialog);
    win->posx = rect.xmin;
    win->posy = rect.ymin;
    win->sizex = BLI_rcti_size_x(&rect);
    win->sizey = BLI_rcti_size_y(&rect);
    *win->stereo3d_format = *win_prev->stereo3d_format;
  }

  bScreen *screen = WM_window_get_active_screen(win);

  if (WM_window_get_active_workspace(win) == NULL) {
    WorkSpace *workspace = WM_window_get_active_workspace(win_prev);
    BKE_workspace_active_set(win->workspace_hook, workspace);
  }

  if (screen == NULL) {
    /* add new screen layout */
    WorkSpace *workspace = WM_window_get_active_workspace(win);
    WorkSpaceLayout *layout = ED_workspace_layout_add(bmain, workspace, win, "temp");

    screen = BKE_workspace_layout_screen_get(layout);
    WM_window_set_active_layout(win, workspace, layout);
  }

  /* Set scene and view layer to match original window. */
  STRNCPY(win->view_layer_name, view_layer->name);
  if (WM_window_get_active_scene(win) != scene) {
    /* No need to refresh the tool-system as the window has not yet finished being setup. */
    ED_screen_scene_change(C, win, scene, false);
  }

  screen->temp = temp;

  /* make window active, and validate/resize */
  CTX_wm_window_set(C, win);
  const bool new_window = (win->ghostwin == NULL);
  if (new_window) {
    wm_window_ghostwindow_ensure(wm, win, dialog);
  }
  WM_check(C);

  /* It's possible `win->ghostwin == NULL`.
   * instead of attempting to cleanup here (in a half finished state),
   * finish setting up the screen, then free it at the end of the function,
   * to avoid having to take into account a partially-created window.
   */

  /* ensure it shows the right spacetype editor */
  if (space_type != SPACE_EMPTY) {
    ScrArea *area = screen->areabase.first;
    CTX_wm_area_set(C, area);
    ED_area_newspace(C, area, space_type, false);
  }

  ED_screen_change(C, screen);

  if (!new_window) {
    /* Set size in GHOST window and then update size and position from GHOST,
     * in case they where changed by GHOST to fit the monitor/screen. */
    wm_window_set_size(win, win->sizex, win->sizey);
    wm_window_update_size_position(win);
  }

  /* Refresh screen dimensions, after the effective window size is known. */
  ED_screen_refresh(wm, win);

  if (win->ghostwin) {
    wm_window_raise(win);
    GHOST_SetTitle(win->ghostwin, title);
    return win;
  }

  /* very unlikely! but opening a new window can fail */
  wm_window_close(C, wm, win);
  CTX_wm_window_set(C, win_prev);

  return NULL;
}

/* ****************** Operators ****************** */

int wm_window_close_exec(bContext *C, wmOperator *UNUSED(op))
{
  wmWindowManager *wm = CTX_wm_manager(C);
  wmWindow *win = CTX_wm_window(C);
  wm_window_close(C, wm, win);
  return OPERATOR_FINISHED;
}

int wm_window_new_exec(bContext *C, wmOperator *op)
{
  wmWindow *win_src = CTX_wm_window(C);
  ScrArea *area = BKE_screen_find_big_area(CTX_wm_screen(C), SPACE_TYPE_ANY, 0);

  bool ok = (WM_window_open(C,
                            IFACE_("Blender"),
                            0,
                            0,
                            win_src->sizex * 0.95f,
                            win_src->sizey * 0.9f,
                            area->spacetype,
                            false,
                            false,
                            false,
                            WIN_ALIGN_PARENT_CENTER) != NULL);

  if (!ok) {
    BKE_report(op->reports, RPT_ERROR, "Failed to create window");
    return OPERATOR_CANCELLED;
  }
  return OPERATOR_FINISHED;
}

int wm_window_new_main_exec(bContext *C, wmOperator *op)
{
  wmWindow *win_src = CTX_wm_window(C);

  bool ok = (wm_window_copy_test(C, win_src, true, false) != NULL);
  if (!ok) {
    BKE_report(op->reports, RPT_ERROR, "Failed to create window");
    return OPERATOR_CANCELLED;
  }
  return OPERATOR_FINISHED;
}

int wm_window_fullscreen_toggle_exec(bContext *C, wmOperator *UNUSED(op))
{
  wmWindow *window = CTX_wm_window(C);

  if (G.background) {
    return OPERATOR_CANCELLED;
  }

  GHOST_TWindowState state = GHOST_GetWindowState(window->ghostwin);
  if (state != GHOST_kWindowStateFullScreen) {
    GHOST_SetWindowState(window->ghostwin, GHOST_kWindowStateFullScreen);
  }
  else {
    GHOST_SetWindowState(window->ghostwin, GHOST_kWindowStateNormal);
  }

  return OPERATOR_FINISHED;
}

/* ************ events *************** */

void wm_cursor_position_from_ghost(wmWindow *win, int *x, int *y)
{
  float fac = GHOST_GetNativePixelSize(win->ghostwin);

  GHOST_ScreenToClient(win->ghostwin, *x, *y, x, y);
  *x *= fac;

  *y = (win->sizey - 1) - *y;
  *y *= fac;
}

void wm_cursor_position_to_ghost(wmWindow *win, int *x, int *y)
{
  float fac = GHOST_GetNativePixelSize(win->ghostwin);

  *x /= fac;
  *y /= fac;
  *y = win->sizey - *y - 1;

  GHOST_ClientToScreen(win->ghostwin, *x, *y, x, y);
}

void wm_cursor_position_get(wmWindow *win, int *r_x, int *r_y)
{
  if (UNLIKELY(G.f & G_FLAG_EVENT_SIMULATE)) {
    *r_x = win->eventstate->xy[0];
    *r_y = win->eventstate->xy[1];
    return;
  }
  GHOST_GetCursorPosition(g_system, r_x, r_y);
  wm_cursor_position_from_ghost(win, r_x, r_y);
}

typedef enum {
  SHIFT = 's',
  CONTROL = 'c',
  ALT = 'a',
  OS = 'C',
} modifierKeyType;

/* check if specified modifier key type is pressed */
static int query_qual(modifierKeyType qual)
{
  GHOST_TModifierKeyMask left, right;
  switch (qual) {
    case SHIFT:
      left = GHOST_kModifierKeyLeftShift;
      right = GHOST_kModifierKeyRightShift;
      break;
    case CONTROL:
      left = GHOST_kModifierKeyLeftControl;
      right = GHOST_kModifierKeyRightControl;
      break;
    case OS:
      left = right = GHOST_kModifierKeyOS;
      break;
    case ALT:
    default:
      left = GHOST_kModifierKeyLeftAlt;
      right = GHOST_kModifierKeyRightAlt;
      break;
  }

  int val = 0;
  GHOST_GetModifierKeyState(g_system, left, &val);
  if (!val) {
    GHOST_GetModifierKeyState(g_system, right, &val);
  }

  return val;
}

static void wm_window_set_drawable(wmWindowManager *wm, wmWindow *win, bool activate)
{
  BLI_assert(ELEM(wm->windrawable, NULL, win));

  wm->windrawable = win;
  if (activate) {
    GHOST_ActivateWindowDrawingContext(win->ghostwin);
  }
  GPU_context_active_set(win->gpuctx);
}

void wm_window_clear_drawable(wmWindowManager *wm)
{
  if (wm->windrawable) {
    wm->windrawable = NULL;
  }
}

void wm_window_make_drawable(wmWindowManager *wm, wmWindow *win)
{
  BLI_assert(GPU_framebuffer_active_get() == GPU_framebuffer_back_get());

  if (win != wm->windrawable && win->ghostwin) {
    // win->lmbut = 0; /* Keeps hanging when mouse-pressed while other window opened. */
    wm_window_clear_drawable(wm);

    if (G.debug & G_DEBUG_EVENTS) {
      printf("%s: set drawable %d\n", __func__, win->winid);
    }

    wm_window_set_drawable(wm, win, true);
  }

  if (win->ghostwin) {
    /* this can change per window */
    WM_window_set_dpi(win);
  }
}

void wm_window_reset_drawable(void)
{
  BLI_assert(BLI_thread_is_main());
  BLI_assert(GPU_framebuffer_active_get() == GPU_framebuffer_back_get());
  wmWindowManager *wm = G_MAIN->wm.first;

  if (wm == NULL) {
    return;
  }
  wmWindow *win = wm->windrawable;

  if (win && win->ghostwin) {
    wm_window_clear_drawable(wm);
    wm_window_set_drawable(wm, win, true);
  }
}

/**
 * Called by ghost, here we handle events for windows themselves or send to event system.
 *
 * Mouse coordinate conversion happens here.
 */
static int ghost_event_proc(GHOST_EventHandle evt, GHOST_TUserDataPtr C_void_ptr)
{
  bContext *C = C_void_ptr;
  wmWindowManager *wm = CTX_wm_manager(C);
  GHOST_TEventType type = GHOST_GetEventType(evt);
#if 0
  /* We may want to use time from ghost, currently `PIL_check_seconds_timer` is used instead. */
  uint64_t time = GHOST_GetEventTime(evt);
#endif

  if (type == GHOST_kEventQuitRequest) {
    /* Find an active window to display quit dialog in. */
    GHOST_WindowHandle ghostwin = GHOST_GetEventWindow(evt);

    wmWindow *win;
    if (ghostwin && GHOST_ValidWindow(g_system, ghostwin)) {
      win = GHOST_GetWindowUserData(ghostwin);
    }
    else {
      win = wm->winactive;
    }

    /* Display quit dialog or quit immediately. */
    if (win) {
      wm_quit_with_optional_confirmation_prompt(C, win);
    }
    else {
      wm_exit_schedule_delayed(C);
    }
  }
  else {
    GHOST_WindowHandle ghostwin = GHOST_GetEventWindow(evt);
    GHOST_TEventDataPtr data = GHOST_GetEventData(evt);

    /* Ghost now can call this function for life resizes,
     * but it should return if WM didn't initialize yet.
     * Can happen on file read (especially full size window). */
    if ((wm->initialized & WM_WINDOW_IS_INIT) == 0) {
      return 1;
    }
    if (!ghostwin) {
      /* XXX: should be checked, why are we getting an event here, and what is it? */
      puts("<!> event has no window");
      return 1;
    }
    if (!GHOST_ValidWindow(g_system, ghostwin)) {
      /* XXX: should be checked, why are we getting an event here, and what is it? */
      puts("<!> event has invalid window");
      return 1;
    }
    wmWindow *win = GHOST_GetWindowUserData(ghostwin);

    switch (type) {
      case GHOST_kEventWindowDeactivate:
        wm_event_add_ghostevent(wm, win, type, data);
        win->active = 0; /* XXX */

        /* clear modifiers for inactive windows */
        win->eventstate->alt = 0;
        win->eventstate->ctrl = 0;
        win->eventstate->shift = 0;
        win->eventstate->oskey = 0;
        win->eventstate->keymodifier = 0;

        break;
      case GHOST_kEventWindowActivate: {
        GHOST_TEventKeyData kdata;
        const int keymodifier = ((query_qual(SHIFT) ? KM_SHIFT : 0) |
                                 (query_qual(CONTROL) ? KM_CTRL : 0) |
                                 (query_qual(ALT) ? KM_ALT : 0) | (query_qual(OS) ? KM_OSKEY : 0));

        /* Win23/GHOST modifier bug, see T40317 */
#ifndef WIN32
//#  define USE_WIN_ACTIVATE
#endif

        /* No context change! C->wm->windrawable is drawable, or for area queues. */
        wm->winactive = win;

        win->active = 1;
        //              window_handle(win, INPUTCHANGE, win->active);

        /* bad ghost support for modifier keys... so on activate we set the modifiers again */

        /* TODO: This is not correct since a modifier may be held when a window is activated...
         * better solve this at ghost level. attempted fix r54450 but it caused bug T34255.
         *
         * For now don't send GHOST_kEventKeyDown events, just set the 'eventstate'.
         */
        kdata.ascii = '\0';
        kdata.utf8_buf[0] = '\0';

        if (win->eventstate->shift) {
          if ((keymodifier & KM_SHIFT) == 0) {
            kdata.key = GHOST_kKeyLeftShift;
            wm_event_add_ghostevent(wm, win, GHOST_kEventKeyUp, &kdata);
          }
        }
#ifdef USE_WIN_ACTIVATE
        else {
          if (keymodifier & KM_SHIFT) {
            win->eventstate->shift = KM_MOD_HELD;
          }
        }
#endif
        if (win->eventstate->ctrl) {
          if ((keymodifier & KM_CTRL) == 0) {
            kdata.key = GHOST_kKeyLeftControl;
            wm_event_add_ghostevent(wm, win, GHOST_kEventKeyUp, &kdata);
          }
        }
#ifdef USE_WIN_ACTIVATE
        else {
          if (keymodifier & KM_CTRL) {
            win->eventstate->ctrl = KM_MOD_HELD;
          }
        }
#endif
        if (win->eventstate->alt) {
          if ((keymodifier & KM_ALT) == 0) {
            kdata.key = GHOST_kKeyLeftAlt;
            wm_event_add_ghostevent(wm, win, GHOST_kEventKeyUp, &kdata);
          }
        }
#ifdef USE_WIN_ACTIVATE
        else {
          if (keymodifier & KM_ALT) {
            win->eventstate->alt = KM_MOD_HELD;
          }
        }
#endif
        if (win->eventstate->oskey) {
          if ((keymodifier & KM_OSKEY) == 0) {
            kdata.key = GHOST_kKeyOS;
            wm_event_add_ghostevent(wm, win, GHOST_kEventKeyUp, &kdata);
          }
        }
#ifdef USE_WIN_ACTIVATE
        else {
          if (keymodifier & KM_OSKEY) {
            win->eventstate->oskey = KM_MOD_HELD;
          }
        }
#endif

#undef USE_WIN_ACTIVATE

        /* keymodifier zero, it hangs on hotkeys that open windows otherwise */
        win->eventstate->keymodifier = 0;

        /* entering window, update mouse pos. but no event */
        wm_window_update_eventstate(win);

        win->addmousemove = 1; /* enables highlighted buttons */

        wm_window_make_drawable(wm, win);

        /* window might be focused by mouse click in configuration of window manager
         * when focus is not following mouse
         * click could have been done on a button and depending on window manager settings
         * click would be passed to blender or not, but in any case button under cursor
         * should be activated, so at max next click on button without moving mouse
         * would trigger its handle function
         * currently it seems to be common practice to generate new event for, but probably
         * we'll need utility function for this? (sergey)
         */
        wmEvent event;
        wm_event_init_from_window(win, &event);
        event.type = MOUSEMOVE;
        copy_v2_v2_int(event.prev_xy, event.xy);
        event.is_repeat = false;

        wm_event_add(win, &event);

        break;
      }
      case GHOST_kEventWindowClose: {
        wm_window_close(C, wm, win);
        break;
      }
      case GHOST_kEventWindowUpdate: {
        if (G.debug & G_DEBUG_EVENTS) {
          printf("%s: ghost redraw %d\n", __func__, win->winid);
        }

        wm_window_make_drawable(wm, win);
        WM_event_add_notifier(C, NC_WINDOW, NULL);

        break;
      }
      case GHOST_kEventWindowSize:
      case GHOST_kEventWindowMove: {
        GHOST_TWindowState state = GHOST_GetWindowState(win->ghostwin);
        win->windowstate = state;

        WM_window_set_dpi(win);

        /* win32: gives undefined window size when minimized */
        if (state != GHOST_kWindowStateMinimized) {
          /*
           * Ghost sometimes send size or move events when the window hasn't changed.
           * One case of this is using compiz on linux. To alleviate the problem
           * we ignore all such event here.
           *
           * It might be good to eventually do that at Ghost level, but that is for
           * another time.
           */
          if (wm_window_update_size_position(win)) {
            const bScreen *screen = WM_window_get_active_screen(win);

            /* debug prints */
            if (G.debug & G_DEBUG_EVENTS) {
              const char *state_str;
              state = GHOST_GetWindowState(win->ghostwin);

              if (state == GHOST_kWindowStateNormal) {
                state_str = "normal";
              }
              else if (state == GHOST_kWindowStateMinimized) {
                state_str = "minimized";
              }
              else if (state == GHOST_kWindowStateMaximized) {
                state_str = "maximized";
              }
              else if (state == GHOST_kWindowStateFullScreen) {
                state_str = "fullscreen";
              }
              else {
                state_str = "<unknown>";
              }

              printf("%s: window %d state = %s\n", __func__, win->winid, state_str);

              if (type != GHOST_kEventWindowSize) {
                printf("win move event pos %d %d size %d %d\n",
                       win->posx,
                       win->posy,
                       win->sizex,
                       win->sizey);
              }
            }

            wm_window_make_drawable(wm, win);
            BKE_icon_changed(screen->id.icon_id);
            WM_event_add_notifier(C, NC_SCREEN | NA_EDITED, NULL);
            WM_event_add_notifier(C, NC_WINDOW | NA_EDITED, NULL);

#if defined(__APPLE__) || defined(WIN32)
            /* OSX and Win32 don't return to the mainloop while resize */
            wm_window_timer(C);
            wm_event_do_handlers(C);
            wm_event_do_notifiers(C);
            wm_draw_update(C);
#endif
          }
        }
        break;
      }

      case GHOST_kEventWindowDPIHintChanged: {
        WM_window_set_dpi(win);
        /* font's are stored at each DPI level, without this we can easy load 100's of fonts */
        BLF_cache_clear();

        WM_main_add_notifier(NC_WINDOW, NULL);             /* full redraw */
        WM_main_add_notifier(NC_SCREEN | NA_EDITED, NULL); /* refresh region sizes */
        break;
      }

      case GHOST_kEventOpenMainFile: {
        const char *path = GHOST_GetEventData(evt);

        if (path) {
          wmOperatorType *ot = WM_operatortype_find("WM_OT_open_mainfile", false);
          /* operator needs a valid window in context, ensures
           * it is correctly set */
          CTX_wm_window_set(C, win);

          PointerRNA props_ptr;
          WM_operator_properties_create_ptr(&props_ptr, ot);
          RNA_string_set(&props_ptr, "filepath", path);
          RNA_boolean_set(&props_ptr, "display_file_selector", false);
          WM_operator_name_call_ptr(C, ot, WM_OP_INVOKE_DEFAULT, &props_ptr);
          WM_operator_properties_free(&props_ptr);

          CTX_wm_window_set(C, NULL);
        }
        break;
      }
      case GHOST_kEventDraggingDropDone: {
        GHOST_TEventDragnDropData *ddd = GHOST_GetEventData(evt);

        /* entering window, update mouse pos */
        wm_window_update_eventstate(win);

        wmEvent event;
        wm_event_init_from_window(win, &event); /* copy last state, like mouse coords */

        /* activate region */
        event.type = MOUSEMOVE;
        copy_v2_v2_int(event.prev_xy, event.xy);
        event.is_repeat = false;

        /* No context change! C->wm->windrawable is drawable, or for area queues. */
        wm->winactive = win;

        win->active = 1;

        wm_event_add(win, &event);

        /* make blender drop event with custom data pointing to wm drags */
        event.type = EVT_DROP;
        event.val = KM_RELEASE;
        event.custom = EVT_DATA_DRAGDROP;
        event.customdata = &wm->drags;
        event.customdata_free = true;

        wm_event_add(win, &event);

        // printf("Drop detected\n");

        /* add drag data to wm for paths: */

        if (ddd->dataType == GHOST_kDragnDropTypeFilenames) {
          GHOST_TStringArray *stra = ddd->data;

          for (int a = 0; a < stra->count; a++) {
            printf("drop file %s\n", stra->strings[a]);
            /* try to get icon type from extension */
            int icon = ED_file_extension_icon((char *)stra->strings[a]);

            WM_event_start_drag(C, icon, WM_DRAG_PATH, stra->strings[a], 0.0, WM_DRAG_NOP);
            /* void poin should point to string, it makes a copy */
            break; /* only one drop element supported now */
          }
        }

        break;
      }
      case GHOST_kEventNativeResolutionChange: {
        /* Only update if the actual pixel size changes. */
        float prev_pixelsize = U.pixelsize;
        WM_window_set_dpi(win);

        if (U.pixelsize != prev_pixelsize) {
          BKE_icon_changed(WM_window_get_active_screen(win)->id.icon_id);

          /* Close all popups since they are positioned with the pixel
           * size baked in and it's difficult to correct them. */
          CTX_wm_window_set(C, win);
          UI_popup_handlers_remove_all(C, &win->modalhandlers);
          CTX_wm_window_set(C, NULL);

          wm_window_make_drawable(wm, win);

          WM_event_add_notifier(C, NC_SCREEN | NA_EDITED, NULL);
          WM_event_add_notifier(C, NC_WINDOW | NA_EDITED, NULL);
        }

        break;
      }
      case GHOST_kEventTrackpad: {
        GHOST_TEventTrackpadData *pd = data;

        wm_cursor_position_from_ghost(win, &pd->x, &pd->y);
        wm_event_add_ghostevent(wm, win, type, data);
        break;
      }
      case GHOST_kEventCursorMove: {
        GHOST_TEventCursorData *cd = data;

        wm_cursor_position_from_ghost(win, &cd->x, &cd->y);
        wm_event_add_ghostevent(wm, win, type, data);
        break;
      }
      case GHOST_kEventButtonDown:
      case GHOST_kEventButtonUp: {
        if (win->active == 0) {
          /* Entering window, update cursor and tablet state.
           * (ghost sends win-activate *after* the mouse-click in window!) */
          wm_window_update_eventstate(win);
        }

        wm_event_add_ghostevent(wm, win, type, data);
        break;
      }
      default: {
        wm_event_add_ghostevent(wm, win, type, data);
        break;
      }
    }
  }
  return 1;
}

/**
 * This timer system only gives maximum 1 timer event per redraw cycle,
 * to prevent queues to get overloaded.
 * Timer handlers should check for delta to decide if they just update, or follow real time.
 * Timer handlers can also set duration to match frames passed
 */
static bool wm_window_timer(const bContext *C)
{
  Main *bmain = CTX_data_main(C);
  wmWindowManager *wm = CTX_wm_manager(C);
  double time = PIL_check_seconds_timer();
  bool has_event = false;

  /* Mutable in case the timer gets removed. */
  LISTBASE_FOREACH_MUTABLE (wmTimer *, wt, &wm->timers) {
    wmWindow *win = wt->win;

    if (wt->sleep != 0) {
      continue;
    }

    if (time > wt->ntime) {
      wt->delta = time - wt->ltime;
      wt->duration += wt->delta;
      wt->ltime = time;
      wt->ntime = wt->stime + wt->timestep * ceil(wt->duration / wt->timestep);

      if (wt->event_type == TIMERJOBS) {
        wm_jobs_timer(wm, wt);
      }
      else if (wt->event_type == TIMERAUTOSAVE) {
        wm_autosave_timer(bmain, wm, wt);
      }
      else if (wt->event_type == TIMERNOTIFIER) {
        WM_main_add_notifier(POINTER_AS_UINT(wt->customdata), NULL);
      }
      else if (win) {
        wmEvent event;
        wm_event_init_from_window(win, &event);

        event.type = wt->event_type;
        event.val = KM_NOTHING;
        event.keymodifier = 0;
        event.is_repeat = false;
        event.custom = EVT_DATA_TIMER;
        event.customdata = wt;
        wm_event_add(win, &event);

        has_event = true;
      }
    }
  }
  return has_event;
}

void wm_window_process_events(const bContext *C)
{
  BLI_assert(BLI_thread_is_main());

  bool has_event = GHOST_ProcessEvents(g_system, false); /* `false` is no wait. */

  if (has_event) {
    GHOST_DispatchEvents(g_system);
  }
  has_event |= wm_window_timer(C);
#ifdef WITH_XR_OPENXR
  /* XR events don't use the regular window queues. So here we don't only trigger
   * processing/dispatching but also handling. */
  has_event |= wm_xr_events_handle(CTX_wm_manager(C));
#endif

  /* When there is no event, sleep 5 milliseconds not to use too much CPU when idle.
   *
   * Skip sleeping when simulating events so tests don't idle unnecessarily as simulated
   * events are typically generated from a timer that runs in the main loop. */
  if ((has_event == false) && !(G.f & G_FLAG_EVENT_SIMULATE)) {
    PIL_sleep_ms(5);
  }
}

/* -------------------------------------------------------------------- */
/** \name Ghost Init/Exit
 * \{ */

void wm_ghost_init(bContext *C)
{
  if (!g_system) {
    GHOST_EventConsumerHandle consumer;

    if (C != NULL) {
      consumer = GHOST_CreateEventConsumer(ghost_event_proc, C);
    }

    g_system = GHOST_CreateSystem();
    GHOST_SystemInitDebug(g_system, G.debug & G_DEBUG_GHOST);

    if (C != NULL) {
      GHOST_AddEventConsumer(g_system, consumer);
    }

    if (wm_init_state.native_pixels) {
      GHOST_UseNativePixels();
    }

    GHOST_UseWindowFocus(wm_init_state.window_focus);
  }
}

void wm_ghost_exit(void)
{
  if (g_system) {
    GHOST_DisposeSystem(g_system);
  }
  g_system = NULL;
}

/** \} */

/* -------------------------------------------------------------------- */
/** \name Event Timer
 * \{ */

void WM_event_timer_sleep(wmWindowManager *wm,
                          wmWindow *UNUSED(win),
                          wmTimer *timer,
                          bool do_sleep)
{
  LISTBASE_FOREACH (wmTimer *, wt, &wm->timers) {
    if (wt == timer) {
      wt->sleep = do_sleep;
      break;
    }
  }
}

wmTimer *WM_event_add_timer(wmWindowManager *wm, wmWindow *win, int event_type, double timestep)
{
  wmTimer *wt = MEM_callocN(sizeof(wmTimer), "window timer");

  wt->event_type = event_type;
  wt->ltime = PIL_check_seconds_timer();
  wt->ntime = wt->ltime + timestep;
  wt->stime = wt->ltime;
  wt->timestep = timestep;
  wt->win = win;

  BLI_addtail(&wm->timers, wt);

  return wt;
}

wmTimer *WM_event_add_timer_notifier(wmWindowManager *wm,
                                     wmWindow *win,
                                     unsigned int type,
                                     double timestep)
{
  wmTimer *wt = MEM_callocN(sizeof(wmTimer), "window timer");

  wt->event_type = TIMERNOTIFIER;
  wt->ltime = PIL_check_seconds_timer();
  wt->ntime = wt->ltime + timestep;
  wt->stime = wt->ltime;
  wt->timestep = timestep;
  wt->win = win;
  wt->customdata = POINTER_FROM_UINT(type);
  wt->flags |= WM_TIMER_NO_FREE_CUSTOM_DATA;

  BLI_addtail(&wm->timers, wt);

  return wt;
}

void WM_event_remove_timer(wmWindowManager *wm, wmWindow *UNUSED(win), wmTimer *timer)
{
  /* extra security check */
  wmTimer *wt = NULL;
  LISTBASE_FOREACH (wmTimer *, timer_iter, &wm->timers) {
    if (timer_iter == timer) {
      wt = timer_iter;
    }
  }
  if (wt == NULL) {
    return;
  }

  if (wm->reports.reporttimer == wt) {
    wm->reports.reporttimer = NULL;
  }

  BLI_remlink(&wm->timers, wt);
  if (wt->customdata != NULL && (wt->flags & WM_TIMER_NO_FREE_CUSTOM_DATA) == 0) {
    MEM_freeN(wt->customdata);
  }
  MEM_freeN(wt);

  /* there might be events in queue with this timer as customdata */
  LISTBASE_FOREACH (wmWindow *, win, &wm->windows) {
    LISTBASE_FOREACH (wmEvent *, event, &win->event_queue) {
      if (event->customdata == wt) {
        event->customdata = NULL;
        event->type = EVENT_NONE; /* Timer users customdata, don't want `NULL == NULL`. */
      }
    }
  }
}

void WM_event_remove_timer_notifier(wmWindowManager *wm, wmWindow *win, wmTimer *timer)
{
  timer->customdata = NULL;
  WM_event_remove_timer(wm, win, timer);
}

/** \} */

/* -------------------------------------------------------------------- */
/** \name Clipboard
 * \{ */

static char *wm_clipboard_text_get_ex(bool selection, int *r_len, bool firstline)
{
  if (G.background) {
    *r_len = 0;
    return NULL;
  }

  char *buf = GHOST_getClipboard(selection);
  if (!buf) {
    *r_len = 0;
    return NULL;
  }

  /* always convert from \r\n to \n */
  char *newbuf = MEM_mallocN(strlen(buf) + 1, __func__);
  char *p2 = newbuf;

  if (firstline) {
    /* will return an over-alloc'ed value in the case there are newlines */
    for (char *p = buf; *p; p++) {
      if (!ELEM(*p, '\n', '\r')) {
        *(p2++) = *p;
      }
      else {
        break;
      }
    }
  }
  else {
    for (char *p = buf; *p; p++) {
      if (*p != '\r') {
        *(p2++) = *p;
      }
    }
  }

  *p2 = '\0';

  free(buf); /* ghost uses regular malloc */

  *r_len = (p2 - newbuf);

  return newbuf;
}

char *WM_clipboard_text_get(bool selection, int *r_len)
{
  return wm_clipboard_text_get_ex(selection, r_len, false);
}

char *WM_clipboard_text_get_firstline(bool selection, int *r_len)
{
  return wm_clipboard_text_get_ex(selection, r_len, true);
}

void WM_clipboard_text_set(const char *buf, bool selection)
{
  if (!G.background) {
#ifdef _WIN32
    /* do conversion from \n to \r\n on Windows */
    const char *p;
    char *p2, *newbuf;
    int newlen = 0;

    for (p = buf; *p; p++) {
      if (*p == '\n') {
        newlen += 2;
      }
      else {
        newlen++;
      }
    }

    newbuf = MEM_callocN(newlen + 1, "WM_clipboard_text_set");

    for (p = buf, p2 = newbuf; *p; p++, p2++) {
      if (*p == '\n') {
        *(p2++) = '\r';
        *p2 = '\n';
      }
      else {
        *p2 = *p;
      }
    }
    *p2 = '\0';

    GHOST_putClipboard(newbuf, selection);
    MEM_freeN(newbuf);
#else
    GHOST_putClipboard(buf, selection);
#endif
  }
}

/** \} */

/* -------------------------------------------------------------------- */
/** \name Progress Bar
 * \{ */

void WM_progress_set(wmWindow *win, float progress)
{
  /* In background mode we may have windows, but not actual GHOST windows. */
  if (win->ghostwin) {
    GHOST_SetProgressBar(win->ghostwin, progress);
  }
}

void WM_progress_clear(wmWindow *win)
{
  if (win->ghostwin) {
    GHOST_EndProgressBar(win->ghostwin);
  }
}

/** \} */

/* -------------------------------------------------------------------- */
/** \name Window Position/Size (internal)
 * \{ */

void wm_window_get_position(wmWindow *win, int *r_pos_x, int *r_pos_y)
{
  *r_pos_x = win->posx;
  *r_pos_y = win->posy;
}

void wm_window_set_size(wmWindow *win, int width, int height)
{
  GHOST_SetClientSize(win->ghostwin, width, height);
}

/** \} */

/* -------------------------------------------------------------------- */
/** \name Window Depth (Raise/Lower)
 * \{ */

void wm_window_lower(wmWindow *win)
{
  GHOST_SetWindowOrder(win->ghostwin, GHOST_kWindowOrderBottom);
}

void wm_window_raise(wmWindow *win)
{
  /* Restore window if minimized */
  if (GHOST_GetWindowState(win->ghostwin) == GHOST_kWindowStateMinimized) {
    GHOST_SetWindowState(win->ghostwin, GHOST_kWindowStateNormal);
  }
  GHOST_SetWindowOrder(win->ghostwin, GHOST_kWindowOrderTop);
}

/** \} */

/* -------------------------------------------------------------------- */
/** \name Window Buffers
 * \{ */

void wm_window_swap_buffers(wmWindow *win)
{
  GHOST_SwapWindowBuffers(win->ghostwin);
}

void wm_window_set_swap_interval(wmWindow *win, int interval)
{
  GHOST_SetSwapInterval(win->ghostwin, interval);
}

bool wm_window_get_swap_interval(wmWindow *win, int *intervalOut)
{
  return GHOST_GetSwapInterval(win->ghostwin, intervalOut);
}

/** \} */

/* -------------------------------------------------------------------- */
/** \name Find Window Utility
 * \{ */

wmWindow *WM_window_find_under_cursor(wmWindow *win, const int mval[2], int r_mval[2])
{
  int tmp[2];
  copy_v2_v2_int(tmp, mval);
  wm_cursor_position_to_ghost(win, &tmp[0], &tmp[1]);

<<<<<<< HEAD
    if (scr_pos[0] >= 0 && scr_pos[1] >= 0 && scr_pos[0] <= WM_window_pixels_x(win_iter) &&
        scr_pos[1] <= WM_window_pixels_y(win_iter)) {
=======
  GHOST_WindowHandle ghostwin = GHOST_GetWindowUnderCursor(g_system, tmp[0], tmp[1]);
>>>>>>> cc66d102

  if (!ghostwin) {
    return NULL;
  }

  wmWindow *r_win = GHOST_GetWindowUserData(ghostwin);
  wm_cursor_position_from_ghost(r_win, &tmp[0], &tmp[1]);
  copy_v2_v2_int(r_mval, tmp);

  return r_win;
}

void WM_window_pixel_sample_read(const wmWindowManager *wm,
                                 const wmWindow *win,
                                 const int pos[2],
                                 float r_col[3])
{
  bool setup_context = wm->windrawable != win;

  if (setup_context) {
    GHOST_ActivateWindowDrawingContext(win->ghostwin);
    GPU_context_active_set(win->gpuctx);
  }

  GPU_frontbuffer_read_pixels(pos[0], pos[1], 1, 1, 3, GPU_DATA_FLOAT, r_col);

  if (setup_context) {
    if (wm->windrawable) {
      GHOST_ActivateWindowDrawingContext(wm->windrawable->ghostwin);
      GPU_context_active_set(wm->windrawable->gpuctx);
    }
  }
}

/** \} */

/* -------------------------------------------------------------------- */
/** \name Window Screen Shot Utility
 *
 * Include here since it can involve low level buffer switching.
 *
 * \{ */

uint *WM_window_pixels_read(wmWindowManager *wm, wmWindow *win, int r_size[2])
{
  bool setup_context = wm->windrawable != win;

  if (setup_context) {
    GHOST_ActivateWindowDrawingContext(win->ghostwin);
    GPU_context_active_set(win->gpuctx);
  }

  r_size[0] = WM_window_pixels_x(win);
  r_size[1] = WM_window_pixels_y(win);
  const uint rect_len = r_size[0] * r_size[1];
  uint *rect = MEM_mallocN(sizeof(*rect) * rect_len, __func__);

  GPU_frontbuffer_read_pixels(0, 0, r_size[0], r_size[1], 4, GPU_DATA_UBYTE, rect);

  if (setup_context) {
    if (wm->windrawable) {
      GHOST_ActivateWindowDrawingContext(wm->windrawable->ghostwin);
      GPU_context_active_set(wm->windrawable->gpuctx);
    }
  }

  /* Clear alpha, it is not set to a meaningful value in OpenGL. */
  uchar *cp = (uchar *)rect;
  uint i;
  for (i = 0, cp += 3; i < rect_len; i++, cp += 4) {
    *cp = 0xff;
  }
  return (uint *)rect;
}

/** \} */

/* -------------------------------------------------------------------- */
/** \name Initial Window State API
 * \{ */

void WM_init_state_size_set(int stax, int stay, int sizx, int sizy)
{
  wm_init_state.start_x = stax; /* left hand pos */
  wm_init_state.start_y = stay; /* bottom pos */
  wm_init_state.size_x = sizx < 640 ? 640 : sizx;
  wm_init_state.size_y = sizy < 480 ? 480 : sizy;
  wm_init_state.override_flag |= WIN_OVERRIDE_GEOM;
}

void WM_init_state_fullscreen_set(void)
{
  wm_init_state.windowstate = GHOST_kWindowStateFullScreen;
  wm_init_state.override_flag |= WIN_OVERRIDE_WINSTATE;
}

void WM_init_state_normal_set(void)
{
  wm_init_state.windowstate = GHOST_kWindowStateNormal;
  wm_init_state.override_flag |= WIN_OVERRIDE_WINSTATE;
}

void WM_init_state_maximized_set(void)
{
  wm_init_state.windowstate = GHOST_kWindowStateMaximized;
  wm_init_state.override_flag |= WIN_OVERRIDE_WINSTATE;
}

void WM_init_window_focus_set(bool do_it)
{
  wm_init_state.window_focus = do_it;
}

void WM_init_native_pixels(bool do_it)
{
  wm_init_state.native_pixels = do_it;
}

/** \} */

/* -------------------------------------------------------------------- */
/** \name Cursor API
 * \{ */

void WM_init_tablet_api(void)
{
  if (g_system) {
    switch (U.tablet_api) {
      case USER_TABLET_NATIVE:
        GHOST_SetTabletAPI(g_system, GHOST_kTabletWinPointer);
        break;
      case USER_TABLET_WINTAB:
        GHOST_SetTabletAPI(g_system, GHOST_kTabletWintab);
        break;
      case USER_TABLET_AUTOMATIC:
      default:
        GHOST_SetTabletAPI(g_system, GHOST_kTabletAutomatic);
        break;
    }
  }
}

void WM_cursor_warp(wmWindow *win, int x, int y)
{
  if (win && win->ghostwin) {
    int oldx = x, oldy = y;

    wm_cursor_position_to_ghost(win, &x, &y);
    GHOST_SetCursorPosition(g_system, x, y);

    win->eventstate->prev_xy[0] = oldx;
    win->eventstate->prev_xy[1] = oldy;

    win->eventstate->xy[0] = oldx;
    win->eventstate->xy[1] = oldy;
  }
}

void WM_cursor_compatible_xy(wmWindow *win, int *x, int *y)
{
  float f = GHOST_GetNativePixelSize(win->ghostwin);
  if (f != 1.0f) {
    *x = (int)(*x / f) * f;
    *y = (int)(*y / f) * f;
  }
}

/** \} */

/* -------------------------------------------------------------------- */
/** \name Window Size (public)
 * \{ */

int WM_window_pixels_x(const wmWindow *win)
{
  float f = GHOST_GetNativePixelSize(win->ghostwin);

  return (int)(f * (float)win->sizex);
}
int WM_window_pixels_y(const wmWindow *win)
{
  float f = GHOST_GetNativePixelSize(win->ghostwin);

  return (int)(f * (float)win->sizey);
}

void WM_window_rect_calc(const wmWindow *win, rcti *r_rect)
{
  BLI_rcti_init(r_rect, 0, WM_window_pixels_x(win), 0, WM_window_pixels_y(win));
}
void WM_window_screen_rect_calc(const wmWindow *win, rcti *r_rect)
{
  rcti window_rect, screen_rect;

  WM_window_rect_calc(win, &window_rect);
  screen_rect = window_rect;

  /* Subtract global areas from screen rectangle. */
  LISTBASE_FOREACH (ScrArea *, global_area, &win->global_areas.areabase) {
    int height = ED_area_global_size_y(global_area) - 1;

    if (global_area->global->flag & GLOBAL_AREA_IS_HIDDEN) {
      continue;
    }

    switch (global_area->global->align) {
      case GLOBAL_AREA_ALIGN_TOP:
        screen_rect.ymax -= height;
        break;
      case GLOBAL_AREA_ALIGN_BOTTOM:
        screen_rect.ymin += height;
        break;
      default:
        BLI_assert_unreachable();
        break;
    }
  }

  BLI_assert(BLI_rcti_is_valid(&screen_rect));

  *r_rect = screen_rect;
}

bool WM_window_is_fullscreen(const wmWindow *win)
{
  return win->windowstate == GHOST_kWindowStateFullScreen;
}

bool WM_window_is_maximized(const wmWindow *win)
{
  return win->windowstate == GHOST_kWindowStateMaximized;
}

/** \} */

/* -------------------------------------------------------------------- */
/** \name Window Screen/Scene/WorkSpaceViewLayer API
 * \{ */

void WM_windows_scene_data_sync(const ListBase *win_lb, Scene *scene)
{
  LISTBASE_FOREACH (wmWindow *, win, win_lb) {
    if (WM_window_get_active_scene(win) == scene) {
      ED_workspace_scene_data_sync(win->workspace_hook, scene);
    }
  }
}

Scene *WM_windows_scene_get_from_screen(const wmWindowManager *wm, const bScreen *screen)
{
  LISTBASE_FOREACH (wmWindow *, win, &wm->windows) {
    if (WM_window_get_active_screen(win) == screen) {
      return WM_window_get_active_scene(win);
    }
  }

  return NULL;
}

ViewLayer *WM_windows_view_layer_get_from_screen(const wmWindowManager *wm, const bScreen *screen)
{
  LISTBASE_FOREACH (wmWindow *, win, &wm->windows) {
    if (WM_window_get_active_screen(win) == screen) {
      return WM_window_get_active_view_layer(win);
    }
  }

  return NULL;
}

WorkSpace *WM_windows_workspace_get_from_screen(const wmWindowManager *wm, const bScreen *screen)
{
  LISTBASE_FOREACH (wmWindow *, win, &wm->windows) {
    if (WM_window_get_active_screen(win) == screen) {
      return WM_window_get_active_workspace(win);
    }
  }
  return NULL;
}

Scene *WM_window_get_active_scene(const wmWindow *win)
{
  return win->scene;
}

void WM_window_set_active_scene(Main *bmain, bContext *C, wmWindow *win, Scene *scene)
{
  wmWindowManager *wm = CTX_wm_manager(C);
  wmWindow *win_parent = (win->parent) ? win->parent : win;
  bool changed = false;

  /* Set scene in parent and its child windows. */
  if (win_parent->scene != scene) {
    ED_screen_scene_change(C, win_parent, scene, true);
    changed = true;
  }

  LISTBASE_FOREACH (wmWindow *, win_child, &wm->windows) {
    if (win_child->parent == win_parent && win_child->scene != scene) {
      ED_screen_scene_change(C, win_child, scene, true);
      changed = true;
    }
  }

  if (changed) {
    /* Update depsgraph and renderers for scene change. */
    ViewLayer *view_layer = WM_window_get_active_view_layer(win_parent);
    ED_scene_change_update(bmain, scene, view_layer);

    /* Complete redraw. */
    WM_event_add_notifier(C, NC_WINDOW, NULL);
  }
}

ViewLayer *WM_window_get_active_view_layer(const wmWindow *win)
{
  Scene *scene = WM_window_get_active_scene(win);
  if (scene == NULL) {
    return NULL;
  }

  ViewLayer *view_layer = BKE_view_layer_find(scene, win->view_layer_name);
  if (view_layer) {
    return view_layer;
  }

  view_layer = BKE_view_layer_default_view(scene);
  if (view_layer) {
    WM_window_set_active_view_layer((wmWindow *)win, view_layer);
  }

  return view_layer;
}

void WM_window_set_active_view_layer(wmWindow *win, ViewLayer *view_layer)
{
  BLI_assert(BKE_view_layer_find(WM_window_get_active_scene(win), view_layer->name) != NULL);
  Main *bmain = G_MAIN;

  wmWindowManager *wm = bmain->wm.first;
  wmWindow *win_parent = (win->parent) ? win->parent : win;

  /* Set view layer in parent and child windows. */
  LISTBASE_FOREACH (wmWindow *, win_iter, &wm->windows) {
    if ((win_iter == win_parent) || (win_iter->parent == win_parent)) {
      STRNCPY(win_iter->view_layer_name, view_layer->name);
      bScreen *screen = BKE_workspace_active_screen_get(win_iter->workspace_hook);
      ED_render_view_layer_changed(bmain, screen);
    }
  }
}

void WM_window_ensure_active_view_layer(wmWindow *win)
{
  /* Update layer name is correct after scene changes, load without UI, etc. */
  Scene *scene = WM_window_get_active_scene(win);

  if (scene && BKE_view_layer_find(scene, win->view_layer_name) == NULL) {
    ViewLayer *view_layer = BKE_view_layer_default_view(scene);
    STRNCPY(win->view_layer_name, view_layer->name);
  }
}

WorkSpace *WM_window_get_active_workspace(const wmWindow *win)
{
  return BKE_workspace_active_get(win->workspace_hook);
}

void WM_window_set_active_workspace(bContext *C, wmWindow *win, WorkSpace *workspace)
{
  wmWindowManager *wm = CTX_wm_manager(C);
  wmWindow *win_parent = (win->parent) ? win->parent : win;

  ED_workspace_change(workspace, C, wm, win);

  LISTBASE_FOREACH (wmWindow *, win_child, &wm->windows) {
    if (win_child->parent == win_parent) {
      bScreen *screen = WM_window_get_active_screen(win_child);
      /* Don't change temporary screens, they only serve a single purpose. */
      if (screen->temp) {
        continue;
      }
      ED_workspace_change(workspace, C, wm, win_child);
    }
  }
}

WorkSpaceLayout *WM_window_get_active_layout(const wmWindow *win)
{
  const WorkSpace *workspace = WM_window_get_active_workspace(win);
  return (LIKELY(workspace != NULL) ? BKE_workspace_active_layout_get(win->workspace_hook) : NULL);
}
void WM_window_set_active_layout(wmWindow *win, WorkSpace *workspace, WorkSpaceLayout *layout)
{
  BKE_workspace_active_layout_set(win->workspace_hook, win->winid, workspace, layout);
}

bScreen *WM_window_get_active_screen(const wmWindow *win)
{
  const WorkSpace *workspace = WM_window_get_active_workspace(win);
  /* May be NULL in rare cases like closing Blender */
  return (LIKELY(workspace != NULL) ? BKE_workspace_active_screen_get(win->workspace_hook) : NULL);
}
void WM_window_set_active_screen(wmWindow *win, WorkSpace *workspace, bScreen *screen)
{
  BKE_workspace_active_screen_set(win->workspace_hook, win->winid, workspace, screen);
}

bool WM_window_is_temp_screen(const wmWindow *win)
{
  const bScreen *screen = WM_window_get_active_screen(win);
  return (screen && screen->temp != 0);
}

/** \} */

/* -------------------------------------------------------------------- */
/** \name Window IME API
 * \{ */

#ifdef WITH_INPUT_IME
/**
 * \note Keep in mind #wm_window_IME_begin is also used to reposition the IME window.
 */
void wm_window_IME_begin(wmWindow *win, int x, int y, int w, int h, bool complete)
{
  BLI_assert(win);

  /* Convert to native OS window coordinates. */
  float fac = GHOST_GetNativePixelSize(win->ghostwin);
  x /= fac;
  y /= fac;
  GHOST_BeginIME(win->ghostwin, x, win->sizey - y, w, h, complete);
}

void wm_window_IME_end(wmWindow *win)
{
  BLI_assert(win && win->ime_data);

  GHOST_EndIME(win->ghostwin);
  win->ime_data = NULL;
}
#endif /* WITH_INPUT_IME */

/** \} */

/* -------------------------------------------------------------------- */
/** \name Direct OpenGL Context Management
 * \{ */

void *WM_opengl_context_create(void)
{
  /* On Windows there is a problem creating contexts that share resources (almost any object,
   * including legacy display lists, but also textures) with a context which is current in another
   * thread. This is a documented and behavior of both `::wglCreateContextAttribsARB()` and
   * `::wglShareLists()`.
   *
   * Other platforms might successfully share resources from context which is active somewhere
   * else, but to keep our code behave the same on all platform we expect contexts to only be
   * created from the main thread. */

  BLI_assert(BLI_thread_is_main());
  BLI_assert(GPU_framebuffer_active_get() == GPU_framebuffer_back_get());

  GHOST_GLSettings glSettings = {0};
  if (G.debug & G_DEBUG_GPU) {
    glSettings.flags |= GHOST_glDebugContext;
  }
  return GHOST_CreateOpenGLContext(g_system, glSettings);
}

void WM_opengl_context_dispose(void *context)
{
  BLI_assert(GPU_framebuffer_active_get() == GPU_framebuffer_back_get());
  GHOST_DisposeOpenGLContext(g_system, (GHOST_ContextHandle)context);
}

void WM_opengl_context_activate(void *context)
{
  BLI_assert(GPU_framebuffer_active_get() == GPU_framebuffer_back_get());
  GHOST_ActivateOpenGLContext((GHOST_ContextHandle)context);
}

void WM_opengl_context_release(void *context)
{
  BLI_assert(GPU_framebuffer_active_get() == GPU_framebuffer_back_get());
  GHOST_ReleaseOpenGLContext((GHOST_ContextHandle)context);
}

void WM_ghost_show_message_box(const char *title,
                               const char *message,
                               const char *help_label,
                               const char *continue_label,
                               const char *link,
                               GHOST_DialogOptions dialog_options)
{
  BLI_assert(g_system);
  GHOST_ShowMessageBox(g_system, title, message, help_label, continue_label, link, dialog_options);
}

/** \} */<|MERGE_RESOLUTION|>--- conflicted
+++ resolved
@@ -1861,12 +1861,7 @@
   copy_v2_v2_int(tmp, mval);
   wm_cursor_position_to_ghost(win, &tmp[0], &tmp[1]);
 
-<<<<<<< HEAD
-    if (scr_pos[0] >= 0 && scr_pos[1] >= 0 && scr_pos[0] <= WM_window_pixels_x(win_iter) &&
-        scr_pos[1] <= WM_window_pixels_y(win_iter)) {
-=======
   GHOST_WindowHandle ghostwin = GHOST_GetWindowUnderCursor(g_system, tmp[0], tmp[1]);
->>>>>>> cc66d102
 
   if (!ghostwin) {
     return NULL;
