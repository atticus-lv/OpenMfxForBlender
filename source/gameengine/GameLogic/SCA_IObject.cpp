/**
 * $Id$
 * ***** BEGIN GPL LICENSE BLOCK *****
 *
 * This program is free software; you can redistribute it and/or
 * modify it under the terms of the GNU General Public License
 * as published by the Free Software Foundation; either version 2
 * of the License, or (at your option) any later version.
 *
 * This program is distributed in the hope that it will be useful,
 * but WITHOUT ANY WARRANTY; without even the implied warranty of
 * MERCHANTABILITY or FITNESS FOR A PARTICULAR PURPOSE.  See the
 * GNU General Public License for more details.
 *
 * You should have received a copy of the GNU General Public License
 * along with this program; if not, write to the Free Software Foundation,
 * Inc., 59 Temple Place - Suite 330, Boston, MA  02111-1307, USA.
 *
 * The Original Code is Copyright (C) 2001-2002 by NaN Holding BV.
 * All rights reserved.
 *
 * The Original Code is: all of this file.
 *
 * Contributor(s): none yet.
 *
 * ***** END GPL LICENSE BLOCK *****
 */
#include <iostream>
#include <algorithm>

#include "SCA_IObject.h"
#include "SCA_ISensor.h"
#include "SCA_IController.h"
#include "SCA_IActuator.h"
#include "MT_Point3.h"
#include "ListValue.h"

#ifdef HAVE_CONFIG_H
#include <config.h>
#endif

MT_Point3 SCA_IObject::m_sDummy=MT_Point3(0,0,0);
SG_QList SCA_IObject::m_activeBookmarkedControllers;

SCA_IObject::SCA_IObject():
	CValue(),
	m_initState(0),
	m_state(0),
	m_firstState(NULL)
{
	m_suspended = false;
}

SCA_IObject::~SCA_IObject()
{
	SCA_SensorList::iterator its;
	for (its = m_sensors.begin(); !(its == m_sensors.end()); ++its)
	{
		//Use Delete for sensor to ensure proper cleaning
		(*its)->Delete();
		//((CValue*)(*its))->Release();
	}
	SCA_ControllerList::iterator itc; 
	for (itc = m_controllers.begin(); !(itc == m_controllers.end()); ++itc)
	{
		//Use Delete for controller to ensure proper cleaning (expression controller)
		(*itc)->Delete();
		//((CValue*)(*itc))->Release();
	}
	SCA_ActuatorList::iterator ita;
	for (ita = m_registeredActuators.begin(); !(ita==m_registeredActuators.end()); ++ita)
	{
		(*ita)->UnlinkObject(this);
	}
	for (ita = m_actuators.begin(); !(ita==m_actuators.end()); ++ita)
	{
		(*ita)->Delete();
<<<<<<< HEAD
=======
	}

	SCA_ObjectList::iterator ito;
	for (ito = m_registeredObjects.begin(); !(ito==m_registeredObjects.end()); ++ito)
	{
		(*ito)->UnlinkObject(this);
>>>>>>> 8ea29046
	}

	//T_InterpolatorList::iterator i;
	//for (i = m_interpolators.begin(); !(i == m_interpolators.end()); ++i) {
	//	delete *i;
	//}
}

void SCA_IObject::AddSensor(SCA_ISensor* act)
{
	act->AddRef();
	m_sensors.push_back(act);
}



void SCA_IObject::AddController(SCA_IController* act)
{
	act->AddRef();
	m_controllers.push_back(act);
}



void SCA_IObject::AddActuator(SCA_IActuator* act)
{
	act->AddRef();
	m_actuators.push_back(act);
}

void SCA_IObject::RegisterActuator(SCA_IActuator* act)
{
	// don't increase ref count, it would create dead lock
	m_registeredActuators.push_back(act);
}

void SCA_IObject::UnregisterActuator(SCA_IActuator* act)
{
	SCA_ActuatorList::iterator ita;
	for (ita = m_registeredActuators.begin(); ita != m_registeredActuators.end(); ++ita)
	{
		if ((*ita) == act) {
			(*ita) = m_registeredActuators.back();
			m_registeredActuators.pop_back();
			break;
		}
	}
}

<<<<<<< HEAD
=======
void SCA_IObject::RegisterObject(SCA_IObject* obj)
{
	// one object may be registered multiple times via constraint target
	// store multiple reference, this will serve as registration counter
	m_registeredObjects.push_back(obj);
}

void SCA_IObject::UnregisterObject(SCA_IObject* obj)
{
	SCA_ObjectList::iterator ito;
	for (ito = m_registeredObjects.begin(); ito != m_registeredObjects.end(); ++ito)
	{
		if ((*ito) == obj) {
			(*ito) = m_registeredObjects.back();
			m_registeredObjects.pop_back();
			break;
		}
	}
}

>>>>>>> 8ea29046
void SCA_IObject::ReParentLogic()
{
	SCA_ActuatorList& oldactuators  = GetActuators();
	int act = 0;
	SCA_ActuatorList::iterator ita;
	for (ita = oldactuators.begin(); !(ita==oldactuators.end()); ++ita)
	{
		SCA_IActuator* newactuator = (SCA_IActuator*) (*ita)->GetReplica();
		newactuator->ReParent(this);
		// actuators are initially not connected to any controller
		newactuator->SetActive(false);
		newactuator->ClrLink();
		oldactuators[act++] = newactuator;
	}

	SCA_ControllerList& oldcontrollers = GetControllers();
	int con = 0;
	SCA_ControllerList::iterator itc;
	for (itc = oldcontrollers.begin(); !(itc==oldcontrollers.end()); ++itc)
	{
		SCA_IController* newcontroller = (SCA_IController*)(*itc)->GetReplica();
		newcontroller->ReParent(this);
		newcontroller->SetActive(false);
		oldcontrollers[con++]=newcontroller;

	}
	// convert sensors last so that actuators are already available for Actuator sensor
	SCA_SensorList& oldsensors = GetSensors();
	int sen = 0;
	SCA_SensorList::iterator its;
	for (its = oldsensors.begin(); !(its==oldsensors.end()); ++its)
	{
		SCA_ISensor* newsensor = (SCA_ISensor*)(*its)->GetReplica();
		newsensor->ReParent(this);
		newsensor->SetActive(false);
		// sensors are initially not connected to any controller
		newsensor->ClrLink();
		oldsensors[sen++] = newsensor;
	}

	// a new object cannot be client of any actuator
	m_registeredActuators.clear();
	m_registeredObjects.clear();
}



SCA_ISensor* SCA_IObject::FindSensor(const STR_String& sensorname)
{
	SCA_ISensor* foundsensor = NULL;

	for (SCA_SensorList::iterator its = m_sensors.begin();!(its==m_sensors.end());++its)
	{
		if ((*its)->GetName() == sensorname)
		{
			foundsensor = (*its);
			break;
		}
	}
	return foundsensor;
}



SCA_IController* SCA_IObject::FindController(const STR_String& controllername)
{
	SCA_IController* foundcontroller = NULL;

	for (SCA_ControllerList::iterator itc = m_controllers.begin();!(itc==m_controllers.end());++itc)
	{
		if ((*itc)->GetName() == controllername)
		{
			foundcontroller = (*itc);
			break;
		}	
	}
	return foundcontroller;
}



SCA_IActuator* SCA_IObject::FindActuator(const STR_String& actuatorname)
{
	SCA_IActuator* foundactuator = NULL;

	for (SCA_ActuatorList::iterator ita = m_actuators.begin();!(ita==m_actuators.end());++ita)
	{
		if ((*ita)->GetName() == actuatorname)
		{
			foundactuator = (*ita);
			break;
		}
	}

	return foundactuator;
}


void SCA_IObject::Suspend()
{
	if ((!m_ignore_activity_culling) 
		&& (!m_suspended))  {
		m_suspended = true;
		/* flag suspend for all sensors */
		SCA_SensorList::iterator i = m_sensors.begin();
		while (i != m_sensors.end()) {
			(*i)->Suspend();
			++i;
		}
	}
}



void SCA_IObject::Resume(void)
{
	if (m_suspended) {
		m_suspended = false;
		/* unflag suspend for all sensors */
		SCA_SensorList::iterator i = m_sensors.begin();
		while (i != m_sensors.end()) {
			(*i)->Resume();
			++i;
		}
	}
}

void SCA_IObject::SetState(unsigned int state)
{
	unsigned int tmpstate;
	SCA_ControllerList::iterator contit;

	// we will update the state in two steps:
	// 1) set the new state bits that are 1
	// 2) clr the new state bits that are 0
	// This to ensure continuity if a sensor is attached to two states
	// that are switching state: no need to deactive and reactive the sensor 
	
	tmpstate = m_state | state;
	if (tmpstate != m_state)
	{
		// update the status of the controllers
		for (contit = m_controllers.begin(); contit != m_controllers.end(); ++contit)
		{
			(*contit)->ApplyState(tmpstate);
		}
	}
	m_state = state;
	if (m_state != tmpstate)
	{
		for (contit = m_controllers.begin(); contit != m_controllers.end(); ++contit)
		{
			(*contit)->ApplyState(m_state);
		}
	}
}



/* ------------------------------------------------------------------------- */
/* Python functions                                                          */
/* ------------------------------------------------------------------------- */

/* Integration hooks ------------------------------------------------------- */
PyTypeObject SCA_IObject::Type = {
	PyVarObject_HEAD_INIT(NULL, 0)
	"SCA_IObject",
	sizeof(PyObjectPlus_Proxy),
	0,
	py_base_dealloc,
	0,
	0,
	0,
	0,
	py_base_repr,
	0,0,0,0,0,0,0,0,0,
	Py_TPFLAGS_DEFAULT | Py_TPFLAGS_BASETYPE,
	0,0,0,0,0,0,0,
	Methods,
	0,
	0,
	&CValue::Type,
	0,0,0,0,0,0,
	py_base_new
};

PyMethodDef SCA_IObject::Methods[] = {
	//{"setOrientation", (PyCFunction) SCA_IObject::sPySetOrientation, METH_VARARGS},
	//{"getOrientation", (PyCFunction) SCA_IObject::sPyGetOrientation, METH_VARARGS},
	{NULL,NULL} //Sentinel
};

PyAttributeDef SCA_IObject::Attributes[] = {
	{ NULL }	//Sentinel
};<|MERGE_RESOLUTION|>--- conflicted
+++ resolved
@@ -75,15 +75,12 @@
 	for (ita = m_actuators.begin(); !(ita==m_actuators.end()); ++ita)
 	{
 		(*ita)->Delete();
-<<<<<<< HEAD
-=======
 	}
 
 	SCA_ObjectList::iterator ito;
 	for (ito = m_registeredObjects.begin(); !(ito==m_registeredObjects.end()); ++ito)
 	{
 		(*ito)->UnlinkObject(this);
->>>>>>> 8ea29046
 	}
 
 	//T_InterpolatorList::iterator i;
@@ -133,8 +130,6 @@
 	}
 }
 
-<<<<<<< HEAD
-=======
 void SCA_IObject::RegisterObject(SCA_IObject* obj)
 {
 	// one object may be registered multiple times via constraint target
@@ -155,7 +150,6 @@
 	}
 }
 
->>>>>>> 8ea29046
 void SCA_IObject::ReParentLogic()
 {
 	SCA_ActuatorList& oldactuators  = GetActuators();
