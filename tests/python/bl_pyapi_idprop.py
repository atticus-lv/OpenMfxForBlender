--- conflicted
+++ resolved
@@ -180,10 +180,6 @@
         self.assertEqual(len(group), len(text))
         self.assertEqual(list(iter(group)), text)
 
-<<<<<<< HEAD
-
-=======
->>>>>>> 6177d9f0
     def test_contains(self):
         # Check `idprop.types.IDPropertyGroupView{Keys/Values/Items}.__contains__`
         text = ["A", "B", "C"]
